--------------------------------------------------------------
English Dolibarr ChangeLog
--------------------------------------------------------------


<<<<<<< HEAD
***** ChangeLog for 7.0.2 compared to 7.0.1 *****
FIX: #8023
FIX: #8259 can't update contact birthday with REST API
FIX: #8359
FIX: #8389
FIX: #8478 !empty instead of count to avoid warning
FIX: #8488
FIX: #8559 Bug to generate cheque receipt
FIX: #8571
FIX: #8574
FIX: #8580
FIX: #8650
FIX: actioncomm export: type filtering not working
FIX: Add a test to avoid to reset binding by error.
FIX: addline on invoice supplier manage rank on its own if not provided
FIX: Add warning when expense report line not into range
FIX: avoid Error: Call to undefined method mysqli::get_charset()
FIX: avoid focus problem when select2 is in a modal dialog window
FIX: Binding pages must start on fiscal month not calendar month
FIX: button "Classify bill" on supplier order was not visible
FIX: Button receive products not visible
FIX: can bypass the CSRF protection with url with domain inside
FIX: Can't edit option PROJECT_ALLOW_TO_LINK_FROM_OTHER_COMPANY
FIX: commonobject: don't require notnull field if default set
FIX: CommonObject: don't require 'notnull' field if 'default' set
FIX: cron script disabled if module disabled
FIX: CVE-2018-10092
FIX: CVE-2018-10094
FIX: CVE-2018-10095
FIX: CVE-2018-9019
FIX: CWE-89
FIX: Data on income/expense report was always 0
FIX: default addupdatedelete actions: uniformize add/update value checks
FIX: default currency not set on supplier order creation from commercial menu #8459
FIX: delete all product variants of a parent product
FIX: Detail per account not visible when total < 0
FIX: DOL_AUTOSET_COOKIE was not correctly setting value of cookie
FIX: don't print empty date in CommonObject::showOutputField
FIX: dont print empty date in CommonObject::showOutputField
FIX: Draft invoice must be excluded from report
FIX: environment shown on cron card
FIX: Error in ContractLigne not return to Contract
FIX: extrafields price and double were lost during a failed post.
FIX: File name not visible in email preview
FIX: filter/sorting on extrafield on contact list from contact tab
FIX: Initial month on report income/expense per predefined group
FIX: issue #8037
FIX: Issue #8455
FIX: issue #8470
FIX: label in getnomurl projectlist
FIX: limit access of email template page to internal users
FIX: look and feel v7 "back to" for bookkeeping record
FIX: Max nb of generation of recurring invoice should not show warning
FIX: missing english name for object
FIX: Missing include
FIX: missing User object with API REST
FIX: modulebuilder: could not create html fields
FIX: modulebuilder: handle 'price' fieldtype
FIX: multiple creation of same event
FIX: Name of user not visible on journalizing expense report payments
FIX: Not approved holidays must not be visible into timesheet
FIX: Only approved expense report must be journalized
FIX: payment term doc-specific label was not used
FIX: payment term doc-specific label was not used (issue #8414)
FIX: project category is type 6 not 5
FIX: Projet is not prefilled when created from overwiew page
FIX: Related contact printed in societe agenda
FIX: Removed error when no error on accounting setup page
FIX: remove var_dump
FIX: sanitize setup params
FIX: selectForFormsList: entity checked even is object not multi-entity managed
FIX: service creation, right is tested regarding the product type
FIX: some localtaxes errors
FIX: Some report have data when several chart of accounts exists
FIX: sql error using no category
FIX: SQL Injection CWE-89
FIX: Support or multicompany for sheduled jobs
FIX: Test on mandatory status when closing proposal failed
FIX: to allow IRPF not null even if main VAT is null.
FIX: update wrong datetime extrafield
FIX: Use priority to define order of sheduled jobs
FIX: various modulebuilder-related issues
FIX: view of balance before field
FIX: weird password autocompletion in Goocle Chrome (issue #8479)
FIX: weird password autocompletion in Google Chrome (issue #8479)
FIX: When clearing filter, we must not save tmp criterias in session
FIX: With x extrafields, request for multicompany label was done x times
FIX: several XSS
FIX: zip not filtered

***** ChangeLog for 7.0.1 compared to 7.0.0 *****
FIX: #8139 User search does not work if MAIN_USE_OLD_SEARCH_FORM, missing list.php
FIX: #8200
FIX: #8219
FIX: #8232
FIX: #8269
FIX: #8277
FIX: #8285 Extrafields now reported by /api/index.php/agendaevents/{id}
FIX: #8289 add a configuration for stock calculation
FIX: Activate all also if there are inactive services
FIX: add planned delivery to order exports
FIX: approval date was not visible if leave was canceled after
FIX: avoid "Array" on screen
FIX: Avoid empty value to fk_multicurrency attribute
FIX: Bad var for substitution of free text
FIX: Can't activate tasks on projects configuration
FIX: Can use odx templates that does not include lines tags
FIX: check shipping on delete order
FIX: check verif exped on delete order
FIX: comment on tasks
FIX: country must not be mandatory for accounting report groups
FIX: css
FIX: Delete tasks on project delete will now trigger TASK_DELETE
FIX: Do not lose filter when editing comment of a time spent in task view
FIX: duplicate confirm message. Missing reposition class
FIX: Duplicate product_type asignement on order addline
FIX: email use the validate user instead of approver in holiday approval
FIX: Error management in leave request
FIX: for nondisplay of  fk_element 's id in  REST API response
FIX: Generic substitution of constant disabled for sensitive constant
FIX: if we make a mistake with situation_percent, now we can correct it. before situation_final was always set to 1 and no way to go back
FIX: Import process must stop after ending line nb to import
FIX: Infinite loop on deletion of temp file when there is symbolic links
FIX: Input of holiday for subordinates was ko
FIX: invoice creation fails when next date not defined
FIX: Label of event show twice
FIX: letter for month March
FIX: Look and feel v7
FIX: Make a redirect after the remove_file action to avoid deletion done
FIX: migration script for product photo
FIX: missing email of customer in stripe info payments
FIX: missing object entity in fetch
FIX: Missing restore_lastsearch_values
FIX: multicompany compatibility and fix reports
FIX: natural search double quote
FIX: navigation and filters on holiday list
FIX: Parameter must be an array or an object that implements Countable
FIX: Payment mode not correctly set in donation and document
FIX: Permission in list of holiday
FIX: Properties updated if update successfull.
FIX: reverse field to have object loaded in doaction
FIX: Saving wrong localtax on order addline
FIX: Search criteria on vat
FIX: security report by DIGITEMIS CYBERSECURITY & PRIVACY
FIX: show status on societe banner
FIX: solve column mismatch in user card with multicompany transverse mode + code cleanup
FIX: Subscription events not recorded into agenda
FIX: Subscription not correctly log in blockedlog
FIX: Temporary dir for mail files must be cleaned at beginning of form
FIX: Trad and creation date in subscription create
FIX: translation of holiday types
FIX: Unknown column 'pl.amount_requested' in compta/prelevement/factures.php
FIX: Useless clean of tree
FIX: Use of undefined constant _ROWS_2
FIX: warning when adding ECM files using old photo path


***** ChangeLog for 7.0.0 compared to 6.0.5 *****
For users:
NEW: Add a preview icon after files that can be previewed (pdf + images)
NEW: When payment is registered, PDF of invoices are also regenerated so payments
     appears with no need to click on regenerate.
NEW: #5711 Add shipment line deleting and editing for draft shipments.
NEW: Accept substitution key __(ABC)__ replaced with value of translation of key ABC
NEW: Accept substitution key __[ABC]__ replaced with value of const ABC
NEW: Accountancy Add fields for sale accounting account for intracommunity sales & export sales
NEW: Add a button "Activate all services" on contracts
NEW: Add a confirmation for all mass action 'delete'
NEW: Add a group task line for tasks on same level on gantt diagram
NEW: Add and edit country for chart of accounts systems
NEW: add a new notification for the signed closed event of a proposal.
NEW: Add a parameter to specify char used as separator for variant product label
NEW: Add a profile to import product translations
NEW: Add a protection so we can't journalize non balanced transactions
NEW: Add a status enabled/disabled on recurring invoices
NEW: add burger menu to list action comm
NEW: Add button cancel on shipment creation
NEW: Add chart of account for england
NEW: Add Chile accounting plan
NEW: Add class in societe/card.php
NEW: add company alias name when create company from member
NEW: Add date of birth on user card.
NEW: Add date_valid and date_pointoftax on supplier invoices.
NEW: Added Region name to state/province form field
NEW: Added regions to third party/societe lists, can be filtered
NEW: Add error message
NEW: Add expense report rules and ik
NEW: Add filter on event code on automatic filling setup page
NEW: Add filters on month/year on the accountancy binding tools
NEW: add fk_unit field into product/service import/export
NEW: add 'formObjectOptions' hook to the form setting the product selling price
NEW: Add hidden option PROJECT_DISABLE_UNLINK_FROM_OVERVIEW
NEW: add image object_phoning_mobile.png
NEW: Adding Field "First date of expire" + filter on contract list
NEW: add ldap_rename for avoid password if ldap key changed
NEW: Add mass action "validate" on supplier invoices.
NEW: add members types ldap group management
NEW: Add new property visible dy default on lists on extrafields
NEW: Add Next/Previous button on operation date of bank line
NEW: Add option EXPENSEREPORT_ALLOW_OVERLAPPING_PERIODS
NEW: Add option PROPOSAL/ORDER/INVOICE_ALLOW_EXTERNAL_DOWNLOAD
NEW: Add product unit fields for ODT substitution
NEW: Add project on a various payment
NEW: Add project related fields to ODT
NEW: Add protection to avoid to send to much emails using builk actions
NEW: Add search field for date on supplier payment page
NEW: Add search on date and accounting account in various payment list
NEW: add specific translation for title of documents (Invoice, Order, Proposal)
NEW: Adds the payment reference to the return of the function getListOfPayements
NEW: Add supplier proposals into stats of product page.
NEW: Add tab "Expense report" on user card
NEW: add the ability to regenerate a pdf for the order module
NEW: Add The accountancy Switzerland chart of accounts
NEW: Add The developed French chart of accounts 2014
NEW: Add The Luxembourg chart of accounts
NEW: Add The Moroccan chart of accounts
NEW: Add The Switzerland chart of accounts
NEW: Add The SYSCOHADA chart of accounts
NEW: Add the total in the perday view of the time spent form.
NEW: Add The Tunisia chart of accounts
NEW: Add toolkit for StockLimit and DesiredStock
NEW: add translation and possibility to change month and year
NEW: Add view of status of template invoice
NEW: All search boxes are available on smartphone
NEW: All setup of accountancy can be done from menu "Accountancy-Setup"
NEW: Attaching doc automatically in email is now a parameter of template.
NEW: automatic activation of external module on country set
NEW: Better autoselect customer or supplier fields to save clicks
NEW: Better behaviour when using a text browser
NEW: Break lines per project on the new timesheet page
NEW: Bulk action validate on customer invoices
NEW: Bulk delete actions available on leave requests
NEW: burger menu and hooks on list action
NEW: Can add html content on right of tabs
NEW: Can add link to other element on a donation
NEW: Can create intervention from a proposal
NEW: Can create thirdparty from card proposal, order or invoice
NEW: Can download PDF document from the payment page
NEW: Can edit the language into the email templates editor.
NEW: Can edit with delete/insert a forced translation
NEW: Can export list of stock movements
NEW: Can filter on date on the page showing existing bindings
NEW: Can filter on document name in ECM module for automatic tree
NEW: can filter on status of template invoices
NEW: Can filter on the "other" column on emailing target list
NEW: Can filter on type of email template
NEW: Can filter on user on unalterable log
NEW: Can import local tax rates in prices
NEW: Can include extrafields into member card templates
NEW: Can include tag {uuu} into some numbering masks to replace with user
NEW: Can make a specific setup for SMTP sending for emailing module
NEW: Can rename (so reorder) bank receipts
NEW: Can send email from contract card
NEW: Can send email from the member card using email templates.
NEW: Can set a dedicated message on payment forms
NEW: Can set email of thirdparty as unique and/or mandatory
NEW: Can setup csv accounting export from admin config
NEW: Can show currency in list of bank accounts
NEW: Can show stock in alert even if alter is set to 0
NEW: Can sort joined files on thirdparty and user card.
NEW: Can transfer from bank account to bank account with different currencies
NEW: Can use an url like $conf->global>-MYPARAM for menu urls
NEW: change description on click
NEW: Chart of account is loaded when selected into accounting setup
NEW: Classify the order as invoiced in the REST API
NEW: comments system on task
NEW: comment system working with all objects
NEW: Compatibility with PHP 7.2
NEW: confirm form style to accept or reject proposal
NEW: Create an invoice using an existing order
NEW: Create an order using an existing proposal
NEW: customizable meteo in value or percentage
NEW: Days where user is on vacation use different colors in timesheet.
NEW: Deduct an available credit to an existing invoice
NEW: Default filter and sort order can use partial list of query
NEW: Deposit invoice more explicit in invoice line description
NEW: deposits can be converted even if unpaid
NEW: detection of edge browser
NEW: Each user can edit its own email template (menu tools)
NEW: Enabled sending email in bulk actions for supplier orders
NEW: Enhance the anti XSS filter
NEW: extrafield on facture_rec
NEW: Extrafields "link to object" now use a combo selection and getNomUrl
NEW: filter date for blockedlog
NEW: filter on extrafield on product list (as in company list)
NEW: General ledger : Add field date_creation and selected field
NEW: generate also document when invoice is build from recurring template
NEW: Generated files are now indexed in database
NEW: generate invoice PDF on disount application or payment
NEW: Get a list of payments terms
NEW: hrm details output on user
NEW: If max nb of generation is reached, date for next gen is striked
NEW: improvements of invoices, orders and proposals in the REST API
NEW: Include a color syntaxed HTML editor for emailing edition.
NEW: Introduce code syntax coloration with mode 'ace' for DolEditor.
NEW: Introduce experimental feature to search dolistore from application
NEW: jquery date selector become default date selector
NEW: langs
NEW: link project from other company conf
NEW: manageme extrafields with multientity
NEW: Mass PDF Merging is available on contracts
NEW: merge categories while merging thirdparties
NEW: Merge resource/add.php to resource/card.php
NEW: Module "Product variants" is moved as stable.
NEW: More picto for phone
NEW: Move accountancy features into a dedicated menu
NEW: Move contacts of a thirdparty on tab Contacts/Addresses
NEW: Move the upload input on top right in ECM module
NEW: new columns into extrafields table to get update create information
NEW: new param on load_board() function in ActionComm class to avoid duplicate code
NEW: On bulk email from a list, can uncheck "Join main document".
NEW: On reconciliation, show balance including all reconciliated fields
NEW: Option "one email per recipient" when using bulk actions emails.
NEW: Option STOCK_SUPPORTS_SERVICES become visible.
NEW: option to avoid countries to disable there blockedlog
NEW: option to fix top menu with eldy theme (hidden conf)
NEW: Popup for preview of image add a button "Original size"
NEW: post lines of an invoice using the REST API
NEW: preload comments in task
NEW: Provide a way to download a file from a public URL for files in ECM
NEW: Reduce size of HTML page by removing duplicate tooltips
NEW: Remove background on agenda view when event is a not busy event.
NEW: Retrieves available discounts and payments details from a specific invoice
NEW: Revenue stamp can be a percent
NEW: Search filters in lists are restored when using "back to list"
NEW: Send by email available in bulk for expense report
NEW: Set a proposal to draft
NEW: Show badge with nbr of shipment on shimpen tab of order
NEW: Show country and vat number into company tooltip
NEW: Show direct preview link on contract
NEW: Show expected worked hours on the timesheet form.
NEW: Show line "other filtered task" when using filter on timesheet.
NEW: Show list of tracked events into the module config page.
NEW: Show the supplier ref into supplier cards
NEW: Show user id of web process in system info - web server
NEW: Summary of last events on a card are sorted on decreasing date.
NEW: Support Italian addresses format. Fixes #7785
NEW: Support visibility on extrafields
NEW: Template invoices are visible on the customer tab
NEW: template invoices support substition key
NEW: The bank account is visible on payment of taxes
NEW: The comment when closing a proposal is added to commercial proposal
NEW: The gantt diagram is now sensitive to hours
NEW: The lot of a product uses the link and picto when shown into list.
NEW: The "Show detail by account" accepts 3 values: yes, no, if non zero
NEW: The unalterable log can be browse by any user with he permission
NEW: Tooltip for substitutions variables on tooltips on admin pages
NEW: unexistant function load_state_board() on several objects
NEW: Update availability
NEW: Update bank account when updating an invoice
NEW: Update bank account when updating an order
NEW: Use autocompletion on selection of chart of account
NEW: view company name if different of fullname in dol_banner
NEW: warning on module blocked log reset if country code is FR

For developers:
NEW: Add 2 new automatic classification in workflow module
NEW: Add API for contracts
NEW: Add API to activate/unactivate a contract
NEW: Add api validate and close on contracts
NEW: add doActions hook in admin ihm
NEW: add doActions hook in company admin
NEW: Added functionality to get order customer contact as contact_xx tags
NEW: Add hook addAdminLdapOptions and doAction in ldap admin page
NEW: Add method executeCLI and a phpunit
NEW: add '$moreatt' parameter in picto_from_langcode function
NEW: Add non intrusive js library to make syntaxic coloring of textarea
NEW: Add payment line to a specific invoice using the REST API
NEW: add possibility to disabled the LDAP trigger
NEW: add possibility to hide LDAP tab for non admin
NEW: Add possibility to propose last num releve in conciliation
NEW: add possibility to remove address field
NEW: Add REST API for supplier proposals
NEW: Add REST API to add payment line to a specific invoice
NEW: Add the attribute accept to the input form for file upload
NEW: add translation column for extrafields list
NEW: Add performances indexes on calendar events
NEW: A module can change order of element in the quick search combo
NEW: Can test signature of a version from API
NEW: complete_head_from_modules() in ldap_prepare_head()
NEW: Consolidates REST dictionary APIs into a single tree and a single file
NEW: Delete a line of invoice using the REST API
NEW: documents REST API return list of documents by element
NEW: Download a document using the REST API
NEW: Enhance framework so we can use html/icons into SELECT options.
NEW: External module can interact with the customer summary page
NEW: Generates the document before downloading using REST API
NEW: get and post lines of an invoice using the REST API
NEW: Get a payment list of a given invoice using the REST API
NEW: Get available assets of an invoice using the REST API
NEW: Get credit notes or deposits of a thirdparty
NEW: GET lines of an invoice in the REST API
NEW: get payment types using the REST API + consolidates REST dictionary APIs
NEW: Get the list of payments terms.
NEW: hook formObjectOptions in the form setting product selling price
NEW: hook to enrich homepage open elements dashboard
NEW: Insert a discount in a specific invoice using the REST API
NEW: Remove js library fileupload that was not used by core code.
NEW: Remove tooltip tipTip library replaced with standatd jquery tooltip
NEW: Set invoices as draft using the REST API
NEW: Sets an invoice as paid using the REST API
NEW: Tag the order as validated (opened) in the REST API
NEW: Update end of validity date of proposal using the API
NEW: Update in the order REST API
NEW: Upgrade jquery select2 to 4.0.4


WARNING:

If you enabled (for test) the experimental BlockedLog module before 7.0, you must purge the table llx_blockedlog because
way to save data for final version has changed.

Following changes may create regressions for some external modules, but were necessary to make Dolibarr better:
* The methode "cloture" on contract were renamed into "closeAll".
* The method "is_erasable" of invoice return a value <= 0 if not erasable (value is meaning) instead of always 0.  
* The substitution key for reference of objects is now __REF__ whatever is the object (it replaces __ORDERREF__, 
  __PROPALREF__, ...)
* The substition key __SIGNATURE__ was renamed into __USER_SIGNATURE__ to follow naming conventions. 
* Substitution keys with syntax %XXX% were renamed into __XXX__ to match others.
* Removed old deprecated REST API (APIs found into '/root' section of the REST API explorer in Dolibarr v6).
* Some REST API to access setup features, like dictionaries (country, town, extrafields, ...) were moved into a 
  common API "/setup".
* The REST API /documents were renamed into /documents/download and /documents/upload. 
* Page bank/index.php, bank/bankentries.php and comm/actions/listactions.php were renamed into 
  bank/list.php, bank/bankentries_list.php and comm/actions/list.php to follow page naming
  conventions (so default filter/sort order features can also work for this pages).
* The trigger ORDER_SUPPLIER_STATUS_ONPROCESS was renamed into ORDER_SUPPLIER_STATUS_ORDERED.
* The trigger ORDER_SUPPLIER_STATUS_RECEIVED_ALL was renamed into ORDER_SUPPLIER_STATUS_RECEIVED_COMPLETELY.
* The parameter note into method cloture() is added at end of private note (previously in v6, it replaced).
* The parameter $user is now mandatory for method createFromOrder and createFromPropal.
* Removed js library 'fileupload' that was not used by core code.
* Jquery plugin tableDnd updated. You now need to use decodeURI on the return value of tableDnDSerialize() 
  and add 'td.' to the beginning of the dragHandle match string. 
* IE8 and earlier and Firefox 12 and earlier (< 2012) are no more supported. 
* The module ExpenseReport use numbering rules that you can setup (like other modules do). If you need to 
  keep the hard coded numbering rule of expenses report used in 6.0, just add constant
  EXPENSEREPORT_USE_OLD_NUMBERING_RULE to 1.
* If you use the external module "multicompany", you must also upgrade the module. Multicompany module for
  Dolibarr v7 is required because with Dolibarr v7, payment modes and payment conditions are management as data
  that are dedicated to each company. If you keep your old version of multicompany module, mode and
  condition of payments will appears empty in all companies that are not the first one. By upgrading the 
  multicompany module to a version that support Dolibarr v7, everything should work as expected. 



***** ChangeLog for 6.0.6 compared to 6.0.6 *****
=======
***** ChangeLog for 6.0.7 compared to 6.0.6 *****
FIX: #8023
FIX: #8259 can't update contact birthday with REST API
FIX: #8478 !empty instead of count to avoid warning
FIX: #8488
FIX: actioncomm export: type filtering not working
FIX: addline on invoice supplier manage rank on its own if not provided
FIX: issue #8037
FIX: label in getnomurl projectlist
FIX: payment term doc-specific label was not used
FIX: payment term doc-specific label was not used (issue #8414)
FIX: project category is type 6 not 5 !!
FIX: some localtaxes errors
FIX: weird password autocompletion in Google Chrome (issue #8479)

***** ChangeLog for 6.0.6 compared to 6.0.5 *****
>>>>>>> 19008531
FIX: #7974 Contract - Invalid reference on the document
FIX: #8139
FIX: #8139 User search does not work if MAIN_USE_OLD_SEARCH_FORM, missing list.php
FIX: #8151
FIX: #8200
FIX: add planned delivery to order exports
FIX: a discount is a percent, not an amount, so we use vatrate not price
FIX: Avoid empty value to fk_multicurrency attribute
FIX: Bad localtaxes assignment in cashdesk
FIX: check shipping on delete order
FIX: check verif exped on delete order
FIX: creer into lire
FIX: Delete tasks on project delete will now trigger TASK_DELETE
FIX: Global on $user parameter reset the variable
FIX: if we make a mistake with situation_percent, now we can correct…
FIX: if we make a mistake with situation_percent, now we can correct it. before situation_final was always set to 1 and no way to go back
FIX: Import process must stop after ending line nb to import
FIX: migration script for product photo
FIX: natural search double quote
FIX: reverse field to have object loaded in doaction
FIX: Saving wrong localtax on order addline
FIX: show status on societe banner
FIX: solve column mismatch in user card's usergroup list + code cleanup
FIX: solve column mismatch in user card with multicompany transverse mode + code cleanup
FIX: unset categorie
FIX: update_extras on fourn card
FIX: warning when adding ECM files using old photo path
FIX: Withdrawals lines not filter by company name and not respect dropdown limit lines by page
NEW: Add sale representative einstein_pdf_modules
NEW_einstein_pdf_modules
NEW: field commerciaux and categ export CustomersInvoicesAndPayments


***** ChangeLog for 6.0.5 compared to 6.0.4 *****
FIX: security vulnerability reported by ADLab of Venustech
     CVE-2017-17897, CVE-2017-17898, CVE-2017-17899, CVE-2017-17900 
FIX: #7379: Compatibility with PRODUCT_USE_OLD_PATH_FOR_PHOTO variable
FIX: #7903
FIX: #7933
FIX: #8029 Unable to make leave request in holyday module
FIX: #8093
FIX: Bad name alias showing in name of third column
FIX: Cashdesk should not sell to inactive third parties
FIX: Edit accountancy account and warning message on loan
FIX: $accounts[$bid] is a label !
FIX: $oldvatrateclean & $newvatrateclean must be set if preg_match === false
FIX: product best price on product list
FIX: search on contact list
FIX: stats trad for customerinvoice
FIX: translate unactivate on contractline
FIX: email sent was not in HTML
FIX: missing hook invoice index
FIX: subject mail sepa


***** ChangeLog for 6.0.4 compared to 6.0.3 *****
FIX: #7737
FIX: #7751
FIX: #7756 Add better error message
FIX: #7786
FIX: #7806
FIX: #7824
FIX: add line bad price and ref
FIX: A lot of several fix on local taxes and NPR tax
FIX: createfromorder
FIX: CSS for IE10
FIX: external user cannot be set as internal
FIX: Filter type on actioncomm with multiselect doesn't work
FIX: list of donation not filtered on multicompany
FIX: list of module not complete when module mb_strlen not available
FIX: Locatax were not propagated when cloning order or proposal
FIX: Searching translation should not be case sensitive
FIX: Search into language is ok for file into external modules two.
FIX: test for filter fk_status
FIX: too much users on holiday list
FIX: Wrong alias sql


***** ChangeLog for 6.0.3 compared to 6.0.2 *****
FIX: #7211 Update qty dispatched on qty change
FIX: #7458
FIX: #7593
FIX: #7616
FIX: #7619
FIX: #7626
FIX: #7648
FIX: #7675
FIX: Agenda events are not exported in the ICAL, VCAL if begin exactly with the same $datestart
FIX: API to get object does not return data of linked objects
FIX: Bad localtax apply
FIX: Bad ressource list in popup in gantt view
FIX: bankentries search conciliated if val 0
FIX: hook formObjectOptions() must use $expe and not $object
FIX: make of link to other object during creation
FIX: Missing function getLinesArray
FIX: old batch not shown in multi shipping
FIX: paid supplier invoices are shown as abandoned
FIX: selection of thirdparty was lost on stats page of invoices
FIX: sql syntax error because of old field accountancy_journal
FIX: Stats on invoices show nothing
FIX: substitution in ODT of thirdparties documents
FIX: wrong key in selectarray
FIX: wrong personnal project time spent

***** ChangeLog for 6.0.2 compared to 6.0.1 *****
FIX: #7148
FIX: #7288
FIX: #7366 renaming table with pgsql
FIX: #7435 Can't add payment term
FIX: #7461
FIX: #7464
FIX: #7471
FIX: #7473 Mass update of vat rates and other bugs on localtax
FIX: #7475
FIX: #7486 Empty value for multicurrency rate must be forbidden
FIX: #7490
FIX: #7505
FIX: #7510 Bug: extrafield content disappear when generate pdf within intervention
FIX: #7514
FIX: #7531 #7537
FIX: #7541
FIX: #7546
FIX: #7550
FIX: #7554
FIX: #7567
FIX: Accountancy export model for Agiris Isacompta
FIX: Allow create shipping if STOCK_SUPPORTS_SERVICES option is enabled
FIX: Bad preview on scroping when special file names
FIX: Generation of invoice from bulk action "Bill Orders"
FIX: Implementation of a Luracast recommandation for the REST api server (#7370)
FIX: Missing space in request
FIX: Only modified values must be modified
FIX: replenish if line test GETPOST on line 0
FIX: Stripe not working on live mode
FIX: wrong basePath in the swagger view
FIX: Implementation of a Luracast recommandation for the REST api server

***** ChangeLog for 6.0.1 compared to 6.0.* *****
FIX: #7000 Dashboard link for late pending payment supplier invoices do not work
FIX: #7325 Default VAT rate when editing template invoices is 0%
FIX: #7330
FIX: #7359
FIX: #7367
FIX: #7368
FIX: #7391
FIX: #7420
FIX: Add some missing attributes in Adherent:makeSubstitution (type, phone…
FIX: Bad const name
FIX: Bad link to unpayed suppliers invoices
FIX: Better protection to no send email when we change limit
FIX: Calculation in the activity box
FIX: Clean bad parameters when inserting line of template invoice
FIX: dateSelector was not taken into account
FIX: hidden option MAIN_PROPAGATE_CONTACTS_FROM_ORIGIN
FIX: journalization for bank journal should not rely on a label.
FIX: menu enty when url is external link
FIX: missing supplier qty and supplier discount in available fields for product export.
FIX: multicompany better accuracy in rounding and with revenue stamp.
FIX: Must use pdf format page as default for merging PDF.
FIX: PDF output was sharing 2 different currencies in same total
FIX: Position of signature on strato template
FIX: Protection to avoid to apply credit note discount > remain to pay
FIX: Remove warning when using log into syslog
FIX: Responsive
FIX: Security fixes (filter onload js, less verbose error message in
FIX: SEPA recording payment must save one payment in bank per customer
FIX: Several problem with the last event box on project/tasks
FIX: Sign of amount in origin currency on credit note created from lines
FIX: Some page of admin were not responsive
FIX: SQL injection
FIX: time.php crashed without project id in param
FIX: transfer of line extrafields from order to invoice
FIX: Upgrade missing on field
FIX: View of timespent for another user
FIX: ODT generation
FIX: CVE-2017-9840, CVE-2017-14238, CVE-2017-14239, CVE-2017-14240, CVE-2017-14241,
     CVE-2017-14242 
     
***** ChangeLog for 6.0.0 compared to 5.0.* *****
NEW: Add experimental BlockeLog module (to log business events in a non reversible log file).
NEW: Add a payment module for Stripe. 
NEW: Add module "Product variant" (like red, blue for the product shoes)
NEW: Accountancy - Activate multi-journal & Add journal_label to database (FEC)
NEW: Add a tracking id into mass emailing.
NEW: Tax system more compatible with the new tax rollout in India (IGST / CGST / SGST).
NEW: Add calculation function for Loan schedule
NEW: Add "depends on" and "required by" into module informations
NEW: Add hidden option THIRDPARTY_INCLUDE_PARENT_IN_LINKTO
NEW: Add key __USERID__ and __ENTITYID__ as key for dynamic filters.
NEW: Add last activation author and ip of modules
NEW: Add mass actions (pdf merge and delete) for interventions
NEW: Add module resources import/export
NEW: Add option PROJECT_THIRDPARTY_REQUIRED
NEW: Add page statistics for project tasks
NEW: add property to show warnings when activating modules
NEW: add rapport file for supplier paiement
NEW: Add statistics on supplier tab.
NEW: Add tooltip help on shipment weight and volume calculation
NEW: An external module can hook and add mass actions.
NEW: Better reponsive design
NEW: Bookmarks are into a combo list.
NEW: Bulk actions available on supplier orders
NEW: Can add a background image on login page
NEW: Can change customer from POS
NEW: Can clone expense report on another user
NEW: Can control constants values into file integrity checker
NEW: Can define default values for create forms. 
NEW: Can define default filters for list pages. 
NEW: Can define default sort order for list pages.
NEW: Can deploy an external module from the module setup area.
NEW: Can disable all overwrote translations in one click.
NEW: Can edit background color for odd and even lines in tables
NEW: Can filter on code in dictionnaries
NEW: Can filter on year and product tags on the product statistic page
NEW: Can import users
NEW: Can read time spent of others (hierarchy only or all if granted)
NEW: Can send an email to a user from its card.
NEW: Can send email to multiple destinaries from the mailform combo list.
NEW: Can set margins of PDFs
NEW: Can set number of dump to keep with job "local database backup"
NEW: Can sort customer balance summary on date.
NEW: Can sort thumbs visible on product card.
NEW: Can use a credit note into a "down payment/deposit".
NEW: Can use dol_fiche_end without showing bottom border.
NEW: Can use translations into all substitutions (watermark, freetext...)
NEW: Change to allow a specific numbering rule for invoice with POS module.
NEW: convert exceiss received to reduc
NEW: custom dir is enabled dy default on first install.
NEW: Description of feature of a module visible into a dedicated popup.
NEW: Direct open of card after a search if one record only found.
NEW: download button
NEW: Enable bulk actions delete on supplier invoices.
NEW: Extrafields support formulas to be computed using PHP expressions.
NEW: Feature to crop/resize images available on user and expense reports.
NEW: Filechecker can include custom dir and report added files.
NEW: fix listview class and add a demo for product list
NEW: [FP17] Accountancy - Add select field in list of accounts
NEW: get amount base on hourly rate for ficheinter
NEW: hidden Easter egg to display commitstrip strip on login page
NEW: Include an hourglass icon when we click on online payment button
NEW: Index upload files into database.
NEW: Introduce mass action on product list ('delete' for the moment)
NEW: Introduce mass actions on contacts
NEW: Introduce option MAIN_HTTP_CONTENT_SECURITY_POLICY
NEW: It's easier to switch between sandbox and live for paypal
NEW: Mass action delete available on project and tasks
NEW: Move login information on home page into a widget
NEW: new demo entry page
NEW: No external check of version without explicit click in about page.
NEW: ODT docs for USER USERGROUP CONTRACT and PRODUCT class
NEW: odt usergroup
NEW: On invoices generated by template, we save if invoice come from a source template.
NEW: option to copy into attachement files of events, files send by mail (with auto event creation)
NEW: PDF with numbertoword
NEW: Permit multiple file upload in linked documents
NEW: PHP 7.1 compatibility
NEW: Reduce memory usage by removing deprecated constant loading.
NEW: Report page and menu for suppliers paiements
NEW: Show by default README.md file found into root dir of ext module.
NEW: Show company into combo list of projects
NEW: show files in the bank statement + download
NEW: Show local taxes in facture list
NEW: Show local taxes in supplier facture list
NEW: Small PDF template for products
NEW: Option SUPPLIER_ORDER_EDIT_BUYINGPRICE_DURING_RECEIPT
NEW: The substitution keys available for emailing edition are now visible into a popup.
NEW: Uniformize behaviour: Action to make order is an action button.
NEW: Use autocompletion on the "Add widget list".
NEW: Use html5 type "number" on select field for year and duration.
NEW: Can use pdktk to concat mass pdf because tcpdf generate avoid to split large file into multiple smaller file (all have same size) encounter issue with mailer provider virtual delivery service
NEW: Default theme of v6 is cleaner.
NEW: When down payment is entered, discount to reuse into final invoice is automatically created. This save one click into invoice workflow.
NEW: Add UI to configure MEMBER_NEWFORM_FORCETYPE
NEW: #2763 Go to document block after clicking in Generate document button
NEW: #6280: Generate PDF after creating an invoice from a customer order
NEW: #6915 Simplest change.
NEW: Uniformize the look and feel with v6 new look.

For developers:
NEW: Add a lot of API REST: dictionaryevents, memberstypes, ...
NEW: Big refactorization of multicompany transverse mode.
NEW: getEntity function use true $shared value by default.
NEW: Add font-awesome css.
NEW: Add function ajax_autoselect
NEW: Add function dolMd2Html
NEW: Add hook doUpgrade2
NEW: Add hook "formatNotificationMessage"
NEW: Add index and constraints keys on supplier proposal detail table
NEW: Add phpunit to check the engine is defined into sql create files.
NEW: Add project and Hook to Loan
NEW: Add REST API to push a file.
NEW: Allow extrafields list select to be dependands on other standard list and not only other extrafields list
NEW: Architecture to manage search criteria persistance (using save_lastsearch_values=1 on exit links and restore_lastsearch_values=1 in entry links)
NEW: data files are now also parsed by phpunit for sql syntax
NEW: Hook to allow inserting custom product head #6001
NEW: Introduce fields that can be computed during export in export profiles.
NEW: Introduce function dol_compress_dir
NEW: Removed commande_pdf_create, contract_pdf_create,expedition_pdf_create, facture_pdf_create, delivery_order_pdf_create, task_pdf_create, project_pdf_create, propale_pdf_create, supplier_invoice_pdf_create, supplier_order_pdf_create, supplier_proposal_pdf_create deprecated functions
NEW: tooltip can be on hover or on click with textwithpicto function.
NEW: Upgrade jquery to 3.3.1 and jquery-ui to 1.12

WARNING: 

Following changes may create regression for some external modules, but were necessary to make Dolibarr better:
* The hook getNodeList has been replaced by a normalized 'addreplace' hook getDirList.
* The trigger USER_SETINGROUP and USER_REMOVEFROMGROUP has been replaced with trigger USER_MODIFY.
* The page societe/soc.php was renamed into societe/card.php to match page naming conventions.
* The page compta/facture.php was renamed into compta/facture/card.php to match page naming conventions.
* The signature of method ->delete() of class Product and PriceExpression was changed from 
  ->delete(id, notrigger) to ->delete(User, notrigger) to match standard dev rules.
* The signature of method ->delete() of class Adherent was changed from 
  ->delete(id) to ->delete(id, User, notrigger) to match standard dev rules.
* Removed CommonObject::displayMarginInfos (was deprecated in 3.8). Use same method into
  html.formmargin.class.php
* Removed Societe::set_commnucation_level (was deprecated in 4.0). Was not used.
* Removed the trigger file of PAYPAL module that stored data that was not used by Dolibarr. The trigger event still
  exists, but if an external module need action on it, it must provides itself its trigger file.
* Use $conf->global->MULTICOMPANY_TRANSVERSE_MODE instead $conf->multicompany->transverse_mode. So, if you set var
  $multicompany_transverse_mode to 1 into your conf file, you must remove this line and a new key into 
  the Home - setup - other admin page.
* If you use Multicompany transverse mode, it will be necessary to check the activation of the modules in the children
  entities and to review completely the rights of the groups and the users.
* Use getEntity('xxx') instead getEntity('xxx', 1) and use getEntity('xxx', 0) instead getEntity('xxx')
* Some other change were done in the way we read permission of a user when module multicompany is enabled. You can 
  retreive the old behavior by adding constant MULTICOMPANY_BACKWARD_COMPATIBILITY to 1.
* The hook formObjectOptions was not implemented correctly in previous version. Sometimes, you had to return output 
content by doing a print into function, sometimes by returning content into "resprint". This has been fixed to follow
hook specifications so you must return output into "resprint".


***** ChangeLog for 5.0.7 compared to 5.0.6 *****
FIX: #7000 Dashboard link for late pending payment supplier invoices do not work
FIX: #7148
FIX: #7325 Default VAT rate when editing template invoices is 0%
FIX: #7366 renaming table with pgsql
FIX: #7391
FIX: #7510 Bug: extrafield content disappear when generate pdf within intervention
FIX: Agenda events are not exported in the ICAL, VCAL if begin exactly with the same $datestart
FIX: Bad link to unpayed suppliers invoices
FIX: bankentries search conciliated if val 0
FIX: multicompany better accuracy in rounding and with revenue stamp.
FIX: PDF output was sharing 2 different currencies in same total
FIX: Upgrade missing on field
FIX: wrong key in selectarray
FIX: wrong personnal project time spent

***** ChangeLog for 5.0.6 compared to 5.0.5 *****
FIX: Removed a bad symbolic link into custom directory.
FIX: Renaming a resource ref rename also the directory of attached files.

***** ChangeLog for 5.0.5 compared to 5.0.4 *****
FIX: #7075 : bad path for document
FIX: #7156
FIX: #7173
FIX: #7224
FIX: #7226
FIX: #7239
FIX: add supplierproposaldet without price (new product)
FIX: amount overlap other amount when a pagebreak is done due to an image at the bottom of page.
FIX: Bad tax calculation with expense report
FIX: Best buy price calculation
FIX: Buying prices must always be in positive value.
FIX: calculate correct remain to pay for planned bank transactions
FIX: delete linked element on facture rec
FIX: edit sociale was emptying label
FIX: Error when updating thirdparty not returned
FIX: holidays with postgresql like on rowid integer
FIX: id of user not saved when making a payment of expense report
FIX: invoice page list
FIX: invoice situation VAT total rounding into PDF crabe
FIX: PgSQL compatibility.
FIX: remove order rights on invoice page
FIX: status were wrong on product referent list
FIX: supplier id was not passed to hooks
FIX: Support of vat code when using price per customer
FIX: User id correction on holiday request
FIX: value of user id filled to 0 in llx_bank_url when recording an expense report.
FIX: we have to check if contact doesn't already exist on add_contact() function
FIX: We should be able to insert data with value '0' into const
FIX: install process with DoliWamp

***** ChangeLog for 5.0.4 compared to 5.0.3 *****
FIX: #5640 Prices of a predefined product/service were incorrect under certain circumstances
FIX: #6541 since 4.0.4 to 5.0.0 autofill zip/town not working
FIX: #6880 #6925
FIX: #6885
FIX: #6926
FIX: #7003
FIX: #7012
FIX: #7040
FIX: #7048 #6075
FIX: Can set supplier invoice to billed.
FIX: Can't create invoice if PO disapproved
FIX: contratligne update
FIX: CVE-2017-7886
FIX: default param
FIX: Line of invoices not inserted when using POS module and VAT NPR.
FIX: origin & originid on supplierproposal
FIX: Redirect to payment page from member subscription page failed if a unique security key was defined.
FIX: REST api to get project when user has permission to read all.
FIX: situation_progress param default value must be 100 and not 0
FIX: SQL injection on user/index.php parameter search_statut.
FIX: vat code not saved during product creation.
FIX: Warnings

***** ChangeLog for 5.0.3 compared to 5.0.2 *****
FIX: #6677 Expired contracts dashboard box does not show the name of the thirdparty
FIX: #6813
FIX: 6863
FIX: #6877
FIX: #6881
FIX: Better sanitizing of search all parameter.
FIX: Correction with author and validator user on orders
FIX: dialog window with md theme must not be hidden by left menu part.
FIX: doactions hook missing in invoice model page
FIX: Fullname when member is a moral entity with no name.
FIX: Link to files on bank account tab broken with multicompany FIX: Link to preview on thirdparty broken with multicompany
FIX: New vat code not correctly implemented if "1 price per customer".
FIX: Pagination of invoices
FIX: pagination on resources
FIX: REST API not possible to add agendaevents
FIX: situation invoice broken due to the all percent application form inside addline form
FIX: SQL injection on user/index.php parameter search_statut.
FIX: XSS

***** ChangeLog for 5.0.2 compared to 5.0.1 *****
FIX: #6468 + Fix missing translation
FIX: #6517 #6525 Autocompletion of thirdparty after n chars not implemented
FIX: #6613 Default subject for Supplier proposal emails is filled with a non-existing key
FIX: #6614
FIX: #6619 Template invoices list do not respect restricted thirdparty user rights
FIX: #6621 Documents tab shows greyed out upload form even if the option to show actions not available is disabled
FIX: #6623 User card shows "Return to list" link even if the user has no rights to list users
FIX: #6636 Complete fix
FIX: #6669 User with no permission to edit customer invoices can see a edit button in project entry
FIX: #6671 Cannot remove thirdparty type with "#" in its name
FIX: #6673 Missing "nature" table header in thirdparty list
FIX: #6675 Restricted user with no agenda permissions can see a button to create appointment in thirdparty contact list
FIX: #6679 User with restricted supplier invoice permissions can edit project, payment conditions, payment mode
FIX: #6680 User with restricted supplier invoice permissions sees "reopen" button even if he has no permission to do it
FIX: #6718 Bug: Discount amount is not locally formatted in CommonObject View
FIX: #6767 serious critical error, no login possible with postgresql and ipv6.
FIX: #6795 #6796
FIX: Add option MAIN_MAIL_USE_MULTI_PART to include text content into HTML email and add option MAIN_MAIL_ADD_INLINE_IMAGES_IF_IN_MEDIAS to restore the inline images feature.
FIX: ajax autocomplete on clone
FIX: A non admin user can not download files attached to user.
FIX: Can't download delivery receipts (function dol_check_secure_access_document)
FIX: complete hourly rate when not defined into table of time spent
FIX: dont get empty "Incoterms : - " string if no incoterm
FIX: dont lose supplier ref if no supplier price in database
FIX: Enter a direct bank transaction
FIX: extrafield css for boolean type
FIX: forgotten parameter for right multicompany use
FIX: Found duplicate line when it is not.
FIX: global $dateSelector isn't the good one, then date selector on objectline_create tpl was hidden
FIX: Journal code of bank must be visible of accountaing module on.
FIX: length_accounta return variable name
FIX: limit+1 dosn't show Total line
FIX: No filter on company when showing the link to elements.
FIX: overwrapping of weight/volume on rouget template
FIX: Several bugs in accounting module.
FIX: shared bank account with multicompany not visible in invoice setup
FIX: spaces not allowed into vat code
FIX: supplier default condition not retrieved on create
FIX: supplier order line were always created with rang = 0

***** ChangeLog for 5.0.1 compared to 5.0.0 *****
FIX: #6503: SQL error in "Last pending payment invoices"
FIX: #6505 Project elements page shows greyed-out links even if the option to show actions not available is disabled
FIX: #6507: Statistics counter show wrong total Contract numbers when the user does not have full access
FIX: #6533 #6590
FIX: #6535
FIX: bank account not visible on payment card
FIX: colspan
FIX: Data lost during merge of thirdparties
FIX: Detection of color brightness
FIX: Filter on date lost after submit on time spent page
FIX: forgottent fk_unit field on llx_supplier_propaldet
FIX: list of projects
FIX: LOG_ERROR does not exists. Use LOG_ERR.
FIX: Missing total on project overview.
FIX: multicurrency management on supplier order/invoice
FIX: Notification sending was broken.
FIX: origin & origin id on supplier order line
FIX: param php doc
FIX: Picto of project on dol_banner and box
FIX: Some errors when downloading files.
 
***** ChangeLog for 5.0.0 compared to 4.0.* *****
For users:
NEW: Add module mulicurrency.
NEW: Add module accoutancy expert (double party accountancy). 
NEW: Better responsive design, above all on smartphone.
NEW: #5801 More complete change to allow to disable supplier invoice document generation.
NEW: #5830 Can choose a generic email or use remail in the mail from field.
NEW: #5896 More complete data on event sent by email (name in title, emails list in details)
NEW: Add a better icon to show when "run" in cron jobs is disabled.
NEW: Add account statement into fields of bank account transaction list.
NEW: Add a direct debit mandate PDF template.
NEW: add clone contract feature.
NEW: Add color regarding stock even on ajax autocompleter product selector.
NEW: Add date into list of print jobs for Google Print.
NEW: add field and filters on turnover by third party report.
NEW: Add last activation date as info in module list.
NEW: add option to limit stock product by warehouse.
NEW: Add missing unique key on table llx_links.
NEW: Add option "Hide images in Top menu".
NEW: Add option PROJECT_LINES_PERWEEK_SHOW_THIRDPARTY to show thirdparty on page to submit time.
NEW: Add option "Stock can be negative". Off by default.
NEW: Add option SUPPLIER_ORDER_3_STEPS_TO_BE_APPROVED.
NEW: Add hidden option to include parent products too in stats of orders (not supported in rest of app yet).
NEW: Add Panama datas.
NEW: Add ressource extrafields.
NEW: add restrictions on standard exports (agenda, order, deplacement, facture, fournisseur, societe, propal, expedition)
NEW: Add substitution keys __SHIPPINGTRACKNUM__, __SHIPPINGTRACKNUMURL__ into shipping email template.
NEW: Add status Done on interventions.
NEW: Add system tool "Files integrity checker" to detect modified files for packaged versions.
NEW: Add tooltip in payment term edition in dictionnary.
NEW: Add type "url" as possible extrafield.
NEW: Add workflow to calculated supplier order status on stock dispatch.
NEW: Add workflow to classifed propal bill on invoice validation.
NEW: allow to save a parent warehouse.
NEW: Better filtering of automatic/manually inserted events.
NEW: Bill orders from order list.
NEW: Can add event from the card listing events.
NEW: Can change thirdparty when cloning a project.
NEW: Can create expense report for someone else (advanced permission). 
NEW: Can clone an expense report.
NEW: Can edit a label for each price segment when using several segment prices for products.
NEW: Can filter on fields on admin translation page.
NEW: Can filter on project/task ref/label on the "new time consumed" page.
NEW: Can filter on status on objects on the "statistics" pages.
NEW: Can filter on type of leave requests in list.
NEW: Can generate SEPA mandate for each bank account of your customers.
NEW: Can see/make bank conciliation from bank transaction list.
NEW: Can edit RUM number of a customer bank account.
NEW: Can link template invoice to other objects. Generated invoices will be linked to same objects (example: contracts).
NEW: Can renamed attached files on some documents tabs (like products and expense reports).
NEW: Can see/edit the customer ref of a shipment.
NEW: Can select fields/extrafields on contract list + Mass delete action.
NEW: Can select fields on expense report list. Can make mass delete.
NEW: Can select fields to show on list of bank transaction.
NEW: Can set to paid automatically social or fiscal taxes after a payment was recorded.
NEW: Can sort on status of recurring invoice in list of template invoices.
NEW: Can use native php and dolibarr object on pages of module website.
NEW: Checkbox 'close order to "Everything received" automatically if all products are received' is visible on supplier orders.
NEW: conf to allow payments on different thirdparties bills but same parent company.
NEW: Consumption view on thirdparty total line and total HT by element.
NEW: Display bookkeeping by accounting account - Bookkeeping ordered by accounting account - Link with customers and suppliers invoices - Sub Total by accounting account - Ability to display more than 25 lines and filter by customer/supplier, invoice and accounting account
NEW: Each user can select its landing page (on tab "user display setup").
NEW: Editing translation GUI become easier with tool to search existing translation.
NEW: Error code of each email sent is visible in list of email targets
NEW: Export thirdparty with payment terms and mode.
NEW: filter actiontype on thirdparty tab.
NEW: filter by supplier and fk_warehouse on replenishment page.
NEW: Filters can accept generic search key like __DAY__, __MONTH__, __YEAR__ replaced with current day, month year before making the search.
NEW: Function "crop" images available on project, product and holiday attachment tab.
NEW: function to display full path to current warehouse.
NEW: Generation of document is available on member card.
NEW: Introduce mass action "delete" on sales orders.
NEW: Introduce option MAIN_DEFAULT_PAYMENT_TERM_ID to set default payment term on company level.
NEW: introduce option PROJECT_DISABLE_PRIVATE_PROJECT and PROJECT_DISABLE_PUBLIC_PROJECT.
NEW: Link between objects can be done on both side and on all objects.
NEW: More filter on bank transaction list.
NEW: Mutualize mass action. So "Send by email" is also available on orders.
NEW: New set of icon for status easier to understand.
NEW: option "Current/Next" for limit payment date (in payment term dictionary setup) to use a specific day of current month or jump to same day of next month.
NEW: Option DOC_SHOW_FIRST_SALES_REP shows name of "user buyer or saler" on PDF.
NEW: Option MAIN_INFO_SOCIETE_MAIL_ALIASES to be able to use several identities into the "email from".
NEW: Pagination available on list of users.
NEW: Phone formatting for Canada. Add dol_print_phone into phpunit tests.
NEW: Reduce nb of picto visible after reference of an object into lists, merging preview and download.
NEW: Reduce space lost on EDM module.
NEW: Reopen a paid bill is a user advanced permission.
NEW: can set a default bank account on thirdparty card.
NEW: Show photo of contacts on thirdparty card.
NEW: Show subtotal into list of linked elements.
NEW: Show total line (planned workload and time spent) on list of tasks.
NEW: Start to introduce search filters on dictionnaries for vat list.
NEW: Support extrafields for expense reports.
NEW: Support extrafields on product lot.
NEW: Support free bottom text and watermark on expense report template.
NEW: Support mass actions for proposals
NEW: Table with list of lots/serial can be viewed (module product batch).
NEW: The autofill zip/town table option is on by default.
NEW: the count of linked files on card includes external links.
NEW: Usage of vat code seems ok everywhere.
NEW: User date of employment added.
NEW: Use small photo of user on all user links.
NEW: Use new archi to select fields into list of time spent.
NEW: Available substitution key (__INVOICE_MONTH__, __INVOICE_PREVIOUS_MONTH__, ...) to use into note text of recurring invoices.

For developers:
NEW: Add ORDER_MODIFY trigger on each order modification.
NEW: Trigger on delete stock
NEW: The getURLContent return more information on success and error.
NEW: Uniformize code and correct deal with triggers
NEW: REST API explorer. Can create invoice and orders with lines.
NEW: Add a lot of API REST: expense reports, orders, commercial proposals, projects, agenda events, users, invoices, ...
NEW: Default collation for mysql is now utf8_unicode_ci
NEW: Can use any filter on all REST API to list.
NEW: ckeditor accept a parameter to disable all html filtering.
NEW: Complete table llx_ecm_files with field generated_or_uploaded
NEW: Enhance function setValueFrom so we can use it for "edit in form" feature.
NEW: getNomUrl displays full path to warehouse
NEW: Hook formObjectOptions
NEW: hook in element overview
NEW: Hook on stock product card
NEW: param socid find_min_price_product_fournisseur() function
NEW: More phpunit tests

WARNING: 

Following changes may create regression for some external modules, but were necessary to make
Dolibarr better:
- Function delete of class Facture (invoice) need the object $user as first parameter. Also you must
  check you make a fetch on object before calling the delete.
- The old driver of "mysql" has been removed. Dolibarr use the new one (mysqli) by default.
- Remove not used function calculate_byte(). Use dol_print_size() instead.
- Function pdf_getTotalQty is now deprecated. Not used by Dolibarr core.
- Method commande->deleteline($lineid) has been replaced with commande->deleteline($user, $lineid).
- Method expensereport->delete(id, user) has been replaced with ->delete(user)
  Method warehouse->delete(id) has been replace with ->delete(user)
  This is to follow good practice to make a fetch on object before deleting it.
- The form to add a product to a draft proposal/order/invoice, from the product card, is hidden by default.
  It was not commonly used and usage generates some problems (cost price for margin calculation not entered, vat setting).  
  Set constant PRODUCT_ADD_FORM_ADD_TO to retrieve it.
- The javascript "datatables" library was previously provided into Dolibarr sources, but it was not used by application.
  So there is no reason to maintain its compatibility with other dolibarr components. If an external module need this 
  library, this external module must embed the library in his own sources/packages.
- Trigger name SUPPLIER_PROPOSAL_CREATE has been renamed into PROPOSAL_SUPPLIER_CREATE.
- A new paramater sqlfilters was introduced to allow filter on any fields int the REST API. Few old parameters,
  no more required, were also removed. Use this new one if you were using one of them.
- The trigger that activate or close a contract line is run on a contract line, not on contract.
- Method commande->set_availability(user, availability_id) removed from commande class, use method commande->availability(availability_id, notrigger).

Dolibarr 5.0 was frozen before PHP 7.1 was released. Unit tests are successful on PHP 7.1 but we don't have enough
feedback to confirm whole application is compatible. Current officiel supported PHP versions are PHP 5.3 to 7.0.


***** ChangeLog for 4.0.6 to 4.0.5 *****
FIX: #6613 Default subject for Supplier proposal emails is filled with a non-existing key
FIX: #6623 User card shows "Return to list" link even if the user has no rights to list users
FIX: #6636 Complete fix
FIX: #6669 User with no permission to edit customer invoices can see a edit button in project entry
FIX: #6671 Cannot remove thirdparty type with "#" in its name
FIX: #6673 Missing "nature" table header in thirdparty list
FIX: #6675 Restricted user with no agenda permissions can see a button to create appointment in thirdparty contact list
FIX: #6677 Expired contracts dashboard box does not show the name of the thirdparty
FIX: #6679 User with restricted supplier invoice permissions can edit project, payment conditions, payment mode
FIX: #6680 User with restricted supplier invoice permissions sees "reopen" button even if he has no permission to do it
FIX: #6813
FIX: Correction with author and validator user on orders
FIX: doactions hook missing in invoice model page
FIX: dont get empty "Incoterms : - " string if no incoterm
FIX: dont lose supplier ref if no supplier price in database
FIX: forgotten parameter for right multicompany use
FIX: global $dateSelector isn't the good one, then date selector on objectline_create tpl was hidden
FIX: limit+1 dosn't show Total line
FIX: supplier order line were always created with rang = 0


***** ChangeLog for 4.0.5 to 4.0.4 *****
FIX: #6234
FIX: #6259
FIX: #6330
FIX: #6360
FIX: #6411
FIX: #6443
FIX: #6444
FIX: #6453
FIX: #6503: SQL error in "Last pending payment invoices"
FIX: #6505 Project elements page shows greyed-out links even if the option to show actions not available is disabled
FIX: #6507: Statistics counter show wrong total Contract numbers when the user does not have full access
FIX: #6533 #6590
FIX: #6619 Template invoices list do not respect restricted thirdparty user rights
FIX: #6621 Documents tab shows greyed out upload form even if the option to show actions not available is disabled
FIX: add entity param to document link
FIX: Can use quote into supplier ref on order line add
FIX: Change the customer code only if error on duplicate
FIX: Creation of credit note on invoice with deposit stole the discount.
FIX: delete bank class lines when we delete bank_categ
FIX: deletion of bank tag
FIX: detail of deposit and credit not was not visible into final invoice
FIX: Error management during bank account creation
FIX: error management in bank account deletion.
FIX: event status is not modified when assign an user
FIX: forgotten fk_facture_fourn attribute on supplierinvoice line object
FIX: If bank module on, field must be required to register payment of expense report.
FIX: load multicurrency informations on supplier order and bill lines fetch
FIX: Missing total on project overview.
FIX: multicurrency_subprice
FIX: param billed when we change page
FIX: protection against infinite loop on hierarchy
FIX: Supplier Order list filter by project
FIX: the dolCopyDir fails if target dir does not exists.
FIX: use param for http links

***** ChangeLog for 4.0.4 to 4.0.3 *****
FIX: #6227 Document models table header "Unit" is shown in 2 lines in Spanish
FIX: #6230
FIX: #6237
FIX: #6245 Thirdparty link in supplier invoices list, links to "comm/card" instead of "fourn/card" page
FIX: #6253 Supplier invoice list filter does not respect "thirdparty" filter
FIX: #6277
FIX: project list and ajax completion return wrong list.
FIX: bug margin calculation by user with multicompany
FIX: Can make a stock transfert on product not on sale/purchase.
FIX: extrafield input for varchar was not working with special char within (ie double quotes)
FIX: javascript error
FIX: link for not found photo when using gravatar. Must use external url.
FIX: Protection so even if link is output for external user, links is disabled.
FIX: repair tool was ko to restore extrafields with type select.
FIX: Security access problem with external users on projects/tasks
FIX: We must not drop extrafield column if there is still record on other entities.
FIX: regression with sedning email when introducing security options to restrict nb of email sending.
t 
***** ChangeLog for 4.0.3 to 4.0.2 *****
FIX: #5853 $conf->global->$calc==0 || $conf->global->$calc==1
FIX: #5958 no discount on supplier command made by replenishment
FIX: #5966 Bug: getNomUrl tooltips show Proposal info even if user has no rights to read them
FIX: #5972 #5734
FIX: #6007
FIX: #6010
FIX: #6029
FIX: #6043 - Payment mode not visible on supplier invoice list
FIX: #6051
FIX: #6062
FIX: #6088
FIX: A draft can be deleted by a user with create permission.
FIX: bad permission to see contract on home page
FIX: bad permission to see contract statistics
FIX: Bcc must not appears to recipient when using SMTPs lib
FIX: Consistent description for add or edit product
FIX: delete contract extrafields on contract deletion
FIX: Deposits and credit notes weren't added in the received and pending columns
FIX: export extrafields must not include separe type
FIX: Export of opportunity status must be code, not id.
FIX: False positive on services not activated
FIX: Filter was wrong or lost during navigation
FIX: HT and TTC price should always be displayed together
FIX: if a supplier price reference is changed after creating an order, we can't clone order.
FIX: in export. Error when using a separate extrafields.
FIX: Introduce hidden option MAIL_PREFIX_FOR_EMAIL_ID to solve pb of tracking email.
FIX: javascript error when using on mobile/smartphone
FIX: javascript xss injection and a translation
FIX: Label of project is in field title not label.
FIX: List of people able to validate an expense report was not complete.
FIX: Missing field
FIX: Module gravatar was not triggered on thirdparty and contact card
FIX: Must use external link into a forged email content.
FIX: Pb in management of date end of projects
FIX: Regression when deleting product
FIX: rendering of output of estimated amount on project overview page.
FIX: Sanitize title of ajax_dialog
FIX: Security to restrict email sending was not efficient
FIX: Setting supplier as client when accept a supplier proposal
FIX: Some statistics not compatible with multicompany module.
FIX: the time spent on project was not visible in its overwiew
FIX: Update intervention lline crash with PgSQL
FIX: wrong test on dict.php
FIX: wrong var name

***** ChangeLog for 4.0.2 compared to 4.0.1 *****
FIX: #5340
FIX: #5779
FIX: #5849
FIX: #5866
FIX: #5907
FIX: Addline if $txlocaltax1 is empty
FIX: Avoid error 500 if phpexcel is disabled
FIX: Avoid errors on debian
FIX: Can edit the customer ref even if order is not draft.
FIX: Documents not moved in new directory if we change reference of the task.
FIX: Error when CATEGORIE_RECURSIV_ADD is enabled and new category is child of an already linked to object
FIX: Extra fields of task not copied on project cloning
FIX: Hidden option PRODUCT_MAX_VISIBLE_PHOTO
FIX: Link on supplier invoice in widget was not clickable
FIX: margin tab on customer card must filter on current entity invoices
FIX: missing column into SQL on thirdparty list
FIX: Nber of attached files were not reported in event report of email sent
FIX: only show projects of related third if external user
FIX: Search provider by price
FIX: Solve backup when using mysqldump that return warning
FIX: Sql error in widget of product for stock alerts
FIX: updateligne if $txlocaltax1 is null

***** ChangeLog for 4.0.1 compared to 4.0.0 *****
FIX: #2853
FIX: #2991
FIX: #3128
FIX: #5699
FIX: #5734
FIX: #5742 error on project list if an extra field separator is added.
FIX: #5746 chrome php Try a fix. Not sure it solved all problems reported
FIX: #5748 Bug: Error updating to 4.0.1 with Postgresql. Field must be varchar.
FIX: #5750 Bug: CmailFile::server_parse enters an infinite loop if $server_response is false
FIX: #5752 Bug VAT NPR not propagated during proposal cloning
FIX: #5763 Bug: Cannot Create Supplier Price Request
FIX: #5770 Dolibarr doesn't modify correctly the hour of a task
FIX: #5776
FIX: #5802 Incoterms not set
FIX: #5813 Bug: Incoterms not being read correctly
FIX: #5818
FIX: alignement of intervention status
FIX: Clean of search fields
FIX: Creation of donation should go back on card after creation
FIX: Date visible on project overview
FIX: Execute a dedicated job from its id may results of launching other jobs too.
FIX: Failed to export contact categories with contact extra fields
FIX: inversion customer/supplier price
FIX: link "back to list" was not visible.
FIX: Lost filter on opportunities
FIX: Mandatory field payment term was not css highlighted.
FIX: Menu users not visible on dolidroid.
FIX: SEC for HTB23302
FIX: The email test sender in email setup was broken
FIX: Translation of "Name" is not a good choice for floow-up.
FIX: Update of maxnbrun on job list failed.
FIX: Value of payment term and project are not set on correct default value when invoice generated from template.
FIX: vat dictionary should allow enter and edit multiple values for localtaxes, separated by: (ex -19:-15)
FIX: Vat not visible in dictionnary

***** ChangeLog for 4.0.0 compared to 3.9.* *****
For users:
NEW: Add recurring invoice feature and automatic generation of invoices.
NEW: Add module "Loan" as stable.
NEW: Add module "Supplier commercial proposal" (price request) with stable status.
NEW: Can select dynamicaly number of lines to show on page on product, shipment, contact, orders, thirdparties. 
NEW: Can select fields to show on list also for list of customer orders, supplier orders, shipments, proposals and invoices.
NEW: Show into badge on tab head, the number of dedicated contacts for all objects.
NEW: Add a checkbox to select/unselect all lines on page that support mass actions (like invoice list page)
NEW: Add a new method for margin calculation. Added margin on "cost price" in addition to margin on WAP price and margin on "best supplier price".
NEW: Add an explanation message on shipment page to explain you can't make shipment if order is not validated
NEW: Add date_rum into table of thirdparty bank account.
NEW: The probability of lead/opportunity can be defined per lead.
NEW: Added Malta VAT into migration script
NEW: Add Expense report into accountancy report
NEW: Add Expense report to approve into workboard 
NEW: Selection of boxes is moved on top of home page
NEW: Add filter on a keyword, status and nature into list of modules.
NEW: Add hidden option BANK_DISABLE_CHECK_DEPOSIT to disable check deposit feature.
NEW: Add hidden option MAIN_PUBLIC_NOTE_IN_ADDRESS
NEW: Add index on invoice status 
NEW: Add constant MAIN_LOGTOHTML to 0 into setup by default to save time when we need to make debug on hosted instance.
NEW: Add list of billed
NEW: Add minimum stock and desired stock into import/export profiles. 
NEW: Add state into thirdparty export fields.
NEW: Add more trackable events (create, submit and receive supplier order).
NEW: Add hidden option MAIN_PROPAGATE_CONTACTS_FROM_ORIGIN
NEW: Add picto on module list to show warning and if module is an external module.
NEW: Add product type filter on turnover report
NEW: Add state into list of fields available for personalized fields of thirdparties
NEW: Add statistics for interventions module
NEW: Add statistics on number of projets on home page
NEW: Add statistics and late records into dashboard for supplier proposals.
NEW: Add the admin info on combo of type of contact
NEW: Add the event BILL_PAYED to the list of supported events for module notification.
NEW: Add total weight and volume on PDF. 
NEW: Add hidden option to hide column qty ordered on shipments.
NEW: Add view of virtual stock into product list (when appropriate)
NEW: Add warning on tasks when they are late (add also the warning tolerance parameter)
NEW: Add weight/volume for one product into shipment export
NEW: Add width and height on product table
NEW: allow a document to be linked to project from another customer on config
NEW: allow project to be shared across entities (for multicompany module)
NEW: All variant of ckeditor config can be tested into the setup page of module.
NEW: Can change dynamically number of records visible into lists.
NEW: Can change type of extrafields (for some combinations only).
NEW: Can define number of first and last line to import into import wizard.
NEW: Can edit next execution date of a cron job.
NEW: Can edit value date of a vat payment after recording it.
NEW: Can filter modules on publisher.
NEW: Can filter on employee status when building emailing from users.
NEW: Can reopen an closed shipment.
NEW: Can search on shipments into the quick search box.
NEW: Can select language from a combo list on page to overwrite a translation.
NEW: Can select number of lines on page list for projects and tasks.
NEW: Can use ^ and $ (to say start with or end with like regex syntax) into search fields when search field is text. Bonus: ^$ can filter all lines with field not defined.
NEW: Clean and enhance code for cron engine
NEW: Can decrease stock on shipment closing/classifying (only if module lot is not enabled for the moment)
NEW: Disabled users are striked.
NEW: Enhance navigation of project module
NEW: fichinter lines ordered by rang AND DATE
NEW: hidden conf to use input file multiple from mail form
NEW: hidden feature: SUPPLIER_ORDER_WITH_NOPRICEDEFINED allow supplier order even if no supplier price defined
NEW: Hidden option MAIN_LANDING_PAGE to choose the first page to show after login works as a "global" option (llx_const) and as a "per user" option (llx_user_param).
NEW: Holiday is a now a RH module. All RH module provides by default visilibity on users of its hierarchy.
NEW: If error is reported during migration process, you can ignore it to avoid to be locked.
NEW: if nb total of lines provided in print barre_liste, display in title
NEW: If option to see non stable modules is on, add a filter into module list to filter on level (deprecated, experimental, development)
NEW: Include number of linked files into badge counter of "Linked files" tab.
NEW: Include sales representative into export of thirdparties
NEW: Indicator on workboard are red/green if late or not.
NEW: Into GED module, filename is truncated only if there is not enough space into table
NEW: Introduce a predefined job to run database backup
NEW: Introduce option MAIN_WEIGHT_DEFAULT_UNIT and MAIN_VOLUME_DEFAULT_UNIT to force output unit for weight and volume.
NEW: Introduce position of records into dictionnary of type of contacts
NEW: Link on a user in leave page reach to leave tab of user.
NEW: List of user in agenda view per user show photo thumb.
NEW: Margins module - Check/update buying price on invoice lines
NEW: Merge all admin tools (system and module admin tools) into same entry "Admin tools", so now things are clear: All features restricted to an admin user is inside "setup" (for setup) or "admin tools" (for action tools) instead of 3 different entries.
NEW: Merge all boxes "related objects" into one. This save a lot of room on most card and avoid often horizontal scoll.
NEW: Moved code that deals with bank categories to BankCateg. Created BankCateg::fetchAll function
NEW: Move HRM dictionary from module to core dictionaries.
NEW: Mutualize code to manage email substitution variables. Show available variables into page to edit email templates.
NEW: Mutualize code: Use one call of function "addThumbs", when possible, to generate thumbs files instead of several call of "vignette" function.
NEW: On translation admin page, admin can overwrite a translation value.
NEW: Option MAIN_LIST_FILTER_ON_DAY is supported on proposal list.
NEW: Add reputation field for price supplier.
NEW: Selection of fields is available on member list.
NEW: Show a badge with number of withdraw requests done on the withdraw tab of invoice.
NEW: Add option to show detail per warehouse into reassort.
NEW: Show total number of modules into the module list.
NEW: Survey system has now a status like other objects. You can close or reopen a survey.
NEW: The note on time spent can be entered when using the "view per day".
NEW: Use ellipsis truncation on too large left menu text.
NEW: When a new field to show into lists is selected, the form is automatically submited and field added.
NEW: When creating a template invoice from a draft invoice, if there is link to contract on draft invoice, link is kept on template invoice.
NEW: When emailing is not sent completely, show progression.
NEW: Experimental module Accountancy Expert.
NEW: Experimental module Multicurency

For developers:
NEW: Add entity field in llx_societe_remise_except and llx_societe_remise.
NEW: Rest API token is no more reset at each call. We can reset it with param reset=1 on login call.
NEW: Add html id/class to locate value in the DOM html
NEW: Add a css class style called 'reposition', so when clicking on a link with this class will move scrollbarr to be placed at same page location.
NEW: TimeZone can be supplied to mktime
NEW: hook in shipment card
NEW: Deprecated Societe::set_prospect_level, Societe::set_commnucation_level, Societe::set_OutstandingBill functions
NEW: A module can add, into its import profiles, a sql request to execute at end of import. This allow to update dernormalized data after import.
NEW: Add hook pdf_build_address 
NEW: Add a parameter on graph function to show a generic graph when no data are available.
NEW: Add $object in parameter of pdf_build_address so we could include hook into the function.
NEW: Add a tool for developers to purge database with no loose of setup
NEW: Can disable a module by renaming dir of module into module.disabled (this save time for maintenance when working with FTP).
NEW: Created AccountLine::insert function and started using it for transaction creation
NEW: Created Account::__toString, Account::getFieldsToShow and Account::getAccountNumberOrder to refactor the way account number was shown
NEW: Created FormBank::getIBANLabel function to get the label of "IBAN" depending on bank account country
NEW: prepare for additional warehouse statuses
NEW: project sharing in select_projetcs_list function
NEW: Removed deprecated CommonObject::client property. Please use CommonObject::thirdparty instead
NEW: Removed unused FormOrder::selectSourcesCommande function
NEW: Renamed ActionComm::add function to ActionComm::create
NEW: Rename Form::select_date to Form::selectDate and Form::form_date to Form::formDate
NEW: Rename path for generic media files
NEW: More phpunit tests. Include some REST API into automatic tests.
NEW: Move Expense report menu from module to menu files.


WARNING: 

Dolibarr 4.0 should be compatible with PHP 7 but more feedbacks are still expected to confirm that.

Following changes may create regression for some external modules, but were necessary to make
Dolibarr better:
- Function log() of class CommandeFournisseur has been removed. Using it is no more required.
- Class Resource was renamed into DolResource to avoid conflict with a reserved PHP word.
- Method commonobject->add_thumb() has been renamed into commonobject->addThumbs().
- Method select_type_comptes_financiers() has been renamed into selectTypeOfBankAccount() 
- Property ->client that was deprecated 6 years ago, is replaced in all core code with ->thirdparty.
- File '/core/tpl/document_actions_pre_headers.tpl.php' were renamed into '/core/actions_linkedfiles.inc.php'.
So if you included it into your module, change your code like this to be compatible with all version:
  $res=@include_once DOL_DOCUMENT_ROOT . '/core/actions_linkedfiles.inc.php';
  if (! $res) include_once DOL_DOCUMENT_ROOT . '/core/tpl/document_actions_pre_headers.tpl.php';



***** ChangeLog for 3.9.4 compared to 3.9.3 *****
FIX: #2853
FIX: #3128
FIX: #4447
FIX: #5128 if create method return duplicated code error not use GETPOST in order to get a new code
FIX: #5340
FIX: #5473
FIX: #5474 Country_id of "Don" object is still empty
FIX: #5534
FIX: #5535 bad dependency.
FIX: #5537 AJAX project search does not work properly
FIX: #5540 getFormMail is not registered as addReplace hook
FIX: #5544 Disabled Contact still appear in lists to send emails
FIX: #5549 getNomUrl tooltips show Order info even if user has no rights to read them
FIX: #5568
FIX: #5594
FIX: #5629 PgSQL Interger string stylish error
FIX: #5651
FIX: #5660
FIX: #5853 $conf->global->$calc==0 || $conf->global->$calc==1
FIX: #5907
FIX: #5966 Bug: getNomUrl tooltips show Proposal info even if user has no rights to read them
FIX: #6051
FIX: #6088
FIX: Can correct stock of lot using eatby or sell by date
FIX: Can make a movement on "out of sell" products
FIX: cannot update bank account on invoice if module order not activated
FIX: Can't create withdrawal document
FIX: delete contract extrafields on contract deletion
FIX: Direction of movement lost if an error occurs
FIX: Error when CATEGORIE_RECURSIV_ADD is enabled and new category is daughter of an already linked to object
FIX: export extrafields must not include separe type
FIX: External user must not be able to edit its discounts
FIX: Failed to export contact categories with contact extra fields
FIX: header title in commercial area
FIX: HT and TTC price should always be displayed together
FIX: incoterms
FIX: incoterms do not output into crabe invoice PDF
FIX: in PgSQL no quote "word style" is permitted around column name
FIX: Introduce hidden option MAIL_PREFIX_FOR_EMAIL_ID to solve pb of tracking email.
FIX: margin tab on customer card must filter on current entity invoices
FIX: missing column into SQL on thridparty list
FIX: only show projects of related third if external user
FIX: PgSQL Module Ressource list crash #5637
FIX: php Strict
FIX: Regression when deleting product
FIX: Security to restrict email sending was not efficient
FIX: tag for date rfc in odt substitution
FIX: Update intervention lline crash with PgSQL
FIX: update limit stock on product stock
FIX: vat dictionary should allow enter and edit multiple values for localtaxes, separated by: (ex -19:-15)
FIX: wrong test on dict.php


***** ChangeLog for 3.9.4 compared to 3.9.3 *****
FIX: #2853
FIX: #3128
FIX: #4447
FIX: #5128 if create method return duplicated code error not use GETPOST in order to get a new code
FIX: #5340
FIX: #5473
FIX: #5474 Country_id of "Don" object is still empty
FIX: #5534
FIX: #5535 bad dependency.
FIX: #5537 AJAX project search does not work properly
FIX: #5540 getFormMail is not registered as addReplace hook
FIX: #5544 Disabled Contact still appear in lists to send emails
FIX: #5549 getNomUrl tooltips show Order info even if user has no rights to read them
FIX: #5568
FIX: #5594
FIX: #5629 PgSQL Interger string stylish error
FIX: #5651
FIX: #5660
FIX: #5853 $conf->global->$calc==0 || $conf->global->$calc==1
FIX: #5907
FIX: #5966 Bug: getNomUrl tooltips show Proposal info even if user has no rights to read them
FIX: #6051
FIX: #6088
FIX: Can correct stock of lot using eatby or sell by date
FIX: Can make a movement on "out of sell" products
FIX: cannot update bank account on invoice if module order not activated
FIX: Can't create withdrawal document
FIX: delete contract extrafields on contract deletion
FIX: Direction of movement lost if an error occurs
FIX: Error when CATEGORIE_RECURSIV_ADD is enabled and new category is daughter of an already linked to object
FIX: export extrafields must not include separe type
FIX: External user must not be able to edit its discounts
FIX: Failed to export contact categories with contact extra fields
FIX: header title in commercial area
FIX: HT and TTC price should always be displayed together
FIX: incoterms
FIX: incoterms do not output into crabe invoice PDF
FIX: in PgSQL no quote "word style" is permitted around column name
FIX: Introduce hidden option MAIL_PREFIX_FOR_EMAIL_ID to solve pb of tracking email.
FIX: margin tab on customer card must filter on current entity invoices
FIX: missing column into SQL on thridparty list
FIX: only show projects of related third if external user
FIX: PgSQL Module Ressource list crash #5637
FIX: php Strict
FIX: Regression when deleting product
FIX: Security to restrict email sending was not efficient
FIX: tag for date rfc in odt substitution
FIX: Update intervention lline crash with PgSQL
FIX: update limit stock on product stock
FIX: vat dictionary should allow enter and edit multiple values for localtaxes, separated by: (ex -19:-15)
FIX: wrong test on dict.php


***** ChangeLog for 3.9.3 compared to 3.9.2 *****
FIX: #4383 $userid not defined
FIX: #4448 $filebonprev is not used, $this->filename now
FIX: #4455
FIX: #4749
FIX: #4756
FIX: #4828
FIX: #4926
FIX: #4964 buyprice in customer from shipping buyprice wasn't load in expedition::fetch_lines
FIX: #5004
FIX: #5068
FIX: #5170 tva sign with INVOICE_POSITIVE_CREDIT_NOTE option
FIX: #5338 use of not initialized var $aphour, $apmin, etc
FIX: #5343
FIX: #5380
FIX: #5383 bad object id on don delete
FIX: #5414
FIX: #5470 User of expense report in bank transactions page is not correct
FIX: a case of corrupted ODT by Word that insert <text:s> when it should not.
FIX: Can't create thirdparty or validate invoice if profid is mandatory and profid does not exists for other countries
FIX: dasboard wrong for late invoice
FIX: duplicate jquery.js files
FIX: extrafield cloned on project clone
FIX: Failed to open file
FIX: Filter on opportunity amount and budget
FIX: form_confirm to delete payment on supplier invoice
FIX: javascript error with german-switzerland language
FIX: large expense note
FIX: Missing original .js file (license violation if sources are not provided)
FIX: Option strict mode compatibility
FIX: product stats all bloc module without enbaled test
FIX: receiving link never works
FIX: task ODT company object not correctly retrieved
FIX: Translate group perms as it is done into user perms
FIX: We must take the last recent defined price when using price level

***** ChangeLog for 3.9.2 compared to 3.9.1 *****
FIX: #4813 Won translation for the key OppStatusWON instead OppStatusWIN
FIX: #5008 SQL error when editing the reference of a supplier invoice that already exists
FIX: #5236 Cron module activated but "Modules tools" does not appear in the left menu.
FIX: Accountancy - 3.9 - Chart of accounts are limited on only one country
FIX: bug on email template
FIX: Can't create a stock transfer from product card
FIX: can't fetch by siret or siren because of first "if"
FIX: Check stock of product by warehouse if $entrepot_id defined on shippings
FIX: Compatible with multicompany
FIX: Creation of the second ressource type fails.
FIX: end of select when no fournprice
FIX: Filter on assigned to was preselected on current user on list "All events" (instead of no filtering)
FIX: Filter on category tag for suppliers
FIX: hook on group card called but not initialized
FIX: Infinite loop on menu tree output for edition 
FIX: Can show tree of entries added by external modules using fk_mainmenu and fk_leftmenu instead of fk_menu.
FIX: init var at wrong place report incorrect "shippable" flag on draft order.
FIX: It doesn't check if there is enough stock to update the lines of orders/invoices
FIX: Menu statistics was not visible if module proposal was not enabled
FIX: Merge manually PR #5161 - Bad translation key
FIX: missing column when module was installed before standard integration
FIX: Missing number total of modules
FIX: Not filtering correctly when coming from dashboard
FIX: PROPAL_MERGE_PDF with PRODUCT_USE_OLD_PATH
FIX: Remove PHP Warning: Creating default object from empty value.
FIX: same page added several times on mergepropal option
FIX: search on date into supplier invoice list dont work because of status -1
FIX: Search supplier ref on contract
FIX: Split of credit note into discount page generates records not correctly recognised as credit note.
FIX: SQL error function on getAvailableDiscounts function, on bill create mode if socid is empty
FIX: #5087
FIX: #5108
FIX: #5163
FIX: #5195
FIX: #5203
FIX: #5207
FIX: #5209
FIX: #5230

***** ChangeLog for 3.9.1 compared to 3.9.* *****
FIX: #3815 Call to undefined function local_by_date()
FIX: #4424 Missing email of user popup in supplier orders area
FIX: #4442 Missing translation in Banks menu
FIX: #4737 Bank transacion type selector translation is cropped
FIX: #4742 Able to delete a supplier invoice with a registered payment
FIX: #4743 UI glitch in project summary page
FIX: #4747 Missing UI background when registering a supplier invoice payment
FIX: #4748 Supplier invoice payment confirmation amount is not translated
FIX: #4766 VAT not shown in supplier invoice popup
FIX: #4784
FIX: #4809 Duplicate functions with different content
FIX: #4812
FIX: #4839
FIX: #4851 Project selector in supplier invoices shows the project label twice
FIX: #4870
FIX: #4874 SQL error when listing users
FIX: #4880
FIX: #4961
FIX: #4989
FIX: If oauth has never been activated two tables are missing and printing is not working
FIX: A not enabled field for list must not into fields to add
FIX: Bad color of message password changed
FIX: Bad error and style message when changing its own login
FIX: Bad function name call on delete
FIX: Bad include and param for project numbering module call
FIX: bad translation language loaded FIX: When changing thirdparty on event card, the showempty option of contact was lost. FIX: Bad placeholder shown on combo to select a thirdparty.
FIX: Bad vat definition when using POS module
FIX: Box disabled because bugged
FIX: Can not select a commercial on the creation of a third
FIX: Check of EAN13 barcode when mask was set to use 13 digits instead of 12
FIX: correct display of minimum buying price
FIX: Creation of thumb image for size "small" was not done.
FIX: Damn, where was the project ref ?
FIX: Default vat is not set correctly when an error occured and we use VAT identified by a code.
FIX: dont retrieve new buying price on margin display
FIX: Duplicate records into export
FIX: Each time we edit a line, we loose the unit price.
FIX: Email templates not compatible with Multicompany
FIX: Export must use a left join to not loose lines
FIX: fetchAllEMailTemplate
FIX: Filter/search on extrafields on lists
FIX: finished parameters not used
FIX: Generated thumbs must always use the png format so using thumbs can work.
FIX: Hook resprint  be printed
FIX: image extension must be in lower case
FIX: Missing clean of criteria
FIX: Missing database escaping on supplier price insert/update
FIX: Missing function
FIX: Multiprice generator didn't recalculate prices if only the price_base_type property changes
FIX: Not removing code into vatrate.
FIX: Not showing sellprice properly on product list
FIX: Parsing of amount to pay vat
FIX: PHPCS
FIX: PMP is deprecated at warehouse level
FIX: real min buying price
FIX: Same term to create than other objects
FIX: Some records were lost into margin per product report
FIX: systematic rounding causes prices to be updated without reason
FIX: Template email must take care of positino column
FIX: VAT rate can be negative. Example spain selling to morroco.
FIX: When cloning an order the order result from clone must be now
FIX: When using option Price per level, when adding a predefined product, the vat for customer was not correctly set.

***** ChangeLog for 3.9.0 compared to 3.8.* *****
For users:
NEW: A new and more modern look for "eldy" theme.
NEW: Introduce a new theme called "Material Design". 
NEW: #3767 Allow changing multiple prices of a product at once
NEW: Add a button to purge criteria in user list
NEW: Add a filter field to restrict list of member when doing a LDAP list request. Use also this filter into ldap command line script making sync from ldap to dolibarr.
NEW: Add all assigned users and all extrafields data in new event when we createFromClone
NEW: Add hidden option to use standard position address in crabe model For electronic sending solutions
NEW: Add a refresh button on page list of direct print jobs.
NEW: Add a tab "document" in donation card
NEW: Add cancel button on thirdparty create page
NEW: Add chart of product statistics
NEW: Add color on categories
NEW: Add date value filter on account records list
NEW: Add __PROJECT_NAME__ tag for customer invoice emails
NEW: Add option PDF_ALLOW_HTML_FOR_FREE_TEXT to be able to enter pdf footer text with wysiwyg editor.
NEW: Add fields into llx_cronjobs to be able to use job table to queue one shot jobs.
NEW: Add filter on status on invoice list
NEW: Add filter on status on shipments
NEW: Add gender property managed on user card FIX: Better error messages when uploading photo of user when permission to write are not granted
NEW: Add help tooltips on fields of dictionary edit pages.
NEW: Add hidden option MAIN_MAILFORM_DISABLE_ENTERKEY to disable the key enter into the form to send email.
NEW: Add $ID$ into extrafields management to allow use of current object id on filter for select list from table and checkbox list from table
NEW: Add info page on product card
NEW: Add into about page, a sample text to use to promote new version release (visible only if version is last stable)
NEW: Add none/all selection into list of files for FTP browser module
NEW: Add opportunity amount on project card.
NEW: Add link "date of invoice" to select date of invoice when creating a payment in one click.
NEW: Add planned workload and declared progress on project summary list on project home page (data aggregated from tasks of project)
NEW: Add ref and label of project into export
NEW: Add status into filters of graph
NEW: Add tab document on salaries payment
NEW: Add thumb of users into stats box on home page
NEW: A link to the bugtracker report tool can be enabled in the GUI
NEW: Better look for POS. More responsive design.
NEW: Can add project search on left menu search area
NEW: Can assign a task to yourself to have it appear on timesheet.
NEW: Can close a project that has draft status with no need to switch it to validate status before.
NEW: Can edit Background color for Top menu and Background color for table title line.
NEW: Can edit email templates using WYSIWYG editor.
NEW: Can edit list of prospect status for customers/prospects. Add a new entry into dictionary table to manage list fo status.
NEW: Can filter on contact status in prospect list. Removed deprecated menu entry.
NEW: Can filter proposal on a tag of a product.
NEW: Can filter proposal, orders or invoices with criteria "contain at least one product with following tag"
NEW: Can choose fields to show on project list.
NEW: Can choose fields to show in product list. Extrafields are also supported.
NEW: Can choose fields to show into the contact list. Extrafields are also supported.
NEW: Can choose fields to show into list of users. Extrafields are also supported.
NEW: Can set default value of event type when creating an event (if option "manage type of event" is used).
NEW: Can upload files on leave requests. Use more standard permissions.
NEW: Can use a "|" to make a OR search on several different criterias into search text filters of tables.
NEW: Can use the * as a joker characters into search boxes of lists.
NEW: Clean code into salary module, debug and add indexes 
NEW: Can filter on user list and salary payments on user with naural search.
NEW: Can clone agenda events.
NEW: Color category is visible onto the thumb of tags on thirdparty, or products cards.
NEW: Conf to use next product/service ref when we clone a product/service
NEW: Contract module can be used to follow both sold and bought contracts/recurring subscriptions.
NEW: Can change amount when creating withdraws requests.
NEW: FEATURE PROPOSAL: on proposal, order or invoice creation from scratch, reload page after customer selection so its informations can be loaded
NEW: Filter "active" by default on user list. Fix label of permission of project module.
NEW: Forms are using the "tab look", even in creation mode.
NEW: Free text for cheque deposit receipt can be HTML content.
NEW: Hidden option THEME_ELDY_USE_HOVER is stable enough to become officialy visible into setup.
NEW: If module salaries is on, you can set a hourly value for time consumed by users. When a user enter its time consumed on a project, a calculation is done to provide the cost for human services. This value appears into the "Overview" of project.
NEW: Add import profile to import sales representatives of third parties.
NEW: Increase length of bank code to 128 char #3704
NEW: Into the overview of projects, the name of thirdparty appears into combo lists of elements to link to project.
NEW: Introduce a "code" into table of vats to describe VAT. This will allow to suggest different vat lines with same value with ability to differentiate them.
NEW: Introduce cost price on products.
NEW: Introduce hidden option MAIN_LANDING_PAGE to decide the home page visible just after login.
NEW: Introduce hidden option MAIN_REPLACE_TRANS_xx_XX to allow simple replacement of translated string on the fly. Prefer to use next method.
NEW: Introduce table llx_overwrite_trans to be able to overwrite translations by simple database edition.
NEW: Introduce use of cache for thumbs images of users to save bandwith.
NEW: Experimental level multiprice generator based on per cent variations over base price.
NEW: List of projects of a thirdparty are visible on a project tab for the thirdparty.
NEW: Merge all left menu search boxes into one.
NEW: Merge all search fields of an area page into one search box.
NEW: Next ref on clone doesn't need conf, it's used if mask exists.
NEW: Only arrow of current sorted field is visible into table views. This save a lot of space. You can click on the column title to sort. This make clickable area larger and click to sort is easier.
NEW: On page to see/edit contact of an ojbect, the status of contact is visible (for both external and internal users).
NEW: Option "encrypt password" into database is set to on by default on first install.
NEW: Print event type on third party card tab agenda list (only if AGENDA_USE_EVENT_TYPE = 1)
NEW: Provide an easier way to understand if an order can be shipped.
NEW: Quick search filter works also on invoice, proposal, order, intervention, contract and expense reports.
NEW: Replace category edition page on members with new select2 component.
NEW: Show photo of logged user into login top right block. 
NEW: If no photo is available for user, we show a generic photo depending on gender.
NEW: Show photo of user into user list.
NEW: Show which fields were used for search when doing a "generic search" from the "quick search" form on left menu.
NEW: Statistic graphs on products offer a filter on product type (product / service or both)
NEW: Syslog displays configuration errors
NEW: The clicktodial module is now able to provide link "tel:" on phone numbers. So it is also possible to use clicktodial with a client solution like the "xivo" local client.
NEW: The conditional IF into ODT templates works also on not defined var so we can show data only if defined. Close #3819
NEW: The free text in PDF footers can now be a HTML content. So the WYSIWYG editor is on by default to edit it into module setup.
NEW: The thirdparties tabs, the contacts tabs and the members tabs are now presented using a new "top banner", saving space and using a same way to show address, status and navigation arrows.
NEW: Thumbs for statistics on main page are fully clicable (not only link inside the thumb)
NEW: Translate extrafield's labels.
NEW: Use new select2 component for juridical status, country and state selection.
NEW: When creating order, proposal or invoice from thirdparty card, the project is asked during creation. A link to create project if it does not exists is also available. 
NEW: Uniformize form creation of proposal to add public and private notes during creation like for order and invoice.
NEW: More robust antiXSS engine.
NEW: Compatibility with Mysql 5.7+

For developers:
NEW: The search box and the bookmarks are now rendered by the menu manager.
NEW: Add a new widget $form->selectArrayAjax() to use combo list with content coming from an Ajax URL.
NEW: Add doActions hook method call in contract card
NEW: Added doActions hooks to user cards
NEW: Add a new component to select categories/tags from the main edit page of product. The dedicated tab is also removed.
NEW: upgrade jQuery Component Datable (and extras) to 1.10.7
NEW: script to build API class from existing class
NEW: Prepare database to store information per files (for example to define if an image can be used as a cover or not)
NEW: log hooks loading
NEW: Introduce property module_position so a module can decide where it appears into list of modules.
NEW: Introduce function dolGetFirstLineOfText
NEW: Introduce a method getDefaultCreateValueForField for developers to get a default value to use for a form in create mode. Implement it for public and private notes.
NEW: A module can add its entries into cron module.
NEW: Framework feature. To have a page being loaded at same scrollbar level after a click on a href link, just add the class "reposition" on this link.
NEW: Add exemple of setup for multitail to render dolibarr log files
NEW: Add restler framework. First step to build REST API into Dolibarr.
NEW: Add css class and ids on column of detail lines to allow module to easily manipulate fields.
NEW: Add hook in send mail
NEW: Add hooks on list of members to allow an external module to add more fields into list view.
NEW: Add hooks to allow an external module to complete list of events into calendar views.
NEW: Add "productpricecard" hook and uniformize code
NEW: Enhance also the prototype test_arrays to include select form before table.
NEW: Enhance prototype, project list and proposal list with new hooks to have an external module able to add more fields.
NEW: Enhance style engine. Add option to set color of links.
NEW: ODT generators can now also set meta properties of ODT file.
NEW: Add missing columns into llx_expedition to match other tables.
NEW: A new function getImageFileNameForSize was also introduced to choose image best size according to usage to save bandwith.
NEW: Support logging to a Sentry server
NEW: Prepare database to have agenda able to store more detailed emails events. 

WARNING: 

Dolibarr 3.9 is not yet fully compatible with PHP 7 even if most features seems to work.

Mysql minimum version is now 5.0.3 

Following changes may create regression for some external modules, but were necessary to make
Dolibarr better:
- Deprecated Product::setPriceExpression. Use Product::update instead
- Deprecated hidden option MAIN_USE_CUSTOM_TRANSLATION has been removed. Use table llx_overwrite_trans instead.
- Trigger LINECONTRACT_INSERT has been renamed into LINECONTRACT_CREATE to match common denomination.
- A lot hooks used into PDF generation were not correctly implemented. We had to fix this. The result si that
the following hook were set as hook of type "replace". This means if your module implement such hooks, it must 
return 0 to execute standard code or 1 to replace standard code (value to output should be set into resPrints instead).
This is list of hooks modified:
'pdf_getlinenum', 'pdf_getlineref', 'pdf_getlineref_supplier', 'pdf_getlinevatrate', 'pdf_getlineupexcltax',
'pdf_getlineupwithtax', 'pdf_getlineqty', 'pdf_getlineqty_asked', 'pdf_getlineqty_shipped', 'pdf_getlineqty_keeptoship',
'pdf_getlineunit', 'pdf_getlineremisepercent', 'pdf_getlineprogress', 'pdf_getlinetotalexcltax', 'pdf_getlinetotalwithtax'
- Renamed Product::isservice and Product::isproduct to match PSR-2
- Remove deprecated Product::hidden property



***** ChangeLog for 3.8.5 compared to 3.8.4 *****
FIX: #3815 Call to undefined function local_by_date().
FIX: #4424 Missing email of user popup in supplier orders area
FIX: #4442 Missing translation in Banks menu
FIX: #4448 $filebonprev is not used, $this->filename now
FIX: #4455
FIX: #4737 Bank transacion type selector translation is cropped
FIX: #4742 Able to delete a supplier invoice with a registered payment
FIX: #4743 UI glitch in project summary page
FIX: #4747 Missing UI background when registering a supplier invoice payment
FIX: #4748 Supplier invoice payment confirmation amount is not translated
FIX: #4749
FIX: #4756
FIX: #4766 VAT not shown in supplier invoice popup
FIX: #4809 - Duplicate functions with different content
FIX: #4851 Project selector in supplier invoices shows the project label twice
FIX: #4870
FIX: #5008 SQL error when editing the reference of a supplier invoice that already exists
FIX: #5048 Product supplier list display only one produc
FIX: #5170 tva sign with INVOICE_POSITIVE_CREDIT_NOTE option
FIX: #5203
FIX: #5207
FIX: #5338 use of not initialized var $aphour, $apmin, etc
FIX: #5380
FIX: #5383 bad object id on don delete
FIX: #5474 Country_id of "Don" object is still empty
FIX: Accountancy - 3.8 - Chart of accounts are limited on only one country
FIX: Bad include and param for project numbering module call
FIX: Box disabled because bugged
FIX: bug on email template
FIX: Can correct stock of lot using eatby or sell by date
FIX: Can make a movement on "out of sell" products
FIX: Can't create thirdparty or validate invoice if profid is mandatory and profid does not exists for other countries
FIX: can't fetch by siret or siren because of first "if"
FIX: Check stock of product by warehouse if $entrepot_id defined on shippings
FIX: correct display of minimum buying price
FIX: Creation of thumb image for size "small" was not done.
FIX: Direction of movement lost if an error occurs
FIX: dont retrieve new buying price on margin display
FIX: Duplicate records into export
FIX: Email templates not compatible with Multicompany
FIX: end of select when no fournprice
FIX: finished parameters not used
FIX: hook on group card called but not initialized
FIX: It doesn't check if there is enough stock to update the lines of orders/invoices
FIX: large expense note
FIX: missing column when module was installed before standard integration
FIX: Missing database escaping on supplier price insert/update
FIX: Not filtering correctly when come from dashboard
FIX: PROPAL_MERGE_PDF with PRODUCT_USE_OLD_PATH
FIX: real min buying price
FIX: receiving link never works
FIX: same page added several times on mergepropal option
FIX: search on date into supplier invoice list dont work because of status -1
FIX: Search supplier ref on contract
FIX: SQL error function on getAvailableDiscounts function, on bill create mode if socid is empty
FIX: systematic rounding causes prices to be updated without reason
FIX: task ODT company object not correctly retrieved
FIX: Template email must take care of positino column
FIX: VAT rate can be negative. Example spain selling to morroco.

***** ChangeLog for 3.8.4 compared to 3.8.3 *****
FIX: #3694
FIX: #3798 #2519 Cron jobs would never be executed
FIX: #4155 Search Categories error
FIX: #4239
FIX: #4272 Error when trying to print the page "Linked objects" of a Thirdparty
FIX: #4291 Correctly filter bank card GETPOSTs
FIX: #4291 Correctly filter external calendar GETPOSTs
FIX: #4341
FIX: #4394 Untranslated label in list of expense reports
FIX: #4414 Supplier invoices use FAC_FORCE_DATE_VALIDATION client invoices property
FIX: #4418
FIX: #4425 Missing "VAT" translation in supplier order popup
FIX: #4434 Weird behaviour when enabling multiprices
FIX: #4440 Wrong price is filled by Product::fetch into multiprices arrays
FIX: #4453 SEPA Direct Debit generated XML shows a trailing comma in RmtInf field
FIX: #4528
FIX: #4556 desiredstock and seuil_stock_alerte cleared on modify product card
FIX: #4580
FIX: #4583 Incorrect call of Categories::containing throws a DoliDB error
FIX: #4649 Wrong parameters order
FIX: #4768
FIX: #4785
FIX: Add a test to show bugged module with a bad declaration of dictionaries to avoid to see clean module to be breaked.
FIX: add Croatia into list of country in EEC
FIX: add missing global def for ttc column
FIX: ajax error with multicompany module
FIX: Avoid errors when batch stock is negative
FIX: bad field in select
FIX: bad path
FIX: bad transaction level due to code of situation invoices
FIX: best sql request
FIX: bookmark's user change after update if the user hasn't superadmin right
FIX: call trigger LINEBILL_SUPPLIER_CREATE
FIX: Can not disabled an opened service line in a contract
FIX: can't clone event
FIX: can't send mail to thirdparty contact if no mail defined on thirdparty card
FIX: Check stock of batch on shippment
FIX: code corrupting database
FIX: compatibility with multicompany transversal mode
FIX: compatibility with multicompany transversal mode and more security issue
FIX: Contrat card don't consider user permissions to show active/unactive service button
FIX: CVE CVE-2015-8685
FIX: Deadlock situation. Can't edit anymore contract. FIX: List of automatic events was not visible.
FIX: disable main.inc.php hooks
FIX: do not show warning if account defined
FIX: don't see the sales representative of anothers entities
FIX: duration format
FIX: Correct problem of rights beetween tax and salaries module
FIX: Email templates not compatible with Multicompany
FIX: $fileparams is not defined
FIX: filter by socid if from customer card
FIX: for avoid conflict with "global $m" in memory.lib.php
FIX: for avoid division by 0
FIX: hover css
FIX: If option to hide automatic ECM is on, dont show menu.
FIX: if we dont use SUPPLIER_ORDER_USE_HOUR_FOR_DELIVERY_DATE the hour is displayed on pdf
FIX: Introduce hidden option to disable feature than hangs when too much data
FIX: ISSUE #4506 : make working the PROPAL_CLONE_ON_CREATE_PAGE hidden constant
FIX: issue when bank module is disabled FIX: missing entity filter for lines of payment
FIX: list of leave request was not showing label correctly.
FIX: MAIN_THIRDPARTY_CREATION_INDIVIDUAL syntax error in name
FIX: markRate can be 100
FIX: minor css error (pixel size must have "px"). Compatibility with old behaviour.
FIX: missing field "label"
FIX: missing signature and uniformize code between card and script
FIX: missing traduction
FIX: missing translation
FIX: missing translation key
FIX: nblignes not calculated after hook and hook can't modify this value. Usefull for modules
FIX: no database structure change is allowed into minor versions
FIX: no transaction in this place
FIX: Noway to validate a leave request for some uer even if they have permission for.
FIX: Option to disable meteo was not set correctly in edit mode
FIX: $outputlangs is not defined (dolibarr 3.7, 3.8, 3.9)
FIX: path to copyrighted files
FIX: php unit to work both with old and new setup
FIX: Purge of temp files was broken
FIX: Relative discount decimals are not saved
FIX: Removed a bugged list. Fixed another one to not count data of previous year.
FIX: retrieve correct pu_ttc (set by printObjectLine function) like in 3.7
FIX: search product in customer product prices doesn't work
FIX: Some filters are lost when paging
FIX: sql injection #4341
FIX: sql injection even when code is on several lines
FIX: sql request and total for time spen for current month
FIX: Sql syntax error in doc_generic_task_odt
FIX: Status filter don't work
FIX: Strict Standards: Only variables should be passed by reference
FIX: The part added with hidden option MAIN_DOC_USE_TIMING was included with a . instead of -. This make os think it is part of extension instead of file name.
FIX: The third dashboard don't consider user permissions
FIX: the view my task must show only task you are assigned to
FIX: to allow phpunit of migration process for 3.4 to 3.5
FIX: to allow phpunit of migration process for 3.5 to 3.6
FIX: userlocaltax
FIX: view of product image when using old path 
FIX: size of image uploaded on user.
FIX: We must ue the "small" size of imge to show on card pages.
FIX: When we make a direct assignement on a task to a user, we must check he is also assigned to project (and if not assign it)
FIX: wrong fk_parent_line in credit note with invoiceAvoirWithLines option
FIX: wrong modelpdf var name
FIX: wrong object name

***** ChangeLog for 3.8.3 compared to 3.8.2 *****
FIX: #3805
FIX: #3231 [Members] Public subscription page displays GeoIP error
FIX: #3240
FIX: #3293 Login page form icons not shown
FIX: #3508 Useless tooltip in 3.8 boxes
FIX: #3661 Margin is not selected correctly when adding a product
FIX: #3679 Error when deleting a Localtax2 special payment
FIX: #3707 Thirdparty bank account page table has a glitch
FIX: #3726 When upload file, don't test if PRODUCT_USE_OLD_PATH_FOR_PHOTO variable is empty or not
FIX: #3734 Do not show empty links of deleted source objects in stock movement list
FIX: #3836 Unable to upload a document to an invoice under some circunstances
FIX: #3878 Storing and deleting files on emailing was done at wrong place
FIX: #3880
FIX: #3882
FIX: #3890 Expected transactions bank account page, shows negative numbers
FIX: #3912
FIX: #3928 Creating a Customer order and a Customer invoice from a project, does not inherit payment conditions and method of payment of customer card
FIX: #3953 Don't round supplier price
FIX: #3953 rounding of buying price
FIX: #3980 Search field in "product by supplier" list sends empty result 3.8 and 3.7
FIX: #3987 Undefined variable $newref in CommandeFournisseur::approve
FIX: #3988 Undefined variable $conf and $error in CommandeFournisseur::addline
FIX: #3989 Undefined variable $conf in CommandeFournisseur::getNomUrl
FIX: #3990
FIX: #3992 CommandeFournisseur::ref is marked as deprecated and it shouldn't be
FIX: #3996 Dictionnary hooks are not working in 3.8
FIX: #3997 Wrong permission key used for Margins > Read all
FIX: #4016 User link is not correctly formed in emailing receivers
FIX: #4018 SQL error if trying to access the mailing/card.php page without an ID defined
FIX: #4036 Direct printing module without any driver configured, shows an unformatted error message
FIX: #4043 Incorrect translation in error mesage in menu creation admin page
FIX: #4049 PHP warning when trying to access a non-existing product/service
FIX: #4055 SQL error when trying to access a non-existing expedition
FIX: #4081 Added missing translation
FIX: #4097 Public holiday calculation
FIX: #4182 SQL error when deleting an unexisting bank entry
FIX: #4242 Allow disabling dashes in documents
FIX: #4243 sql injection
FIX: #4281
FIX: #4282 Defined shipping time were not shown in Customer order's PDF documents
FIX: #4285 SQL query shown when accessing an unexisting invoice
FIX: #4287 SQL error when accessing an unexisting proposal
FIX: #4302 Undefined variable $conf in Commande::LibStatut
FIX: Allow to search on alias name into select
FIX: Add a protection to not make release if ChangeLog was not generated.
FIX: autofocus on input search product
FIX: bad calculation for stock value
FIX: Better compatibility for users that used the not supported option MAIN_USE_JQUERY_MULTISELECT set to 1.
FIX: Bug: $this is not accessible in static context in Mailing::libStatutDest #4050
FIX: can not have access to the new ids or propal lines on PROPAL_CLONE
FIX: Can't update line's duration
FIX: Can use formated float number on old expense report module.
FIX: change object statut on close shipping and remove erratic db commit
FIX: change order date on clone (as everywhere else)
FIX: event's data lost on user assign update
FIX: export propal and order with extrafields
FIX: export with category contact extrafields
FIX: jquery select of project generate js error on change event
FIX: label of line is set in description field if empty
FIX: loss data also if update was cancel by error of ended state with no end date, try a generic patch
FIX: mail isn't display in title on event in mode view
FIX: Missing to set context into workflow actions, so triggers can't know we are creating an invoice from order or an order from a proposal.
FIX: NB task and percent progress in box project
FIX: Not delete a product when have customer price
FIX: Not deleting contrats on element_element table
FIX: Not use localtaxes when invoice some orders
FIX: only active customer should be available into select list thirdparty on invoice creation
FIX: only active customer should be return into new invoice creation select list
FIX: AWP calculation
FIX: product link in project box
FIX: Remove  column creation for table llx_product_fournisseur_price, the column use un calss is fk_supplier_price_expression, and fk_price_expression does not exist into lx_product_fournisseur_price sql file declaration
FIX: Show category selector if we have permission to view products or services
FIX: showrefnav htmlspecialchar instead of < >
FIX: The label hidden was not supported when using jmobile
FIX: Too many information were hidden. A lot of users still need bank account on PDF.
FIX: Use "WHERE true" instead of "WHERE 1" #4132

***** ChangeLog for 3.8.2 compared to 3.8.1 *****
FIX: Add a protection to not make release if ChangeLog was not generated.
FIX: 1/ update_extra() function must not be in  "if(!empty(MAIN_DISABLE_CONTACTS_TAB)" test. 2/ Reindented code
FIX: #3240
FIX: #3541 Bypass authentication when user was created using LDAP
FIX: #3605 deleting a shipping
FIX: #3661 Margin is not selected correctly when adding a product
FIX: #3689 Bug on workflow module
FIX: #3724 Bug: Blank page after cloning proposal if we changed client
FIX: #3726 Better support for PRODUCT_USE_OLD_PATH_FOR_PHOTO
FIX: #3726 Not showing images on product card
FIX: #3757 Can't set amount in a social contribution with some languages
FIX: #3786 Translation of select box.
FIX: #3841 creation of a task completed has not status set to finished by default
FIX: #3878 Storing and deleting files on emailing was done at wrong place
FIX: #3880
FIX: #3882
FIX: action not appear before an update because of a lack of line in action ressource
FIX: add tag myuser_job into ODT replacement
FIX: Avoid changing the state to a thirdparty who shouldn't be contacted anymore
FIX: bad calculation for stock value
FIX: Bad parameters
FIX: Bad picto for expense report
FIX: bad property so after creating an event from calendar, filter were lost.
FIX: bad stock valorisation
FIX: better fix to generate a PROV ref after clone
FIX: bug invoice classified in propale next update commonobject class in 3.8
FIX: Can export a field into task time table with export project profile
FIX: change order date on clone (as everywhere else)
FIX: clone customer order create new order with validate ref and not with PROV
FIX: Contacts are not added to the list with the status "no contact"
FIX: Default thirdparty when cloning invoice was not set.
FIX: double db escape add too quote
FIX: event's data lost on user assign update
FIX: Filter in customer price per product of a thirdparty returned error
FIX: filters on supplier invoices list are not used, search_status instead
FIX: fix HTML into formconfirm box
FIX: IF autocomplete was set on thirdparty list, it was not possible to open list of extrafields.
FIX: If no end date is set on survey, we should be able to vote.
FIX: loss data also if update was cancel by error of ended state with no end date, try a generic patch
FIX: no need to remove file into mail form, the temp dir will be deleted after any sending
FIX: pmp calculation
FIX: Preview pages was not using correct style for ref
FIX: project was not retrieved on invoice creation form
FIX: Revert option WORKFLOW_PROPAL_CAN_CLASSIFIED_BILLED_WITHOUT_INVOICES into option WORKFLOW_PROPAL_NEED_INVOICE_TO_BE_CLASSIFIED_BILLED for better compatibility with old versions
FIX: Search status not saved into list
FIX: search_status not used in mergefusiontool
FIX: Show category selector if we have permission to view products or services
FIX: Show product image on getNomUrl()
FIX: skeleton class must use db->order rather than ORDER BY into fetchAll
FIX: Societe::set_parent() function needs societe object to be fetched to update parent
FIX: supplier rights for orderToInvoice
FIX: tag object_total_vat_x need x to be a string with unknown decimal lenght. Now use for x the real vat real with no more decimal (x = 20 or x = 8.5 or x = 5.99, ...)
FIX: The preview of PDF was never refreshed if PDF document was changed
FIX: The thumb of user into top menu was using the image in full size. This make a large download at each page call. We must use the mini thumbs.
FIX: Total in summary was not same than into detail on the referrer page.

***** ChangeLog for 3.8.1 compared to 3.8.0 *****
FIX: #3521 postgresql migration error
FIX: #3524
FIX: #3529
FIX: #3530
FIX: #3533
FIX: #3533 Load categories language
FIX: #3534
FIX: #3572 Impossible to attach project in order
FIX: #3599 Not saving legal form
FIX: #3606
FIX: #3607 Better categories setting and unsetting
FIX: #3628
FIX: #3630 - Wrong balance report when module salaries and donation disabled
FIX: Add a test to save life when ref of object (invoice ref, order ref, ...) was empty. The was no way to go back to a clean situation, even after vaidating again the object.
FIX: Admin fiche inter page do not take good action
FIX: Always use type send in parameters in showCategories method
FIX: avoid SQL error in getValueFrom common object when all params are not send
FIX: avoid SQL error when no sortfield send to method
FIX: bad link into project box
FIX: Bad title line in project view when using jmobile
FIX: Bad translation key for project "Overview"
FIX: Can create Proposal on close thridparty #3526
FIX: Can't change state on a contact
FIX: Can't change the admin with default setup
FIX: Can't delete thirdparty if there is some discounts
FIX: Can't reopen a canceled invoice.
FIX: Creation of tables or keys must not be done with a random order.
FIX: debian install when module mysqli is not installed.
FIX: Description of tags was mandatory in edit mode but not in create mode. Should not be mandatory.
FIX: display error on extrafields on ficheinter
FIX: Email selector contact must not include inactive contact
FIX: error in SQL due to a previous fix
FIX: Error retrieving customer prices
FIX: Event from ical stream should not be movable into calendar view
FIX: facturestat bad sql when customer view is limited
FIX: Filter on status of thirdparty list and bad encoding of url
FIX: icon into export profile may be not correctly output
FIX: Init into bad var
FIX: Link of project must be cickable if user has permission to read all projects FIX: Missing information into the alt of project picto
FIX: List of project for user that are restrited as sale repreentative to some thirdparties.
FIX: Mass Mailing activity don't display all status
FIX: Missing contracts into list in page of Refering objects of a thirdparty.
FIX: Missing menu entry for list of thirdparties when using auguria menu manager
FIX: Missing validate button if permission are not valid.
FIX: New adherent from, always redirect on entity
FIX: not closing CSS.
FIX: not responsive part for project page
FIX: Only are showing one object linked
FIX: order ref must not be translated
FIX: Payment form for paypal and paybox was not centered.
FIX: Pb into pagination scroll widget FIX: Style of previous-next card when using dolidroid
FIX: Regression on bad use of fk_account showing the bad bank account on PDF.
FIX: Removed warnings
FIX: remove twice same test
FIX: select of project using ajax autocomplete option
FIX: sortder field was missing so manually added values were moved to begin.
FIX: Syntax error in Debian Apache configuration
FIX: The admin flag is mising.
FIX: The filter on thirdparty prices should be visible if there is at least one thirdparty price.
FIX: Thirdparty is missing on card
FIX: update2.php test res befre assign it
FIX: When delete actioncomm also delete actioncomm_resources
FIX: when editing time spent, date of line suggested was a rubbish value
FIX: When filter with empty status, by default get canceled status (-1)
FIX: When update a member login for a member linked to a user, the login of user was not sync (not updated).
FIX: Wizard for restore does not show import command


***** ChangeLog for 3.8 compared to 3.7.* *****
For users:
FIX: #2519
FIX: #2758 Product::update sets product note to "null" when $prod->note is null
FIX: #2832: Fixed a problem with special characters in expense report PDF model
FIX: #2856 : Wrong table design
FIX: #2901
FIX: #2957 : missing $langs object for trigger
FIX: #2983 Load gravatar avatar images securely over HTTPS
FIX: #2987: removed dead function moneyMeter()
FIX: #3009: Better filtering to prevent SQL injection
FIX: #3009: Better filtering to prevent SQL injection
FIX: #3091 TotalHT amount in supplier order is bold unlike the rest of Dolibarr
FIX: #3138 - Too much visible thing when access is denied on public pages
FIX: #3173 Overlapping of shipment ref
FIX: Adding 5 more choice link into survey module was not working with chrome
FIX: bad calculation for stock value
FIX: Bad link to login page into email for password renewal.
FIX: Bad logo for status "Do not contact" of thirdparty.
FIX: Bad variable usage
FIX: Better management error into the color conversion functions
FIX: [bug #1883] missing field in SQL installation
FIX: Bug on order and supplier invoice numeration mask when use supplier code
FIX: Bug on order and supplier invoice numeration mask when use supplier code
FIX: button create payment hide if tax amount is less than 1
FIX: can receive new batch product on supplier order
FIX: can show print page after product save
FIX: Close #2835 Customer prices of a product shows incorrect history order
FIX: Close #2837 Product list table column header does not match column body
FIX: Close bug #2855 Wrong translation key in localtax report page
FIX: Close bug #2861 Undefined variable $res when migrating from 3.6.2 to 3.7.0
FIX: Close bug #2891 Category hooks do not work
FIX: Close bug #2900 Courtesy title is not stored in create thirdparty form
FIX: Close bug #2976: "Report" tab is the current tab but it is not marked as selected by the UI
FIX: Correct migration script
FIX: create contact with extrafiel is null when it is require
FIX: Description of contract line was not visible.
FIX: Correct path of loan class
FIX: Correct problem field with note - Add note_private & use wysiwyg editor
FIX: Edit in place of "Outstanding Limit"
FIX: Module Expense Report - Correct init
FIX: Update licence to GPLv3
FIX: End log must use same level then start log.
FIX: event for restricted user was restricted if company null
FIX: event not linked to contact on creation
FIX: Export of tags for contact and member
FIX: extrafields required on thirdparty
FIX: Force ref
FIX: Function expects an int, not a boolean
FIX: Function was expecting a boolean not a string
FIX: hide category if it's not enable
FIX: If supplier invoice block linked element is display after other block total HT amount is not reset to 0 and sum other block (like customer orders values)
FIX: jdate returning -62169955200 on x64 machine
FIX: Let ability to use IDPROF verifications even if new entry is "private"
FIX: migration error
FIX: moved built-in bug report system to GitHub Issues
FIX: Moved code to where the variable is defined
FIX: No check warehouse is provided if module stock is not enabled.
FIX: Payed invoices are showed as canceled FIX: Bad date filter on customer order
FIX: Ref/label of product on contract line was not visible, nor into page, nor into PDF.
FIX: Removed concatenation on undeclared variable
FIX: Remove deprecated property 'libelle' on product object
FIX: Replaced some deprecated call
FIX: Replaced some deprecated property
FIX: Save of filters into export profiles failed.
FIX: "script" balise with wrong syntax
FIX: send mail, copy sendto don't read the list of contact
FIX: top links menu have target attribute with wrong value
FIX: total amount in tpl linked object are not reset
FIX; Unknown field 'sc.fk_soc' in field list
FIX: update usergroup name
FIX: Variable declared boolean
FIX: Variable might not be traversable
FIX: We did a test on a permission to export contract when permission did not exists.
FIX: when mailing is deleted, the targets list was kept in database
FIX: when multicompany was enabled, this function didn't check just on the good entity (problem when both company use same mask)
FIX: When we automatically creta an order from a proposal with workflow module, if some extrafields of propal don't exist in order object, insertExtraFields() function tries to insert extrafields in unexistant column of commande_extrafields table.
FIX: When we clone a propal, if it has a project which is not assigned to a third, it was not on new propal because fk_project was always set to empty string if new propal is for another third.
FIX: when we create an agenda event with "Not applicable" status, it is automatically saved with "To do" status
FIX: width multiselect
FIX: Wrong type hinting
FIX: XSS security using the onerror and missing escapement on type of member page.
FIX: Missing visibility of static property
NEW: Add a button to purge criteria in user list
NEW: add all assigned users and all extrafields data in new event when we createFromClone
NEW: Add a new component to select categories/tags from the main edit page of product. The dedicated tab is also removed.
NEW: Add a search field and report on hrm area
NEW: Add a tab document in donation card
NEW: Add bank account owner in invoice/proposal/orders footer
NEW: Add button to purge search criteria into list
NEW: Add close date and user for projects.
NEW: Add company information into  category contact export
NEW: Add current salary on list of payment
NEW: add date value filter on account records list
NEW: Add exemple of setup for multitail to render dolibarr log files
NEW: Add filter on status on invoice list
NEW: Add filter on task ref and task label into list of tasks
NEW: Add filter on user contact or user task into task list
NEW: Add gender property managed on user card FIX: Better error messages when uploading photo of user when permission to write are not granted
NEW: Add help tooltips on fields of dictionary edit pages. Fix: visible list of tasks are for opened project only.
NEW: Add hidden option MAIN_MAILFORM_DISABLE_ENTERKEY to disable the key enter into the form to send email.
NEW: add hook in send mail
NEW: Add hooks on list of members to allow an external module to add more fields into list view.
NEW: Add hooks to allow an external module to complete list of events into calendar views.
NEW: Add opportunity amount on project card.
NEW: Add option THEME_TOPMENU_DISABLE_IMAGE to disable images into menu eldy.
NEW: add PDF icon on linked element into project
NEW: add "productpricecard" hook and uniformize code
NEW: Add ref and label of project into export
NEW: Add search box for supplier order search.
NEW: Add status into filters of graph
NEW: Add tab document on salaries payment
NEW: A link to the bugtracker can be enabled in the GUI
NEW: A module can add its entries into cron module.
NEW: autofocus on product selection dropdown list or search field
NEW: Backup and restore tool is easier to use
NEW: Can add all user of a project as user of a task, in one step.
NEW: Can add project search on left menu search area
NEW: Can assign a task to yourself to have it appear on timesheet
NEW: Can close a project that has draft status with no need to switch it to validate status before.
NEW: Can edit Background color for Top menu and Background color for table title line (works only with theme menu eldy).
NEW: Can edit email template using WYSIWYG editor
NEW: Can edit internal label of invoice even when closed (this is a private information)
NEW: Can edit list of prospect status for customers/prospects. Add a new entry into dictionary table to manage list fo status. Removed deprecated files.
NEW: Can filter on contact status in prospect list. Removed deprecated menu entry.
NEW: Can filter proposal on a tag of a product Enhance also the prototype test_arrays to include select form before table.
NEW: Can filter proposal, orders or invoices with criteria "contain at least one product with following tag"
NEW: Can install an external module from admin pages, if web server has permission for and if setup is ok for.
NEW: Can search on customer order amount into customer order list.
NEW: Can upload files on leave requests. Use more standard permissions.
NEW: Can use a "|" to make a OR search on several different criterias into text filters of tables.
NEW: Clean code into salary module, debug and add indexes NEW: Can filter on user list and salary payments on user with naural search.
NEW: clone action on agenda events
NEW: dev feature : replace conf filename with "conf" parameter on url by GET
NEW: display linked object in edit mode when we create an event from an order, propal...
NEW: Enhancement of module 'Notification by Email'. Show nb of notifications set. Can set several emails. Can set a threshold on amount for notifications. Add notification on supplier order validation.
NEW: Enhance prototype, project list and proposal list with new hook to have an external module able to add more fields.
NEW: Enhance the natural_search function so we can use it to search numeric fields with criteria with operator <>= inside (< 100, >= 1000)
NEW: Enter amount for withdraws requests
NEW: Feature request: A page to merge two thirdparties into one #2613
NEW: Feature to build a merged pdf with all unpaid invoice can work for paid invoices.
NEW: Filter "active" by default on user list. Fix label of permission of project module
NEW: For a contract line, price is no more mandatory.
NEW: Forms are using the tab look, even in creation mode.
NEW: Hidden option THEME_ELDY_USE_HOVER is stable enough to become officialy visible into setup.
NEW: If module salaries is on, you can set a hourly value for tome consumed by users. Each time a user enter its time consumed on a project, a calculation is done to provide the cost for human services. This value appears into the "Transversal view" of project.
NEW: Implement option SUPPLIER_ORDER_USE_DISPATCH_STATUS to add a status into each dispathing line of supplier order to "verify" a reception is ok. Status of order can be set to "total/done" only if line is verified.
NEW: Into the overview of projects, the name of thirdparty appears into combo lists of elements to link to project.
NEW: Introduce option SUPPLIER_ORDER_DOUBLE_APPROVAL to allow 2 approvals to make a supplier order approved. Activating this option introduce a new permission to the second level approval.
NEW: Introduce TCPDI as replacement of FPDI.
NEW: List of recent modified supplier product prices in Supplier card
NEW: Module notification should details of emails into confirm box, not only number.
NEW: On page to see/edit contact of an ojbect, the status of contact is visible (for both external and internal users).
NEW: Product stock and subproduct stock are independant
NEW: Propal merge product card PDF into azur
NEW: Rename install etape to step
NEW: Replace category edition page on members with new select2 component.
NEW: Show difference between timespent by everybody and time spent by user making timesheet into timesheet pages. NEW: Can enter start hours of task when creating timesheet
NEW: Show last official stable version into system - update page.
NEW: Show photo of logged user into login top right block. NEW: If no photo is available for user, we show a generic photo depending on gender
NEW: [T1758] Merge bank card & account card
NEW: [ task 1191 ] AJAX selector for projects
NEW: [ task #851 ] Add a new field: Commercial name
NEW: [ task #977 ] New option to manage product unit Migrated code from GPCSolutions/dolibarr:3.2-units branch and adapted for 3.8 with some improvements
NEW: The line where mouse is over can be highlight with option THEME_ELDY_USE_HOVER (on by default)
NEW: The notification module accept keyword __SUPERVISOR__ to send notification to supervisor of user.
NEW: Thumbs for statistics on main page are fully clicable (not only link inside the thumb)
NEW: Title of page project contains project ref and label
NEW: update skeleton and class builder
NEW: Use new select2 component for juridical status, country and state selection.
NEW: Web service to create or update product can correct stock during creation/update.
NEW: When creating order, proposal or invoice from thirdparty card, the project is asked during creation. A link to create project if it does not exists is also available. NEW: Uniformize form creation of proposal to add public and private notes during creation like done for order and invoice.
NEW: When using transfer or correct stock from warehouse, after recording we go back to the warehouse page.
NEW: Add Option to not change date on cloning project
NEW: Add check list from table for extrafield type
NEW: Use new combobox.
NEW: Add hidden option MAXTABS_IN_CARD.
NEW: A default label is suggested for stock correction and transfer instead of empty string.
NEW: Add Weighted average price as default price for buying price for margin calculation. Add option MARGIN_PMP_AS_DEFAULT_BUY_PRICE to replace with first supplier price.
NEW: Introduce option MAIN_HTML_TITLE to start to control format of html title content.
NEW: Add extrafields on bank account cards.
NEW: Added delay between mails in Newsletter module.
NEW: [ task #1793 ] Create new permission to restrict commercial agent margin to logged user.
NEW: Add experimental module ask supplier price to request supplier quotation.
NEW: Add module batch management.

For translators:
NEW: Update language files.
NEW: When a translation is not available we always jump to en_US and only en_US.
NEW: All language tranlsations (except source en_US) is now managed on https://www.transifex.com/projects/p/dolibarr/.
FIX: Typo errors in translation.

For developers:
NEW: Function yn can show a visual checkbox.
NEW: Introduced select2 jquery plugin.
NEW: Possibility to add javascript in main login page with "getLoginPageOptions" hook.
NEW: possibility to defined a tab for all entities in module descriptor.
NEW: add restler framework First step to build REST API into Dolibarr.
NEW: add an explorer for REST API consultation & documentation.
NEW: script to build API class from existing class.
NEW: Add function dolCopyDir to copy directory with recursive content.
NEW: Introduce function dolGetFirstLineOfText.

WARNING: Following changes may create regression for some external modules, but were necessary to make
Dolibarr better:
- Removed hook supplierorderdao into supplier order creation. This is a business event, so we must use the 
  trigger ORDER_SUPPLIER_CREATE instead.
- Hooks 'printLeftBlock' and 'formConfirm' are now compliant with hook development rules. They are
  "addreplace" hooks, so you must return content with "->resprints='mycontent'" and not with "return 'mycontent'"  
- All fields "fk_societe" and "fk_soc" are now named "fk_soc" (same name for all fields).
- Method select_PriceBaseType and load_PriceBaseType were merged into selectPriceBaseType.
- The triggers USER_LOGIN* are deprecated. They are still working but you should prefer use the 
  hook afterLogin or afterLoginFailed instead.
- The trigger USER_CREATE_FROM_CONTACT has been replace with USER_CREATE and property context is now filled
  to make difference between creation from contact or not.
- Function get_exdir require now 6 parameters. This is to prepare a future feature.


***** ChangeLog for 3.7.4 compared to 3.7.3 *****
FIX: #3694
FIX: #4239
FIX: #4291 Correctly filter external calendar GETPOSTs
FIX: #4341
FIX: #4414 Supplier invoices use FAC_FORCE_DATE_VALIDATION client invoices property
FIX: #4440 Wrong price is filled by Product::fetch into multiprices arrays
FIX: add missing global def for ttc column
FIX: Contrat card don't consider user permissions to show active/unactive service button
FIX: CVE CVE-2015-8685
FIX: Email templates not compatible with Multicompany
Fix: for avoid division by 0
FIX: ISSUE #4506 : make working the PROPAL_CLONE_ON_CREATE_PAGE hidden constant
FIX: $outputlangs is not defined (dolibarr 3.7, 3.8, 3.9)
FIX: sql injection even when code is on several lines
FIX: The third dashboard don't consider user permissions

***** ChangeLog for 3.7.3 compared to 3.7.2 *****
FIX: #3734 Do not show empty links of deleted source objects in stock movement list
FIX: #3890 Expected transactions bank account page, shows negative numbers
FIX: #3928 Creating a Customer order and a Customer invoice from a project, does not inherit payment conditions and method of payment of customer card
FIX: #3980 Search field in "product by supplier" list sends empty result 3.8 and 3.7
FIX: #4081 Added missing translation
FIX: #4097 Public holiday calculation
FIX: #4242 Allow disabling dashes in documents
FIX: #4243 sql injection
FIX: Can use formated float number on old expense report module.
FIX: Change object statut when closing shipment and remove erratic db commit
FIX: Export with category contact extrafields
FIX: NB task and percent progress in box project
FIX: Not delete a product when have customer price
FIX: Not deleting contrats on element_element table
FIX: Not use localtaxes when invoice some orders
FIX: Product link in project box
FIX: Use "WHERE true" instead of "WHERE 1" #4132

***** ChangeLog for 3.7.2 compared to 3.7.1 *****
FIX: #2957 : missing $langs object for trigger
FIX: #2983 Load gravatar avatar images securely over HTTPS
FIX: #3009: Better filtering to prevent SQL injection
FIX: #3091 TotalHT amount in supplier order is bold unlike the rest of Dolibarr
FIX: #3262 Webservice getProductsForCategory()
FIX: #3318
FIX: [ #3460 ] Selected bank account was not saved when an error happened when trying to create a customer invoice
FIX: #3530
FIX: #3630 - Wrong balance report when module salaries and donation disabled
FIX: #3679 Error when deleting a Localtax2 special payment
FIX: #3707 Thirdparty bank account page table has a glitch
FIX: #3724 Bug: Blank page after cloning proposal with changed client
FIX: #3836 Unable to upload a document to an invoice under some circunstances
FIX: #3841 creation of a task completed has not status set to finished by default
FIX: Add a protection to not make release if ChangeLog was not generated.
FIX: adjusted test for affecting supplier reference
FIX: Admin fiche inter page do not take good action
FIX: Avoid warning strict mode when hosting server do not have php5_curl installed
FIX: bad calculation for stock value
FIX: Bad condition into invoice export request making reporting too many rows.
FIX: bad stock valorisation
FIX: Bad visualization of suppliers name on Incomes-Expenses mode
FIX: Better management error into the color conversion functions
FIX: [ bug 1634 ] Error deleting a project when it had many linked objects
FIX: [ bug 1925 ] "Link to order" option in supplier invoices is not working properly
FIX: [ bug #2893 ] Dolibarr error when viewing an invoice after changing invoice mask
FIX: [ bug #3211 ] Error about sold to pay (Montant encours)
FIX: [ bug #3321 ] Users with certain permissions were shown a "forbidden access" page even if they had the rights
FIX: [ bug #3358 ] Tasks box does not work with PostgreSQL
FIX: [ bug #3383 ] Company name is overlapped with company direction in PDF models
FIX: [ bug #3426 ] Unable to create an invoice from a contract with extrafields
FIX: [ bug #3431 ] Invoice bank account is not respected
FIX: [ bug #3432 ] Spaces should be removed from IBAN when formatting it
FIX: Can create Proposal on close thridparty #3526
FIX: change order date on clone (as everywhere else)
FIX: Close #2835 Customer prices of a product shows incorrect history order
FIX: Close #2837 Product list table column header does not match column body
FIX: Close bug #2855 Wrong translation key in localtax report page
FIX: Close bug #2861 Undefined variable $res when migrating from 3.6.2 to 3.7.0
FIX: Close bug #2891 Category hooks do not work
FIX: Close bug #2900 Courtesy title is not stored in create thirdparty form
FIX: Close bug #2976: "Report" tab is the current tab but it is not marked as selected by the UI
FIX: contact country had wrong display if the country dont have translate
FIX: Display country name instead of country id (display country id makes no sense on vcard files)
FIX: display error on extrafields on ficheinter
FIX: double db escape add too quote
FIX: Email selector contact must not include inactive contact
FIX: End log must use same level then start log.
FIX: error in SQL due to a previous fix
FIX: event's data lost on user assign update
FIX: Export of tags for contact and member
FIX: facturestat bad sql when customer view is limited
FIX: if multicompany enabled, call to undifend method _setCookie instead of setCookie
FIX: If supplier invoice block linked element is display after other block total HT amount is not reset to 0 and sum other block (like customer orders values)
FIX: keep filter by category or by not enough stock if we switch page
FIX: Line break display as a block
FIX: load propal langs for availability traduction
FIX: loss data also if update was cancel by error of ended state with no end date, try a generic patch
FIX: Mass Mailing activity don't display all status
FIX: Missing to set context into workflow actions, so triggers can't know we are creating an invoice from order or an order from a proposal.
FIX: multientity warehouse management
FIX: New adherent from, always redirect on entity
FIX: No check warehouse is provided if module stock is not enabled.
FIX: no need to remove file into mail form, the temp dir will be deleted after any sending
FIX: no projet_task_time id from trigger TASK_TIMESPENT_CREATE
FIX: Not showing task extrafields when creating from left menu
FIX: only active customer should be return into new invoice creation select list
FIX: Payed invoices are showed as canceled FIX: Bad date filter on customer order
FIX: WAP calculation
FIX: Save of filters into export profiles failed.
FIX: supplier rights for orderToInvoice
FIX: Syntax error in Debian Apache configuration
FIX: The hours of date filter aren't correct
FIX: tool export handle the type "select" extrafields and return the value instead of id
FIX: total amount in tpl linked object are not reset
FIX: translate Jabberid on contact page with edit view
FIX: translation for 1 word do not work if product/service module are disabled because the translation search in products.lang
FIX: update2.php test res befre assign it
FIX: When delete actioncomm also delete actioncomm_resources
FIX: when fetch_optionnal_by_label in Extrafields with $this->db cannot work because this->db is never instanciated
FIX: when mailing is deleted, the targets list was kept in database
FIX: when multicompany was enabled, this function didn't check just on the good entity (problem when both company use same mask)
FIX: When we add an user on event in create mode, we lose linked object
FIX: When we automatically creta an order from a proposal with workflow module, if some extrafields of propal don't exist in order object, insertExtraFields() function tries to insert extrafields in unexistant column of commande_extrafields table.
FIX: When we clone a propal, if it has a project which is not assigned to a third, it was not on new propal because fk_project was always set to empty string if new propal is for another third.
FIX: XSS security using the onerror and missing escapement on type of member page.

NEW: Created new ContratLigne::insert function

***** ChangeLog for 3.7.1 compared to 3.7.* *****
FIX Bug in the new photo system
FIX Error management
FIX [ Bug #2714 ] Members -> Memberxy-> Agenda -> technical Error
FIX [ Bug #2713 ] 3.7.0 mailing-unsubscribe.php not unsubscribe
FIX #2901
FIX when we create an agenda event with "Not applicable" status, it is automatically saved with "To do" status
FIX check the user status during authentication
FIX top links menu have target attribute with wrong value
FIX extrafields required on thirdparty
FIX create contact with extrafield is null when it is require
FIX width multiselect
FIX "script" tag with wrong syntax
Fix bug debian 786479
FIX update usergroup name
Fix facturestats was not filtering on invoice type
FIX #2856 : Wrong table design
FIX button create payment hide if tax amount is less than 1
FIX event for restricted user was restricted if company null
FIX send mail, copy sendto don't read the list of contact
FIX Properly escape untrusted data to prevent HTML injection.
FIX send mail, copy sendto don't read the list of contact

WARNING:

Path to save photos of products was moved to match path of other attached files. If you had loose your photo
on the photo tab of products, you can set the constant "PRODUCT_USE_OLD_PATH_FOR_PHOTO" to 1 (home - setup - other)
to restore old path and get back working links without having to resubmit images.

WARNING:

Do not try to make any Dolibarr upgrade if you are running Mysql version 5.5.40.
Mysql version 5.5.40 has a very critical bug making your data beeing definitely lost.
You may also experience troubles with Mysql 5.5.41 with error "Lost connection" during migration.
Upgrading to any other version or database system is abolutely required BEFORE trying to
make a Dolibarr upgrade.

***** ChangeLog for 3.7 compared to 3.6.* *****
For users:
- New: Match other auth system: Login can be done entering login or user
       email (this open the road for SSO).
- New: Agenda export by project #1967.
- New: Increase length of thirdparty to 128 chars.
- New: "Is Order shippable" icon #1975.
- New: statistics on supplier orders and invoices on home page.
- New: Add permissions to read all trips and expenses.
- New: Can filter on date into tab "Referring object" of a project.
- New: Module notification has been enhanced:
       EMail use now language of target contact.
       Can also define a fixed email for notifications.
- New: Feature to link manually an order to an invoice does not disappear once
       link has been done.
- New: Can set a color on user card (visible into agenda view).
- New: extrafields for projects and tasks are exported to ODT documents.
- New: Add number of active notification into tab title (like we do for notes and documents)
- New: Can add product into category from category card.
- New: PDF event report show project and status of event.
- New: Can filter on status on interventions.
- New: Add help info of field type into dictionary of payment types.
- New: Add proposals into referer page of thirdparty.
- New: On contact list can set filter on both active and not active (no more exclusive select).
- New: Intervention documents are now available in ECM module.
- New: Can attach supplier order to a customer order.
- New: Supervisor is now visible into user list.
- New: Add user of creation and validation on invoice export.
- New: Add info page about browser.
- New: Enable feature developed for 3.6 we forgot to enabled: Adding prefix
       on uploaded file names.
- New: No more dependency between contract and service module.
- New: [ task #867 ] Remove ESAEB external module code from core.
- New: Can create proposal from an intervention.
- New: An event can be assigned to several users.
- New: Can filter events on a group of users.
- New: Can filter events of a thirdparty.
- New: Onto event summary of elements, end date and status are visible.
- New: Split Agenda view (month, week, day) into different tabs.
- New: Add a view "per user" of agenda events (with different colors according to type of event).
- New: Each user can include its own external ics calendar into dolibarr agenda view.
- New: Add event FICHINTER_CLASSIFY_BILLED into list of possible events to
       create an automatic event into agenda.
- New: Add new type of event (when type of events are used, not by default).
- New: Can disable predefined type of events.
- New: Form to add a photo is immediatly available on photo page if
       permissions are ok (save one click per photo to add).
- New: Add option PRODUCT_MAX_VISIBLE_PHOTO to limit number of photos
       shown on main product card.
- New: Add country into table of thirdparties type. This will allow to provide
       a list of thirdparty types specific to a country (like argentina that
       need type A or B).
- New: Can force a specific bank account onto an invoice/order.
- New: Home page of project area shows list of draft project (like other main page).
- New: Can search on project ref or string from project main page (like other main page).
- New: First change to match accessibility rules: http://www.w3.org/TR/WCAG10-HTML-TECHS/
       Differentiate text and img.
       Use label into quick search form.
       Use accesskey on form search.
- New: Intervention documents are now available in ECM module.
- New: Add attachments on user card + in ECM module.
- New: Can add __PROJECT_REF__ and __THIRDPARTY_NAME__ into email topic or content template.
- New: [ task #1204 ] add Numering contrat module free (like leopard in product module).
- New: [ task #712 ] Add warning when creating invoice from proposal or order, when there is already one invoice.
- New: Enable supplier price log table.
- New: [ task #1204 ] add a supplier reference to contract.
- New: [ task #1218 ] Can drag and drop an event from calendar to change its day.
- New: Optimize size of image static resources.
- New: Add hourly and daily amount on user card. Add weekly working hours and salary on user card.
- New: Content of predefined email come firstly from table llx_c_email_template, then translation key.
- New: Add option MAIN_GENERATE_INVOICES_WITH_PICTURE to show picture
       onto PDF like MAIN_GENERATE_PROPOSALS_WITH_PICTURE dir for proposals.
- New: Add more search field in list of cheque deposits.
- New: Add feature to order to invoice on supplier part.
- New : Use of MAIN_USE_FILECACHE_EXPORT_EXCEL_DIR to use disk cache for big excel export.
- New: Direct invoice creation from predefined invoice.
- New: Add dunning into accountancy report.
- New: Add favorite button into country dictionary to put value on top select list
- Upgrade phpexcel lib to 1.7.8
- New : Use of MAIN_USE_FILECACHE_EXPORT_EXCEL_DIR to use disk cache for big excel export.
- New : Option on extrafields to have them always editable regardless of the document status.
- New : New module PrintIPP to print without opening document is available as stable.
- New : Introduce hidden option STOCK_WAREHOUSE_NOT_REQUIRED_FOR_SHIPMENTS to solve at no risk
        a missing control on missing warehouse.
- Fix: [ bug #1487 ] PAYMENT_DELETE trigger does not intercept trigger action
- Fix: [ bug #1470, #1472, #1473] User trigger problem
- Fix: [ bug #1489, #1491 ] Intervention trigger problem
- Fix: [ bug #1492, #1493 ] Member trigger problem
- Fix: [ bug #1474, #1475 ] Contract trigger problem
- Fix: [ bug #1496 ] ACTION_DELETE trigger does not show trigger error
- Fix: [ bug #1494 ] CATEGORY_CREATE and CATEGORY_MODIFY triggers do not intercept trigger action
- Fix: [ bug #1502 ] DON_CREATE trigger does not intercept trigger action
- Fix: [ bug #1505, #1504] Project trigger problem
- Fix: [ bug #1463, #1464 ] Proposal triggers problem
- Fix: [ bug #1498, #1499 ] Shipment/Delivery triggers problem
- Fix: [ bug #1465, #1466 ] Product triggers problem
- Fix: [ bug #1508 ] STOCK_MOVEMENT does not show trigger error message
- Fix: [ bug #1501 ] DEPLACEMENT_CREATE trigger do not intercept trigger action
- Fix: [ bug #1506, #1507 ] ECM trigger error problem
- Fix: [ bug #1469 ] Triggers CONTACT_MODIFY and CONTACT_DELETE duplicates error message
- Fix: [ bug #1533 ] Links triggers do not show trigger error message
- Fix: [ bug #1537 ] Difference between societe.nom and adherent.societe.
- Fix: [ bug #1535 ] Supplier invoice Extrafields are not shown
- Fix: datepicker first day of week can be monday by setting into display setup
- Fix: [ bug #575 ] GED doesn't works if there is "/" in a mask
- Fix: [ task #1728 ] Deactivate RIB suggest in proposals / invoices / orders

For users, new experimental module (need to set feature level of instance to experimental to see them):
- New: Module Accounting Expert to manage accountancy
		Special Thanks to developpers :
			Olivier Geffroy
			Alexandre Spangaro
			Ari Elbaz
			Florian Henry
			Juanjo Menent
		And to the contributors :
			Jeff Info				2000 euros
			Nord Anim		 		 120 euros
			Hydroflex		 		 120 euros
			Asysteo			 		 120 euros
			Fournisseur médical		 120 euros
- Removed: unmaintained OScommerce module

For translators:
- Update language files.
- New: When a translation is not available we always jump to en_US and only en_US.

For developers:
- New: Syslog module can be set to use ChromePHP plugin to output log server into browser console.
- New: Add a css style "cursorpointer".
- New: Select list of users can return user into hierarchy.
- New: getBrowserInfo can return type of layout of browser (classic/phone/tablet)
- New: Add hook "searchAgendaFrom" and "beforePDFCreation".
- New: Add trigger DON_UPDATE, DON_DELETE
- New: Add country iso code on 3 chars into table of countries.
- Qual: Removed hard coded rowid into data init of table llx_c_action_trigger.
- LINEBILL_DELETE, LINK_DELETE, ORDER_SUPPLIER_DELETE, RESOURCE_DELETE trigger called before SQL delete
- New: [ Task #1481 ] Add trigger BILL_SUPPLIER_UPDATE.
- New: [ Task #1495 ] Add trigger LINECONTRACT_CREATE.
- New: Added hook "formConfirm" and "doActions" for supplier invoice card.
- New: [ task #1511, #1426 ] Added hook "doActions" for supplier card and supplier order card.
- New: renamed table llx_c_pays to llx_c_country & libelle field to label.
- New: Added hook "formConfirm" and "doActions" for fichinter card
- New: Can search list of thirdparties from web service on part of name.
- New: Function getCurrencyAmount is marked as deprecated. Use function price to output a price
       including currency symbol.
- Qual: Renamed table llx_c_civilite into llx_c_civility,
		field civilite into label in the same table,
		and field civilite into civility in other table.
- Qual: Renamed all files & links "liste.php" into "list.php".
- Qual: Renamed all files & links "fiche.php" into "card.php".
- Qual: Replace all constants COMPTA_* by ACCOUNTING_*.
- Qual: Replace all constants ACCOUNTINGEX_* by ACCOUNTING_* to simplify migration of the module
- Fix: [ bug #1724 ] Can't add a submenu to projects

WARNING:

Do not try to make any Dolibarr upgrade if you are running Mysql version 5.5.40.
Mysql version 5.5.40 has a very critical bug making your data beeing definitely lost.
You may also experience troubles with Mysql 5.5.41 with error "Lost connection" during migration.
Upgrading to any other version or database system is abolutely required BEFORE trying to
make a Dolibarr upgrade.

WARNING: 

Following changes may create regression for some external modules, but was necessary to make
Dolibarr better:

- Path to save photos of products was moved to match path of other attached files. If you had loose your photo
  on the photo tab of products, you can set the constant "PRODUCT_USE_OLD_PATH_FOR_PHOTO" to 1 (home - setup - other)
  to restore old path and get back working links without having to resubmit images.
- If you can't see trips and expenses records, check that you have the new permission "read all
  trips and expenses".
- Deprecated module "oscommerce" were removed.
- Changed the way parameters are provided to scripts sync_xxx_ldap2dolibarr.php
- Some field into database were renamed from "libelle" to "label".
- Table llx_c_pays were renamed into llx_c_country.
- Triggers *_BUILDDOC are removed. Building a doc is not a business event. For action after
  creation of a pdf or odt, hook "afterPDFCreation" or "afterODTCreation" must be used instead.
- A lot of pages named fiche.php were renamed into card.php
- A lot of pages named liste.php were renamed into list.php
- If you used warehouse/stock module, recheck setup of stock increase/decrease rules of the
  warehouse module and your Point Of Sale module setup if you use one.
- Replaced USER_UPDATE_SESSION trigger with an updateSession hook may break modules using it.



***** ChangeLog for 3.6.7 compared to 3.6.6 *****
FIX: #4291 Correctly filter external calendar GETPOSTs
FIX: CVE CVE-2015-8685

***** ChangeLog for 3.6.6 compared to 3.6.5 *****
FIX: #3734 Do not show empty links of deleted source objects in stock movement list
FIX: #4081 Added missing translation
FIX: #4097 Public holiday calculation
FIX: #4242 Allow disabling dashes in documents
FIX: #4243 sql injection
FIX: Add a protection to not make release if ChangeLog was not generated. Prepare package 3.6.5
FIX: export with category contact extrafields
FIX: Not delete a product when have customer price
FIX: Not deleting contrats on element_element table

***** ChangeLog for 3.6.5 compared to 3.6.4 *****
FIX: #2957 : missing $langs object for trigger
FIX: #2983 Load gravatar avatar images securely over HTTPS
FIX: #3009: Better filtering to prevent SQL injection
FIX: #3841 creation of a task completed has not status set to finished by default
FIX: #3890 Expected transactions bank account page, shows negative numbers
FIX: #3928 Creating a Customer order and a Customer invoice from a project, does not inherit payment conditions and method of payment of customer card
FIX: bad calculation for stock value
FIX: bad stock valo
FIX: bad stock valorisation
FIX: [ bug #2893 ] Dolibarr error when viewing an invoice after changing invoice mask
FIX: button create payment hide if tax amount is less than 1
FIX: change object statut on close shipping and remove erratic db commit
FIX: change order date on clone (as everywhere else)
FIX: Close #2835 Customer prices of a product shows incorrect history order
FIX: Close #2837 Product list table column header does not match column body
FIX: Close bug #2861 Undefined variable $res when migrating from 3.6.2 to 3.7.0
FIX: Close bug #2891 Category hooks do not work
FIX: Close bug #2976: "Report" tab is the current tab but it is not marked as selected by the UI
FIX: contact country had wrong display if the country dont have translate
FIX: double db escape add too quote
FIX: End log must use same level then start log.
FIX: error in SQL due to a previous fix
FIX: event for restricted user was restricted if company null
FIX: facturestat bad sql when customer view is limited
FIX: If supplier invoice block linked element is display after other block total HT amount is not reset to 0 and sum other block (like customer orders values)
FIX: keep filter by category or by not enough stock if we switch page
FIX: no need to remove file into mail form, the temp dir will be deleted after any sending
FIX: no projet_task_time id from trigger TASK_TIMESPENT_CREATE
FIX: pmp
FIX: send mail, copy sendto don't read the list of contact
FIX: The hours of date filter aren't correct
FIX: tool export handle the type "select" extrafields and return the value instead of id
FIX: top links menu have target attribute with wrong value
FIX: total amount in tpl linked object are not reset
FIX: when multicompany was enabled, this function didn't check just on the good entity (problem when both company use same mask)

***** ChangeLog for 3.6.4 compared to 3.6.3 *****
- Fix: [ bug #2893 ] Dolibarr error when viewing an invoice after changing invoice mask

***** ChangeLog for 3.6.3 compared to 3.6.2 *****
- Fix: ref_ext was not saved when recording a customer order from web service
- Fix: withdrawal create error if in the same month are deleted previus withdrawals.
- Fix: amarok is a bugged theme making dolidroid failed. We switch to eldy automatically with dolidroid.
- Fix: [ bug #1788 ] Duplicated doActions hook in product/fournisseurs.php
- Fix: withdrawal create error if in the same month are deleted previous withdrawals.
- Fix: [ bug #1801 ] FAC_FORCE_DATE_VALIDATION constant alters supplier invoice date given to numeration modules
- Fix: [ bug #1802 ] SQL error when updating a task with PostgreSQL database
- Fix: [ bug #1785 ] Start date is lost in Project > Linked objects
- Fix: [ bug #1804 ] SQL error when sending email without address
- Fix: [ bug #1803 ] AJAX company contact input is not aligned
- Fix: [ bug #1787 ] Incorrect behaviour of doActions hook
- Fix: [ bug #1796 ] Unable to use numeration modules from an external module
- Fix: [ bug #1783 ] SQL error when enabling 3rd party module with PostgreSQL and MySQL strict mode ON
- Fix: [ bug #1717 ] Sorting unpaid invoices by amount received brings due amount
- Fix: [ bug #1784 ] MOTD doesn't show up in Amarok theme
- Fix: Tracking number not visible on shipment pdf
- Fix: [ bug #1812 ] SQL Error message while sending emailing with PostgreSQL database
- Fix: [ bug #1819 ] SQL error when searching for an invoice payment
- Fix: [ bug #1827 ] Tax reports gives incorrect amounts when using external modules that create lines with special codes
- Fix: [ bug #1822 ] SQL error in clientfourn.php report with PostgreSQL
- Fix: [ bug #1832 ] SQL error when adding a product with no price defined to an object
- Fix: [ bug #1833 ] user permissions in contact/note.php not working
- Fix: [ bug #1826 ] Supplier payment types are not translated into fourn/facture/paiement.php
- Fix: [ bug #1830 ] Salaries payment only allows checking accounts
- Fix: [ bug #1825 ] External agenda: hide/show checkbox doesn't work
- Fix: [ bug #1790 ] Email form behaves in an unexpected way when pressing Enter key
- Fix: Bad SEPA xml file creation
- Fix: [ bug #1892 ] PHP Fatal error when using USER_UPDATE_SESSION trigger and adding a supplier invoice payment
- Fix: Showing system error if not enough stock of product into orders creation with lines
- Fix: [ bug #2543 ] Untranslated "Contract" origin string when creating an invoice from a contract
- Fix: [ bug #2534 ] SQL error when editing a supplier invoice line
- Fix: [ bug #2535 ] Untranslated string in "Linked objects" page of a project
- Fix: [ bug #2545 ] Missing object_margin.png in Amarok theme
- Fix: [ bug #2542 ] Contracts store localtax preferences
- Fix: Bad permission assignments for stock movements actions
- Fix: [ bug #2891 ] Category hooks do not work
- Fix: [ bug #2696 ] Adding complementary attribute fails if code is numerics
- Fix: [ bug #3074 ] Accruals accounting use payment date instead of commitment date in turnover reports for salaries
- Fix: Not showing product supplier reference when page break
- Fix: [ bug #3341 ] Missing translation in /compta/paiement_charge.php
- Fix: [ bug #3342 ] Taxes dictionary page does not accept localized decimals for localtax2 rate

***** ChangeLog for 3.6.2 compared to 3.6.1 *****
- Fix: fix ErrorBadValueForParamNotAString error message in price customer multiprice.
- Fix: bug 1588 : relative discount.
- Fix: label of input method not translated.
- Fix: box of customer and prospects were not correctly disabled.
- Fix: [ bug #1618 ] PHP Error thrown when saving a barcode
- Fix: Civility & birthdate wasn't save into adherent module.
- Fix: webservice Thirdparty parameter lastname for individual creation is now lastname and not ref
- Fix: Chars - is no more allowed into value for code for extra fields.
- Fix: [ bug #1622 ] Requesting holiday than spans across two years cause high CPU usage by Apache
- Fix: [ bug #1595 ] Selected boolean extrafield in intervention creation page, does not save state
- Fix: Show sender Country on PDF docs when sender Country <> receiver Country
- Fix: [ bug #1624 ] Use lowest buying price for margin when selling with POS
- Fix: [ bug #1749 ] Undefined $mailchimp
- Fix: [ bug #1736 ] Failing supplier Elephant numeration module with some masks
- Fix: [ bug #1649 ] Cancel button of several thirdparty actions, does the same thing as modify
- Fix: [ bug #1736 ] Failing supplier Elephant numeration module with some masks
- Fix: [ bug #1731 ] Can't use quick navigation on project tasks secondary tabs

***** ChangeLog for 3.6.1 compared to 3.6.* *****
For users:
- Fix: Can upload files on services.
- Fix: sql errors on update fichinter.
- Fix: debian script syntax error.
- Fix: error "menu param is not inside list" into pos module.
- Fix: Salary payments are not reflected on the reporting sheets.
- Fix: Unsubscribe emailing not working.
- Fix: Trigger on create category call failed because user is not passed on card.
- Fix: list event view lost type event filter.
- Fix: Save also code event.
- Fix: VAT payment - Add control on field date value.
- Fix: Salaries payment - Field date value is now required and add control on it.
- Fix: Iban was used instead of Bic into SEPA file.
- Fix: Must unaccent strings into SEPA file.
- Fix: Extrafield feature select from table should try to translate multiple column when not needed 
- Fix: cents for indian ruppes are called paisa and paise.
- Fix: Invoices payments may be older than invoices.
- Fix: Withdrawal total amount is double
- Fix: [ bug #1593 ] Spanish Localtax IRPF not being calculated since 3.6.0 in supplier invoices when adding a line
- Fix: Web service categorie WDSL declaration is correct
- Fix: ErrorBadValueForParamNotAString was displayed in virtual product if no base price defined
- Fix: Category creation failed and no message output
- Fix: Lang for Payment Type
- Fix: PHPCheckstyle 1.5.5

***** ChangeLog for 3.6 compared to 3.5.* *****
For users:
- New: Update ckeditor to version 4.
- New: Add form "search customer order" on commercial main page.
- New: Can create contract from an order.
- New: Add list of orders products in tab "consumption" on thirdparties.
- New: Add graph stats for suppliers orders in tab "stats" on products.
- New: Add option MAIN_HIDE_INACTIVETAB_ON_PRINT to hide inactive tabs when you
       use the "print" view on screen.
- New: Add option MAIN_AUTO_TIMESTAMP_IN_PUBLIC_NOTES and MAIN_AUTO_TIMESTAMP_IN_PRIVATE_NOTES
       to automatically add timestamp and user line into edition field when editing a note.
- New: Add button cancel into edition of notes.
- New: Improved Barcode module:
       Can input barcode during product creation step.
       Add autonumbering of barcode value for products.
       Add a page/tool for mass barcode generation.
- New: Improved Opensurvey module:
       Added options to disable comments and disable public votes.
       Limit dates use calendar popup.
       Description of survey use wysiwyg editor.
       More information shown on result tab.
       Renamed "survey" into "poll" (better translation).
- New: Add filter on text and status into survey list. Can also sort on id, text and date end.
- New: The box "balance of bank accounts" show all opened accounts.
- New: Add option MAIN_ADD_SALE_REP_SIGNATURE_IN_NOTE to add sale representative into public
       note of generated documents.
- New: Add warning if supplier payment is higher that due amount.
- New: Increase length of url into bookmark module.
- New: Automatic events sending mails add info about linked objects into email content. 
- New: Price management enhancement (multiprice level, price by customer, if MAIN_FEATURES_LEVEL=2 Price by qty).
- New: Add option MAIN_FAVICON_URL.
- New: Created {line_price_ht_locale}, {line_price_vat_locale} and {line_price_ttc_locale} ODT tags.
- New: Add filter on project status into task list. By default, only "opened" project are visible.
- New: Status "validated" for project are renamed into "opened".
- New: Add barcode fields into user database.
- New: Add manager name (ceo, director, president...) into main company information page.
- New: Add field url as product properties.
- New: More options to create a credit note (can be filled automatically according to remain to pay).
- New: Can define custom fields for categories.
- New: Prepare generation of SEPA files into module withdrawal.
- New: [ task #1164 ] Add "Ref. supplier" search box in supplier orders
- New: [ task #1345 ] Can filter on status for supplier order.
- New: Add option FACTURE_SENDBYEMAIL_FOR_ALL_STATUS to allow to send invoice by email 
       whatever is its status.
- New: Add filter date in bank writing list page.
- New: Extrafields can be used as substitution key %EXTRA_XXX% into emails texts for members.
- New: Add categories translation.
- New: Enable option "clone target emailing".
- New: Improved tax module: Add specific page for salaries payment	
- New: Add composer.json file so Dolibarr can be publish onto packagist.org.
- New: The combo list of juridical status is now sorted
- New: [ task #926 ] Add extrafield feature on order lines.
- New: [ task #927 ] Add extrafield feature on Proposal lines.
- New: [ task #928 ] Add extrafield feature on invoice lines.
- New: Paypal/paybox email sent after backcall of a payment is now a formatted and translated
       HTML content. For member subscription renewal, there is also a link to member.
- New: When a subscription is recorded with invoice and payment:
       - the document (PDF) of invoice is also generated.
       - the invoice is set to status paid.
- New: Can enter holiday for someone else if user has permission for.
- Fix: Project Task numbering customs rule works.
- Fix: Add actions events not implemented.
- Fix: Price min of composition is not supplier price min by quantity.
- Fix: [ bug #1356 ] Bank accountancy number is limited to 8 numbers.
- Fix: [ bug #1439 ] impossible to remove a a translation (multilanguage-feature)
- New: If multilangue is enabled, mail (from propal, invoice, etc...) message is pre-defaulted in Customer language
- Fix: [ bug #1459 ] _ADD_CONTACT and _DEL_CONTACT triggers do not intercept insertion when reported an error
- Fix: [ bug #1478 ] BILL_PAYED trigger action does not intercept failure under some circumstances
- Fix: [ bug #1479 ] Several customer invoice triggers do not intercept trigger action
- Fix: [ bug #1477 ] Several customer invoice triggers do not show trigger error messages
- Fix: [ bug #1471 ] Several PHP warnings when intercepting USER_CREATE trigger.
- Fix: [ bug #1517 ] Packages sizes.
- Fix: [ bug #1521 ] The second order's page from a provider shows all orders

For translators:
- Update language files.

For developers:
- New: Add path file of trigger into admin trigger list page.
- New: More phpunit tests.
- New: Payments and supplier payment pages tabs can now be extended from modules.
- New: Add option 'aZ' into GETPOST function to check parameters contains 
       only a to z or A to Z characters.
- New: Opensurvey polls tab cards can now be extended from external modules.
- New: Triggers OPENSURVEY_CREATE, OPENSURVEY_DELETE added.
- New: Add new hook function addMoreActionsButtons to allow a module to add/replace
       action buttons into an element.
- New: Normalize code for barcode generation to match other modules.
- New: Uniformize code for contacts forms.
- New: Add some hooks for financial reports.
- New: A module can add its own ECM view.
- New: A module can disable a standard ECM view.
- New: Add multilang support into product webservice.
- New: Add hooks on project card page.
- New: Add call_trigger method on CommonObject class. So new trigger call within object is just :
$result = $this->call_trigger($trigger_name, $user)

WARNING: Following change may create regression for some external modules, but was necessary to make
Dolibarr better:

- The deprecated way (with 4 parameters) to declare a new tab into a module descriptor file has been
removed. You must now use the 6 parameters way. See file modMyModule.class.php for example. 
- Remove the javascript function ac_delay() that is not used anymore by core code.
- Properties "dictionnaries" into module descriptor files have been renamed into "dictionaries".
- Method form->select_currency() has been removed. Use instead print form->selectCurrency().
- Method form->select_methodes_commande() has been renamed into english name selectInputMethod().
- The following hooks are now 'addreplace' hooks: "formCreateThirdpartyOptions" 
  So check that return value is 0 to keep default standard behaviour after hook, or 1 to disable
  default standard behaviour.
- Properties "civilite_id" were renamed into "civility_id".
- Remove add_photo_web() that is not used anymore by core code.


***** ChangeLog for 3.5.8 compared to 3.5.7 *****
FIX: #4291 Correctly filter external calendar GETPOSTs
FIX: bad calculation for stock value
FIX: bad stock valo
FIX: change order date on clone (as everywhere else)
FIX: CVE CVE-2015-8685
FIX: The hours of date filter aren't correct
FIX: #3442 Remove useless syslog
FIX: #3448 Pass expected date format
FIX: #3471 3.5 Rounding issue when dispatching non-integer

***** ChangeLog for 3.5.7 compared to 3.5.6 *****
Fix: Paypal link were broken due to SSL v3 closed.
Fix: [ bug #1769 ] Error when installing to a PostgreSQL DB that contains numbers
Fix: [ bug #1752 ] Date filter of margins module, filters since 12H instead of 00H
Fix: [ bug #1757 ] Sorting breaks product/service statistics
Fix: [ bug #1797 ] Tulip supplier invoice module takes creation date instead of invoice date
Fix: [ bug #1792 ] Users are not allowed to see margins module index page when no product view permission is enabled
Fix: [ bug #1846 ] Browser IE11 not detected
Fix: [ bug #1906 ] Deplacement does not allow translated decimal format
Fix: [ bug #1905 ] Custom deplacement types do not get translated in deplacement card
Fix: [ bug #2583 ] Unable to create a bank transfer with localized numbers
Fix: [ bug #2577 ] Incorrect invoice status in "Linked objects" page of a project
Fix: [ bug #2576 ] Unable to edit a dictionary entry that has # in its ref
Fix: [ bug #2758 ] Product::update sets product note to "null" when $prod->note is null
Fix: [ bug #2757 ] Deleting product category photo gives "Forbidden access" error
Fix: [ bug #2976 ] "Report" tab is the current tab but it is not marked as selected by the UI
Fix: [ bug #2861 ] Undefined variable $res when migrating
Fix: [ bug #2837 ] Product list table column header does not match column body
Fix: [ bug #2835 ] Customer prices of a product shows incorrect history order
Fix: [ bug #2814 ] JPEG photos are not displayed in Product photos page
Fix: [ bug #2715 ] Statistics page has broken layout with long thirdparty names
Fix: [ bug #2570 ] [Contacts] Page should not process if ID is invalid
Fix: [ bug #3268 ] SQL error when accessing thirdparty log page without a socid parameter
Fix: [ bug #3180 ] formObjectOptions hook when editing thirdparty card does not print result
Fix: [ bug #1791 ] Margin menu not available if any Finance module is not enabled
Fix: [ bug #3310 ] OrderLine::fetch, FactureLigne::fetch and PropaleLigne::fetch do not return anything
Fix: [ bug #3206 ] PropaleLigne, OrderLine and FactureLigne given to triggers through update function does not contain all the information
Fix: [ bug #3313 ] Error enabling module with PostgreSQL database

***** ChangeLog for 3.5.6 compared to 3.5.5 *****
Fix: Avoid missing class error for fetch_thirdparty method #1973
Fix: Can't update phone_pro from web service
Fix: Some security holes.
Fix: copy extrafields when creating order from proposal.
Fix: report on action was not filtering by environment.
Fix: Avoid missing class error.
Fix: Add function dolEscapeXML.
Fix: Bad days and month reported by function.
Fix: Bad margin calculation.

***** ChangeLog for 3.5.5 compared to 3.5.4 *****
Fix: Holiday module was broken. Initialization of amount of holidays failed.
Fix: [ bug #1523 ] suite bug #1334 : filtre et ordre de tri conjoints ne s'appliquent pas.
Fix: Fusion PDF button on unpaid invoice is no more displayed.
Fix: Unpaid invoice launch fusion PDF action even if it is only search (with enter keyboard input instead of lens click).
Fix: Pb when showing log list of holiday module with some mysql versions.
Fix: Error with bad timezone pushed by some browsers.
Fix: shipping list SQL request was not filtering on shipping element
Fix: debian package provided by dolibarr team must use embedded libraries.
Fix: [ bug #1528 ] Leopard Services numeration module description is not translated.
Fix: [ bug #1523 ] suite bug #1334 : filtre et ordre de tri conjoints ne s'appliquent pas.
Fix: [ bug #1534 ] Unknown error when deleting a product photo under special circumstances.
Fix: Update impayees.php
Fix: Link product, In list view and label product.
Fix: visible task into area "time" for "My task" must limit task to tasks i am assigned to.
Fix: When disabled, all fields to add time into task line must be disabled.
Fix: Missing include files.lib.php in some pages that use dol_delete_recursive
Fix: [ bug #1558 ] Product/service edit page title shows new Ref instead of old ref.
Fix: [ bug #1553 ] Saving User displays setup removes menu.
Fix: [ bug #1544 ] Can remove date from invoice.
Fix: list event view lost type event filter.
Fix: Add code save on create event.
Fix: SQL injection.
Fix: [ bug #1589 ] Menu type in "Edit menu" page is not translated
Fix: [ bug #1591 ] Linked object block shows Total HT/TTC even if not having permission to read them
Fix: [ bug #1577 ] When creating new Private individual third, selected third type is ignored
Fix: [ bug #1555 ] Update accountancy code of products does not throw PRODUCT_MODIFY trigger
Fix: [ bug #1548 ] Supplier payment card shows type in French
Fix: [ bug #1546 ] Incorrect page number when searching in the list of bank transactions

***** ChangeLog for 3.5.4 compared to 3.5.3 *****
Fix: Hide title of event when agenda module disabled.
Fix: When using option MAIN_MAIL_ALLOW_SENDMAIL_F, a mail was sent to sender.
Fix: Question about warehouse must not be done when module stock is disabled.
Fix: Option STOCK_SUPPORTS_SERVICES was not correctly implemented
     (missing test at some places).
Fix: Renaming a project with uploaded files failed.
Fix: [ bug #1476 ] Invoice creation form loses invoice date when there is a validation error.
Fix: [ bug #1431 ] Reception and Send supplier order box has a weird top margin.
Fix: [ bug #1428 ] "Nothing" is shown in the middle of the screen in a supplier order.
Fix: The object deliverycompany was not used anymore and output of
     details for delivery reports was lost during 3.5. Rewrite code to
     restore feature.
Fix: [ bug #1445 ] html fix : missing </tr>
Fix: [ bug #1415 ] Intervention document model name and suppliers model names is not shown
     properly in module configuration
Fix: [ bug #1416 ] Supplier order does not list document models in the select box of the 
     supplier order card
Fix: [ bug #1443 ] Payment conditions is erased after editing supplier invoice label or 
     limit date for payment
Fix: Filter on status was not visible when selected from url.
Fix: Filtering on status was last when asking to sort.
Fix: [ bug #1432 ] Trigger SHIPPING_CREATE ignores interception on error.
Fix: [ bug #1449 ] Trigger ORDER_CREATE, LINEORDER_DELETE, LINEORDER_UPDATE and LINEORDER_INSERT ignore interception on error.
Fix: [ bug #1450 ] Several Customer order's triggers do not report the error from the trigger handler.
Fix: [ bug #1451 ] Interrupted order clone through trigger, loads nonexistent order.
Fix: [ bug #1454 ] Mention de bas de page erroné
Fix: Do not display dictionary for non activated module 
Fix: Link element from element project pages
Fix: [ bug #1509 ] Expedition admin free text & watermark submit error
Fix: [ bug #1349 ] AJAX contact selector does not work fine in Project card
Fix: [ bug #1452 ] variable used but not defined
Fix: If multiprice level is used the VAT on addline is not correct
Fix: [ bug #1254 ] Error when using "Enter" on qty input box of a product (on supplier order part)
Fix: [ bug #1462, 1468, 1480, 1483, 1490, 1497] $this instead of $object
Fix: [ bug #1455 ] outstanding amount
Fix: [ bug #1425 ] LINEBILL_SUPPLIER_DELETE failure trigger leads to an endless loop
Fix: [ bug #1460 ] Several supplier order triggers do not show error messages
Fix: [ bug #1461 ] LINEORDER_SUPPLIER_CREATE does not intercept supplier order line insertion
Fix: [ bug #1484 ] BILL_SUPPLIER_PAYED trigger action does not intercept failure under some circumstances
Fix: [ bug #1482 ] Several supplier invoice triggers do not show trigger error messages
Fix: [ bug #1486 ] LINEBILL_SUPPLIER_CREATE and LINEBILL_SUPPLIER_UPDATE triggers do not intercept trigger action
Fix: [ bug #1522 ] Element list into associate object into project are no more filterd by project thirdparty
Fix: [ bug #1526 ] Thumbs of files uploaded with dots in their names do not load correctly
Fix: Import ProfId1 to siren and ProfId2 to siret

***** ChangeLog for 3.5.3 compared to 3.5.2 *****
Fix: Error on field accountancy code for export profile of invoices.
Fix: [ bug #1351 ] VIES verification link broken.
Fix: [ bug #1352 ] Removing a shipping does not remove the delivery.
Fix: Option MAIN_INVERT_SENDER_RECIPIENT broken with typhon template.
Fix: Can disable features with PHPEXCEL (no DLSF compatible).
Fix: Can disable features with CKEDITOR. 
Fix: Pb of records not correctly cleaned when module marge is
     uninstalled (conflict between 'margin' and 'margins').
Fix: [ bug #1341 ] Lastname not added by file or direct input in mass e-mailing.
Fix: [ bug #1357 ] Invoice creator state not printed in generated invoice documents.
Fix: Suppliers invoice mask fails using {tttt} in numbering.
Fix: [ bug #1350 ] pdf template name for typhon was not correctly set when enabling module.
Fix: Navigation on notes for shipments was not working.
Fix: [ bug #1353 ] Email notifications, wrong URL.
Fix: [ bug #1362 ] Note is not saved.
Fix: tr/td balance.
Fix: [ bug #1360 ] note indicator for member tab.
Fix: Nb of notes and doc not visible onto tasks.
Fix: [ bug #1372 ] Margin calculation does not work in proposals.
Fix: [ bug #1381 ] PHP Warning when listing stock transactions page.
Fix: [ bug #1367 ] "Show invoice" link after a POS sell throws an error.
Fix: TCPDF error file not found in member card generation.
Fix: [ bug #1380 ] Customer invoices are not grouped in company results report.
Fix: [ bug #1393 ] PHP Warning when creating a supplier invoice.
Fix: [ bug #1399 ] [pgsql] Silent warning when setting a propal as "facturée" in propal.php
Fix: When number reach 9999 with default numbering module, next number
     will be 10000 instead of 0000 and error.
Fix: element page on project give wrong href link.
Fix: [ bug #1397 ] Filter by supplier orders with status Draft does not filter.
Fix: [ bug #1388 ] Wrong date when invoicing several orders.
Fix: [ bug #1411 ] Unable to set an expedition note if invoices module is not enabled.
Fix: [ bug #1407 ] Rouget pdf overlapped when using tracking number and public notes.
Fix: [ bug #1405 ] Rouget PDF expedition incorrect when two expeditions under the same commande
Fix: [ bug #1434 ] Muscadet supplier order document model linked objects overlap the text

***** ChangeLog for 3.5.2 compared to 3.5.1 *****
Fix: Can't add user for a task.
Fix: Autoselect of warehouse if there is only one warehouse.
Fix: Install of odt template for project and tasks.
Fix: [ bug #1318 ] Problem with enter key when adding an existing
     product to a customer invoice.
Fix: [ bug #1307 ] Quotes get removed from several inputs.
Fix: [ bug #1317 ] Removing a category does not remove all child categories
Fix: [ bug #1312 ] Call to undefined function _()
Fix: Restore build for obs and launchpad.
Fix: deleting files into backup system tools.
Fix: Dump using php not not include lock on tables that are deleted.
Fix: Fixed a problem with bank accounts sharing across entities.
Fix: fields into group by of sql requests for module margins must be
     same than fields into select.
Fix: When select_date is called with '' as preselected date,
     automatic user date was not correctly et (We must set a date into PHP
     server timezone area)
Fix: First param of select_date must always be forged with a dolibarr
     date function and not time().
Fix: fix can't add line with product in supplier order
Fix: [bug #1309]   
Fix: Solve pb of too many embedded tables     
Fix: [ bug #1306 ] Fatal error when adding an external calendar
Fix: A fix to manage automatic creation of code for import.
Fix: Try to add code to provide easy way to fix warning on timezone not
     defined.
Fix: Several fix into workflow/condition for invoice payments or convert
     into discount.
Fix: Option MAIN_PDF_DASH_BETWEEN_LINES was not working when tcpdf was
     making a pagebreak higher than 2 pages.     
Fix: form to add images should not show link form.
Fix: Correction when adding order line with price as '0'.
Fix: [ bug #1283 ] ROUGET Shipment PDF.
Fix: [ bug #1300 ]
Fix: Miscellaneous problems on task tabs (withproject parameter lost and
     download fails).
Fix: Avoid home project page to hung when too many tasks opened.
Fix: bug #1295: Error when creating an agenda extrafield with a number as reference
Fix: Translation of number for pt_PT.
Fix: Error on ajax_constantonoff function.
Fix: [ bug #1323 ] problème pour générer un odt depuis les taches dans projet.
Fix: Can not make withdrawals 

***** ChangeLog for 3.5.1 compared to 3.5.0 *****
Fix: Do not report trigger errors twice.
Fix: Error when creating event was not reported.
Fix: Bug of import of agenda when using https link
Fix: Field nature not saved correctly
Fix: Substitution of extra field was ko for order
Fix: Bad translation of date format for pt_BR.
Fix: priority field of agenda record is smallint.
Fix: Missing loading of lang in some pages.
Fix: Write note in invoice when using pos module.
Fix: Link to paypal was invalid into email text.
Fix: ref and date of supplier invoice.
Fix: Check on bank account.
Fix: Problem with file upload and download.
Fix: Page load not ending when large number of thirdparties. We 
     added option MAIN_DISABLE_AJAX_COMBOX to disable javascript
     combo feature that is root cause of problem.
Fix: [ bug #1231 ] PDF always generated in interventions
Fix: Be sure there is no duplicate default rib.
Fix: Enable extrafields for customer order, proposal and invoice lines. This feature
     was developed for 3.5 but was disabled (hidden) because of a bug not possible to
     fix enough quickly for 3.5.0 release. 
Fix: user right on Holiday for month report nor working.
Fix: [ bug #1250 ] "Supplier Ref. product" sidebar search box does not work
Fix: Bad space in predefined messages. 
Fix: [ bug #1256 ] Signature was not added for email sent from thirdparty page.
Fix: Action event SHIPPING_VALIDATE is not implemented
Fix: The customer code was set to uppercase when using numbering module leopard. We
     must keep data safe of any change.
Fix: [ bug #1291 ] Loading actions extrafields fails.
Fix: [ bug #1123 ] Paid deposit invoices are always shown as partially paid when fully paid
Fix: Corrected project contact types translation.
Fix: [ bug #1206 ] PMP price is bad calculated.
Fix: [ bug #520 ] Product statistics and detailed lists are wrong.
Fix: [ bug #1240 ] traduction.
Fix: [ bug #1238 ] When creating accompte with a %, free product are used for calculation.
Fix: [ bug #1280 ] service with not end of date was tagged as expired.
Fix: [ bug #1295 ] Error when creating an agenda extrafield with a number as reference.
Fix: [ bug #1306 ] Fatal error when adding an external calendar.
New: Added es_CL language
Fix: Margin tabs bad data show
Fix: [ bug #1318 ] Problem with enter key when adding an existing product to a customer invoice.
Fix: [ bug #1410 ] Add customer order line asks for required Unit Price but doesn't interrupt the creation of the line

***** ChangeLog for 3.5 compared to 3.4.* *****
For users:
- New: Add hidden option BANK_DISABLE_DIRECT_INPUT.
- New: More options to select status of users into select user list.
- New: [ task #862 ] Add ODT on shipments.
- New: [ task #149 ] Add # of notes and attachments in tabs.
- New: Can edit customer ref at any time.
- New: [ task #877 ] Reorganize menus.
- New: [ task #858 ] Holiday module: note on manual holiday assignation.
- New: [ task #892 ] Add hidden option in thirdparty customer/supplier module to hide non active
  companies in select_company method.
- New: [ task #531 ] Add a workload field on tasks.
- New: Add graph of bank account input/output into input-output report page.
- New: Add script export-bank-receipts.php
- New: Add option "filter=bank" onto script rebuild_merge_pdf.php to merge PDF that
  has one payment on a specific bank account.*
- New: [ task #901 ] Add Extrafield on Fiche Inter.
- New: Show process id in all command line scripts.
- New: Module mailman can subscribe/unsubscribe to ML according to categories or type of member.
- New: Add object_hour and object_date_rfc as substitution tag for open document generation.
- New: Add options to send an email when paypal or paybox payment is done.
- New: Clone product/service composition.
- New: Add option ADHERENT_LOGIN_NOT_REQUIRED.
- New: Add a cron module to define scheduled jobs.
- New: Add new graphical boxes (customer and supplier invoices and orders per month).
- New: [ task #286 ] Enhance rounding function of prices to allow round of sum instead of sum of rounding.
- New: Can add an event automatically when a project is create. 
- New: Add option MAIN_GENERATE_DOCUMENT_WITH_PICTURE.
- New: Add option excludethirdparties and onlythirdparties into merge pdf scripts.
- New: [ task #925 ] Add ODT document generation for Tasks in project module.
- New: [ task #924 ] Add numbering rule on task.
- New: [ task #165 ] Add import/export of multiprices.
- New: Add Maghreb regions and departments.
- New: A more responsive design for statistic box of home page.
- New: [ task #1005 ] Adapting to Spanish legislation bill numbering
- New: [ task #1011 ] Now supplier order and invoice deal with payment terms and mode.
- New: [ task #1014 ] Add option to recursively add parent category.
- New: [ task #1016 ] Can define a specific numbering for deposits.
- New: [ task #918 ] Stock replenishment.
- New : Add pdf link into supplier invoice list and supplier order list.
- New : Genrate auto the PDF for supplier invoice.
- New : Add category into filter webservice thirdparty method getListOfThirdParties.
- New : Allow to define margin or mark rate during quoting, ordering, invoicing.
- New : User permissions on margin module.
- New : Add ref supplier into muscadet model/
- New : Add ability to copy contact address to clipboard.
- New: Can use tag {mm} before {yy} even when there is a reset into numbering masks.
- New: [ task #1060 ] Register fields localtax(1|2)_type into details tables.
- New: [ task #923 ] Localtax support for ODT templates. 
- New: [ task #90 ] Barcode search.
- New: Add hidden option MAIN_VAT_DEFAULT_IF_AUTODETECT_FAILS.
- New: Can send an email from thirdparty card.
- New: Can cancel holidays that were previously validated.
- New: Can choose contact on event (action com) creation, and filtered by thirdparty.
- New: Add hidden option MAIN_FORCE_DEFAULT_STATE_ID.
- New: Add page to make mass stock movement.
- New: Add field oustanding limit into thirdparty properties.
- New: Can enter a vat payment of zero.
- New: Add path to installed dir of external modules + Name and web of module provider.
- New: Add option to use a specific mask for uploaded filename.
- New: Can attach external links to objects as we can attach files.
- Qual: Implement same rule for return value of all command line scripts (0 when success, <>0 if error).
- Fix: [ bug #992 ] Proforma invoices don't have a separated numeric count.
- Fix: [ bug #1022 ] correct margin calculation for credit notes.
- Fix: Better management of using ajax for upload form (to solve problem when enabling ajax jquery multifile upload in some cases).
- Fix: Lost stats filters into year selection.
- Fix: Some config data are shared between suppliers orders and suppliers invoices

New experimental module:
- New: [ task #157 ] Add a Skype button (adherents / third parties / contacts)

For translators:
- Qual: Normalized sort order of all languages files with English reference files.
- New: Add language code files for South Africa, France new Caledonia, Vietnam.
- New: Translate string for email to change password.

For developers:
- New: DolGraph can build graph with three lines.
- New: DolGraph accept a parameter to cache data of graph getNbByMonthWithPrevYear.
- New: Can enable tuning info with option MAIN_SHOW_TUNING_INFO.
- New: Show version of client lib used by mysql drivers.
- New: Add function to get content of an url (using all dolibarr setup like timeout, proxies...)
- New: Upgrade lib of TCPDF to 6.0
- New: Upgrade jquery flot library to 0.8.1
- New: Add property "hidden" into module descriptors to allow to hide a module according to
  some dynamic conditions.
- New: Add option MAIN_MOTD_SETUPPAGE to add a content onto setup page. Also content for
  MAIN_MOTD_SETUPPAGE, MAIN_MOTD_SETUPPAGE, MAIN_HOME now accept "|langfile" into translation
  key to use a specific language file.
- New: Make some changes to allow usage of several alternative $dolibarr_main_url_root variables.
- Qual: All nowrap properties are now using CSS class nowrap.
- Qual: Move hard coded code of module mailmanspip into trigger.
- New: Into POST forms, if you can add a parameter DOL_AUTOSET_COOKIE with a value that is list name,
  separated by a coma, of other POST parameters, Dolibarr will automatically save this parameters
  into user cookies.
- New: Add hook addHomeSetup.
- New: Add trigger CATEGORY_LINK and CATEGORY_UNLINK.
- New: A trigger can return an array of error strings instead of one error string.
- New: Add method to use a dictionary as a combo box.
- New: Add update method for web service product.
- Fix also several bugs with old code. 

WARNING: Following change may create regression for some external modules, but was necessary to make
Dolibarr better:

1) We started to clean hooks code. 
If your hook want to modify value of $actions, it's role of your hook to modify it. Dolibarr 
hook code will no more decide this for your module. If your action class for hook was returning
a string or an array, instead your module must set $actionclassinstance->results (to return array) 
or $actionclassinstance->resprints (to return string) to return same thing. The return value must 
be replaced by a "return 0";
Goal is to fix old compatibility code that does not match hook specifications: 
 http://wiki.dolibarr.org/index.php/Hooks_system   

2) If you implemented hook printTopRightMenu, check that output does not include '<td>' tags any more.
All content added must be tagged by a '<div>' with css class="login_block_elem"

3) Some methods object->addline used a first parameter that was object->id, some not. Of course
this was not a good practice, since object->id is already known, there is no need to provide id as 
parameter. All methods addline in this case were modified to remove this parameter. 

4) Method ->classer_facturee() is deprecated. It must be replace with ->classifyBilled().

5) Property ->tel on objects is now ->phone

6) Trigger LINEPROPAL_MODIFY is renamed into LINEPROPAL_UPDATE and
   Trigger CONTRACT_LINE_DELETE rnamed into LINECONTRACT_DELETE to match naming rules.



***** ChangeLog for 3.4.3 compared to 3.4.2 *****
Fix: Bad get of localtaxes into contracts add lines
Fix: Warning into bank conciliation feature.
Fix: Bad get of localtaxes into contracts add lines.
Fix: Add a limit into list to avoid browser to hang when database is too large.
Fix: [ bug #1212 ] 'jqueryFileTree.php' directory traversal vulnerability
Fix: Agenda and Banks module were not working with multicompany module
Fix: [ bug #1317 ] Removing a category does not remove all child categories
Fix: [ bug #1380 ] Customer invoices are not grouped in company results report.

***** ChangeLog for 3.4.2 compared to 3.4.1 *****
Fix: field's problem into company's page (RIB).
Fix: Document cerfa doesn't contained firstname & lastname from donator.
Fix: Bad rounding on margin calculations and display.
Fix: Option drop table into backup was broken.
Fix: [ bug #1105 ] Searching Boxes other search option.
Fix: wrong buy price update.
Fix: [ bug #1142 ] Set paiement on invoice (PGSql).
Fix: [ bug #1145 ] Agenda button list type do not display.
Fix: [ bug #1148 ] Product consomation : supplier order bad status.
Fix: [ bug #1159 ] Commercial search "other" give p.note do not exists.
Fix: [ bug #1174 ] Product translated description not good into PDF.
Fix: [ bug #1163 ] SQL Error when searching for supplier orders.
Fix: [ bug #1162 ] Translaction for morning and afternoon.
Fix: [ bug #1161 ] Search on product label.
Fix: [ bug #1075 ] POS module doesn't decrement stock of products in delayed payment mode.
Fix: [ bug #1171 ] Documents lost in interventions after validating.
Fix: fix unsubscribe URL into mailing when sending manually (not by script).
Fix: [ bug #1182 ] ODT company_country tag is htmlencoded.
Fix: [ bug #1196 ] Product barcode search does not expect 13th digit on EAN13 type.
Fix: [ bug #1202 ] Wrong amount in deposit % invoice from proposal.
Fix: Removed analytics tags into doc page.
Fix: Call Image on this instead of pdf.
Fix: Missing parameter for photo.
Fix: Bad SQL request for turnover report.

***** ChangeLog for 3.4.1 compared to 3.4.0 *****
Fix: Display buying price on line edit when no supplier price is defined.
Fix: Retrieving of margin info when invoice created automatically from order.
Fix: Reordering supplier products in list by supplier or supplier ref was crashing.
Fix: [ bug #1029 ] Tulip numbering mask.
Fix: Supplier invoice and supplier order are not displayed into object link into agenda event card.
Fix: [ bug #1033 ] SUPPLIER REF disappeared.
Fix: update extrafield do not display immediatly after update.
Fix: Fix bug with canvas thirdparty.
Fix: [ bug #1037 ] Consumption> Supplier invoices related.
Fix: User group name do not display in card (view or edit mode).
Fix: Link "Show all supplier invoice" on suplier card not working. 
Fix: [ bug #1039 ] Pre-defined invoices conversion.
Fix: If only service module is activated, it's impossible to delete service.
Fix: [ bug #1043 ] Bad interventions ref numbering.
Fix: Mailing module : if an email is already in destinaires list all other email from selector was not inserted.
Fix: Localtaxes balance not showing.
Fix: Intervention box links to contracts id.
Fix: Compatiblity with multicompany module.
Fix: Edit propal line was losing product supplier price id.
Fix: Delete linked element to supplier invoice when deleted.
Fix: [ bug #1061 ] Bad info shipped products.
Fix: [ bug #1062 ] Documents lost in propals and contracts validating.
Fix: Supplier price displayed on document lines and margin infos didnt take discount.
Fix: sorting on qty did not work in supplier product list.
Fix: there was no escaping on filter fields in supplier product list.
Fix: bugs on margin reports and better margin calculation on credit notes.
Qual: Add travis-ci integration.

***** ChangeLog for 3.4 compared to 3.3.* *****
For users:
- New: Can use ODS templates as document templates.
- New: Add link to autofill/reset with quantity to ship when creating a
  delivery receipt.
- New: Event into calendar use different colors for different users.
- New: Support revenue stamp onto invoices.
- New: Add a tab "consumption" on thirdparties to list products bought/sells.
- New: Some performance enhancements.
- New: Can attach files onto trip and expenses modules.
- New: Add hidden option MAIN_PDF_TITLE_BACKGROUND_COLOR.
- New: Merge tab customer and prospect.
- New: Add ES formated address country rule.
- New: Can define a hierarchical responsible on user and add a tree view to 
  see hierarchy of users.
- New: Can expand/collapse menus, categories and users list.
- New: extra parameters are supported into ODT/ODS templates.
- New: total per vat rate are available as tags for ODT/ODS templates.
- New: Some part of interface use more CSS3 (ie: agenda)
- New: [ task #707 ] Create option "ProfIdx is mandatory to validate a invoice".
- New: Can define if we want to use VAT or not for subscriptions (foundation module).
- New: Can define a default choice for "More action when recording a
  subscription" (foundation module).
- New: Add link to check professional id for India.
- New: [ task #731 ] Uniformize ref generation
- New: [ task #748 ] Add a link "Dolibarr" into left menu
- New: Script email_unpaid_invoices_to_representative accepts now a parameter "test"
  and a "late delay".
- New: Can define different clicktodial setups for each user.
- New: Add hidden option INVOICE_CAN_NEVER_BE_REMOVED.
- New: Enhance agenda module to reach RFC2445 ("type" not enabled by default and add
  "busy" information).
- New: Add module Opensurvey.
- New: Default approver for holidays is set by default to hierchical parent.
- First change to prepare feature "click to print" (IPP) for PDF.
- New: [ task #350 ] Merge tab customer and prospect.
- New: [ task #710 ] Add substitution into mailing send (and HTML is now valid).
- New: [ task #711 ] Add combobox for contact, as done for product/thirdparty.
- New: [ task #714 ] In Emailing module admin autogenerate security key of READRECEIPT.
- New: [ task #743 ] GED : Add aministration option to disable autotree display.
- New: [ task #767 ] Customer Address fallback when a contact doesn't have an address.
- New: [ task #768 ] WYSIWYG for all mails.
- New: [ task #773 ] Add Project document in GED(ECM) modules.
- New: [ task #783 ] Add more types for extra parameters (lists, phone, emails, checkbox,
  prices, radio).
- New: [ task #798 ] Add range limit date on product/services as it is done on order 
  and invoice.
- New: [ task #814 ] Add extrafield feature for projects ands tasks.
- New: [ task #770 ] Add ODT document generation for Projects module.
- New: [ task #741 ] Add intervention box.
- New: [ task #826 ] Optionnal increase stock when deleting an invoice already validated.
- New: [ task #823 ] Shipping_validate email notification.
- New: [ task #900 ] Review code of ficheinter.class.php
- Fix: [Bug #958] LocalTax2 for Spain fails on Suppliers
- Fix: [ bug #972 ] Auto completion contact field do not take account the min caract number before search
- Fix: [ bug #971 ] html.form.class.php select_contact with autocomplete do not exclude id from exclude array
- Fix: Expedition creation, can retreive product from other expedition

For translators:
- Update language files.

For developers:
- System of menu managers has been rewritten to reduce code to do same things. 
- An external module can force its theme.
- Add function dol_set_focus('#xxx').
- A mymodule can bring its own core/modules/mymodule/modules_mymodule.php file.
- Removed not used libraries.
- More web services. 
- Renamed some database fields, code variables and parameters from french to english.
- First change to manage margins on contracts.
- Add hook getFormMail.
- Function plimit of databases drivers accept -1 as value (it means default value set
  into conf->liste_limit).
- New: Add option dol_hide_topmenu, dol_hide_leftmenu, dol_optimize_smallscreen,
  dol_no_mouse_hover and dol_use_jmobile onto login page (to support different terminal).
- New: dol_syslog method accept a suffix to use different log files for log. 
- New: Type of fields are received by export format handlers.
- New: when adding an action, we can define a free code to tag it for a specific need.
- New: Enhance Dolibarr migration process to include migration script of external 
  modules.
- New: [ task #811 ] Uniformanize note field.
  

WARNING: If you used external modules, some of them may need to be upgraded due to:
- Fields of classes were renamed to be normalized (nom, prenom, cp, ville, adresse, tel
  were renamed into lastname, firstname, zip, town, address, phone).
  This may also be true for some fields into web services.
- If module use hook pdf_writelinedesc, module may have to add return 1 at end of 
  function to keep same behaviour.

TODO:
backport commit 53672dff75f4fdaeeed037ff9d15f860968022ca to fix confirm with jmobile
backport commit 384e3812eb73a15adafb472cacfb93397a54459b to fix W3C/edit contract
 


***** ChangeLog for 3.3.5 compared to 3.3.4 *****
- Fix: Change to make debian package ok despite removal of ckeditor.
- Fix: jcrop file to match debian rules
- Fix: Add missing country UK.
- Fix: Minor fix into package.
- Fix: Add missing label on project field.

***** ChangeLog for 3.3.4 compared to 3.3.3 *****
- Fix: [ bug #1001 ] Social Contribution : State not correct
- Fix: Better management of pdf generation when tcpdf is not available.
- Fix: Change to be more debian compliant natively.

***** ChangeLog for 3.3.3 compared to 3.3.2 *****
- Fix: [ bug #903 ] Fatal error: Call to undefined function dol_get_first_day() in htdocs/commande/liste.php
- Fix: [ bug #934 ] Error on proformat invoice creation (pgsql)
- Fix: [ bug #947 ] Can't create proposal lines with unit price = 0

***** ChangeLog for 3.3.2 compared to 3.3.1 *****
- Fix: Dutch (nl_NL) translation
- Generalize fix: file with a specific mask not found, again
- Fix: translations and BILL_SUPPLIER_BUILDDOC trigger
- Fix: Can't reset payment due date
- Fix: Orderstoinvoice didn't act as expected when no order was checked
- Fix: Bad link to all proposals into Third party card if customer is prospect
- Fix: Some bugs on withdrawal rejects
- Fix: [ bug #774 ] Bug on creating event with box "all day" crossed
- Fix: [ bug #787 ] Invoice supplier box incorrect tooltip when delay on payment
- Fix: [ bug #789 ] VAT not being calculated in POS
- Fix: [ bug #790 ] Spanish localtax RE not being correctly calculated
- Fix: [ bug #794 ] Lost filter on zipcode in prospect list 
- Fix: [ bug #806 ] Margins module with orders2invoice does not respect cost price
- Fix: [ bug #810 ] Cannot update ODT template path
- Fix: [ bug #816 ] Sales journal does not reflect localtaxes
- Fix: [ bug #817 ] Purchases journal does not reflect localtaxes
- Fix: [ bug #824 ] MAIN_DB_PREFIX not use into dictionary
- Fix: [ bug #828 ] Error when code_region is not a number in llx_c_regions (with postgres)
- Fix: [ bug #855 ] Holiday approval email in French
- Fix: [ bug #856 ] (Holidays module) Mail error if destination user doesn't have an email
- Fix: [ bug #857 ] Invoice created from shipment does not have the order discount
- Fix: [ bug #861 ] Impossible to create a new event in agenda
- Fix: [ bug #827 ] AJAX search does not respect multiprice level
- Fix: [ bug #865 ] Dolibarr navigation array in project/task do not work
- Fix: [ bug #866 ] Standing order from an invoice suggests invoice total amount instead of remaining to pay
- Fix: [ bug #788 ] Date of linked interventions are not shown
- Fix: external users should not see costprice and margin infos
- Fix: [ bug #806 ] Tasks are ordered alphabetically instead of chronological order

***** ChangeLog for 3.3.1 compared to 3.3 *****
- Fix: [ bug #733 ] Mass emailing tools do not support <style HTML tag
- Fix: Package for launchpad
- Fix: [ bug #736 ] Missing column in llx_c_chargesociales  
- Fix: Localtax2 for Spain must be based into buyer
- Fix: [ bug #762 ] Bad profit calculation in Reporting
- Fix: bug dictionary with wrong prefix table

***** ChangeLog for 3.3 compared to 3.2.* *****
For users:
- New: Add holiday module, to declare and follow holidays of your employees.
- New: Add margin management module.
- New: Add new theme Amarok.
- New: [ task #289 ] Can reorder tasks.
- New: Add field "signature" into user card. If filled, text is added 
       at end of predefined email texts. If option MAIN_MAIL_DO_NOT_USE_SIGN is on, this
       feature is disabled.
- New: Can input a payment back onto an credit note.
- New: Add link "Back to list" on all cards.
- New: After first install, warning are visible onto mandatory setup not
       configured. Show also total number of activated modules.
- New: Can filter list of proposal, order or invoice on sales representative.
- New: Add supplier ref on supplier orders.
- New: Can export supplier orders and customers shipments.
- New: First change to install external plugins from gui (experimental). 
- New: Monaco is like France for default vat calculation
- New: Can list elements (invoices, orders or proposals) on a particular
  user contact). This allow to view a "basket" of its elements.
- New: Show bank account on payment list of invoice card.
- New: Cloning project allow to clones task, notes, projects files, tasks files, contacts. 
- New: Enhance default style.
- New: Can edit and resiliate member status from list.
- New: Can insert URL links into elements lines. Also reported into PDF.
- New: When a member is validated, we can subscribe to mailing-lists
       according to its type.
- New: Add a tab into members statistics to count members by nature.
- New: Add link to third party into sells and purchase journal.
- New: Suggest a method to generate a backup file for user with no access
       to mysqldump binary.
- New: Can also use extrafields on contacts/addresses and users.
- New: Support unique field for extrafields.
- New: Extra fields supports more types (int, string, double, date, datetime).
- New: Can correct stock of a warehouse from warehouse card.
- New: [ task #185 ] Can input amount when correcting stock to recalculate PMP.
- New: [ task #454 ] Add "No category" into filters on category.
- New: Auto check box on page to edit interface options of user.
- New: More surface control on stock correction page.
- New: Add great britain provinces.
- New: [ task #494 ] Send an email to foundation when a new member has auto-subscribed.
- New: [ task #326 ] Add a numbering module to suggest automatically a product ref.
- New: Add conditional substitution IF/ELSEIF/ENDIF for ODT templates.
- New: Add unit foot2, inch2, foot3 and inch3 for surface and volumes.
- New: Can select thirdparties into emailing targets, even if module category is not enabled.
- New: [ task #498 ] Improvement of the block to add products/services lines.
- New: ECM autodir works also for files joined to products and services.
- New: Add a selection module for emailing to enter a recipient from gui.
- New: Allow to search thirds and products from barcodes directly from the permanent mini search left box.
- New: Allow to search product from barcodes directly from invoices, proposals... through AJAX.
- New: Can make one invoice for several orders.
- New: POS module can works with only one payment method (cach, chq, credit card).
- New: Add possibility to defined position/job of a user.
- New: Add hidden option to add slashes between lines into PDF.
- New: [ task #210 ] Can choose cash account during POS login.
- New: [ task #104 ] Can create an invoice from several orders.
- New: Update libs/tools/logo for DoliWamp (now use PHP 5.3).
- New: Added ODT Template tag {object_total_discount_ht}
- New: Add new import options: Third parties bank details, warehouses and stocks, categories and suppliers prices
- New: English bank account need a bank code (called sort code) to identify an account. 
- New: Can choose menu entry to show with external site module.
- New: Add hidden option MAIN_PDF_MARGIN_LEFT, MAIN_PDF_MARGIN_RIGHT, MAIN_PDF_MARGIN_TOP, MAIN_PDF_MARGIN_BOTTOM to force margins of generated PDF.
- New: [ task #314 ] Can define if prof id are mandatory or not.
- New: Add button on order card to create intervention from services.
- New: Add search box to find products by supplier reference.
- New: Add option MAIN_HELPCENTER_LINKTOUSE to define target link "I need help" onto logon page. 
- New: [ task #608 ] Can clone a supplier order with prices updates
- New: [ task #559 ] Can define a discount % regarding quantity in supplier prices and price by quantity in customer prices
- New: [ task #527 ] After cloning a suplier invoice, go onto invoice ref into edit mode

New experimental module:
- New: Add commissions management module.

- Fix: [ bug #499 ] Supplier order input method not translated
- Fix: No images into product description lines as PDF generation does not work with this.
- Fix: Errors weren't being shown in customer's & supplier's orders
- Fix: Lastname wasn't being recorded in xinputuser emailing module.
- Fix: [ bug #653 ] Error while creating agenda additional attributes
- Fix: [ bug #654 ] Event rapport PDF showing ActionAC_OTH_AUTO
- Fix: [ bug #658 ] Search on bank do not work for description
- Fix: [ bug #659 ] Comment in recurrent invoices is not stored
- Fix: [ bug #622 ] Attaching wrong file when sending the invoice via e-mail

For developers:
- New: Add webservice for thirdparty creation and list.
- New: A module can overwrite templates parts.
- New: Can add a link on title field of added dictionary.
- New: Uniformize code.
- New: Add option WORKFLOW_DISABLE_CREATE_INVOICE_FROM_ORDER and 
       WORKFLOW_DISABLE_CLASSIFY_BILLED_FROM_ORDER.
- New: A module can add several css and js.
- New: removed deprecated methods
       ldap::connect, formadmin::select_lang,
       html::select_tva
- New: Add custom substitution function for ODT product lines: mymodule_completesubstitutionarray_lines()
- New: Basic implementation of hooks and triggers for a lot (most) of core modules: 
  action/calendar, trips and expenses, dons, vat payment, contact/society, contract, product lines, 
  expedition, order supplier and order invoice (lines included), intervention card, project, tasks.
- New: Add ChromePHP output into syslog module.
- New: Add PRODUCT_PRICE_MODIFY trigger.
- New: Created function to retrieve total amount of discount of an invoice/proposal...
- New: We can use a dynamic value ($conf->global->XXX for example) into titles of menus.
- New: Use PHP classes DateTime* for some data functions instead of adodb 
- Qual: Renamed SUPPLIER_INVOICE_BUILDDOC trigger to BILL_SUPPLIER_BUILDDOC
- Qual: Renamed INVOICE_SUPPLIER_DELETE trigger to BILL_SUPPLIER_DELETE
- Qual: Renamed SUPLIER_ORDER_BUILDDOC trigger to ORDER_SUPPLIER_BUILDDOC
- Qual: Renamed CONTRACTLINE_DELETE trigger to CONTRACT_LINE_DELETE
- Qual: Renamed all ficheinter.class.php triggers so that they start with 'FICHINTER_'
- Fix: [ bug #655 ] ORDER_REOPEN trigger incorrectly named
- Fix: [ bug #656 ] Contracts trigger CONTRACT_MODIFY incorrectly named
- Fix: [ bug #657 ] Usergroup class' GROUP_DELETE trigger incorrectly named

For translators:
- New: Update language files (de, tr, pt, ca, es, en, fr).
- New: Added bg_BG autotranslated language.
- New: Translate the donation receipt.

Dolibarr license has also been updated from GPLv2+ to GPLv3+.



***** ChangeLog for 3.2.3 compared to 3.2.2 *****
- Fix: Some permission into agenda module.
- Fix: Generation of PDF was not using correct font for some languages.
- Fix some translations.
- Fix: [ bug #607 ] Nom de société avec guillemets.
- Fix: Option MAIN_MAIL_SENDMAIL_FORCE_BA and MAIN_FIX_BUGGED_MTA was not
  complete.
- Fix: comaptiblity with multicompany module.
- Fix: Bad label when validating/paying an invoice from POS module.
- Fix: Correct recipient into rouget template.
- Fix: A lot of fix into PDF pagebreak management.
- Update VAT for some countries.
- Firstname was missing when sending email from file list.
- Added en_SA language.



***** ChangeLog for 3.2.2 compared to 3.2.1 *****
- Fix: Modify spanish VAT to new rates.
- Fix: Add error message when creating already existing product.
- Fix: Edition of percentage of an event.
- Fix: Minor look fix for theme bureau2crea.
- Fix: Start and end date not saved at project creation
- Fix: Default vat is zero for customer invoices if company does not use vat
- Fix: Localtaxes unit prices precision



***** ChangeLog for 3.2.1 compared to 3.2.0 *****
- Fix: Edit of projects.
- Fix: Activation of modules does not fails if directory install was removed.
- Fix: [ bug #444 ] Regression on auto-closing for proposals and orders.
- Fix: Update translations (catalan, french, spanish, brazilian).
- Fix: [ bug #445 ] Hex escaping in descriptions.
- Fix: error when validating shipment for non predefined products with a
  selected warehouse.
- Fix: Bad local taxes if price base type is TTC for spanish local taxes.
- Fix: Phone not saved when using web service.
- Fix: [ bug #464 ] Payment form should allow to add transmitter for bank transfers.
- Fix: Allows to use a comma decimal separator in supplier invoices payments.
- Fix: Translation for tr_TR, es_ES, pt_BR.
- Fix: Products with no prices not visible.
- Fix: Access to product card created with very old version of Dolibarr.
- Fix: Delete temporary files after validating an invoice.
- Fix: preview of supplier order and invoice template.
- Fix: [ bug #485 ] Configurated amount for public auto-subscription form is not taken into account
- Fix: Average amount graphs weren't comparing the previous year stats
- Fix: Closed project didn't show the new status unless the page was refreshed
- Fix: Files were not being uploaded to a project's task
- Fix: [ bug #503 ] Unable to delete linked file to a deposit
- Fix: [ bug #501 ] Error while trying to modify an user
- Fix: [ bug #506 ] Can't set percentage of a started event
- Fix: Bad assignation of const for pdf delivery module name



***** ChangeLog for 3.2.0 compared to 3.1.* *****
WARNING: PHP lower than 5.x are no more supported.
WARNING: Because of a major datastructure change onto supplier prices tables, be aware
to make a backup of your database before making upgrade.

For users:
- New: Each user can remove/add its own boxes.
- New: Add signature at end of predefined email text.
- New: Can use personalized fields on products/services.
- New: Can attach files on social contributions.
- New: Show payments terms and conditions onto muscadet template.
- New: Can open back a closed commercial proposal.
- New: show thirdparty barcode on main tab.
- New: Can input note (private and public) during note and expenses creation.
- New: Print ticket show invoice ref into POS module.
- New: Can edit customer discounts from invoice create and edit card.
- New: task #11243: Show quantity into stocks for each sub-products into the sub-product tab.
- New: task #10500: Option to choose if professional id are unique.
- New: Add hidden option FOURN_PRODUCT_AVAILABILITY.
- New: task #11123: Add best supplier price.
- New: Enhancement in styles.
- New: Can conciliate several lines in one operation.
- New: task #11289 : Modify third party accountancy code generator aquarium.
- New: task #10606 : more comprehensive message error.
- New: task #11278 : Option into point of sale module to add services in list.
- New: task #11261 : Add an entry into menu called "New shipment".
- New: [ task #187 ] Gerer les evenement recurrents dans les imports ical.
- New: Make option MAIN_GENERATE_DOCUMENTS_WITHOUT_VAT available by default.
- New: Can build PDF in USLetter format or canada format (change paper size).
- New: Can export into Excel 2007 format.
- New: Add hidden option CASHDESK_FORCE_STOCK_ON_BILL
- New: Can search on part of barcode into POS module.
- New: Cheques into cheques receipts are ordered by operation date.
- New: Add hidden option MAIN_DISABLE_PDF_AUTOUPDATE to avoid generating pdf each time data change.
- New: Add hidden option PROJECT_HIDE_UNSELECTABLES to hide project you can't select into combo list.
- New: Add option INVOICE_POSITIVE_CREDIT_NOTE.
- New: Support zip/town autocompletion into warehouses.
- New: Add box for last expired services.
- New: Reduce seriously size of packages.
- New: Can define country code for import.
- New: When invoice was generated from order, order date is visible on PDF, after order ref.
- New: [ task #181 ] Hide password of click2dial in user card.
- New: Chart are faster to build
- New: Value of data into charts are visible on mouse hover.
- New: Import wizard can import contacts.
- New: Import wizard can import personalized fields.
- New: Personalized fields support int type.
- New: Install process is now two times faster.
- New: Can sort files into backup tool.
- New: Default output charset are utf8 into backup tool.
- New: Add brazilian states.
- New: Increase usability of module project.
- New: [ task #285 ] Add search filter on project in tasks list.
- New: Automatic list of documents in ECM module is ok for customers,
       suppliers invoice, orders, customers orders, proposals and social contributions.
- New: All professional id can contains up to 128 chars instead of 32. 
- New: [ task #176 ] Allow to use ODT templates for proposals and orders like it's done for invoices
- New: Add hidden option MAIN_ADD_PDF_BACKGROUND to add a PDF as background of invoice/order generated PDF.
- New: Can convert a product/service into service/product.
- New: Show delivery date into proposal template azur. 
- New: Support tags into header and footer into ODT templates.
- Fix: Can use POS module with several concurrent users.
- Fix: Installer don't fails with Mysql version that added a ssl_cypher field.
- Fix: Sanitize input parameters.
- Fix: [ bug #368 ] Product list
- Fix: [ bug #370 ] Filter in accountancy -> suppliers_bills
- Fix: [ bug #399 ] Bad calculation of local taxes in update line products
- Fix: [ bug #427 ] Bad links to wiki help in certains menus

For developers:
- New: Can add a left menu into an existing top menu or left menu.
- New: Add webservice to get or create a product or service.
- New: Add webservice to get a user.
- New: Add more "hooks" (like hooks to change way of showing/editing lines into dictionnaries).
- New: Log module outputs can be setup with "or" rule (not only "xor").
- New: Add FirePHP output for logging module.
- New: Add trigger ACTION_DELETE and ACTION_MODIFY.
- New: Trigger now have a priority to define sort execution order.
- New: Can define different requests according to database type into migration files.
- New: Add "canvas" feature to overwrite page of thirdparty, contact, product with yours.
- New: Removed artichow deprecated libraries.
- New: A page can force reload of css style sheet
- New: A module can add import description for import wizard, even for tables with foreign keys.
- New: Can add tabs on statistics views.
- New: Add CSS id/class into public payment pages.
- Qual: Add a lot of more PHPUnit tests.
- Qual: Data structure for supplier prices is simpler.
- Qual: Removed no more used external libraries.
- Qual: Cleaned a lot of dead code.
- Qual: More OOP (usage of "abstract", "static", ...), uniformize constructors.
- Qual: Fix a lot of checkstyle warnings.
- Qual: task #216 : Move /lib into /core/lib directory
- Qual: task #217 : Move core files into core directory (login, menus, triggers, boxes, modules)
WARNING: To reduce technic debt, all functions dolibarr_xxx were renamed int dol_xxx.



***** ChangeLog for 3.1.3 compared to 3.1.2 *****
Fix: PgSQL - property must be set if success
Fix: Provide a solution for backup when mysqldump is not available
Fix: Bug #460 - Wrong entity assignment when creating a warehouse
Fix: bug #405 - Late icon always displayed on comm/propal.php



***** ChangeLog for 3.1.2 compared to 3.1.1 *****
- Fix: Can clone a proposal
- Fix: Add member ID in substitution method
- Fix: Duplicate end tag and missing form parts
- Fix: Support companies with no prof id.
- Fix: Sanitize data
- Fix: Bug #318
- Fix: Bug #369
- Fix: More bugs



***** ChangeLog for 3.1.1 compared to 3.1.0 *****
- New: Add option FACTURE_DEPOSITS_ARE_JUST_PAYMENTS. With this option added, 
       credit notes are not removed from total amount of invoice but are just 
       payments used to reducs remain to pay.
- New: Added hidden option MAIN_FIX_FOR_BUGGED_MTA to fix bugged MTA.       
- Fix: Removed warnings during install.
- Fix: State into address of paypal payments were lost.
- Fix: Currency into paypal payments were always euros.
- Fix: Removed Bare LF from emails sent with smtps method.
- Fix: Can show report on selected period.
- Fix: product removed from list after deleted into order.
- Fix: [bug #270] PostgreSQL backend try to connect throught TCP socket for 
- Fix: price was not without tax when using multiprice into POS module.
- Fix: Can delete bank account.
- Fix: [ bug #277 ] Year dropdown in table header of supplier invoices.
- Fix: Some other very minor fixes.


***** ChangeLog for 3.1 compared to 3.0 *****
WARNING: IE6 browser is no more supported in this version.
For users:
- New: War against number of clicks:
     - When adding a free bank transaction, form to add next one is still
       visible (save one click).
     - task #10969 : Add checkbox to close automatically invoice if
       payment is complete (save 3 clicks).
     - Reduce a step into supplier order workflow to save time. If user
       has permission to approve, order is approved when order is validated.
       (Save 2 clicks).
     - In commercial main menu, left menu are already opened. This save one click
       to open a proposal or order.
     - Can add a discount for third party, during invoice edition (and we 
       saved clicks again).
     - When creating a contract, sales representative are preset to user. This save
       4 clicks.
     - Can edit several fields in bank transaction line page into one update.
     - Creation of contacts from third party page go back to third party.
     - Preselect model if there is only one. This save 2 clicks. 
     - Can remove a project if project has tasks. No need to delete task one by one.
- New: Enhance donation module. Add a status "canceled".
- New: Add filters on all statistics report pages.
- New: If a service contains subproducts, subpoducts are decrease when service
       is decrease.
- New: Add status for third parties to disable a third party.
- New: Can send interventions cards by email.
- New: Increase list of available notifications into module Notifications.
- New: Add option MAIN_FIRST_TO_UPPER to force upper case of first 
       letters for names and firstname.
- New: Can filter of payment type in bank transaction list.
- New: Status of users is visible into user list.
- New: Support BSB code for bank account in Australia.
- New: Can set date of payment for autocreate invoice/payment when 
       creating a foundation subscription.
- New: Can edit note of payment.
- New: Option to make login not mandatory in member module.
- New: Add box for last members for foundation module.
- New: A specialized menu can now be used when using smartphones.
- New: Can add information on current user on ODT generation.
- New: Prefix on third party is not used by default. Hidden option
       SOCIETE_USEPREFIX can restore old feature.
- New: Standing orders module use bank account from banks module.
- New: Ask password when creating a user from a contact.
- New: task #10577: Use a numbering module for shipment and contract.
- New: Can create manually order from proposal.
- New: Add a first workflow module to create automatic action on some
       events (create order on proposal closing).
- New: Use autocompletion on invoice select when creating replacement 
       or credit note invoice.
- New: task #10885: Add a week view for calendar.
- New: task #11018: Add a status "not applicable" on events.
- New: Add subscriptions/country/region/town statistics for member module.
- New: Can define a proxy for external web access.
- New: task #11003: checkbox on checks for deposit.
- New: Add status into export. Add third party default language into export.
- New: Can filter on date and bank account when building check receipts.
- New: task #10958 : Add link to cheque receipts into bank transaction 
       line if exists
- New: Can import external ical url into dolibarr agenda view.
- New: Can add a logo on third parties card.
- New: task #11194 : Can delete uploaded photos 
- New: task #9744 : Add the barcode to select products on Point of Sale module
- New: Subscription/Unsubscription to mailman mailing-list can be done on 
       validate/resiliate in foundation module.
- New: Can use extrafields on third parties.
- New: Add chart to report counts by status on element home area pages.
- New: Look: Usage of Jquery Notify to show result or error messages on action.
- New: Look: Minor enhancements into agenda view.
- New: Look: Nicer tooltips with transparency and shadow.
- New: task #11004: Create invoice from intervention.
- New: task #10501: Can use point of sale with different bank accounts.
- Fix: Better Postgresql compatibility.
- Fix: Numbering module for invoices use same number for invoice 
       and credit note if mask is same.
- Fix: Debug and clean withdraw module.
- Fix: Allow access permission for point of sale module.
- Fix: Permissions issues with suppliers.
- Fix: Admin dict data is showing with active language 

For developers:
- New: External modules can add tabs on agenda views.
- New: External modules can also remove default tabs.
- New: External modules can force skin directory so force their own skins.
- New: External modules can add their own menu manager.
- New: External modules can force menu manager.
- New: External modules can overwrite all default language files by
       forcing priority on langs directories on its own lang directory.
- New: External modules can show export list with an "enabled" condition.
- New: Support a backtopage parameter on contact creation page.
- New: Add id on div to show logo.
- New: Install wizard can activate a module at end of install.
- New: Dictionary setup works with very large external dictionnaries (Add 
       page navigation).
- New: Add api to draw graphics with javascript (using Jquery Flot).
- New: Can add user login into menu urls added by modules.

For translators:
- New: Add fa_IR language.
- Fix: Move language ar_AR to ar_SA, sv_SV to sv_SE and da_Da to da_DK.



***** ChangeLog for 3.0 compared to 2.9.* *****
For users:
- New: Can edit date of cheque receipts.
- New: Add Sales journal and Purchase journal report.
- New: Can create supplier invoice from supplier order.
- New: Support login by openid
- New: Support "full day" event in calendar module.
- New: Add a weather on dashboard.
- New: Add a Paypal module.
- New: Can choose third party to use in point of sale module during logon.
- New: A lot of enhancements into ECM module:
       Directories can contains special characters,
       Speed enhancements,
       Directories can be created outside of Dolibarr, refresh button will 
       update database,
       Can rename a file.
- New: Reordering lines in invoice, orders, commercial proposal is faster (use Ajax
       technology).      
- New: Can import members using assistant.
- New: Can exclude deposit, replacement or credit notes in script rebuild_merge_pdf.
- New: task #10473 : Option MAIN_PROFIDx_IN_ADDRESS must no more be hidden.
- New: Can generate business card for on particular member.
- New: Task #10553 : Can attach files on members card.
- New: Can filter on payment type and bank account in payment lists.
- New: When sending supplier orders by mail, a text is predefined.
- New: Upgrade process works with Postgresql.
- New: Task #10538: Add filter on expiration date of subscription for
       foundation module email selector.
- New: Task #9643: Add 2 status (tosell/tobuy) on products instead of only
       1 status for both selling and buying.       
- New: Can input payment conditions on several lines.
- New: Add hidden option MAIN_LOGOUT_GOTO_URL to set the exit url after
       a logout.
- New: For germany, we invert order of address.
- New: Add hidden option MAIN_SERVICES_ARE_ECOMMERCE_200238EC.
- New: Support NPR in customer product prices.
- New: Add more volume units (ounce, gallon, inch, feet, ...)
- New: Delivery date accepts hours and minutes.
- New: Can add a comment on stock dispatching to be save into stock movements.
- New: Can filter product list with too low stocks.
- New: Add option to send all emails sent to a bulk carbon copy.
- New: Preview of emails sent by member module is shown.
- New: task #10100 : Add button to create invoice from a subscription
- New: Reorganize tabs on third parties.
- New: Option MAIN_INVERT_SENDER_RECIPIENT is available in einstein pdf template.
- New: Easier way to define url for clicktodial module.
- New: Add a fckeditor test area in fckeditor module setup.
- New: Add property "Event on full day" on agenda
- New: Enhancement and better compatibility (google, thunderbird) for agenda export.
- New: Can use image editor on user photo.
- New: Task #10796: Add Spain ProfId1 Verification
- New: Page "supplier summary" is now available.
- New: Task #10611: Add option to choose order of field in bank account info on PDF
- New: If a transaction was reconciliated and should not, there was no way to reverse error.
- New: Ubuntu package now works also on debian.
- Perf: Avoid reading database to determine country code after each
        page call.
- Fix: Special chars are now supported in ECM module for filename (not yet for
       directories).
- Fix: Better Postgresql compatibility.
- Fix: Box order is saved when moved.
- Fix: Database name can contains "-" characters.
- Fix: In coloring negative amounts.
- Fix: Date input use date format of user and not dd/mm/yyyy format.
- Fix: Fixed a very old bug making file attachment fails with some emails 
       readers when using "mail php function".
- Fix: When cloning commercial proposal, due date is creation date + delay
       by default.
- Fix: Can edit ordering methods.

For translators:
- New: Update and complete slovenian language sl_SL.
- New: Add full manually translated files for de_AT en de_DE (thanks to eCleaner.at).
- New: Create the language ja_JP.
- New: Add el_GR language.

For developers:
- New: Add jquery by default.
- New: Removed PWC libraries.
- New: Removed Scriptaculous libraries.
- New: Removed Prototype libraries.
- New: Add first Selenium GUI tests.
- New: Enhance a lot of internal function to build external modules
       more easily.
- New: Add a user field ref_ext in object tables to allow external
       systems to store their id and make self-developed synchronizing
       functions easier to build.        
- New: Local user timezone is saved into session (not used yet).
- New: Works with Mysql 5.5.
- Qual: Menu system code is simpler.
- Qual: Mutualize some duplicate code.
- Qual: Renamed some fields into database to be more internationnal.
- Qual: Removed deprecated code.


***** ChangeLog for 2.9 compared to 2.8.* *****
For users:
- New: POS module allow to choose which warehouse to use.
- New: Support "Department/State" field on company setup, contact, 
       bank account and members card.
- New: Can reopen a refused/canceled supplier order.
- New: Add Gant diagramm on project module.
- New: Add a new mode for automatic stock increase: Can be increased
       on dispatching of products from a supplier order receipt.
- New: Can set a past delay to limit calendar export.
- New: Can attach files on emailing campaigns.
- New: Add statistics on trips and expenses module.
- New: Can reopen a closed customer order.
- New: Add module externalsite to add a web site/tools inside 
       menu and a Dolibarr frame.
- New: Can link trips and fees to a project.
- New: Add civility title in foundation module.
- New: Can set accountancy code for product (buy and sell).
- New: Can filter third parties lists on categories.
- New: Can filter products and services lists on categories.
- New: task #10202 : Support categories for members.
- New: Can build documents for third parties (Using ODT templates, need PHP 5.2+). 
- New: Support new products properties: length and area.
- New: Add the "payment due before" field in invoice exports.
- New: Add feature to resize or crop image files (for products photos)
- New: task #10113 : Show list of emailing on clicking on "number of mass emailing received"
- New: Add default language for third parties and use it when multilang is enabled
       to define default language for document generation.
- New: Can reopen a closed supplier invoice.
- New: Move permission "see hidden categories" into "see hidden products/services".
- New: Can delete several files at once in FTP module.
- New: Add box "last contracts".
- New: Works even if Web hosting provider has disabled PHP "glob" function.
- New: Can now send supplier orders by email.
- New: task #10076 : Show content of message in notification module.
- New: Bank name is shown on invoice.
- New: IBAN value is called IFSC if country is India.
- New: Add option to choose to show firstname then name or name then firstname on PDF.
- New: Add company in fields exported by export of members tool.
- New: Reorganise bank menus.
- New: Bookmarks can be sorted on a particular order.
- New: Support spanish RE and IRPF taxes on invoices.
- New: Module category offers categories for foundation module.
- New: Can filter on category on third parties, products and members listings.
- New: A flag is visible before country labels.
- New: When activating a new module, permissions for admin user are set. This save
       time when configuring Dolibarr.
- New: Dolibarr 2.9 is faster than 2.8.
- New: A lot of more predefined VAT values, states, regions for 
       miscelaneous contries.
- New: Enhance skin engine to make themes easier.
- New: Add images into menu "eldy".
- New: Auguria theme is now more modern.
- New: Update tools refers to www.dolibarr.org but also www.dolistore.com web site.
- New: Postgresql experimental support seems to work completely. 
- New: Changes in Dolibarr core to allow to use cache servers (see Memcached module on
       dolistore.com).
- New: Default choice for interactive confirm box is yes by default, and no only for
       delete actions. This reduce number of clicks required to validate actions and 
       is still safe to dangerous actions.
- Fix: Durations are correctly shown for languages using PM/AM dates.
- Fix: A lot of fixes in Point of Sale module.
- Fix: Debug experimental module widthrawal.
- Fix: Format number was wrong for ar_AR language.
- Fix: Can change password if user has only permission "change password".
- Fix: Project PDF document shows all tasks.
- Fix: bug #29278 : SMTP fails with IP instead of hostname.
- Fix: Default language on login page was wrong.
- Fix: Complete support of euros sign (even in PDF).
- Fix: Bad setup of phpMyAdmin for DoliWamp installer.
- Fix: Tracking number should be available on sending sheets.
- Fix: Stock value is not reset when product is transfered into other warehouse. 
- Fix: A lot of not tracked bugs fixed.
- Fix: Some fixes in barcode management.
- Fix: Access to phpMyAdmin is now ok on new DoliWamp installation.

For translators:
- Fix: Major update of italian translation (it_IT).
- Fix: A lot of translation fixes in all languages.
- New: Added translations (sl_SL, is_IS).
- New: Add translations for the DoliWamp installer.

For developers:
- More comments in code.
- Uniformize some code. 
- All arrays "lignes" were renamed into "lines".
- Delete all useless pre.inc.php files (this also increase speed).
- Fix W3C errors in page forging.
- Qual: Mutualize code of menu managers.
- Better isolation of modules files and dolibarr core files. 
- Task #8682 : Remove functions unix_timestamp.
- The makepack tool now make pack with UID 500.
- More css class and div to output menu to allow more skins.
- Generated documentation can be build from Eclipse using Doxygen plugin.
- Snapshot is provided with PHPunit tests.

WARNING: 
- A lot of class files (*.class.php) has moved into subdirectories. So If you use
  or develop non official modules that includes Dolibarr classes, you will have to rename
  path to thoose classes into the include function.
- Also, parameters of the "fetch()" method for class "User" has changed to reflect
  other fetch methods.   
- If you build a personalised themes, you must rename the style sheet into style.css.php.   
- This version is also the last one to support PHP 4.*, Mysql 3.1, IE6.
  Dolibarr 3.* will be supported with PHP 5+ and MySql 4.1+ only.


***** ChangeLog for 2.8.1 compared to 2.8 *****
For users:
- Fix: Works on database with _ in name.
- Fix: Broken feature in trips and expense module.
- Fix: Can use $ in database and login/pass values.
- Fix: No error on upgrade if there is orphelins tasks.
- Fix: Failed to login when user agent string was longer than 128.
- Fix: bug #29526 : Numérotation Proposition Incorrecte après duplication


***** ChangeLog for 2.8 compared to 2.7.* *****
For users:
- New: Support note on trips module
- New: Can link contacts to projects
- New: Can removed attached file on email form if attachment was wrong.
- New: Add option to show your logo on top of left menu.
- New: task #9935: Can edit accountancy code.
- New: Add an option to make users email required.
- New: Module notification can send email on order or proposal validation.
- New: Can use any command line antivirus on file upload.
- New: A customer can also be a prospect.
- New: task #9802 : Can link an action to a project and use project to 
       filter agenda.
- New: Project can be set on contract creation.
- New: Initial sold can be conciliated on bank module.
- New: Add a default errors-to email for emailing module.
- New: Can filter on user on stock movement list.
- New: When creating a third party from a member, it is set as a new
       customer.
- New: Can use {tttt} in numbering mask setup. It will be replaced
       with third party type.
- New: VAT number is stored in one field. This is more "international".
- New: task #9782 : Add possibility to delete a warehouse.
- New: task #9640 : Add label for stock movements.
- New: task #9916 : Add FREE text for interventions card.
- New: Can define the new product ref when cloning.
- New: Project module support status of project and end date.
- New: Provide a ubuntu package.
- New: Add link to check a SIREN for french users.
- New: Add link "now" to fill date when creating invoices.
- Fix: Import module works even if prefix is empty in source file.
- Fix: bug #28055 : Unable to modify the date of a cloned command.
- Fix: bug #27891.
- Fix: Change of numbering module was not effective.
- Fix: Change error management when adding already used supplier ref
       for a product.
- Fix: Running sending-email.php
- Fix: Warning should not appears for invoice closed
- Fix: Import for companies works even with prefix empty.
- Fix: bug #28895 : Création d'utilisateur impossible.
- Fix: Can change password if has only permission change password.

For developers:
- Qual: Reorganize /dev directory.
- Qual: Change the way items are linked together.
- Qual: The login page now use a template in /core/template/login.tpl.php.
- New: Modules can add their own tab on projects cards.
- New: Add management of triger FICHEINTER_VALIDATE


***** ChangeLog for 2.7.1 compared to 2.7 *****
For users:
- Fix: Bad decimal management for it_IT and fr_BE languages.
- Fix: A third party created from a member is created as a 
       customer.
- Fix: Change of numbering module was not effective.
- Fix: Report of balance missing supplier invoices.
- Fix: Running sendmaing-email.php script.
- Fix: Detection of country for IBAN management.
- Fix: Update member photo.


***** ChangeLog for 2.7 compared to 2.6.* *****
For users:
- New: Add a print icon to show a page to print without menus.
- New: Can add a free text on bank cheque receipts.
- New: Price level can be defined also for prospects.
- New: Add a help and support center.
- New: Can export commercial proposals.
- New: Can use a cache for xcal exports.
- New: Option for faster confirmation process with one ajax popup.
- New: Complete theme bluelagoon and rodolphe
- New: Can select third parties emails in emailing module for all
       third parties with expired contract's lines.
- New: Can add a field errors-to in emailing.
- New: Can use inline images in emails.
- New: Add predefined invoices (can be use for repeated invoices).
- New: Add a confirmation when cloning products.
- New: Add stock in product lists.
- New: Can filter list of stock movement on date or product.
- New: Added a link from product list to their stock movements.
- New: Several speed enhancements after using the Google Page speed 
  plugin for FireBug.
- New: Add a confirmation on dangerous admin purge feature.
- New: Add navigation on donation sheets.
- New: Added estimated value for stocks.
- New: Added module Gravatar to found photo of users or members
       from their email on gravatar.com.
- New: Include Dolibarr version in suggested dump filename.
- New: Enhancement in project module.
- New: Add log tab on emailing module.
- New: Minor enhancements in look themes.
- New: Add option to hide help in menu.
- New: Added a "force LDAP synchronize" on member and contact cards.
- New: Can split a discount into two smaller discount. This allows to use a
       discount on an invoice even if invoice amount is lower than discount
       credit available.
- New: Can use variables into the free text on PDF (__TOTAL_TTC_, __TOTAL_VAT...)
- New: Increase page loading speed (all changes reported by Google PageSpeed
       tool has been added).
- New: Add support of constant MAIN_ONLY_LOGIN_ALLOWED to allow to lock all
       access to any users except the one defined in constant.
- New: Add an admin page of PHP sessions with a way to lock new connections
       for other users than yourself. Can also purge existing sessions.
- New: Add point of sale module.
- New: Better usage when using with smartphones.
- New: Add module FTP client.
- New: Can set first day of week.
- New: Installer now create a .htaccess to protect documents directory.
- New: Experimental support for Postgresql.
- New: Full support of SMTPS (can works with Google SMTP).
- Fix: "Now" link works when date popup is not used.
- Fix: Debug seriously the email notification module.
- Fix: Error Call to a member function trans when refusing a supplier order.
- Fix: Fix payment conditions on commercial proposals.
- Fix: Nb of orders to process was wrong.
- Fix: Customer code was not correct on PDF it if contains special 
       characters.
- Fix: Can update price even with "NPR" VAT rates.
- Fix: When product type is missing, description is not lost when adding 
       new product lines.
- Fix: CC and BCC in emails was not used if using SMTPS handler.
- Fix: Last character was lost when text end with n or r.
- Fix: LDAP synchronization is now more robust (transaction and 
  use modify instead of delete/add).
- Fix: Fix: Setup of member synchronization does not conflict 
  with contact or user synchronization.

For translators:
- Update some language files.
- Can accept right to left languages. Added an "automatic" arabe translation.

For developers:
- An external module can force the third party code to be required whatever
  is the rule of third party code module.
- Update fckeditor to 2.6.4.
- Update Smarty to 2.6.26.
- Removed some deprecated code and files.
- Creation of directory in module descriptor is simpler.
- Can use an alternate document_root directory to develop with 
  sources on two repositories.
- Removed useless code of old commercial module.
- Move some modules into the CVS modules repository dolibarrmod. This reduces
  amount of code in main branch.
- Updated wiki documentation.
- Better W3C standard.
- Can add init data when enabling a module.
- Can fix some corruptions in database by calling the update page 
  /install/repair.ksh
- Log files contains more information (PHP_SELD added and OS user used for 
  log of command lines scripts) 
- Can protect a module to not being enabled if javascript disabled.
- If module numberwords is installed, code can use langs->getLabelFromNumber 
  to get value of an amount in text.
- A module can add subsitution keys in makesubsitutions() functions.
- Add $conf->browser->phone defined to optimise code for smartphone browsers.
- All external libs are now in same directory /includes.
- All install files are now in same directory /install.


***** ChangeLog for 2.6 compared to 2.5.* *****
For users:
- New: Add filter on status in emailing selector for Dolibarr users.
- New: Can add bookmarks on all pages.
- New: Enhance bank transactions reporting.
- New: When creating a contact from a third party, informations from third
  party card are automatically suggested.
- New: Sort list of languages in combo box.
- New: EMails links are show with function dol_print_email
- New: Add graph report on number of entities in product statistics page.
- New: Can delete a supplier order whatever is its status.
- New: No limit on free text on PDF generated documents.
- New: Can force login value when creating a user from a member.
- New: Can clone commercial proposals and orders.
- New: Major enhancement of project module.
- New: Added product label in invoice exports fields.
- New: Add VAT number in export fields.
- New: Upgrade FPDF to 1.6
- New: Upgrade Scriptaculous to 1.8.2 and Prototype to 1.6.0.3
- New: Added keywords in PDF.
- New: Add hidden option MAIN_DISABLE_PDF_COMPRESSION.
- New: Add attachments on intervention cards.
- New: Can add personalized fields in emailing selectors.
- New: Customer code and supplier code can be defined automatically.
- New: Emailing feature can extract civility from contacts.
- New: Can create a third party from a member of foundation module.
- New: Can set a limit for stock alert to 0.
- New: Support SMTPS.
- New: Added a page /support to provide a help center service on Dolibarr.
- New: Distinct status "running not expired" from "running expired" in lines 
  contract status.
- New: Add a first version of a module for Paybox.
- New: Can add contact to suppliers orders.
- New: Changes to support the external Bit Torrent module.
- New: Can filter on social contribution type in list.
- New: Upload of joined files need create/modify permissions to work.
- New: For admin users, show the SQL request in export build.
- New: Can modify proposal date if status is draft.
- New: The help link on some pages now links directly to the wiki web page.
- New: Enhancements in barcode module.
- New: Can use decimal values in stocks.
- Fix: Partial payment on social contributions not shown on main page.
- Fix: Handle correctly the comment in status changing of supplier orders.
- Fix: Author, title and topic are correctly encoded in PDF.
- Fix: Now HTML output is always UTF8, this solve bad PDF encoding on old
  users.
- Fix: Save new model when changed on interventions.
- Fix: Failed to go on the future view of bank transaction if there is no 
  future bank transaction already wrote.  
- Fix: Bad ref in supplier list.
- Fix: Bad link in product statistics for supplier referrers.
- Fix: Usage of reset of cursor in personalized numbering modules for a particular
  month (@ option) was broken.
- Can add contacts to a supplier invoice.
- Fix: When an invoice is changed back to status draft, warehouse is increased 
  back.
- Fix: Category of a bank transaction was not saved.
- Fix: Clicktodial plugin works correctly now
- Fix: Multiprices features works correctly.
- Fix: Project module and task creation.
- Fix: Validation of order if a file was attached.
- Fix: A lot of fixes in PDF generators.
- Fix: Bad line/page break with long description of products on PDF.
- Fix: Option force invoice date to validation date working correctly.
- Fix: Creation of a member from the example public page works.

For translators:
- Added 10 more new language files.
- Added autotranslator tool. A tool to build/update automatically
  languages files using Google API for a new language. Wonderful to start a
  new translation.
  
For developers:
- Removed some deprecated files.
- Removed treemenu library.
- Renamed all function dolibarr_xxx into dol_xxx to have same prefix everywhere.
- Rewrite clone feature for supplier invoice to work like other clone features.
- First change to manage a future feature "stock PMP value".
- A module can add a new tab in third party view tabs.
- First change for future geoip module.


***** ChangeLog for 2.5 compared to 2.4.* *****
For users:
- Sessions timeout can be configured to overwrite PHP setup.
- Can filter on date in services list.
- Support bookmark add of product cards.
- Enhancement in stock management (Automatic increase/decrease
  from order or invoice is possible).
- New filter options in prospect lists (category and level).
- New view in ECM module.
- Look enhancements for graphics (add transparency).
- Added statistics report for supplier invoices.
- Added average amount in invoices statistics reports.
- Can move a contract line to another contract of same third party.
- Add an export definition to export interventions.
- Can set umask file permissions on Unix/Linux/BSD systems.
- Miscelanous bug fixes.
- A lot of other enhancements to increase productivity.
- All phone numbers show the clicktodial link if module is enabled.
- Can define hour and minutes in intervention cards.
- Can edit a validated intervention.
- Add filters on intervention list.
- Add juridical status and number of employees in third party 
  export definition.
- A lot of enhancements and translation in withdraw module.
- Full support of Mysql option mode=strict.
- Added a new event from member module to agenda tracked events.
- Can attach a file to suppliers orders.
- Change to make Bank Account Number form more "internationnal".
- Can clone an invoice.
- Can clone an emailing.
- Reduce memory usage (about 2%).
- Add weight and size in sendings module.
- Add a fast search form on left menu for member module.
- Fix: Do not show export filter for disabled modules
- Show greyed lines for not allowed export filters.
- Add nature in product fields (manufactured product or not).
- Add export filters for category module and trip and expenses module.
- Can choose login of dolibarr account created when create from contact

For translators:
- The errors language file contains only error or warning messages with 
  prefix Error or Warning.
- HTML Output is by default in UTF8 and language files can be provided
  in UTF8.

For developers:
- Update skeletons (some fixes and add function createFromClone).
- Add an experimental Cash Desk module.
- Added new triggers events in agenda module.
- All submodules are moved in the includes directory.
- Removed some deprecated files.
- Menu managers now use same class name for their menu entry
  and add a different value in an HTML id for each entry. This allows
  to build skins that use different style for each menu entry.
- All emails and url HTML output use same function.
- Add more integrity check on database
- Can disable modules on logon page. This make possible to
  have several profiles of demo with only one demo. Also added a new
  Dolibarr demo front page (in htdocs/public/demo).
- Allow modules to add new tabs.

   

***** ChangeLog for 2.4 compared to 2.2.* *****
For users:
- Add a calendar module (module agenda) with ical/vcal/rss export.
- Look enhancement in graphics (thanks artichow).
- Add tel and fax on delivery addresses.
- Add a tool to edit personalized menu.
- Add an ical and vcal export link in agenda and webcalendar module.
- Reduce memory usage.
- Now triggers are enabled/disabled according to module they refers to.
- Fix infinite loop on popup calendar.
- Change in tanslation to make Dolibarr easier to understand.
- Add a warning when sending a mail from a user with no email defined.
- Added clicktodial module.
- Add a property private/public in contact. This allows to user Dolibarr
  for a personnal address book.
- French NAF code can accept 5 chars.
- Supplier prices can be input with or without taxe.
- New generic numbering modules to offer more solutions for generating
  automatic id.
- Add new predefined exports wizards (stocks, suppliers, taxes...).
- Add feature to log security events (logon, change of users, passwords).
- Can link all documents (included supplier invoices and orders) to a 
  project.
- Can attach several files to email when sending an invoice, order or
  proposal by email.
- Can choose accuracy (number of decimals) for prices.
- Localization for decimal and thousand delimiter on number is fully
  supported.
- More informations reported in system information pages.
- Add a budget report.
- Added a security audit report.
- Other minor changes (features, look, fixes)
- Added compatibility with Firefox 3.
- Changes for compatibility with PHP6/Mysql6.
- Some bug fixes.

For translators:
- Added spanish es_ES translation.
- Added en_AU translation.

For developers:
- Removed useless code:
  Replaced phplot and phplot5 librairies by artichow.
  Removed cryptograph library replaced by artichow.
- Login functions are now externalised as modules.
- Update code skeletons examples.
- Several enhancements to make addon development easier.
- Add a tool to generate PHP classes completely mapped to a table.
- Added a check to enable external modules only if dolibarr version is
  high enough.
- Changes in wizard installer to allow building autoexe installer for
  Windows with Apache and Mysql included.


***** ChangeLog for 2.2 compared to 2.1.* *****
- Add more statistics on main page.
- Add option to add message on login page.
- Management of categories for third parties.
- Add volume on products properties.
- Support for LDAP authentication.
- Full member synchronisation with LDAP database in
  fundation module.
- More LDAP fields supported for user synchronization.
- Better logger for install.
- First changes to support UTF8.
- Add a "forget password" feature.
- Setup process can run several migrate files if need
  to jump several versions to upgrade.
- Support for webcalendar 1.1 in webcalendar module.
- Support for menu in database.
- Better support for using Dolibarr on more WHP.
- Removed some deprecated files and clean code.
- New theme: Auguria
- Removed PHP warnings.
- Some bugs fixes.
- Traduction more complete.
- Better code comments for Doxygen documentation.
- Better support of vcard export format.
- A lot of security enhancements (no more password in log files,
  crypted password in database, in config file...).
- Themes are full CSS compliant.
- A lot of other minor changes...
- Option to scan uploaded document by an antivirus.
- Transparency for picto files works with IE.
- Can drag and drop boxes on main page.


***** ChangeLog for 2.1 compared to 2.0.* *****
- Added a better installer.
- Support user and groups permissions.
- Translation in english and support for several languages.
- New enhanced look and several new themes.
- Small search boxes for each Dolibarr elements (invoices, contracts,
  orders, proposals...)
- Added an export assistant module to export main dolibarr data.
- Added backup tool to backup database via mysqldump.
- Added product categories management with a categorie tree.
- Management of companies' discounts (relative or absolute).
- Support credit note and discounts (relative and absolute) on
  commercial proposal, orders and invoices.
- Support multi-langual description for products.
- Graphical enhancements (picto to describe all status).
- Added more permissions (ie: can restrict access for a commercial user
  to elements of its companies only).
- Little enhancements to OSCommerce module.
- Added a second OSCommerce module working through web services.
- Added a Mantis module to have a Mantis application in Dolibarr menu.
- Building a PDF document for invoices works like other modules. You
  can change model just before generating the PDF.
- Can generate documents (PDF) for customer orders. Can send them by mail.
- Added FPDI and FPDI_Protection (ie: PDF with password-protection)
- Can make one payment for several supplier invoices.
- Rule to suggests passwords when creating a user are in modules
  allowing to add easily other rules.
- Option to encrypt passwords in database (MD5).
- Add Dolibarr triggers support on users creation/change.
- Add Dolibarr triggers support on payments.
- Add Dolibarr triggers on supplier and customers orders.
- Webcalendar triggers for actions on Member module.
- Support optional new javascript popup selector for date fields.
- Support for several RSS boxes in external RSS module. Setup easier.
- Can attach documents on Action, Orders, Invoices, Commercial proposals.
- Can attach contacts on proposals, orders, contracts, invoices.
- Preview on results of PDF generator modules in setup pages.
- Code cleaner. Remove unused or duplicate code.
- Save and show last connexion date for users.
- Enhancements on a lot of forms for better ergonomy.
- Can add/remove company logo.
- Added LDAP synchronisation for users, groups and/or contacts.
- Can configure your own SMTP server/port for mail sendings.
- Works even on "UTF8 by default" systems (Mysql, Linux...)
- Better compatibility with different PHP version or setup.
- Added mysqli driver.
- Add a WISIWYG editor (FCKEditor) to edit note and comment areas.
- Added AJAX features like a 'search product selector'.
- Modules boxes on main page can be dragged and dropped (with firefox only).
- Support for PHP5.
- Experimental support for Postgresql (not working yet, but waiting feedbacks).
- Removed obsolete files and documentation.
- Added admin tools (backup and files purge).
- Added a tool to build a lang package.
- Added a tool to build a module package.
- Added a tool to build a theme package.
- Traduction more complete.
- Added skeletons for code examples.
- Lot of fixes after 2.0 release not fixed in 2.0.1.
- Added more security option (ie: encrypted password in database)




***** ChangeLog for 2.0.1 compared to 2.0 *****
Minor bug fixes



***** ChangeLog for 2.0 compared to 1.0.* *****
ChangeLog file size is so important, that it is not included inside Dolibarr
package. You can find it at www.dolibarr.org<|MERGE_RESOLUTION|>--- conflicted
+++ resolved
@@ -3,7 +3,6 @@
 --------------------------------------------------------------
 
 
-<<<<<<< HEAD
 ***** ChangeLog for 7.0.2 compared to 7.0.1 *****
 FIX: #8023
 FIX: #8259 can't update contact birthday with REST API
@@ -449,8 +448,6 @@
 
 
 
-***** ChangeLog for 6.0.6 compared to 6.0.6 *****
-=======
 ***** ChangeLog for 6.0.7 compared to 6.0.6 *****
 FIX: #8023
 FIX: #8259 can't update contact birthday with REST API
@@ -467,7 +464,6 @@
 FIX: weird password autocompletion in Google Chrome (issue #8479)
 
 ***** ChangeLog for 6.0.6 compared to 6.0.5 *****
->>>>>>> 19008531
 FIX: #7974 Contract - Invalid reference on the document
 FIX: #8139
 FIX: #8139 User search does not work if MAIN_USE_OLD_SEARCH_FORM, missing list.php
