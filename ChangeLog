--- conflicted
+++ resolved
@@ -2,7 +2,6 @@
 English Dolibarr ChangeLog
 --------------------------------------------------------------
 
-<<<<<<< HEAD
 ***** ChangeLog for 6.0.0 compared to 5.0.* *****
 
 WARNING: 
@@ -17,7 +16,6 @@
 * Removed CommonObject::displayMarginInfos (was deprecated in 3.8). Use same method into
   html.formmargin.class.php
 * Removed Societe::set_commnucation_level (was deprecated in 4.0). Was not used.
-=======
 
 ***** ChangeLog for 5.0.2 compared to 5.0.1 *****
 FIX: #6468 + Fix missing translation
@@ -59,7 +57,6 @@
 FIX: spaces not allowed into vat code
 FIX: supplier default condition not retrieved on create
 FIX: supplier order line were always created with rang = 0
->>>>>>> 6d01bd71
 
 ***** ChangeLog for 5.0.1 compared to 5.0.0 *****
 FIX: #6503: SQL error in "Last pending payment invoices"
