--------------------------------------------------------------
English Dolibarr ChangeLog
--------------------------------------------------------------

WARNING: Do not try to make any Dolibarr upgrade if you are running Mysql version 5.5.40.
Mysql version 5.5.40 has a very critical bug making your data beeing definitely lost.
You may also experience troubles with Mysql 5.5.41 with error "Lost connection" during migration.
Upgrading to any other version or database system is abolutely required BEFORE trying to
make a Dolibarr upgrade.

***** ChangeLog for 3.7.2 compared to 3.7.1 *****
FIX [ bug #2855 ] Wrong translation key in localtax report page
FIX [ bug #1852 ] JS error when editing a customer order line
FIX [ bug #2900 ] Courtesy title is not stored in create thirdparty form
FIX [ bug #3055 ] Product image thumbnails were not deleted after deleting the image
<<<<<<< HEAD
FIX [ bug 1634 ] Error deleting a project when it had many linked objects
=======
FIX [ bug 1925 ] "Link to order" option in supplier invoices is not working properly
>>>>>>> b64adcc0

***** ChangeLog for 3.7.1 compared to 3.7.* *****
FIX Bug in the new photo system
FIX Error management
FIX [ Bug #2714 ] Members -> Memberxy-> Agenda -> technical Error
FIX [ Bug #2713 ] 3.7.0 mailing-unsubscribe.php not unsubscribe
FIX #2901
FIX when we create an agenda event with "Not applicable" status, it is automatically saved with "To do" status
FIX check the user status during authentication
FIX top links menu have target attribute with wrong value
FIX extrafields required on thirdparty
FIX create contact with extrafield is null when it is require
FIX width multiselect
FIX "script" tag with wrong syntax
Fix bug debian 786479
FIX update usergroup name
Fix facturestats was not filtering on invoice type
FIX #2856 : Wrong table design
FIX button create payment hide if tax amount is less than 1
FIX event for restricted user was restricted if company null
FIX send mail, copy sendto don't read the list of contact
FIX Properly escape untrusted data to prevent HTML injection.
FIX send mail, copy sendto don't read the list of contact

Path to save photos of products was moved in 3.7.0 to match path of other attached files. If you had loose 
your photo on the photo tab of products, you can set the constant "PRODUCT_USE_OLD_PATH_FOR_PHOTO" to
restore old path.

WARNING: 

Do not try to make any Dolibarr upgrade if you are running Mysql version 5.5.40.
Mysql version 5.5.40 has a very critical bug making your data beeing definitely lost.
You may also experience troubles with Mysql 5.5.41 with error "Lost connection" during migration.
Upgrading to any other version or database system is abolutely required BEFORE trying to
make a Dolibarr upgrade.

***** ChangeLog for 3.7 compared to 3.6.* *****
For users:
- New: Match other auth system: Login can be done entering login or user 
       email (this open the road for SSO).
- New: Agenda export by project #1967.
- New: Increase length of thirdparty to 128 chars.
- New: "Is Order shippable" icon #1975.
- New: statistics on supplier orders and invoices on home page.
- New: Add permissions to read all trips and expenses.
- New: Can filter on date into tab "Referring object" of a project.
- New: Module notification has been enhanced:
       EMail use now language of target contact.
       Can also define a fixed email for notifications.
- New: Feature to link manually an order to an invoice does not disappear once
       link has been done.
- New: Can set a color on user card (visible into agenda view).
- New: extrafields for projects and tasks are exported to ODT documents.
- New: Add number of active notification into tab title (like we do for notes and documents)
- New: Can add product into category from category card.
- New: PDF event report show project and status of event.
- New: Can filter on status on interventions.
- New: Add help info of field type into dictionary of payment types.
- New: Add proposals into referer page of thirdparty.
- New: On contact list can set filter on both active and not active (no more exclusive select). 
- New: Intervention documents are now available in ECM module.
- New: Can attach supplier order to a customer order.
- New: Supervisor is now visible into user list. 
- New: Add user of creation and validation on invoice export.
- New: Add info page about browser.
- New: Enable feature developed for 3.6 we forgot to enabled: Adding prefix
       on uploaded file names. 
- New: No more dependency between contract and service module.
- New: [ task #867 ] Remove ESAEB external module code from core.
- New: Can create proposal from an intervention.
- New: An event can be assigned to several users.
- New: Can filter events on a group of users.
- New: Can filter events of a thirdparty.
- New: Onto event summary of elements, end date and status are visible.
- New: Split Agenda view (month, week, day) into different tabs.
- New: Add a view "per user" of agenda events (with different colors according to type of event).
- New: Each user can include its own external ics calendar into dolibarr agenda view.
- New: Add event FICHINTER_CLASSIFY_BILLED into list of possible events to
       create an automatic event into agenda.
- New: Add new type of event (when type of events are used, not by default).
- New: Can disable predefined type of events.
- New: Form to add a photo is immediatly available on photo page if
       permissions are ok (save one click per photo to add).
- New: Add option PRODUCT_MAX_VISIBLE_PHOTO to limit number of photos
       shown on main product card.
- New: Add country into table of thirdparties type. This will allow to provide
       a list of thirdparty types specific to a country (like argentina that
       need type A or B).
- New: Can force a specific bank account onto an invoice/order.
- New: Home page of project area shows list of draft project (like other main page).
- New: Can search on project ref or string from project main page (like other main page).
- New: First change to match accessibility rules: http://www.w3.org/TR/WCAG10-HTML-TECHS/
       Differentiate text and img.
       Use label into quick search form.
       Use accesskey on form search.
- New: Intervention documents are now available in ECM module.
- New: Add attachments on user card + in ECM module.
- New: Can add __PROJECT_REF__ and __TIHRPARTY_NAME__ into email topic or content template.    
- New: [ task #1204 ] add Numering contrat module free (like leopard in product module).
- New: [ task #712 ] Add warning when creating invoice from proposal or order, when there is already one invoice.
- New: Enable supplier price log table.
- New: [ task #1204 ] add a supplier reference to contract.
- New: [ task #1218 ] Can drag and drop an event from calendar to change its day.
- New: Optimize size of image static resources.
- New: Add hourly and daily amount on user card. Add weekly working hours and salary on user card.
- New: Content of predefined email come firstly from table llx_c_email_template, then translation key. 
- New: Add option MAIN_GENERATE_INVOICES_WITH_PICTURE to show picture 
       onto PDF like MAIN_GENERATE_PROPOSALS_WITH_PICTURE dir for proposals.
- New: Add more search field in list of cheque deposits.
- New: Add feature to order to invoice on supplier part.
- New : Use of MAIN_USE_FILECACHE_EXPORT_EXCEL_DIR to use disk cache for big excel export.
- New: Direct invoice creation from predefined invoice.
- New: Add dunning into accountancy report.
- New: Add favorite button into country dictionary to put value on top select list
- Upgrade phpexcel lib to 1.7.8
- New : Use of MAIN_USE_FILECACHE_EXPORT_EXCEL_DIR to use disk cache for big excel export.
- New : Option on extrafields to have them always editable regardless of the document status.
- New : New module PrintIPP to print without opening document is available as stable.
- New : Introduce hidden option STOCK_WAREHOUSE_NOT_REQUIRED_FOR_SHIPMENTS to solve at no risk
        a missing control on missing warehouse.
- Fix: [ bug #1487 ] PAYMENT_DELETE trigger does not intercept trigger action
- Fix: [ bug #1470, #1472, #1473] User trigger problem
- Fix: [ bug #1489, #1491 ] Intervention trigger problem
- Fix: [ bug #1492, #1493 ] Member trigger problem
- Fix: [ bug #1474, #1475 ] Contract trigger problem
- Fix: [ bug #1496 ] ACTION_DELETE trigger does not show trigger error
- Fix: [ bug #1494 ] CATEGORY_CREATE and CATEGORY_MODIFY triggers do not intercept trigger action
- Fix: [ bug #1502 ] DON_CREATE trigger does not intercept trigger action
- Fix: [ bug #1505, #1504] Project trigger problem
- Fix: [ bug #1463, #1464 ] Proposal triggers problem
- Fix: [ bug #1498, #1499 ] Shipment/Delivery triggers problem
- Fix: [ bug #1465, #1466 ] Product triggers problem
- Fix: [ bug #1508 ] STOCK_MOVEMENT does not show trigger error message
- Fix: [ bug #1501 ] DEPLACEMENT_CREATE trigger do not intercept trigger action
- Fix: [ bug #1506, #1507 ] ECM trigger error problem
- Fix: [ bug #1469 ] Triggers CONTACT_MODIFY and CONTACT_DELETE duplicates error message
- Fix: [ bug #1533 ] Links triggers do not show trigger error message
- Fix: [ bug #1537 ] Difference between societe.nom and adherent.societe.
- Fix: [ bug #1535 ] Supplier invoice Extrafields are not shown
- Fix: datepicker first day of week can be monday by setting into display setup
- Fix: [ bug #575 ] GED doesn't works if there is "/" in a mask

For users, new experimental module (need to set feature level of instance to experimental to see them):
- New: Module Accounting Expert to manage accountancy
		Special Thanks to developpers :
			Olivier Geffroy
			Alexandre Spangaro
			Ari Elbaz
			Florian Henry
			Juanjo Menent
		And to the contributors :
			Jeff Info				2000 euros
			Nord Anim		 		 120 euros
			Hydroflex		 		 120 euros
			Asysteo			 		 120 euros
			Fournisseur médical		 120 euros
- Removed: unmaintained OScommerce module

For translators:
- Update language files.
- New: When a translation is not available we always jump to en_US and only en_US.

For developers:
- New: Syslog module can be set to use ChromePHP plugin to output log server into browser console.
- New: Add a css style "cursorpointer".
- New: Select list of users can return user into hierarchy.
- New: getBrowserInfo can return type of layout of browser (classic/phone/tablet)
- New: Add hook "searchAgendaFrom" and "beforePDFCreation".
- New: Add trigger DON_UPDATE, DON_DELETE
- New: Add country iso code on 3 chars into table of countries.
- Qual: Removed hard coded rowid into data init of table llx_c_action_trigger.
- LINEBILL_DELETE, LINK_DELETE, ORDER_SUPPLIER_DELETE, RESOURCE_DELETE trigger called before SQL delete
- New: [ Task #1481 ] Add trigger BILL_SUPPLIER_UPDATE.
- New: [ Task #1495 ] Add trigger LINECONTRACT_CREATE.
- New: Added hook "formConfirm" and "doActions" for supplier invoice card.
- New: [ task #1511, #1426 ] Added hook "doActions" for supplier card and supplier order card.
- New: renamed table llx_c_pays to llx_c_country & libelle field to label.
- New: Added hook "formConfirm" and "doActions" for fichinter card
- New: Can search list of thirdparties from web service on part of name.
- New: Function getCurrencyAmount is marked as deprecated. Use function price to output a price
       including currency symbol.
- Qual: Renamed table llx_c_civilite into llx_c_civility,
		field civilite into label in the same table,
		and field civilite into civility in other table.
- Qual: Renamed all files & links "liste.php" into "list.php".
- Qual: Renamed all files & links "fiche.php" into "card.php".
- Qual: Replace all constants COMPTA_* by ACCOUNTING_*.
- Qual: Replace all constants ACCOUNTINGEX_* by ACCOUNTING_* to simplify migration of the module
- Fix: [ bug #1724 ] Can't add a submenu to projects

WARNING:

Do not try to make any Dolibarr upgrade if you are running Mysql version 5.5.40.
Mysql version 5.5.40 has a very critical bug making your data beeing definitely lost.
You may also experience troubles with Mysql 5.5.41 with error "Lost connection" during migration.
Upgrading to any other version or database system is abolutely required BEFORE trying to
make a Dolibarr upgrade.

WARNING: Following changes may create regression for some external modules, but was necessary to make
Dolibarr better:

- Path to save photos of products was moved to match path of other attached files. If you had loose your photo
  on the photo tab of products, you can set the constant "PRODUCT_USE_OLD_PATH_FOR_PHOTO" to restore old path.
- If you can't see trips and expenses records, check that you have the new permission "read all
  trips and expenses".
- Deprecated module "oscommerce" were removed.
- Changed the way parameters are provided to scripts sync_xxx_ldap2dolibarr.php
- Some field into database were renamed from "libelle" to "label".
- Table llx_c_pays were renamed into llx_c_country.  
- Triggers *_BUILDDOC are removed. Building a doc is not a business event. For action after 
  creation of a pdf or odt, hook "afterPDFCreation" or "afterODTCreation" must be used instead.
- A lot of pages named fiche.php were renamed into card.php
- A lot of pages named liste.php were renamed into list.php
- If you used warehouse/stock module, recheck setup of stock increase/decrease rules of the
  warehouse module and your Point Of Sale module setup if you use one.
- Replaced USER_UPDATE_SESSION trigger with an updateSession hook may break modules using it.


***** ChangeLog for 3.6.3 compared to 3.6.2 *****
- Fix: ref_ext was not saved when recording a customer order from web service
- Fix: withdrawal create error if in the same month are deleted previus withdrawals.
- Fix: amarok is a bugged theme making dolidroid failed. We switch to eldy automatically with dolidroid.
- Fix: [ bug #1788 ] Duplicated doActions hook in product/fournisseurs.php
- Fix: withdrawal create error if in the same month are deleted previous withdrawals.
- Fix: [ bug #1801 ] FAC_FORCE_DATE_VALIDATION constant alters supplier invoice date given to numeration modules
- Fix: [ bug #1802 ] SQL error when updating a task with PostgreSQL database
- Fix: [ bug #1785 ] Start date is lost in Project > Linked objects
- Fix: [ bug #1804 ] SQL error when sending email without address
- Fix: [ bug #1803 ] AJAX company contact input is not aligned
- Fix: [ bug #1787 ] Incorrect behaviour of doActions hook
- Fix: [ bug #1796 ] Unable to use numeration modules from an external module
- Fix: [ bug #1783 ] SQL error when enabling 3rd party module with PostgreSQL and MySQL strict mode ON
- Fix: [ bug #1717 ] Sorting unpaid invoices by amount received brings due amount
- Fix: [ bug #1784 ] MOTD doesn't show up in Amarok theme
- Fix: Tracking number not visible on shipment pdf
- Fix: [ bug #1812 ] SQL Error message while sending emailing with PostgreSQL database
- Fix: [ bug #1819 ] SQL error when searching for an invoice payment
- Fix: [ bug #1827 ] Tax reports gives incorrect amounts when using external modules that create lines with special codes
- Fix: [ bug #1822 ] SQL error in clientfourn.php report with PostgreSQL
- Fix: [ bug #1832 ] SQL error when adding a product with no price defined to an object
- Fix: [ bug #1833 ] user permissions in contact/note.php not working
- Fix: [ bug #1826 ] Supplier payment types are not translated into fourn/facture/paiement.php
- Fix: [ bug #1830 ] Salaries payment only allows checking accounts
- Fix: [ bug #1825 ] External agenda: hide/show checkbox doesn't work
- Fix: [ bug #1790 ] Email form behaves in an unexpected way when pressing Enter key
- Fix: Bad SEPA xml file creation
- Fix: [ bug #1892 ] PHP Fatal error when using USER_UPDATE_SESSION trigger and adding a supplier invoice payment
- Fix: Showing system error if not enough stock of product into orders creation with lines
- Fix: [ bug #2543 ] Untranslated "Contract" origin string when creating an invoice from a contract
- Fix: [ bug #2534 ] SQL error when editing a supplier invoice line
- Fix: [ bug #2535 ] Untranslated string in "Linked objects" page of a project
- Fix: [ bug #2545 ] Missing object_margin.png in Amarok theme
- Fix: [ bug #2542 ] Contracts store localtax preferences
- Fix: Bad permission assignments for stock movements actions
- Fix: [ bug #2891 ] Category hooks do not work
- Fix: [ bug #2696 ] Adding complementary attribute fails if code is numerics

***** ChangeLog for 3.6.2 compared to 3.6.1 *****
- Fix: fix ErrorBadValueForParamNotAString error message in price customer multiprice.
- Fix: bug 1588 : relative discount.
- Fix: label of input method not translated.
- Fix: box of customer and prospects were not correctly disabled.
- Fix: [ bug #1618 ] PHP Error thrown when saving a barcode
- Fix: Civility & birthdate wasn't save into adherent module.
- Fix: webservice Thirdparty parameter lastname for individual creation is now lastname and not ref
- Fix: Chars - is no more allowed into value for code for extra fields.
- Fix: [ bug #1622 ] Requesting holiday than spans across two years cause high CPU usage by Apache
- Fix: [ bug #1595 ] Selected boolean extrafield in intervention creation page, does not save state
- Fix: Show sender Country on PDF docs when sender Country <> receiver Country
- Fix: [ bug #1624 ] Use lowest buying price for margin when selling with POS
- Fix: [ bug #1749 ] Undefined $mailchimp
- Fix: [ bug #1736 ] Failing supplier Elephant numeration module with some masks
- Fix: [ bug #1649 ] Cancel button of several thirdparty actions, does the same thing as modify
- Fix: [ bug #1736 ] Failing supplier Elephant numeration module with some masks
- Fix: [ bug #1731 ] Can't use quick navigation on project tasks secondary tabs

***** ChangeLog for 3.6.1 compared to 3.6.* *****
For users:
- Fix: Can upload files on services.
- Fix: sql errors on update fichinter.
- Fix: debian script syntax error.
- Fix: error "menu param is not inside list" into pos module.
- Fix: Salary payments are not reflected on the reporting sheets.
- Fix: Unsubscribe emailing not working.
- Fix: Trigger on create category call failed because user is not passed on card.
- Fix: list event view lost type event filter.
- Fix: Save also code event.
- Fix: VAT payment - Add control on field date value.
- Fix: Salaries payment - Field date value is now required and add control on it.
- Fix: Iban was used instead of Bic into SEPA file.
- Fix: Must unaccent strings into SEPA file.
- Fix: Extrafield feature select from table should try to translate multiple column when not needed 
- Fix: cents for indian ruppes are called paisa and paise.
- Fix: Invoices payments may be older than invoices.
- Fix: Withdrawal total amount is double
- Fix: [ bug #1593 ] Spanish Localtax IRPF not being calculated since 3.6.0 in supplier invoices when adding a line
- Fix: Web service categorie WDSL declaration is correct
- Fix: ErrorBadValueForParamNotAString was displayed in virtual product if no base price defined
- Fix: Category creation failed and no message output
- Fix: Lang for Payment Type
- Fix: PHPCheckstyle 1.5.5

***** ChangeLog for 3.6 compared to 3.5.* *****
For users:
- New: Update ckeditor to version 4.
- New: Add form "search customer order" on commercial main page.
- New: Can create contract from an order.
- New: Add list of orders products in tab "consumption" on thirdparties.
- New: Add graph stats for suppliers orders in tab "stats" on products.
- New: Add option MAIN_HIDE_INACTIVETAB_ON_PRINT to hide inactive tabs when you
       use the "print" view on screen.
- New: Add option MAIN_AUTO_TIMESTAMP_IN_PUBLIC_NOTES and MAIN_AUTO_TIMESTAMP_IN_PRIVATE_NOTES
       to automatically add timestamp and user line into edition field when editing a note.
- New: Add button cancel into edition of notes.
- New: Improved Barcode module:
       Can input barcode during product creation step.
       Add autonumbering of barcode value for products.
       Add a page/tool for mass barcode generation.
- New: Improved Opensurvey module:
       Added options to disable comments and disable public votes.
       Limit dates use calendar popup.
       Description of survey use wysiwyg editor.
       More information shown on result tab.
       Renamed "survey" into "poll" (better translation).
- New: Add filter on text and status into survey list. Can also sort on id, text and date end.
- New: The box "balance of bank accounts" show all opened accounts.
- New: Add option MAIN_ADD_SALE_REP_SIGNATURE_IN_NOTE to add sale representative into public
       note of generated documents.
- New: Add warning if supplier payment is higher that due amount.
- New: Increase length of url into bookmark module.
- New: Automatic events sending mails add info about linked objects into email content. 
- New: Price management enhancement (multiprice level, price by customer, if MAIN_FEATURES_LEVEL=2 Price by qty).
- New: Add option MAIN_FAVICON_URL.
- New: Created {line_price_ht_locale}, {line_price_vat_locale} and {line_price_ttc_locale} ODT tags.
- New: Add filter on project status into task list. By default, only "opened" project are visible.
- New: Status "validated" for project are renamed into "opened".
- New: Add barcode fields into user database.
- New: Add manager name (ceo, director, president...) into main company information page.
- New: Add field url as product properties.
- New: More options to create a credit note (can be filled automatically according to remain to pay).
- New: Can define custom fields for categories.
- New: Prepare generation of SEPA files into module withdrawal.
- New: [ task #1164 ] Add "Ref. supplier" search box in supplier orders
- New: [ task #1345 ] Can filter on status for supplier order.
- New: Add option FACTURE_SENDBYEMAIL_FOR_ALL_STATUS to allow to send invoice by email 
       whatever is its status.
- New: Add filter date in bank writing list page.
- New: Extrafields can be used as substitution key %EXTRA_XXX% into emails texts for members.
- New: Add categories translation.
- New: Enable option "clone target emailing".
- New: Improved tax module: Add specific page for salaries payment	
- New: Add composer.json file so Dolibarr can be publish onto packagist.org.
- New: The combo list of juridical status is now sorted
- New: [ task #926 ] Add extrafield feature on order lines.
- New: [ task #927 ] Add extrafield feature on Proposal lines.
- New: [ task #928 ] Add extrafield feature on invoice lines.
- New: Paypal/paybox email sent after backcall of a payment is now a formatted and translated
       HTML content. For member subscription renewal, there is also a link to member.
- New: When a subscription is recorded with invoice and payment:
       - the document (PDF) of invoice is also generated.
       - the invoice is set to status paid.
- New: Can enter holiday for someone else if user has permission for.
- Fix: Project Task numbering customs rule works.
- Fix: Add actions events not implemented.
- Fix: Price min of composition is not supplier price min by quantity.
- Fix: [ bug #1356 ] Bank accountancy number is limited to 8 numbers.
- Fix: [ bug #1439 ] impossible to remove a a translation (multilanguage-feature) 
- New: If multilangue is enabled, mail (from propal, invoice, etc...) message is pre-defaulted in Customer language
- Fix: [ bug #1459 ] _ADD_CONTACT and _DEL_CONTACT triggers do not intercept insertion when reported an error
- Fix: [ bug #1478 ] BILL_PAYED trigger action does not intercept failure under some circumstances
- Fix: [ bug #1479 ] Several customer invoice triggers do not intercept trigger action
- Fix: [ bug #1477 ] Several customer invoice triggers do not show trigger error messages
- Fix: [ bug #1471 ] Several PHP warnings when intercepting USER_CREATE trigger.
- Fix: [ bug #1517 ] Packages sizes.
- Fix: [ bug #1521 ] The second order's page from a provider shows all orders

For translators:
- Update language files.

For developers:
- New: Add path file of trigger into admin trigger list page.
- New: More phpunit tests.
- New: Payments and supplier payment pages tabs can now be extended from modules.
- New: Add option 'aZ' into GETPOST function to check parameters contains 
       only a to z or A to Z characters.
- New: Opensurvey polls tab cards can now be extended from external modules.
- New: Triggers OPENSURVEY_CREATE, OPENSURVEY_DELETE added.
- New: Add new hook function addMoreActionsButtons to allow a module to add/replace
       action buttons into an element.
- New: Normalize code for barcode generation to match other modules.
- New: Uniformize code for contacts forms.
- New: Add some hooks for financial reports.
- New: A module can add its own ECM view.
- New: A module can disable a standard ECM view.
- New: Add multilang support into product webservice.
- New: Add hooks on project card page.
- New: Add call_trigger method on CommonObject class. So new trigger call within object is just : 
$result = $this->call_trigger($trigger_name, $user) 

WARNING: Following change may create regression for some external modules, but was necessary to make
Dolibarr better:

- The deprecated way (with 4 parameters) to declare a new tab into a module descriptor file has been
removed. You must now use the 6 parameters way. See file modMyModule.class.php for example. 
- Remove the javascript function ac_delay() that is not used anymore by core code.
- Properties "dictionnaries" into module descriptor files have been renamed into "dictionaries".
- Method form->select_currency() has been removed. Use instead print form->selectCurrency().
- Method form->select_methodes_commande() has been renamed into english name selectInputMethod().
- The following hooks are now 'addreplace' hooks: "formCreateThirdpartyOptions" 
  So check that return value is 0 to keep default standard behaviour after hook, or 1 to disable
  default standard behaviour.
- Properties "civilite_id" were renamed into "civility_id".
- Remove add_photo_web() that is not used anymore by core code.


***** ChangeLog for 3.5.7 compared to 3.5.6 *****
Fix: Paypal link were broken due to SSL v3 closed.
Fix: [ bug #1769 ] Error when installing to a PostgreSQL DB that contains numbers
Fix: [ bug #1752 ] Date filter of margins module, filters since 12H instead of 00H
Fix: [ bug #1757 ] Sorting breaks product/service statistics
Fix: [ bug #1797 ] Tulip supplier invoice module takes creation date instead of invoice date
Fix: [ bug #1792 ] Users are not allowed to see margins module index page when no product view permission is enabled
Fix: [ bug #1846 ] Browser IE11 not detected
Fix: [ bug #1906 ] Deplacement does not allow translated decimal format
Fix: [ bug #1905 ] Custom deplacement types do not get translated in deplacement card
Fix: [ bug #2583 ] Unable to create a bank transfer with localized numbers
Fix: [ bug #2577 ] Incorrect invoice status in "Linked objects" page of a project
Fix: [ bug #2576 ] Unable to edit a dictionary entry that has # in its ref
Fix: [ bug #2758 ] Product::update sets product note to "null" when $prod->note is null
Fix: [ bug #2757 ] Deleting product category photo gives "Forbidden access" error
Fix: [ bug #2976 ] "Report" tab is the current tab but it is not marked as selected by the UI
Fix: [ bug #2861 ] Undefined variable $res when migrating
Fix: [ bug #2837 ] Product list table column header does not match column body
Fix: [ bug #2835 ] Customer prices of a product shows incorrect history order
Fix: [ bug #2814 ] JPEG photos are not displayed in Product photos page
Fix: [ bug #2715 ] Statistics page has broken layout with long thirdparty names
Fix: [ bug #2570 ] [Contacts] Page should not process if ID is invalid
Fix: [ bug #3268 ] SQL error when accessing thirdparty log page without a socid parameter
Fix: [ bug #3180 ] formObjectOptions hook when editing thirdparty card does not print result

***** ChangeLog for 3.5.6 compared to 3.5.5 *****
Fix: Avoid missing class error for fetch_thirdparty method #1973
Fix: Can't update phone_pro from web service
Fix: Some security holes.
Fix: copy extrafields when creating order from proposal.
Fix: report on action was not filtering by environment.
Fix: Avoid missing class error.
Fix: Add function dolEscapeXML.
Fix: Bad days and month reported by function.
Fix: Bad margin calculation.

***** ChangeLog for 3.5.5 compared to 3.5.4 *****
Fix: Holiday module was broken. Initialization of amount of holidays failed.
Fix: [ bug #1523 ] suite bug #1334 : filtre et ordre de tri conjoints ne s'appliquent pas.
Fix: Fusion PDF button on unpaid invoice is no more displayed.
Fix: Unpaid invoice launch fusion PDF action even if it is only search (with enter keyboard input instead of lens click).
Fix: Pb when showing log list of holiday module with some mysql versions.
Fix: Error with bad timezone pushed by some browsers.
Fix: shipping list SQL request was not filtering on shipping element
Fix: debian package provided by dolibarr team must use embedded libraries.
Fix: [ bug #1528 ] Leopard Services numeration module description is not translated.
Fix: [ bug #1523 ] suite bug #1334 : filtre et ordre de tri conjoints ne s'appliquent pas.
Fix: [ bug #1534 ] Unknown error when deleting a product photo under special circumstances.
Fix: Update impayees.php
Fix: Link product, In list view and label product.
Fix: visible task into area "time" for "My task" must limit task to tasks i am assigned to.
Fix: When disabled, all fields to add time into task line must be disabled.
Fix: Missing include files.lib.php in some pages that use dol_delete_recursive
Fix: [ bug #1558 ] Product/service edit page title shows new Ref instead of old ref.
Fix: [ bug #1553 ] Saving User displays setup removes menu.
Fix: [ bug #1544 ] Can remove date from invoice.
Fix: list event view lost type event filter.
Fix: Add code save on create event.
Fix: SQL injection.
Fix: [ bug #1589 ] Menu type in "Edit menu" page is not translated
Fix: [ bug #1591 ] Linked object block shows Total HT/TTC even if not having permission to read them
Fix: [ bug #1577 ] When creating new Private individual third, selected third type is ignored
Fix: [ bug #1555 ] Update accountancy code of products does not throw PRODUCT_MODIFY trigger
Fix: [ bug #1548 ] Supplier payment card shows type in French
Fix: [ bug #1546 ] Incorrect page number when searching in the list of bank transactions

***** ChangeLog for 3.5.4 compared to 3.5.3 *****
Fix: Hide title of event when agenda module disabled.
Fix: When using option MAIN_MAIL_ALLOW_SENDMAIL_F, a mail was sent to sender.
Fix: Question about warehouse must not be done when module stock is disabled.
Fix: Option STOCK_SUPPORTS_SERVICES was not correctly implemented
     (missing test at some places).
Fix: Renaming a project with uploaded files failed.
Fix: [ bug #1476 ] Invoice creation form loses invoice date when there is a validation error.
Fix: [ bug #1431 ] Reception and Send supplier order box has a weird top margin.
Fix: [ bug #1428 ] "Nothing" is shown in the middle of the screen in a supplier order.
Fix: The object deliverycompany was not used anymore and output of
     details for delivery reports was lost during 3.5. Rewrite code to
     restore feature.
Fix: [ bug #1445 ] html fix : missing </tr>
Fix: [ bug #1415 ] Intervention document model name and suppliers model names is not shown
     properly in module configuration
Fix: [ bug #1416 ] Supplier order does not list document models in the select box of the 
     supplier order card
Fix: [ bug #1443 ] Payment conditions is erased after editing supplier invoice label or 
     limit date for payment
Fix: Filter on status was not visible when selected from url.
Fix: Filtering on status was last when asking to sort.
Fix: [ bug #1432 ] Trigger SHIPPING_CREATE ignores interception on error.
Fix: [ bug #1449 ] Trigger ORDER_CREATE, LINEORDER_DELETE, LINEORDER_UPDATE and LINEORDER_INSERT ignore interception on error.
Fix: [ bug #1450 ] Several Customer order's triggers do not report the error from the trigger handler.
Fix: [ bug #1451 ] Interrupted order clone through trigger, loads nonexistent order.
Fix: [ bug #1454 ] Mention de bas de page erroné
Fix: Do not display dictionary for non activated module 
Fix: Link element from element project pages
Fix: [ bug #1509 ] Expedition admin free text & watermark submit error
Fix: [ bug #1349 ] AJAX contact selector does not work fine in Project card
Fix: [ bug #1452 ] variable used but not defined
Fix: If multiprice level is used the VAT on addline is not correct
Fix: [ bug #1254 ] Error when using "Enter" on qty input box of a product (on supplier order part)
Fix: [ bug #1462, 1468, 1480, 1483, 1490, 1497] $this instead of $object
Fix: [ bug #1455 ] outstanding amount
Fix: [ bug #1425 ] LINEBILL_SUPPLIER_DELETE failure trigger leads to an endless loop
Fix: [ bug #1460 ] Several supplier order triggers do not show error messages
Fix: [ bug #1461 ] LINEORDER_SUPPLIER_CREATE does not intercept supplier order line insertion
Fix: [ bug #1484 ] BILL_SUPPLIER_PAYED trigger action does not intercept failure under some circumstances
Fix: [ bug #1482 ] Several supplier invoice triggers do not show trigger error messages
Fix: [ bug #1486 ] LINEBILL_SUPPLIER_CREATE and LINEBILL_SUPPLIER_UPDATE triggers do not intercept trigger action
Fix: [ bug #1522 ] Element list into associate object into project are no more filterd by project thirdparty
Fix: [ bug #1526 ] Thumbs of files uploaded with dots in their names do not load correctly
Fix: Import ProfId1 to siren and ProfId2 to siret

***** ChangeLog for 3.5.3 compared to 3.5.2 *****
Fix: Error on field accountancy code for export profile of invoices.
Fix: [ bug #1351 ] VIES verification link broken.
Fix: [ bug #1352 ] Removing a shipping does not remove the delivery.
Fix: Option MAIN_INVERT_SENDER_RECIPIENT broken with typhon template.
Fix: Can disable features with PHPEXCEL (no DLSF compatible).
Fix: Can disable features with CKEDITOR. 
Fix: Pb of records not correctly cleaned when module marge is
     uninstalled (conflict between 'margin' and 'margins').
Fix: [ bug #1341 ] Lastname not added by file or direct input in mass e-mailing.
Fix: [ bug #1357 ] Invoice creator state not printed in generated invoice documents.
Fix: Suppliers invoice mask fails using {tttt} in numbering.
Fix: [ bug #1350 ] pdf template name for typhon was not correctly set when enabling module.
Fix: Navigation on notes for shipments was not working.
Fix: [ bug #1353 ] Email notifications, wrong URL.
Fix: [ bug #1362 ] Note is not saved.
Fix: tr/td balance.
Fix: [ bug #1360 ] note indicator for member tab.
Fix: Nb of notes and doc not visible onto tasks.
Fix: [ bug #1372 ] Margin calculation does not work in proposals.
Fix: [ bug #1381 ] PHP Warning when listing stock transactions page.
Fix: [ bug #1367 ] "Show invoice" link after a POS sell throws an error.
Fix: TCPDF error file not found in member card generation.
Fix: [ bug #1380 ] Customer invoices are not grouped in company results report.
Fix: [ bug #1393 ] PHP Warning when creating a supplier invoice.
Fix: [ bug #1399 ] [pgsql] Silent warning when setting a propal as "facturée" in propal.php
Fix: When number reach 9999 with default numbering module, next number
     will be 10000 instead of 0000 and error.
Fix: element page on project give wrong href link.
Fix: [ bug #1397 ] Filter by supplier orders with status Draft does not filter.
Fix: [ bug #1388 ] Wrong date when invoicing several orders.
Fix: [ bug #1411 ] Unable to set an expedition note if invoices module is not enabled.
Fix: [ bug #1407 ] Rouget pdf overlapped when using tracking number and public notes.
Fix: [ bug #1405 ] Rouget PDF expedition incorrect when two expeditions under the same commande
Fix: [ bug #1434 ] Muscadet supplier order document model linked objects overlap the text

***** ChangeLog for 3.5.2 compared to 3.5.1 *****
Fix: Can't add user for a task.
Fix: Autoselect of warehouse if there is only one warehouse.
Fix: Install of odt template for project and tasks.
Fix: [ bug #1318 ] Problem with enter key when adding an existing
     product to a customer invoice.
Fix: [ bug #1307 ] Quotes get removed from several inputs.
Fix: [ bug #1317 ] Removing a category does not remove all child categories
Fix: [ bug #1312 ] Call to undefined function _()
Fix: Restore build for obs and launchpad.
Fix: deleting files into backup system tools.
Fix: Dump using php not not include lock on tables that are deleted.
Fix: Fixed a problem with bank accounts sharing across entities.
Fix: fields into group by of sql requests for module margins must be
     same than fields into select.
Fix: When select_date is called with '' as preselected date,
     automatic user date was not correctly et (We must set a date into PHP
     server timezone area)
Fix: First param of select_date must always be forged with a dolibarr
     date function and not time().
Fix: fix can't add line with product in supplier order
Fix: [bug #1309]   
Fix: Solve pb of too many embedded tables     
Fix: [ bug #1306 ] Fatal error when adding an external calendar
Fix: A fix to manage automatic creation of code for import.
Fix: Try to add code to provide easy way to fix warning on timezone not
     defined.
Fix: Several fix into workflow/condition for invoice payments or convert
     into discount.
Fix: Option MAIN_PDF_DASH_BETWEEN_LINES was not working when tcpdf was
     making a pagebreak higher than 2 pages.     
Fix: form to add images should not show link form.
Fix: Correction when adding order line with price as '0'.
Fix: [ bug #1283 ] ROUGET Shipment PDF.
Fix: [ bug #1300 ]
Fix: Miscellaneous problems on task tabs (withproject parameter lost and
     download fails).
Fix: Avoid home project page to hung when too many tasks opened.
Fix: bug #1295: Error when creating an agenda extrafield with a number as reference
Fix: Translation of number for pt_PT.
Fix: Error on ajax_constantonoff function.
Fix: [ bug #1323 ] problème pour générer un odt depuis les taches dans projet.
Fix: Can not make withdrawals 

***** ChangeLog for 3.5.1 compared to 3.5.0 *****
Fix: Do not report trigger errors twice.
Fix: Error when creating event was not reported.
Fix: Bug of import of agenda when using https link
Fix: Field nature not saved correctly
Fix: Substitution of extra field was ko for order
Fix: Bad translation of date format for pt_BR.
Fix: priority field of agenda record is smallint.
Fix: Missing loading of lang in some pages.
Fix: Write note in invoice when using pos module.
Fix: Link to paypal was invalid into email text.
Fix: ref and date of supplier invoice.
Fix: Check on bank account.
Fix: Problem with file upload and download.
Fix: Page load not ending when large number of thirdparties. We 
     added option MAIN_DISABLE_AJAX_COMBOX to disable javascript
     combo feature that is root cause of problem.
Fix: [ bug #1231 ] PDF always generated in interventions
Fix: Be sure there is no duplicate default rib.
Fix: Enable extrafields for customer order, proposal and invoice lines. This feature
     was developed for 3.5 but was disabled (hidden) because of a bug not possible to
     fix enough quickly for 3.5.0 release. 
Fix: user right on Holiday for month report nor working.
Fix: [ bug #1250 ] "Supplier Ref. product" sidebar search box does not work
Fix: Bad space in predefined messages. 
Fix: [ bug #1256 ] Signature was not added for email sent from thirdparty page.
Fix: Action event SHIPPING_VALIDATE is not implemented
Fix: The customer code was set to uppercase when using numbering module leopard. We
     must keep data safe of any change.
Fix: [ bug #1291 ] Loading actions extrafields fails.
Fix: [ bug #1123 ] Paid deposit invoices are always shown as partially paid when fully paid
Fix: Corrected project contact types translation.
Fix: [ bug #1206 ] PMP price is bad calculated.
Fix: [ bug #520 ] Product statistics and detailed lists are wrong.
Fix: [ bug #1240 ] traduction.
Fix: [ bug #1238 ] When creating accompte with a %, free product are used for calculation.
Fix: [ bug #1280 ] service with not end of date was tagged as expired.
Fix: [ bug #1295 ] Error when creating an agenda extrafield with a number as reference.
Fix: [ bug #1306 ] Fatal error when adding an external calendar.
New: Added es_CL language
Fix: Margin tabs bad data show
Fix: [ bug #1318 ] Problem with enter key when adding an existing product to a customer invoice.
Fix: [ bug #1410 ] Add customer order line asks for required Unit Price but doesn't interrupt the creation of the line

***** ChangeLog for 3.5 compared to 3.4.* *****
For users:
- New: Add hidden option BANK_DISABLE_DIRECT_INPUT.
- New: More options to select status of users into select user list.
- New: [ task #862 ] Add ODT on shipments.
- New: [ task #149 ] Add # of notes and attachments in tabs.
- New: Can edit customer ref at any time.
- New: [ task #877 ] Reorganize menus.
- New: [ task #858 ] Holiday module: note on manual holiday assignation.
- New: [ task #892 ] Add hidden option in thirdparty customer/supplier module to hide non active
  companies in select_company method.
- New: [ task #531 ] Add a workload field on tasks.
- New: Add graph of bank account input/output into input-output report page.
- New: Add script export-bank-receipts.php
- New: Add option "filter=bank" onto script rebuild_merge_pdf.php to merge PDF that
  has one payment on a specific bank account.*
- New: [ task #901 ] Add Extrafield on Fiche Inter.
- New: Show process id in all command line scripts.
- New: Module mailman can subscribe/unsubscribe to ML according to categories or type of member.
- New: Add object_hour and object_date_rfc as substitution tag for open document generation.
- New: Add options to send an email when paypal or paybox payment is done.
- New: Clone product/service composition.
- New: Add option ADHERENT_LOGIN_NOT_REQUIRED.
- New: Add a cron module to define scheduled jobs.
- New: Add new graphical boxes (customer and supplier invoices and orders per month).
- New: [ task #286 ] Enhance rounding function of prices to allow round of sum instead of sum of rounding.
- New: Can add an event automatically when a project is create. 
- New: Add option MAIN_GENERATE_DOCUMENT_WITH_PICTURE.
- New: Add option excludethirdparties and onlythirdparties into merge pdf scripts.
- New: [ task #925 ] Add ODT document generation for Tasks in project module.
- New: [ task #924 ] Add numbering rule on task.
- New: [ task #165 ] Add import/export of multiprices.
- New: Add Maghreb regions and departments.
- New: A more responsive design for statistic box of home page.
- New: [ task #1005 ] Adapting to Spanish legislation bill numbering
- New: [ task #1011 ] Now supplier order and invoice deal with payment terms and mode.
- New: [ task #1014 ] Add option to recursively add parent category.
- New: [ task #1016 ] Can define a specific numbering for deposits.
- New: [ task #918 ] Stock replenishment.
- New : Add pdf link into supplier invoice list and supplier order list.
- New : Genrate auto the PDF for supplier invoice.
- New : Add category into filter webservice thirdparty method getListOfThirdParties.
- New : Allow to define margin or mark rate during quoting, ordering, invoicing.
- New : User permissions on margin module.
- New : Add ref supplier into muscadet model/
- New : Add ability to copy contact address to clipboard.
- New: Can use tag {mm} before {yy} even when there is a reset into numbering masks.
- New: [ task #1060 ] Register fields localtax(1|2)_type into details tables.
- New: [ task #923 ] Localtax support for ODT templates. 
- New: [ task #90 ] Barcode search.
- New: Add hidden option MAIN_VAT_DEFAULT_IF_AUTODETECT_FAILS.
- New: Can send an email from thirdparty card.
- New: Can cancel holidays that were previously validated.
- New: Can choose contact on event (action com) creation, and filtered by thirdparty.
- New: Add hidden option MAIN_FORCE_DEFAULT_STATE_ID.
- New: Add page to make mass stock movement.
- New: Add field oustanding limit into thirdparty properties.
- New: Can enter a vat payment of zero.
- New: Add path to installed dir of external modules + Name and web of module provider.
- New: Add option to use a specific mask for uploaded filename.
- New: Can attach external links to objects as we can attach files.
- Qual: Implement same rule for return value of all command line scripts (0 when success, <>0 if error).
- Fix: [ bug #992 ] Proforma invoices don't have a separated numeric count.
- Fix: [ bug #1022 ] correct margin calculation for credit notes.
- Fix: Better management of using ajax for upload form (to solve problem when enabling ajax jquery multifile upload in some cases).
- Fix: Lost stats filters into year selection.
- Fix: Some config data are shared between suppliers orders and suppliers invoices

New experimental module:
- New: [ task #157 ] Add a Skype button (adherents / third parties / contacts)

For translators:
- Qual: Normalized sort order of all languages files with English reference files.
- New: Add language code files for South Africa, France new Caledonia, Vietnam.
- New: Translate string for email to change password.

For developers:
- New: DolGraph can build graph with three lines.
- New: DolGraph accept a parameter to cache data of graph getNbByMonthWithPrevYear.
- New: Can enable tuning info with option MAIN_SHOW_TUNING_INFO.
- New: Show version of client lib used by mysql drivers.
- New: Add function to get content of an url (using all dolibarr setup like timeout, proxies...)
- New: Upgrade lib of TCPDF to 6.0
- New: Upgrade jquery flot library to 0.8.1
- New: Add property "hidden" into module descriptors to allow to hide a module according to
  some dynamic conditions.
- New: Add option MAIN_MOTD_SETUPPAGE to add a content onto setup page. Also content for
  MAIN_MOTD_SETUPPAGE, MAIN_MOTD_SETUPPAGE, MAIN_HOME now accept "|langfile" into translation
  key to use a specific language file.
- New: Make some changes to allow usage of several alternative $dolibarr_main_url_root variables.
- Qual: All nowrap properties are now using CSS class nowrap.
- Qual: Move hard coded code of module mailmanspip into trigger.
- New: Into POST forms, if you can add a parameter DOL_AUTOSET_COOKIE with a value that is list name,
  separated by a coma, of other POST parameters, Dolibarr will automatically save this parameters
  into user cookies.
- New: Add hook addHomeSetup.
- New: Add trigger CATEGORY_LINK and CATEGORY_UNLINK.
- New: A trigger can return an array of error strings instead of one error string.
- New: Add method to use a dictionary as a combo box.
- New: Add update method for web service product.
- Fix also several bugs with old code. 

WARNING: Following change may create regression for some external modules, but was necessary to make
Dolibarr better:

1) We started to clean hooks code. 
If your hook want to modify value of $actions, it's role of your hook to modify it. Dolibarr 
hook code will no more decide this for your module. If your action class for hook was returning
a string or an array, instead your module must set $actionclassinstance->results (to return array) 
or $actionclassinstance->resprints (to return string) to return same thing. The return value must 
be replaced by a "return 0";
Goal is to fix old compatibility code that does not match hook specifications: 
 http://wiki.dolibarr.org/index.php/Hooks_system   

2) If you implemented hook printTopRightMenu, check that output does not include '<td>' tags any more.
All content added must be tagged by a '<div>' with css class="login_block_elem"

3) Some methods object->addline used a first parameter that was object->id, some not. Of course
this was not a good practice, since object->id is already known, there is no need to provide id as 
parameter. All methods addline in this case were modified to remove this parameter. 

4) Method ->classer_facturee() is deprecated. It must be replace with ->classifyBilled().

5) Property ->tel on objects is now ->phone

6) Trigger LINEPROPAL_MODIFY is renamed into LINEPROPAL_UPDATE and
   Trigger CONTRACT_LINE_DELETE rnamed into LINECONTRACT_DELETE to match naming rules.



***** ChangeLog for 3.4.3 compared to 3.4.2 *****
Fix: Bad get of localtaxes into contracts add lines
Fix: Warning into bank conciliation feature.
Fix: Bad get of localtaxes into contracts add lines.
Fix: Add a limit into list to avoid browser to hang when database is too large.
Fix: [ bug #1212 ] 'jqueryFileTree.php' directory traversal vulnerability
Fix: Agenda and Banks module were not working with multicompany module
Fix: [ bug #1317 ] Removing a category does not remove all child categories
Fix: [ bug #1380 ] Customer invoices are not grouped in company results report.

***** ChangeLog for 3.4.2 compared to 3.4.1 *****
Fix: field's problem into company's page (RIB).
Fix: Document cerfa doesn't contained firstname & lastname from donator.
Fix: Bad rounding on margin calculations and display.
Fix: Option drop table into backup was broken.
Fix: [ bug #1105 ] Searching Boxes other search option.
Fix: wrong buy price update.
Fix: [ bug #1142 ] Set paiement on invoice (PGSql).
Fix: [ bug #1145 ] Agenda button list type do not display.
Fix: [ bug #1148 ] Product consomation : supplier order bad status.
Fix: [ bug #1159 ] Commercial search "other" give p.note do not exists.
Fix: [ bug #1174 ] Product translated description not good into PDF.
Fix: [ bug #1163 ] SQL Error when searching for supplier orders.
Fix: [ bug #1162 ] Translaction for morning and afternoon.
Fix: [ bug #1161 ] Search on product label.
Fix: [ bug #1075 ] POS module doesn't decrement stock of products in delayed payment mode.
Fix: [ bug #1171 ] Documents lost in interventions after validating.
Fix: fix unsubscribe URL into mailing when sending manually (not by script).
Fix: [ bug #1182 ] ODT company_country tag is htmlencoded.
Fix: [ bug #1196 ] Product barcode search does not expect 13th digit on EAN13 type.
Fix: [ bug #1202 ] Wrong amount in deposit % invoice from proposal.
Fix: Removed analytics tags into doc page.
Fix: Call Image on this instead of pdf.
Fix: Missing parameter for photo.
Fix: Bad SQL request for turnover report.

***** ChangeLog for 3.4.1 compared to 3.4.0 *****
Fix: Display buying price on line edit when no supplier price is defined.
Fix: Retrieving of margin info when invoice created automatically from order.
Fix: Reordering supplier products in list by supplier or supplier ref was crashing.
Fix: [ bug #1029 ] Tulip numbering mask.
Fix: Supplier invoice and supplier order are not displayed into object link into agenda event card.
Fix: [ bug #1033 ] SUPPLIER REF disappeared.
Fix: update extrafield do not display immediatly after update.
Fix: Fix bug with canvas thirdparty.
Fix: [ bug #1037 ] Consumption> Supplier invoices related.
Fix: User group name do not display in card (view or edit mode).
Fix: Link "Show all supplier invoice" on suplier card not working. 
Fix: [ bug #1039 ] Pre-defined invoices conversion.
Fix: If only service module is activated, it's impossible to delete service.
Fix: [ bug #1043 ] Bad interventions ref numbering.
Fix: Mailing module : if an email is already in destinaires list all other email from selector was not inserted.
Fix: Localtaxes balance not showing.
Fix: Intervention box links to contracts id.
Fix: Compatiblity with multicompany module.
Fix: Edit propal line was losing product supplier price id.
Fix: Delete linked element to supplier invoice when deleted.
Fix: [ bug #1061 ] Bad info shipped products.
Fix: [ bug #1062 ] Documents lost in propals and contracts validating.
Fix: Supplier price displayed on document lines and margin infos didnt take discount.
Fix: sorting on qty did not work in supplier product list.
Fix: there was no escaping on filter fields in supplier product list.
Fix: bugs on margin reports and better margin calculation on credit notes.
Qual: Add travis-ci integration.

***** ChangeLog for 3.4 compared to 3.3.* *****
For users:
- New: Can use ODS templates as document templates.
- New: Add link to autofill/reset with quantity to ship when creating a
  delivery receipt.
- New: Event into calendar use different colors for different users.
- New: Support revenue stamp onto invoices.
- New: Add a tab "consumption" on thirdparties to list products bought/sells.
- New: Some performance enhancements.
- New: Can attach files onto trip and expenses modules.
- New: Add hidden option MAIN_PDF_TITLE_BACKGROUND_COLOR.
- New: Merge tab customer and prospect.
- New: Add ES formated address country rule.
- New: Can define a hierarchical responsible on user and add a tree view to 
  see hierarchy of users.
- New: Can expand/collapse menus, categories and users list.
- New: extra parameters are supported into ODT/ODS templates.
- New: total per vat rate are available as tags for ODT/ODS templates.
- New: Some part of interface use more CSS3 (ie: agenda)
- New: [ task #707 ] Create option "ProfIdx is mandatory to validate a invoice".
- New: Can define if we want to use VAT or not for subscriptions (foundation module).
- New: Can define a default choice for "More action when recording a
  subscription" (foundation module).
- New: Add link to check professional id for India.
- New: [ task #731 ] Uniformize ref generation
- New: [ task #748 ] Add a link "Dolibarr" into left menu
- New: Script email_unpaid_invoices_to_representative accepts now a parameter "test"
  and a "late delay".
- New: Can define different clicktodial setups for each user.
- New: Add hidden option INVOICE_CAN_NEVER_BE_REMOVED.
- New: Enhance agenda module to reach RFC2445 ("type" not enabled by default and add
  "busy" information).
- New: Add module Opensurvey.
- New: Default approver for holidays is set by default to hierchical parent.
- First change to prepare feature "click to print" (IPP) for PDF.
- New: [ task #350 ] Merge tab customer and prospect.
- New: [ task #710 ] Add substitution into mailing send (and HTML is now valid).
- New: [ task #711 ] Add combobox for contact, as done for product/thirdparty.
- New: [ task #714 ] In Emailing module admin autogenerate security key of READRECEIPT.
- New: [ task #743 ] GED : Add aministration option to disable autotree display.
- New: [ task #767 ] Customer Address fallback when a contact doesn't have an address.
- New: [ task #768 ] WYSIWYG for all mails.
- New: [ task #773 ] Add Project document in GED(ECM) modules.
- New: [ task #783 ] Add more types for extra parameters (lists, phone, emails, checkbox,
  prices, radio).
- New: [ task #798 ] Add range limit date on product/services as it is done on order 
  and invoice.
- New: [ task #814 ] Add extrafield feature for projects ands tasks.
- New: [ task #770 ] Add ODT document generation for Projects module.
- New: [ task #741 ] Add intervention box.
- New: [ task #826 ] Optionnal increase stock when deleting an invoice already validated.
- New: [ task #823 ] Shipping_validate email notification.
- New: [ task #900 ] Review code of ficheinter.class.php
- Fix: [Bug #958] LocalTax2 for Spain fails on Suppliers
- Fix: [ bug #972 ] Auto completion contact field do not take account the min caract number before search
- Fix: [ bug #971 ] html.form.class.php select_contact with autocomplete do not exclude id from exclude array
- Fix: Expedition creation, can retreive product from other expedition

For translators:
- Update language files.

For developers:
- System of menu managers has been rewritten to reduce code to do same things. 
- An external module can force its theme.
- Add function dol_set_focus('#xxx').
- A mymodule can bring its own core/modules/mymodule/modules_mymodule.php file.
- Removed not used libraries.
- More web services. 
- Renamed some database fields, code variables and parameters from french to english.
- First change to manage margins on contracts.
- Add hook getFormMail.
- Function plimit of databases drivers accept -1 as value (it means default value set
  into conf->liste_limit).
- New: Add option dol_hide_topmenu, dol_hide_leftmenu, dol_optimize_smallscreen,
  dol_no_mouse_hover and dol_use_jmobile onto login page (to support different terminal).
- New: dol_syslog method accept a suffix to use different log files for log. 
- New: Type of fields are received by export format handlers.
- New: when adding an action, we can define a free code to tag it for a specific need.
- New: Enhance Dolibarr migration process to include migration script of external 
  modules.
- New: [ task #811 ] Uniformanize note field.
  

WARNING: If you used external modules, some of them may need to be upgraded due to:
- Fields of classes were renamed to be normalized (nom, prenom, cp, ville, adresse, tel
  were renamed into lastname, firstname, zip, town, address, phone).
  This may also be true for some fields into web services.
- If module use hook pdf_writelinedesc, module may have to add return 1 at end of 
  function to keep same behaviour.

TODO:
backport commit 53672dff75f4fdaeeed037ff9d15f860968022ca to fix confirm with jmobile
backport commit 384e3812eb73a15adafb472cacfb93397a54459b to fix W3C/edit contract
 


***** ChangeLog for 3.3.5 compared to 3.3.4 *****
- Fix: Change to make debian package ok despite removal of ckeditor.
- Fix: jcrop file to match debian rules
- Fix: Add missing country UK.
- Fix: Minor fix into package.
- Fix: Add missing label on project field.

***** ChangeLog for 3.3.4 compared to 3.3.3 *****
- Fix: [ bug #1001 ] Social Contribution : State not correct
- Fix: Better management of pdf generation when tcpdf is not available.
- Fix: Change to be more debian compliant natively.

***** ChangeLog for 3.3.3 compared to 3.3.2 *****
- Fix: [ bug #903 ] Fatal error: Call to undefined function dol_get_first_day() in htdocs/commande/liste.php
- Fix: [ bug #934 ] Error on proformat invoice creation (pgsql)
- Fix: [ bug #947 ] Can't create proposal lines with unit price = 0

***** ChangeLog for 3.3.2 compared to 3.3.1 *****
- Fix: Dutch (nl_NL) translation
- Generalize fix: file with a specific mask not found, again
- Fix: translations and BILL_SUPPLIER_BUILDDOC trigger
- Fix: Can't reset payment due date
- Fix: Orderstoinvoice didn't act as expected when no order was checked
- Fix: Bad link to all proposals into Third party card if customer is prospect
- Fix: Some bugs on withdrawal rejects
- Fix: [ bug #774 ] Bug on creating event with box "all day" crossed
- Fix: [ bug #787 ] Invoice supplier box incorrect tooltip when delay on payment
- Fix: [ bug #789 ] VAT not being calculated in POS
- Fix: [ bug #790 ] Spanish localtax RE not being correctly calculated
- Fix: [ bug #794 ] Lost filter on zipcode in prospect list 
- Fix: [ bug #806 ] Margins module with orders2invoice does not respect cost price
- Fix: [ bug #810 ] Cannot update ODT template path
- Fix: [ bug #816 ] Sales journal does not reflect localtaxes
- Fix: [ bug #817 ] Purchases journal does not reflect localtaxes
- Fix: [ bug #824 ] MAIN_DB_PREFIX not use into dictionnary
- Fix: [ bug #828 ] Error when code_region is not a number in llx_c_regions (with postgres)
- Fix: [ bug #855 ] Holiday approval email in French
- Fix: [ bug #856 ] (Holidays module) Mail error if destination user doesn't have an email
- Fix: [ bug #857 ] Invoice created from shipment does not have the order discount
- Fix: [ bug #861 ] Impossible to create a new event in agenda
- Fix: [ bug #827 ] AJAX search does not respect multiprice level
- Fix: [ bug #865 ] Dolibarr navigation array in project/task do not work
- Fix: [ bug #866 ] Standing order from an invoice suggests invoice total amount instead of remaining to pay
- Fix: [ bug #788 ] Date of linked interventions are not shown
- Fix: external users should not see costprice and margin infos
- Fix: [ bug #806 ] Tasks are ordered alphabetically instead of chronological order

***** ChangeLog for 3.3.1 compared to 3.3 *****
- Fix: [ bug #733 ] Mass emailing tools do not support <style HTML tag
- Fix: Package for launchpad
- Fix: [ bug #736 ] Missing column in llx_c_chargesociales  
- Fix: Localtax2 for Spain must be based into buyer
- Fix: [ bug #762 ] Bad profit calculation in Reporting
- Fix: bug dictionnary with wrong prefix table

***** ChangeLog for 3.3 compared to 3.2.* *****
For users:
- New: Add holiday module, to declare and follow holidays of your employees.
- New: Add margin management module.
- New: Add new theme Amarok.
- New: [ task #289 ] Can reorder tasks.
- New: Add field "signature" into user card. If filled, text is added 
       at end of predefined email texts. If option MAIN_MAIL_DO_NOT_USE_SIGN is on, this
       feature is disabled.
- New: Can input a payment back onto an credit note.
- New: Add link "Back to list" on all cards.
- New: After first install, warning are visible onto mandatory setup not
       configured. Show also total number of activated modules.
- New: Can filter list of proposal, order or invoice on sales representative.
- New: Add supplier ref on supplier orders.
- New: Can export supplier orders and customers shipments.
- New: First change to install external plugins from gui (experimental). 
- New: Monaco is like France for default vat calculation
- New: Can list elements (invoices, orders or proposals) on a particular
  user contact). This allow to view a "basket" of its elements.
- New: Show bank account on payment list of invoice card.
- New: Cloning project allow to clones task, notes, projects files, tasks files, contacts. 
- New: Enhance default style.
- New: Can edit and resiliate member status from list.
- New: Can insert URL links into elements lines. Also reported into PDF.
- New: When a member is validated, we can subscribe to mailing-lists
       according to its type.
- New: Add a tab into members statistics to count members by nature.
- New: Add link to third party into sells and purchase journal.
- New: Suggest a method to generate a backup file for user with no access
       to mysqldump binary.
- New: Can also use extrafields on contacts/addresses and users.
- New: Support unique field for extrafields.
- New: Extra fields supports more types (int, string, double, date, datetime).
- New: Can correct stock of a warehouse from warehouse card.
- New: [ task #185 ] Can input amount when correcting stock to recalculate PMP.
- New: [ task #454 ] Add "No category" into filters on category.
- New: Auto check box on page to edit interface options of user.
- New: More surface control on stock correction page.
- New: Add great britain provinces.
- New: [ task #494 ] Send an email to foundation when a new member has auto-subscribed.
- New: [ task #326 ] Add a numbering module to suggest automatically a product ref.
- New: Add conditional substitution IF/ELSEIF/ENDIF for ODT templates.
- New: Add unit foot2, inch2, foot3 and inch3 for surface and volumes.
- New: Can select thirdparties into emailing targets, even if module category is not enabled.
- New: [ task #498 ] Improvement of the block to add products/services lines.
- New: ECM autodir works also for files joined to products and services.
- New: Add a selection module for emailing to enter a recipient from gui.
- New: Allow to search thirds and products from barcodes directly from the permanent mini search left box.
- New: Allow to search product from barcodes directly from invoices, proposals... through AJAX.
- New: Can make one invoice for several orders.
- New: POS module can works with only one payment method (cach, chq, credit card).
- New: Add possibility to defined position/job of a user.
- New: Add hidden option to add slashes between lines into PDF.
- New: [ task #210 ] Can choose cash account during POS login.
- New: [ task #104 ] Can create an invoice from several orders.
- New: Update libs/tools/logo for DoliWamp (now use PHP 5.3).
- New: Added ODT Template tag {object_total_discount_ht}
- New: Add new import options: Third parties bank details, warehouses and stocks, categories and suppliers prices
- New: English bank account need a bank code (called sort code) to identify an account. 
- New: Can choose menu entry to show with external site module.
- New: Add hidden option MAIN_PDF_MARGIN_LEFT, MAIN_PDF_MARGIN_RIGHT, MAIN_PDF_MARGIN_TOP, MAIN_PDF_MARGIN_BOTTOM to force margins of generated PDF.
- New: [ task #314 ] Can define if prof id are mandatory or not.
- New: Add button on order card to create intervention from services.
- New: Add search box to find products by supplier reference.
- New: Add option MAIN_HELPCENTER_LINKTOUSE to define target link "I need help" onto logon page. 
- New: [ task #608 ] Can clone a supplier order with prices updates
- New: [ task #559 ] Can define a discount % regarding quantity in supplier prices and price by quantity in customer prices
- New: [ task #527 ] After cloning a suplier invoice, go onto invoice ref into edit mode

New experimental module:
- New: Add commissions management module.

- Fix: [ bug #499 ] Supplier order input method not translated
- Fix: No images into product description lines as PDF generation does not work with this.
- Fix: Errors weren't being shown in customer's & supplier's orders
- Fix: Lastname wasn't being recorded in xinputuser emailing module.
- Fix: [ bug #653 ] Error while creating agenda additional attributes
- Fix: [ bug #654 ] Event rapport PDF showing ActionAC_OTH_AUTO
- Fix: [ bug #658 ] Search on bank do not work for description
- Fix: [ bug #659 ] Comment in recurrent invoices is not stored
- Fix: [ bug #622 ] Attaching wrong file when sending the invoice via e-mail

For developers:
- New: Add webservice for thirdparty creation and list.
- New: A module can overwrite templates parts.
- New: Can add a link on title field of added dictionnary.
- New: Uniformize code.
- New: Add option WORKFLOW_DISABLE_CREATE_INVOICE_FROM_ORDER and 
       WORKFLOW_DISABLE_CLASSIFY_BILLED_FROM_ORDER.
- New: A module can add several css and js.
- New: removed deprecated methods
       ldap::connect, formadmin::select_lang,
       html::select_tva
- New: Add custom substitution function for ODT product lines: mymodule_completesubstitutionarray_lines()
- New: Basic implementation of hooks and triggers for a lot (most) of core modules: 
  action/calendar, trips and expenses, dons, vat payment, contact/society, contract, product lines, 
  expedition, order supplier and order invoice (lines included), intervention card, project, tasks.
- New: Add ChromePHP output into syslog module.
- New: Add PRODUCT_PRICE_MODIFY trigger.
- New: Created function to retrieve total amount of discount of an invoice/proposal...
- New: We can use a dynamic value ($conf->global->XXX for example) into titles of menus.
- New: Use PHP classes DateTime* for some data functions instead of adodb 
- Qual: Renamed SUPPLIER_INVOICE_BUILDDOC trigger to BILL_SUPPLIER_BUILDDOC
- Qual: Renamed INVOICE_SUPPLIER_DELETE trigger to BILL_SUPPLIER_DELETE
- Qual: Renamed SUPLIER_ORDER_BUILDDOC trigger to ORDER_SUPPLIER_BUILDDOC
- Qual: Renamed CONTRACTLINE_DELETE trigger to CONTRACT_LINE_DELETE
- Qual: Renamed all ficheinter.class.php triggers so that they start with 'FICHINTER_'
- Fix: [ bug #655 ] ORDER_REOPEN trigger incorrectly named
- Fix: [ bug #656 ] Contracts trigger CONTRACT_MODIFY incorrectly named
- Fix: [ bug #657 ] Usergroup class' GROUP_DELETE trigger incorrectly named

For translators:
- New: Update language files (de, tr, pt, ca, es, en, fr).
- New: Added bg_BG autotranslated language.
- New: Translate the donation receipt.

Dolibarr license has also been updated from GPLv2+ to GPLv3+.



***** ChangeLog for 3.2.3 compared to 3.2.2 *****
- Fix: Some permission into agenda module.
- Fix: Generation of PDF was not using correct font for some languages.
- Fix some translations.
- Fix: [ bug #607 ] Nom de société avec guillemets.
- Fix: Option MAIN_MAIL_SENDMAIL_FORCE_BA and MAIN_FIX_BUGGED_MTA was not
  complete.
- Fix: comaptiblity with multicompany module.
- Fix: Bad label when validating/paying an invoice from POS module.
- Fix: Correct recipient into rouget template.
- Fix: A lot of fix into PDF pagebreak management.
- Update VAT for some countries.
- Firstname was missing when sending email from file list.
- Added en_SA language.



***** ChangeLog for 3.2.2 compared to 3.2.1 *****
- Fix: Modify spanish VAT to new rates.
- Fix: Add error message when creating already existing product.
- Fix: Edition of percentage of an event.
- Fix: Minor look fix for theme bureau2crea.
- Fix: Start and end date not saved at project creation
- Fix: Default vat is zero for customer invoices if company does not use vat
- Fix: Localtaxes unit prices precision



***** ChangeLog for 3.2.1 compared to 3.2.0 *****
- Fix: Edit of projects.
- Fix: Activation of modules does not fails if directory install was removed.
- Fix: [ bug #444 ] Regression on auto-closing for proposals and orders.
- Fix: Update translations (catalan, french, spanish, brazilian).
- Fix: [ bug #445 ] Hex escaping in descriptions.
- Fix: error when validating shipment for non predefined products with a
  selected warehouse.
- Fix: Bad local taxes if price base type is TTC for spanish local taxes.
- Fix: Phone not saved when using web service.
- Fix: [ bug #464 ] Payment form should allow to add transmitter for bank transfers.
- Fix: Allows to use a comma decimal separator in supplier invoices payments.
- Fix: Translation for tr_TR, es_ES, pt_BR.
- Fix: Products with no prices not visible.
- Fix: Access to product card created with very old version of Dolibarr.
- Fix: Delete temporary files after validating an invoice.
- Fix: preview of supplier order and invoice template.
- Fix: [ bug #485 ] Configurated amount for public auto-subscription form is not taken into account
- Fix: Average amount graphs weren't comparing the previous year stats
- Fix: Closed project didn't show the new status unless the page was refreshed
- Fix: Files were not being uploaded to a project's task
- Fix: [ bug #503 ] Unable to delete linked file to a deposit
- Fix: [ bug #501 ] Error while trying to modify an user
- Fix: [ bug #506 ] Can't set percentage of a started event
- Fix: Bad assignation of const for pdf delivery module name



***** ChangeLog for 3.2.0 compared to 3.1.* *****
WARNING: PHP lower than 5.x are no more supported.
WARNING: Because of a major datastructure change onto supplier prices tables, be aware
to make a backup of your database before making upgrade.

For users:
- New: Each user can remove/add its own boxes.
- New: Add signature at end of predefined email text.
- New: Can use personalized fields on products/services.
- New: Can attach files on social contributions.
- New: Show payments terms and conditions onto muscadet template.
- New: Can open back a closed commercial proposal.
- New: show thirdparty barcode on main tab.
- New: Can input note (private and public) during note and expenses creation.
- New: Print ticket show invoice ref into POS module.
- New: Can edit customer discounts from invoice create and edit card.
- New: task #11243: Show quantity into stocks for each sub-products into the sub-product tab.
- New: task #10500: Option to choose if professional id are unique.
- New: Add hidden option FOURN_PRODUCT_AVAILABILITY.
- New: task #11123: Add best supplier price.
- New: Enhancement in styles.
- New: Can conciliate several lines in one operation.
- New: task #11289 : Modify third party accountancy code generator aquarium.
- New: task #10606 : more comprehensive message error.
- New: task #11278 : Option into point of sale module to add services in list.
- New: task #11261 : Add an entry into menu called "New shipment".
- New: [ task #187 ] Gerer les evenement recurrents dans les imports ical.
- New: Make option MAIN_GENERATE_DOCUMENTS_WITHOUT_VAT available by default.
- New: Can build PDF in USLetter format or canada format (change paper size).
- New: Can export into Excel 2007 format.
- New: Add hidden option CASHDESK_FORCE_STOCK_ON_BILL
- New: Can search on part of barcode into POS module.
- New: Cheques into cheques receipts are ordered by operation date.
- New: Add hidden option MAIN_DISABLE_PDF_AUTOUPDATE to avoid generating pdf each time data change.
- New: Add hidden option PROJECT_HIDE_UNSELECTABLES to hide project you can't select into combo list.
- New: Add option INVOICE_POSITIVE_CREDIT_NOTE.
- New: Support zip/town autocompletion into warehouses.
- New: Add box for last expired services.
- New: Reduce seriously size of packages.
- New: Can define country code for import.
- New: When invoice was generated from order, order date is visible on PDF, after order ref.
- New: [ task #181 ] Hide password of click2dial in user card.
- New: Chart are faster to build
- New: Value of data into charts are visible on mouse hover.
- New: Import wizard can import contacts.
- New: Import wizard can import personalized fields.
- New: Personalized fields support int type.
- New: Install process is now two times faster.
- New: Can sort files into backup tool.
- New: Default output charset are utf8 into backup tool.
- New: Add brazilian states.
- New: Increase usability of module project.
- New: [ task #285 ] Add search filter on project in tasks list.
- New: Automatic list of documents in ECM module is ok for customers,
       suppliers invoice, orders, customers orders, proposals and social contributions.
- New: All professional id can contains up to 128 chars instead of 32. 
- New: [ task #176 ] Allow to use ODT templates for proposals and orders like it's done for invoices
- New: Add hidden option MAIN_ADD_PDF_BACKGROUND to add a PDF as background of invoice/order generated PDF.
- New: Can convert a product/service into service/product.
- New: Show delivery date into proposal template azur. 
- New: Support tags into header and footer into ODT templates.
- Fix: Can use POS module with several concurrent users.
- Fix: Installer don't fails with Mysql version that added a ssl_cypher field.
- Fix: Sanitize input parameters.
- Fix: [ bug #368 ] Product list
- Fix: [ bug #370 ] Filter in accountancy -> suppliers_bills
- Fix: [ bug #399 ] Bad calculation of local taxes in update line products
- Fix: [ bug #427 ] Bad links to wiki help in certains menus

For developers:
- New: Can add a left menu into an existing top menu or left menu.
- New: Add webservice to get or create a product or service.
- New: Add webservice to get a user.
- New: Add more "hooks" (like hooks to change way of showing/editing lines into dictionnaries).
- New: Log module outputs can be setup with "or" rule (not only "xor").
- New: Add FirePHP output for logging module.
- New: Add trigger ACTION_DELETE and ACTION_MODIFY.
- New: Trigger now have a priority to define sort execution order.
- New: Can define different requests according to database type into migration files.
- New: Add "canvas" feature to overwrite page of thirdparty, contact, product with yours.
- New: Removed artichow deprecated libraries.
- New: A page can force reload of css style sheet
- New: A module can add import description for import wizard, even for tables with foreign keys.
- New: Can add tabs on statistics views.
- New: Add CSS id/class into public payment pages.
- Qual: Add a lot of more PHPUnit tests.
- Qual: Data structure for supplier prices is simpler.
- Qual: Removed no more used external libraries.
- Qual: Cleaned a lot of dead code.
- Qual: More OOP (usage of "abstract", "static", ...), uniformize constructors.
- Qual: Fix a lot of checkstyle warnings.
- Qual: task #216 : Move /lib into /core/lib directory
- Qual: task #217 : Move core files into core directory (login, menus, triggers, boxes, modules)
WARNING: To reduce technic debt, all functions dolibarr_xxx were renamed int dol_xxx.



***** ChangeLog for 3.1.3 compared to 3.1.2 *****
Fix: PgSQL - property must be set if success
Fix: Provide a solution for backup when mysqldump is not available
Fix: Bug #460 - Wrong entity assignment when creating a warehouse
Fix: bug #405 - Late icon always displayed on comm/propal.php



***** ChangeLog for 3.1.2 compared to 3.1.1 *****
- Fix: Can clone a proposal
- Fix: Add member ID in substitution method
- Fix: Duplicate end tag and missing form parts
- Fix: Support companies with no prof id.
- Fix: Sanitize data
- Fix: Bug #318
- Fix: Bug #369
- Fix: More bugs



***** ChangeLog for 3.1.1 compared to 3.1.0 *****
- New: Add option FACTURE_DEPOSITS_ARE_JUST_PAYMENTS. With this option added, 
       credit notes are not removed from total amount of invoice but are just 
       payments used to reducs remain to pay.
- New: Added hidden option MAIN_FIX_FOR_BUGGED_MTA to fix bugged MTA.       
- Fix: Removed warnings during install.
- Fix: State into address of paypal payments were lost.
- Fix: Currency into paypal payments were always euros.
- Fix: Removed Bare LF from emails sent with smtps method.
- Fix: Can show report on selected period.
- Fix: product removed from list after deleted into order.
- Fix: [bug #270] PostgreSQL backend try to connect throught TCP socket for 
- Fix: price was not without tax when using multiprice into POS module.
- Fix: Can delete bank account.
- Fix: [ bug #277 ] Year dropdown in table header of supplier invoices.
- Fix: Some other very minor fixes.


***** ChangeLog for 3.1 compared to 3.0 *****
WARNING: IE6 browser is no more supported in this version.
For users:
- New: War against number of clicks:
     - When adding a free bank transaction, form to add next one is still
       visible (save one click).
     - task #10969 : Add checkbox to close automatically invoice if
       payment is complete (save 3 clicks).
     - Reduce a step into supplier order workflow to save time. If user
       has permission to approve, order is approved when order is validated.
       (Save 2 clicks).
     - In commercial main menu, left menu are already opened. This save one click
       to open a proposal or order.
     - Can add a discount for third party, during invoice edition (and we 
       saved clicks again).
     - When creating a contract, sales representative are preset to user. This save
       4 clicks.
     - Can edit several fields in bank transaction line page into one update.
     - Creation of contacts from third party page go back to third party.
     - Preselect model if there is only one. This save 2 clicks. 
     - Can remove a project if project has tasks. No need to delete task one by one.
- New: Enhance donation module. Add a status "canceled".
- New: Add filters on all statistics report pages.
- New: If a service contains subproducts, subpoducts are decrease when service
       is decrease.
- New: Add status for third parties to disable a third party.
- New: Can send interventions cards by email.
- New: Increase list of available notifications into module Notifications.
- New: Add option MAIN_FIRST_TO_UPPER to force upper case of first 
       letters for names and firstname.
- New: Can filter of payment type in bank transaction list.
- New: Status of users is visible into user list.
- New: Support BSB code for bank account in Australia.
- New: Can set date of payment for autocreate invoice/payment when 
       creating a foundation subscription.
- New: Can edit note of payment.
- New: Option to make login not mandatory in member module.
- New: Add box for last members for foundation module.
- New: A specialized menu can now be used when using smartphones.
- New: Can add information on current user on ODT generation.
- New: Prefix on third party is not used by default. Hidden option
       SOCIETE_USEPREFIX can restore old feature.
- New: Standing orders module use bank account from banks module.
- New: Ask password when creating a user from a contact.
- New: task #10577: Use a numbering module for shipment and contract.
- New: Can create manually order from proposal.
- New: Add a first workflow module to create automatic action on some
       events (create order on proposal closing).
- New: Use autocompletion on invoice select when creating replacement 
       or credit note invoice.
- New: task #10885: Add a week view for calendar.
- New: task #11018: Add a status "not applicable" on events.
- New: Add subscriptions/country/region/town statistics for member module.
- New: Can define a proxy for external web access.
- New: task #11003: checkbox on checks for deposit.
- New: Add status into export. Add third party default language into export.
- New: Can filter on date and bank account when building check receipts.
- New: task #10958 : Add link to cheque receipts into bank transaction 
       line if exists
- New: Can import external ical url into dolibarr agenda view.
- New: Can add a logo on third parties card.
- New: task #11194 : Can delete uploaded photos 
- New: task #9744 : Add the barcode to select products on Point of Sale module
- New: Subscription/Unsubscription to mailman mailing-list can be done on 
       validate/resiliate in foundation module.
- New: Can use extrafields on third parties.
- New: Add chart to report counts by status on element home area pages.
- New: Look: Usage of Jquery Notify to show result or error messages on action.
- New: Look: Minor enhancements into agenda view.
- New: Look: Nicer tooltips with transparency and shadow.
- New: task #11004: Create invoice from intervention.
- New: task #10501: Can use point of sale with different bank accounts.
- Fix: Better Postgresql compatibility.
- Fix: Numbering module for invoices use same number for invoice 
       and credit note if mask is same.
- Fix: Debug and clean withdraw module.
- Fix: Allow access permission for point of sale module.
- Fix: Permissions issues with suppliers.
- Fix: Admin dict data is showing with active language 

For developers:
- New: External modules can add tabs on agenda views.
- New: External modules can also remove default tabs.
- New: External modules can force skin directory so force their own skins.
- New: External modules can add their own menu manager.
- New: External modules can force menu manager.
- New: External modules can overwrite all default language files by
       forcing priority on langs directories on its own lang directory.
- New: External modules can show export list with an "enabled" condition.
- New: Support a backtopage parameter on contact creation page.
- New: Add id on div to show logo.
- New: Install wizard can activate a module at end of install.
- New: Dictionary setup works with very large external dictionnaries (Add 
       page navigation).
- New: Add api to draw graphics with javascript (using Jquery Flot).
- New: Can add user login into menu urls added by modules.

For translators:
- New: Add fa_IR language.
- Fix: Move language ar_AR to ar_SA, sv_SV to sv_SE and da_Da to da_DK.



***** ChangeLog for 3.0 compared to 2.9.* *****
For users:
- New: Can edit date of cheque receipts.
- New: Add Sales journal and Purchase journal report.
- New: Can create supplier invoice from supplier order.
- New: Support login by openid
- New: Support "full day" event in calendar module.
- New: Add a weather on dashboard.
- New: Add a Paypal module.
- New: Can choose third party to use in point of sale module during logon.
- New: A lot of enhancements into ECM module:
       Directories can contains special characters,
       Speed enhancements,
       Directories can be created outside of Dolibarr, refresh button will 
       update database,
       Can rename a file.
- New: Reordering lines in invoice, orders, commercial proposal is faster (use Ajax
       technology).      
- New: Can import members using assistant.
- New: Can exclude deposit, replacement or credit notes in script rebuild_merge_pdf.
- New: task #10473 : Option MAIN_PROFIDx_IN_ADDRESS must no more be hidden.
- New: Can generate business card for on particular member.
- New: Task #10553 : Can attach files on members card.
- New: Can filter on payment type and bank account in payment lists.
- New: When sending supplier orders by mail, a text is predefined.
- New: Upgrade process works with Postgresql.
- New: Task #10538: Add filter on expiration date of subscription for
       foundation module email selector.
- New: Task #9643: Add 2 status (tosell/tobuy) on products instead of only
       1 status for both selling and buying.       
- New: Can input payment conditions on several lines.
- New: Add hidden option MAIN_LOGOUT_GOTO_URL to set the exit url after
       a logout.
- New: For germany, we invert order of address.
- New: Add hidden option MAIN_SERVICES_ARE_ECOMMERCE_200238EC.
- New: Support NPR in customer product prices.
- New: Add more volume units (ounce, gallon, inch, feet, ...)
- New: Delivery date accepts hours and minutes.
- New: Can add a comment on stock dispatching to be save into stock movements.
- New: Can filter product list with too low stocks.
- New: Add option to send all emails sent to a bulk carbon copy.
- New: Preview of emails sent by member module is shown.
- New: task #10100 : Add button to create invoice from a subscription
- New: Reorganize tabs on third parties.
- New: Option MAIN_INVERT_SENDER_RECIPIENT is available in einstein pdf template.
- New: Easier way to define url for clicktodial module.
- New: Add a fckeditor test area in fckeditor module setup.
- New: Add property "Event on full day" on agenda
- New: Enhancement and better compatibility (google, thunderbird) for agenda export.
- New: Can use image editor on user photo.
- New: Task #10796: Add Spain ProfId1 Verification
- New: Page "supplier summary" is now available.
- New: Task #10611: Add option to choose order of field in bank account info on PDF
- New: If a transaction was reconciliated and should not, there was no way to reverse error.
- New: Ubuntu package now works also on debian.
- Perf: Avoid reading database to determine country code after each
        page call.
- Fix: Special chars are now supported in ECM module for filename (not yet for
       directories).
- Fix: Better Postgresql compatibility.
- Fix: Box order is saved when moved.
- Fix: Database name can contains "-" characters.
- Fix: In coloring negative amounts.
- Fix: Date input use date format of user and not dd/mm/yyyy format.
- Fix: Fixed a very old bug making file attachment fails with some emails 
       readers when using "mail php function".
- Fix: When cloning commercial proposal, due date is creation date + delay
       by default.
- Fix: Can edit ordering methods.

For translators:
- New: Update and complete slovenian language sl_SL.
- New: Add full manually translated files for de_AT en de_DE (thanks to eCleaner.at).
- New: Create the language ja_JP.
- New: Add el_GR language.

For developers:
- New: Add jquery by default.
- New: Removed PWC libraries.
- New: Removed Scriptaculous libraries.
- New: Removed Prototype libraries.
- New: Add first Selenium GUI tests.
- New: Enhance a lot of internal function to build external modules
       more easily.
- New: Add a user field ref_ext in object tables to allow external
       systems to store their id and make self-developed synchronizing
       functions easier to build.        
- New: Local user timezone is saved into session (not used yet).
- New: Works with Mysql 5.5.
- Qual: Menu system code is simpler.
- Qual: Mutualize some duplicate code.
- Qual: Renamed some fields into database to be more internationnal.
- Qual: Removed deprecated code.


***** ChangeLog for 2.9 compared to 2.8.* *****
For users:
- New: POS module allow to choose which warehouse to use.
- New: Support "Department/State" field on company setup, contact, 
       bank account and members card.
- New: Can reopen a refused/canceled supplier order.
- New: Add Gant diagramm on project module.
- New: Add a new mode for automatic stock increase: Can be increased
       on dispatching of products from a supplier order receipt.
- New: Can set a past delay to limit calendar export.
- New: Can attach files on emailing campaigns.
- New: Add statistics on trips and expenses module.
- New: Can reopen a closed customer order.
- New: Add module externalsite to add a web site/tools inside 
       menu and a Dolibarr frame.
- New: Can link trips and fees to a project.
- New: Add civility title in foundation module.
- New: Can set accountancy code for product (buy and sell).
- New: Can filter third parties lists on categories.
- New: Can filter products and services lists on categories.
- New: task #10202 : Support categories for members.
- New: Can build documents for third parties (Using ODT templates, need PHP 5.2+). 
- New: Support new products properties: length and area.
- New: Add the "payment due before" field in invoice exports.
- New: Add feature to resize or crop image files (for products photos)
- New: task #10113 : Show list of emailing on clicking on "number of mass emailing received"
- New: Add default language for third parties and use it when multilang is enabled
       to define default language for document generation.
- New: Can reopen a closed supplier invoice.
- New: Move permission "see hidden categories" into "see hidden products/services".
- New: Can delete several files at once in FTP module.
- New: Add box "last contracts".
- New: Works even if Web hosting provider has disabled PHP "glob" function.
- New: Can now send supplier orders by email.
- New: task #10076 : Show content of message in notification module.
- New: Bank name is shown on invoice.
- New: IBAN value is called IFSC if country is India.
- New: Add option to choose to show firstname then name or name then firstname on PDF.
- New: Add company in fields exported by export of members tool.
- New: Reorganise bank menus.
- New: Bookmarks can be sorted on a particular order.
- New: Support spanish RE and IRPF taxes on invoices.
- New: Module category offers categories for foundation module.
- New: Can filter on category on third parties, products and members listings.
- New: A flag is visible before country labels.
- New: When activating a new module, permissions for admin user are set. This save
       time when configuring Dolibarr.
- New: Dolibarr 2.9 is faster than 2.8.
- New: A lot of more predefined VAT values, states, regions for 
       miscelaneous contries.
- New: Enhance skin engine to make themes easier.
- New: Add images into menu "eldy".
- New: Auguria theme is now more modern.
- New: Update tools refers to www.dolibarr.org but also www.dolistore.com web site.
- New: Postgresql experimental support seems to work completely. 
- New: Changes in Dolibarr core to allow to use cache servers (see Memcached module on
       dolistore.com).
- New: Default choice for interactive confirm box is yes by default, and no only for
       delete actions. This reduce number of clicks required to validate actions and 
       is still safe to dangerous actions.
- Fix: Durations are correctly shown for languages using PM/AM dates.
- Fix: A lot of fixes in Point of Sale module.
- Fix: Debug experimental module widthrawal.
- Fix: Format number was wrong for ar_AR language.
- Fix: Can change password if user has only permission "change password".
- Fix: Project PDF document shows all tasks.
- Fix: bug #29278 : SMTP fails with IP instead of hostname.
- Fix: Default language on login page was wrong.
- Fix: Complete support of euros sign (even in PDF).
- Fix: Bad setup of phpMyAdmin for DoliWamp installer.
- Fix: Tracking number should be available on sending sheets.
- Fix: Stock value is not reset when product is transfered into other warehouse. 
- Fix: A lot of not tracked bugs fixed.
- Fix: Some fixes in barcode management.
- Fix: Access to phpMyAdmin is now ok on new DoliWamp installation.

For translators:
- Fix: Major update of italian translation (it_IT).
- Fix: A lot of translation fixes in all languages.
- New: Added translations (sl_SL, is_IS).
- New: Add translations for the DoliWamp installer.

For developers:
- More comments in code.
- Uniformize some code. 
- All arrays "lignes" were renamed into "lines".
- Delete all useless pre.inc.php files (this also increase speed).
- Fix W3C errors in page forging.
- Qual: Mutualize code of menu managers.
- Better isolation of modules files and dolibarr core files. 
- Task #8682 : Remove functions unix_timestamp.
- The makepack tool now make pack with UID 500.
- More css class and div to output menu to allow more skins.
- Generated documentation can be build from Eclipse using Doxygen plugin.
- Snapshot is provided with PHPunit tests.

WARNING: 
- A lot of class files (*.class.php) has moved into subdirectories. So If you use
  or develop non official modules that includes Dolibarr classes, you will have to rename
  path to thoose classes into the include function.
- Also, parameters of the "fetch()" method for class "User" has changed to reflect
  other fetch methods.   
- If you build a personalised themes, you must rename the style sheet into style.css.php.   
- This version is also the last one to support PHP 4.*, Mysql 3.1, IE6.
  Dolibarr 3.* will be supported with PHP 5+ and MySql 4.1+ only.


***** ChangeLog for 2.8.1 compared to 2.8 *****
For users:
- Fix: Works on database with _ in name.
- Fix: Broken feature in trips and expense module.
- Fix: Can use $ in database and login/pass values.
- Fix: No error on upgrade if there is orphelins tasks.
- Fix: Failed to login when user agent string was longer than 128.
- Fix: bug #29526 : Numérotation Proposition Incorrecte après duplication


***** ChangeLog for 2.8 compared to 2.7.* *****
For users:
- New: Support note on trips module
- New: Can link contacts to projects
- New: Can removed attached file on email form if attachment was wrong.
- New: Add option to show your logo on top of left menu.
- New: task #9935: Can edit accountancy code.
- New: Add an option to make users email required.
- New: Module notification can send email on order or proposal validation.
- New: Can use any command line antivirus on file upload.
- New: A customer can also be a prospect.
- New: task #9802 : Can link an action to a project and use project to 
       filter agenda.
- New: Project can be set on contract creation.
- New: Initial sold can be conciliated on bank module.
- New: Add a default errors-to email for emailing module.
- New: Can filter on user on stock movement list.
- New: When creating a third party from a member, it is set as a new
       customer.
- New: Can use {tttt} in numbering mask setup. It will be replaced
       with third party type.
- New: VAT number is stored in one field. This is more "international".
- New: task #9782 : Add possibility to delete a warehouse.
- New: task #9640 : Add label for stock movements.
- New: task #9916 : Add FREE text for interventions card.
- New: Can define the new product ref when cloning.
- New: Project module support status of project and end date.
- New: Provide a ubuntu package.
- New: Add link to check a SIREN for french users.
- New: Add link "now" to fill date when creating invoices.
- Fix: Import module works even if prefix is empty in source file.
- Fix: bug #28055 : Unable to modify the date of a cloned command.
- Fix: bug #27891.
- Fix: Change of numbering module was not effective.
- Fix: Change error management when adding already used supplier ref
       for a product.
- Fix: Running sending-email.php
- Fix: Warning should not appears for invoice closed
- Fix: Import for companies works even with prefix empty.
- Fix: bug #28895 : Création d'utilisateur impossible.
- Fix: Can change password if has only permission change password.

For developers:
- Qual: Reorganize /dev directory.
- Qual: Change the way items are linked together.
- Qual: The login page now use a template in /core/template/login.tpl.php.
- New: Modules can add their own tab on projects cards.
- New: Add management of triger FICHEINTER_VALIDATE


***** ChangeLog for 2.7.1 compared to 2.7 *****
For users:
- Fix: Bad decimal management for it_IT and fr_BE languages.
- Fix: A third party created from a member is created as a 
       customer.
- Fix: Change of numbering module was not effective.
- Fix: Report of balance missing supplier invoices.
- Fix: Running sendmaing-email.php script.
- Fix: Detection of country for IBAN management.
- Fix: Update member photo.


***** ChangeLog for 2.7 compared to 2.6.* *****
For users:
- New: Add a print icon to show a page to print without menus.
- New: Can add a free text on bank cheque receipts.
- New: Price level can be defined also for prospects.
- New: Add a help and support center.
- New: Can export commercial proposals.
- New: Can use a cache for xcal exports.
- New: Option for faster confirmation process with one ajax popup.
- New: Complete theme bluelagoon and rodolphe
- New: Can select third parties emails in emailing module for all
       third parties with expired contract's lines.
- New: Can add a field errors-to in emailing.
- New: Can use inline images in emails.
- New: Add predefined invoices (can be use for repeated invoices).
- New: Add a confirmation when cloning products.
- New: Add stock in product lists.
- New: Can filter list of stock movement on date or product.
- New: Added a link from product list to their stock movements.
- New: Several speed enhancements after using the Google Page speed 
  plugin for FireBug.
- New: Add a confirmation on dangerous admin purge feature.
- New: Add navigation on donation sheets.
- New: Added estimated value for stocks.
- New: Added module Gravatar to found photo of users or members
       from their email on gravatar.com.
- New: Include Dolibarr version in suggested dump filename.
- New: Enhancement in project module.
- New: Add log tab on emailing module.
- New: Minor enhancements in look themes.
- New: Add option to hide help in menu.
- New: Added a "force LDAP synchronize" on member and contact cards.
- New: Can split a discount into two smaller discount. This allows to use a
       discount on an invoice even if invoice amount is lower than discount
       credit available.
- New: Can use variables into the free text on PDF (__TOTAL_TTC_, __TOTAL_VAT...)
- New: Increase page loading speed (all changes reported by Google PageSpeed
       tool has been added).
- New: Add support of constant MAIN_ONLY_LOGIN_ALLOWED to allow to lock all
       access to any users except the one defined in constant.
- New: Add an admin page of PHP sessions with a way to lock new connections
       for other users than yourself. Can also purge existing sessions.
- New: Add point of sale module.
- New: Better usage when using with smartphones.
- New: Add module FTP client.
- New: Can set first day of week.
- New: Installer now create a .htaccess to protect documents directory.
- New: Experimental support for Postgresql.
- New: Full support of SMTPS (can works with Google SMTP).
- Fix: "Now" link works when date popup is not used.
- Fix: Debug seriously the email notification module.
- Fix: Error Call to a member function trans when refusing a supplier order.
- Fix: Fix payment conditions on commercial proposals.
- Fix: Nb of orders to process was wrong.
- Fix: Customer code was not correct on PDF it if contains special 
       characters.
- Fix: Can update price even with "NPR" VAT rates.
- Fix: When product type is missing, description is not lost when adding 
       new product lines.
- Fix: CC and BCC in emails was not used if using SMTPS handler.
- Fix: Last character was lost when text end with n or r.
- Fix: LDAP synchronization is now more robust (transaction and 
  use modify instead of delete/add).
- Fix: Fix: Setup of member synchronization does not conflict 
  with contact or user synchronization.

For translators:
- Update some language files.
- Can accept right to left languages. Added an "automatic" arabe translation.

For developers:
- An external module can force the third party code to be required whatever
  is the rule of third party code module.
- Update fckeditor to 2.6.4.
- Update Smarty to 2.6.26.
- Removed some deprecated code and files.
- Creation of directory in module descriptor is simpler.
- Can use an alternate document_root directory to develop with 
  sources on two repositories.
- Removed useless code of old commercial module.
- Move some modules into the CVS modules repository dolibarrmod. This reduces
  amount of code in main branch.
- Updated wiki documentation.
- Better W3C standard.
- Can add init data when enabling a module.
- Can fix some corruptions in database by calling the update page 
  /install/repair.ksh
- Log files contains more information (PHP_SELD added and OS user used for 
  log of command lines scripts) 
- Can protect a module to not being enabled if javascript disabled.
- If module numberwords is installed, code can use langs->getLabelFromNumber 
  to get value of an amount in text.
- A module can add subsitution keys in makesubsitutions() functions.
- Add $conf->browser->phone defined to optimise code for smartphone browsers.
- All external libs are now in same directory /includes.
- All install files are now in same directory /install.


***** ChangeLog for 2.6 compared to 2.5.* *****
For users:
- New: Add filter on status in emailing selector for Dolibarr users.
- New: Can add bookmarks on all pages.
- New: Enhance bank transactions reporting.
- New: When creating a contact from a third party, informations from third
  party card are automatically suggested.
- New: Sort list of languages in combo box.
- New: EMails links are show with function dol_print_email
- New: Add graph report on number of entities in product statistics page.
- New: Can delete a supplier order whatever is its status.
- New: No limit on free text on PDF generated documents.
- New: Can force login value when creating a user from a member.
- New: Can clone commercial proposals and orders.
- New: Major enhancement of project module.
- New: Added product label in invoice exports fields.
- New: Add VAT number in export fields.
- New: Upgrade FPDF to 1.6
- New: Upgrade Scriptaculous to 1.8.2 and Prototype to 1.6.0.3
- New: Added keywords in PDF.
- New: Add hidden option MAIN_DISABLE_PDF_COMPRESSION.
- New: Add attachments on intervention cards.
- New: Can add personalized fields in emailing selectors.
- New: Customer code and supplier code can be defined automatically.
- New: Emailing feature can extract civility from contacts.
- New: Can create a third party from a member of foundation module.
- New: Can set a limit for stock alert to 0.
- New: Support SMTPS.
- New: Added a page /support to provide a help center service on Dolibarr.
- New: Distinct status "running not expired" from "running expired" in lines 
  contract status.
- New: Add a first version of a module for Paybox.
- New: Can add contact to suppliers orders.
- New: Changes to support the external Bit Torrent module.
- New: Can filter on social contribution type in list.
- New: Upload of joined files need create/modify permissions to work.
- New: For admin users, show the SQL request in export build.
- New: Can modify proposal date if status is draft.
- New: The help link on some pages now links directly to the wiki web page.
- New: Enhancements in barcode module.
- New: Can use decimal values in stocks.
- Fix: Partial payment on social contributions not shown on main page.
- Fix: Handle correctly the comment in status changing of supplier orders.
- Fix: Author, title and topic are correctly encoded in PDF.
- Fix: Now HTML output is always UTF8, this solve bad PDF encoding on old
  users.
- Fix: Save new model when changed on interventions.
- Fix: Failed to go on the future view of bank transaction if there is no 
  future bank transaction already wrote.  
- Fix: Bad ref in supplier list.
- Fix: Bad link in product statistics for supplier referrers.
- Fix: Usage of reset of cursor in personalized numbering modules for a particular
  month (@ option) was broken.
- Can add contacts to a supplier invoice.
- Fix: When an invoice is changed back to status draft, warehouse is increased 
  back.
- Fix: Category of a bank transaction was not saved.
- Fix: Clicktodial plugin works correctly now
- Fix: Multiprices features works correctly.
- Fix: Project module and task creation.
- Fix: Validation of order if a file was attached.
- Fix: A lot of fixes in PDF generators.
- Fix: Bad line/page break with long description of products on PDF.
- Fix: Option force invoice date to validation date working correctly.
- Fix: Creation of a member from the example public page works.

For translators:
- Added 10 more new language files.
- Added autotranslator tool. A tool to build/update automatically
  languages files using Google API for a new language. Wonderful to start a
  new translation.
  
For developers:
- Removed some deprecated files.
- Removed treemenu library.
- Renamed all function dolibarr_xxx into dol_xxx to have same prefix everywhere.
- Rewrite clone feature for supplier invoice to work like other clone features.
- First change to manage a future feature "stock PMP value".
- A module can add a new tab in third party view tabs.
- First change for future geoip module.


***** ChangeLog for 2.5 compared to 2.4.* *****
For users:
- Sessions timeout can be configured to overwrite PHP setup.
- Can filter on date in services list.
- Support bookmark add of product cards.
- Enhancement in stock management (Automatic increase/decrease
  from order or invoice is possible).
- New filter options in prospect lists (category and level).
- New view in ECM module.
- Look enhancements for graphics (add transparency).
- Added statistics report for supplier invoices.
- Added average amount in invoices statistics reports.
- Can move a contract line to another contract of same third party.
- Add an export definition to export interventions.
- Can set umask file permissions on Unix/Linux/BSD systems.
- Miscelanous bug fixes.
- A lot of other enhancements to increase productivity.
- All phone numbers show the clicktodial link if module is enabled.
- Can define hour and minutes in intervention cards.
- Can edit a validated intervention.
- Add filters on intervention list.
- Add juridical status and number of employees in third party 
  export definition.
- A lot of enhancements and translation in withdraw module.
- Full support of Mysql option mode=strict.
- Added a new event from member module to agenda tracked events.
- Can attach a file to suppliers orders.
- Change to make Bank Account Number form more "internationnal".
- Can clone an invoice.
- Can clone an emailing.
- Reduce memory usage (about 2%).
- Add weight and size in sendings module.
- Add a fast search form on left menu for member module.
- Fix: Do not show export filter for disabled modules
- Show greyed lines for not allowed export filters.
- Add nature in product fields (manufactured product or not).
- Add export filters for category module and trip and expenses module.
- Can choose login of dolibarr account created when create from contact

For translators:
- The errors language file contains only error or warning messages with 
  prefix Error or Warning.
- HTML Output is by default in UTF8 and language files can be provided
  in UTF8.

For developers:
- Update skeletons (some fixes and add function createFromClone).
- Add an experimental Cash Desk module.
- Added new triggers events in agenda module.
- All submodules are moved in the includes directory.
- Removed some deprecated files.
- Menu managers now use same class name for their menu entry
  and add a different value in an HTML id for each entry. This allows
  to build skins that use different style for each menu entry.
- All emails and url HTML output use same function.
- Add more integrity check on database
- Can disable modules on logon page. This make possible to
  have several profiles of demo with only one demo. Also added a new
  Dolibarr demo front page (in htdocs/public/demo).
- Allow modules to add new tabs.

   

***** ChangeLog for 2.4 compared to 2.2.* *****
For users:
- Add a calendar module (module agenda) with ical/vcal/rss export.
- Look enhancement in graphics (thanks artichow).
- Add tel and fax on delivery addresses.
- Add a tool to edit personalized menu.
- Add an ical and vcal export link in agenda and webcalendar module.
- Reduce memory usage.
- Now triggers are enabled/disabled according to module they refers to.
- Fix infinite loop on popup calendar.
- Change in tanslation to make Dolibarr easier to understand.
- Add a warning when sending a mail from a user with no email defined.
- Added clicktodial module.
- Add a property private/public in contact. This allows to user Dolibarr
  for a personnal address book.
- French NAF code can accept 5 chars.
- Supplier prices can be input with or without taxe.
- New generic numbering modules to offer more solutions for generating
  automatic id.
- Add new predefined exports wizards (stocks, suppliers, taxes...).
- Add feature to log security events (logon, change of users, passwords).
- Can link all documents (included supplier invoices and orders) to a 
  project.
- Can attach several files to email when sending an invoice, order or
  proposal by email.
- Can choose accuracy (number of decimals) for prices.
- Localization for decimal and thousand delimiter on number is fully
  supported.
- More informations reported in system information pages.
- Add a budget report.
- Added a security audit report.
- Other minor changes (features, look, fixes)
- Added compatibility with Firefox 3.
- Changes for compatibility with PHP6/Mysql6.
- Some bug fixes.

For translators:
- Added spanish es_ES translation.
- Added en_AU translation.

For developers:
- Removed useless code:
  Replaced phplot and phplot5 librairies by artichow.
  Removed cryptograph library replaced by artichow.
- Login functions are now externalised as modules.
- Update code skeletons examples.
- Several enhancements to make addon development easier.
- Add a tool to generate PHP classes completely mapped to a table.
- Added a check to enable external modules only if dolibarr version is
  high enough.
- Changes in wizard installer to allow building autoexe installer for
  Windows with Apache and Mysql included.


***** ChangeLog for 2.2 compared to 2.1.* *****
- Add more statistics on main page.
- Add option to add message on login page.
- Management of categories for third parties.
- Add volume on products properties.
- Support for LDAP authentication.
- Full member synchronisation with LDAP database in
  fundation module.
- More LDAP fields supported for user synchronization.
- Better logger for install.
- First changes to support UTF8.
- Add a "forget password" feature.
- Setup process can run several migrate files if need
  to jump several versions to upgrade.
- Support for webcalendar 1.1 in webcalendar module.
- Support for menu in database.
- Better support for using Dolibarr on more WHP.
- Removed some deprecated files and clean code.
- New theme: Auguria
- Removed PHP warnings.
- Some bugs fixes.
- Traduction more complete.
- Better code comments for Doxygen documentation.
- Better support of vcard export format.
- A lot of security enhancements (no more password in log files,
  crypted password in database, in config file...).
- Themes are full CSS compliant.
- A lot of other minor changes...
- Option to scan uploaded document by an antivirus.
- Transparency for picto files works with IE.
- Can drag and drop boxes on main page.


***** ChangeLog for 2.1 compared to 2.0.* *****
- Added a better installer.
- Support user and groups permissions.
- Translation in english and support for several languages.
- New enhanced look and several new themes.
- Small search boxes for each Dolibarr elements (invoices, contracts,
  orders, proposals...)
- Added an export assistant module to export main dolibarr data.
- Added backup tool to backup database via mysqldump.
- Added product categories management with a categorie tree.
- Management of companies' discounts (relative or absolute).
- Support credit note and discounts (relative and absolute) on
  commercial proposal, orders and invoices.
- Support multi-langual description for products.
- Graphical enhancements (picto to describe all status).
- Added more permissions (ie: can restrict access for a commercial user
  to elements of its companies only).
- Little enhancements to OSCommerce module.
- Added a second OSCommerce module working through web services.
- Added a Mantis module to have a Mantis application in Dolibarr menu.
- Building a PDF document for invoices works like other modules. You
  can change model just before generating the PDF.
- Can generate documents (PDF) for customer orders. Can send them by mail.
- Added FPDI and FPDI_Protection (ie: PDF with password-protection)
- Can make one payment for several supplier invoices.
- Rule to suggests passwords when creating a user are in modules
  allowing to add easily other rules.
- Option to encrypt passwords in database (MD5).
- Add Dolibarr triggers support on users creation/change.
- Add Dolibarr triggers support on payments.
- Add Dolibarr triggers on supplier and customers orders.
- Webcalendar triggers for actions on Member module.
- Support optional new javascript popup selector for date fields.
- Support for several RSS boxes in external RSS module. Setup easier.
- Can attach documents on Action, Orders, Invoices, Commercial proposals.
- Can attach contacts on proposals, orders, contracts, invoices.
- Preview on results of PDF generator modules in setup pages.
- Code cleaner. Remove unused or duplicate code.
- Save and show last connexion date for users.
- Enhancements on a lot of forms for better ergonomy.
- Can add/remove company logo.
- Added LDAP synchronisation for users, groups and/or contacts.
- Can configure your own SMTP server/port for mail sendings.
- Works even on "UTF8 by default" systems (Mysql, Linux...)
- Better compatibility with different PHP version or setup.
- Added mysqli driver.
- Add a WISIWYG editor (FCKEditor) to edit note and comment areas.
- Added AJAX features like a 'search product selector'.
- Modules boxes on main page can be dragged and dropped (with firefox only).
- Support for PHP5.
- Experimental support for Postgresql (not working yet, but waiting feedbacks).
- Removed obsolete files and documentation.
- Added admin tools (backup and files purge).
- Added a tool to build a lang package.
- Added a tool to build a module package.
- Added a tool to build a theme package.
- Traduction more complete.
- Added skeletons for code examples.
- Lot of fixes after 2.0 release not fixed in 2.0.1.
- Added more security option (ie: encrypted password in database)




***** ChangeLog for 2.0.1 compared to 2.0 *****
Minor bug fixes



***** ChangeLog for 2.0 compared to 1.0.* *****
ChangeLog file size is so important, that it is not included inside Dolibarr
package. You can find it at www.dolibarr.org<|MERGE_RESOLUTION|>--- conflicted
+++ resolved
@@ -13,11 +13,8 @@
 FIX [ bug #1852 ] JS error when editing a customer order line
 FIX [ bug #2900 ] Courtesy title is not stored in create thirdparty form
 FIX [ bug #3055 ] Product image thumbnails were not deleted after deleting the image
-<<<<<<< HEAD
 FIX [ bug 1634 ] Error deleting a project when it had many linked objects
-=======
 FIX [ bug 1925 ] "Link to order" option in supplier invoices is not working properly
->>>>>>> b64adcc0
 
 ***** ChangeLog for 3.7.1 compared to 3.7.* *****
 FIX Bug in the new photo system
