--------------------------------------------------------------
English Dolibarr ChangeLog
--------------------------------------------------------------


***** ChangeLog for 3.3 compared to 3.2.2 *****
For users:
- New: [ task #289 ] Can reorder tasks.
- New: Add field "signature" into thirdparty card. If filled, text is added 
  at end of predefined email texts. If option MAIL_DO_NOT_USE_SIGN is on, this
  feature is disabled.
- New: Add link "Back to list" on all cards.
- New: After first install, warning are visible onto mandatory setup not
  configured. Show also total number of activated modules.
- New: Can filter list of proposal, order or invoice on sales representative.
- New: Add supplier ref on supplier orders.
- New: Can export supplier orders.
- New: First change to install external plugins from gui (experimental). 
- New: Monaco is like France for default vat calculation
- New: Can list elements (invoices, orders or proposals) on a particular
  user contact). This allow to view a "basket" of its elements.
- New: Add bank account on payment list of invoice card.
- New: Cloning project allow to clones task, notes, files, contacts. 
- New: Enhance default style.
- New: Can edit and resiliate member status from list.
- New: Can insert URL links into elements lines. Also reported into PDF.
- New: When a member is validated, we can subscribe to mailing-lists
  according to its type.
- New: Add link to third party into sells and purchase journal.
- New: Suggest a method to generate a backup file for user with no access
  to mysqldump binary.
- New: Can use extrafields on contacts/addresses.
- New: Support unique field for extrafields.
- New: Extra fields supports more types (now int, string, double, date, datetime).
- New: Can correct stock of a warehouse from warehouse card.
- New: [ task #185 ]: Can input amount when correcting stock to recalculate PMP.
- New: [ task #454 ]: Add "No category" into filters on category.
- New: Auto check box on page to edit interface options of user.
- New: More surface control on stock correction page.
- New: Add great britain provinces.
- New: Update libs/tools/logo for DoliWamp.
- New: [ task #494 ] Send an email to foundation when a new member has auto-subscribed.
- New: [ task #326 ]: Add a numbering module to suggest automatically a product ref.
- New: Add conditional substitution IF/ELSEIF/ENDIF for ODT templates.
- New: Add unit foot2, inch2, foot3 and inch3 for surface and volumes.
- New: Can select thirdparties into emailing targets, even if module category is not enabled.
- New: [ task #498 ] Improvement of the block to add products/services lines.
- New: ECM autodir works also for files joined to products and services.
- New: Add a selection module for emailing to enter a recipient from gui.
- New: Allow to search thirds and products from barcodes directly from the permanent mini search left box.
- New: Allow to search product from barcodes directly from invoices, proposals... through AJAX.
- New: Can make one invoice for several orders.
- New: POS module can works with only one payment method (cach, chq, credit card).
- New: Add possibility to defined position/job of a user
<<<<<<< HEAD
- New: [ task #210 ] Can choose cash account during POS login
=======
- New: [ task #104 ] Can create an invoice from several orders
- New: [ task #186 ] Warning when stock is too low
>>>>>>> b2ec0a76

New experimental modules:
- New: Add margin and commissions management module.

- Fix: [ bug #499 ]: Supplier order input method not translated
- Fix: No images into product description lines as PDF generation does
  not work with this.
- Fix: Errors weren't being shown in customer's & supplier's orders
- Fix: Lastname wasn't being recorded in xinputuser emailing module

For developers:
- New: Add webservice for thirdparty creation and list.
- New: A module can overwrite templates parts.
- New: Can add a link on title field of added dictionnary.
- New: Uniformize code.
- New: Add option WORKFLOW_DISABLE_CREATE_INVOICE_FROM_ORDER and 
       WORKFLOW_DISABLE_CLASSIFY_BILLED_FROM_ORDER.
- New: A module can add several css and js.
- New: removed deprecated methods
       ldap::connect, formadmin::select_lang,
       html::select_tva
- New: Add custom substitution function for ODT product lines: mymodule_completesubstitutionarray_lines()
- New: Basic implementation of hooks and triggers for a lot (most) of core modules: 
  action/calendar, trips and expenses, dons, vat payment, contact/society, contract, product lines, 
  expedition, order supplier and order invoice (lines included), intervention card, project, tasks.
- New: Add ChromePHP output into syslog module.
- New: Add PRODUCT_PRICE_MODIFY trigger.

For translators:
- New: Update language files (de, tr, pt, ca, es, en, fr).
- New: Added bg_BG autotranslated language.
- New: Translate the donation receipt.



***** ChangeLog for 3.2.2 compared to 3.2.1 *****
- Fix: Modify spanish VAT to new rates.
- Fix: Add error message when creating already existing product.
- Fix: Edition of percentage of an event.
- Fix: Minor look fix for theme bureau2crea.
- Fix: Start and end date not saved at project creation
- Fix: Default vat is zero for customer invoices if company does not use vat
- Fix: Localtaxes unit prices precision



***** ChangeLog for 3.2.1 compared to 3.2.0 *****
- Fix: Edit of projects.
- Fix: Activation of modules does not fails if directory install was removed.
- Fix: [ bug #444 ] Regression on auto-closing for proposals and orders.
- Fix: Update translations (catalan, french, spanish, brazilian).
- Fix: [ bug #445 ] Hex escaping in descriptions.
- Fix: error when validating shipment for non predefined products with a
  selected warehouse.
- Fix: Bad local taxes if price base type is TTC for spanish local taxes.
- Fix: Phone not saved when using web service.
- Fix: [ bug #464 ] Payment form should allow to add transmitter for bank transfers.
- Fix: Allows to use a comma decimal separator in supplier invoices payments.
- Fix: Translation for tr_TR, es_ES, pt_BR.
- Fix: Products with no prices not visible.
- Fix: Access to product card created with very old version of Dolibarr.
- Fix: Delete temporary files after validating an invoice.
- Fix: preview of supplier order and invoice template.
- Fix: [ bug #485 ] Configurated amount for public auto-subscription form is not taken into account
- Fix: Average amount graphs weren't comparing the previous year stats
- Fix: Closed project didn't show the new status unless the page was refreshed
- Fix: Files were not being uploaded to a project's task
- Fix: [ bug #503 ] Unable to delete linked file to a deposit
- Fix: [ bug #501 ] Error while trying to modify an user
- Fix: [ bug #506 ] Can't set percentage of a started event
- Fix: Bad assignation of const for pdf delivery module name



***** ChangeLog for 3.2.0 compared to 3.1.3 *****
WARNING: PHP lower than 5.x are no more supported.
WARNING: Because of a major datastructure change onto supplier prices tables, be aware
to make a backup of your database before making upgrade.

For users:
- New: Each user can remove/add its own boxes.
- New: Add signature at end of predefined email text.
- New: Can use personalized fields on products/services.
- New: Can attach files on social contributions.
- New: Show payments terms and conditions onto muscadet template.
- New: Can open back a closed commercial proposal.
- New: show thirdparty barcode on main tab.
- New: Can input note (private and public) during note and expenses creation.
- New: Print ticket show invoice ref into POS module.
- New: Can edit customer discounts from invoice create and edit card.
- New: task #11243: Show quantity into stocks for each sub-products into the sub-product tab.
- New: task #10500: Option to choose if professional id are unique.
- New: Add hidden option FOURN_PRODUCT_AVAILABILITY.
- New: task #11123: Add best supplier price.
- New: Enhancement in styles.
- New: Can conciliate several lines in one operation.
- New: task #11289 : Modify third party accountancy code generator aquarium.
- New: task #10606 : more comprehensive message error.
- New: task #11278 : Option into point of sale module to add services in list.
- New: task #11261 : Add an entry into menu called "New shipment".
- New: [ task #187 ] Gerer les evenement recurrents dans les imports ical.
- New: Make option MAIN_GENERATE_DOCUMENTS_WITHOUT_VAT available by default.
- New: Can build PDF in USLetter format or canada format (change paper size).
- New: Can export into Excel 2007 format.
- New: Add hidden option CASHDESK_FORCE_STOCK_ON_BILL
- New: Can search on part of barcode into POS module.
- New: Cheques into cheques receipts are ordered by operation date.
- New: Add hidden option MAIN_DISABLE_PDF_AUTOUPDATE to avoid generating pdf each time data change.
- New: Add hidden option PROJECT_HIDE_UNSELECTABLES to hide project you can't select into combo list.
- New: Add option INVOICE_POSITIVE_CREDIT_NOTE.
- New: Support zip/town autocompletion into warehouses.
- New: Add box for last expired services.
- New: Reduce seriously size of packages.
- New: Can define country code for import.
- New: When invoice was generated from order, order date is visible on PDF, after order ref.
- New: [ task #181 ] Hide password of click2dial in user card.
- New: Chart are faster to build
- New: Value of data into charts are visible on mouse hover.
- New: Import wizard can import contacts.
- New: Import wizard can import personalized fields.
- New: Personalized fields support int type.
- New: Install process is now two times faster.
- New: Can sort files into backup tool.
- New: Default output charset are utf8 into backup tool.
- New: Add brazilian states.
- New: Increase usability of module project.
- New: [ task #285 ] Add search filter on project in tasks list.
- New: Automatic list of documents in ECM module is ok for customers,
       suppliers invoice, orders, customers orders, proposals and social contributions.
- New: All professional id can contains up to 128 chars instead of 32. 
- New: [ task #176 ] Allow to use ODT templates for proposals and orders like it's done for invoices
- New: Add hidden option MAIN_ADD_PDF_BACKGROUND to add a PDF as background of invoice/order generated PDF.
- New: Can convert a product/service into service/product.
- New: Show delivery date into proposal template azur. 
- New: Support tags into header and footer into ODT templates.
- Fix: Can use POS module with several concurrent users.
- Fix: Installer don't fails with Mysql version that added a ssl_cypher field.
- Fix: Sanitize input parameters.
- Fix: [ bug #368 ] Product list
- Fix: [ bug #370 ] Filter in accountancy -> suppliers_bills
- Fix: [ bug #399 ] Bad calculation of local taxes in update line products
- Fix: [ bug #427 ] Bad links to wiki help in certains menus

For developers:
- New: Can add a left menu into an existing top menu or left menu.
- New: Add webservice to get or create a product or service.
- New: Add webservice to get a user.
- New: Add more "hooks" (like hooks to change way of showing/editing lines into dictionnaries).
- New: Log module outputs can be setup with "or" rule (not only "xor").
- New: Add FirePHP output for logging module.
- New: Add trigger ACTION_DELETE and ACTION_MODIFY.
- New: Trigger now have a priority to define sort execution order.
- New: Can define different requests according to database type into migration files.
- New: Add "canvas" feature to overwrite page of thirdparty, contact, product with yours.
- New: Removed artichow deprecated libraries.
- New: A page can force reload of css style sheet
- New: A module can add import description for import wizard, even for tables with foreign keys.
- New: Can add tabs on statistics views.
- New: Add CSS id/class into public payment pages.
- Qual: Add a lot of more PHPUnit tests.
- Qual: Data structure for supplier prices is simpler.
- Qual: Removed no more used external libraries.
- Qual: Cleaned a lot of dead code.
- Qual: More OOP (usage of "abstract", "static", ...), uniformize constructors.
- Qual: Fix a lot of checkstyle warnings.
- Qual: task #216 : Move /lib into /core/lib directory
- Qual: task #217 : Move core files into core directory (login, menus, triggers, boxes, modules)
WARNING: To reduce technic debt, all functions dolibarr_xxx were renamed int dol_xxx.



***** ChangeLog for 3.1.3 compared to 3.1.2 *****

Fix: PgSQL - property must be set if success
Fix: Provide a solution for backup when mysqldump is not available
Fix: Bug #460 - Wrong entity assignment when creating a warehouse
Fix: bug #405 - Late icon always displayed on comm/propal.php



***** ChangeLog for 3.1.2 compared to 3.1.1 *****

- Fix: Can clone a proposal
- Fix: Add member ID in substitution method
- Fix: Duplicate end tag and missing form parts
- Fix: Support companies with no prof id.
- Fix: Sanitize data
- Fix: Bug #318
- Fix: Bug #369
- Fix: More bugs



***** ChangeLog for 3.1.1 compared to 3.1.0 *****

- New: Add option FACTURE_DEPOSITS_ARE_JUST_PAYMENTS. With this option added, 
       credit notes are not removed from total amount of invoice but are just 
       payments used to reducs remain to pay.
- New: Added hidden option MAIN_FIX_FOR_BUGGED_MTA to fix bugged MTA.       
- Fix: Removed warnings during install.
- Fix: State into address of paypal payments were lost.
- Fix: Currency into paypal payments were always euros.
- Fix: Removed Bare LF from emails sent with smtps method.
- Fix: Can show report on selected period.
- Fix: product removed from list after deleted into order.
- Fix: [bug #270] PostgreSQL backend try to connect throught TCP socket for 
- Fix: price was not without tax when using multiprice into POS module.
- Fix: Can delete bank account.
- Fix: [ bug #277 ] Year dropdown in table header of supplier invoices.
- Fix: Some other very minor fixes.


***** ChangeLog for 3.1 compared to 3.0 *****
WARNING: IE6 browser is no more supported in this version.
For users:
- New: War against number of clicks:
     - When adding a free bank transaction, form to add next one is still
       visible (save one click).
     - task #10969 : Add checkbox to close automatically invoice if
       payment is complete (save 3 clicks).
     - Reduce a step into supplier order workflow to save time. If user
       has permission to approve, order is approved when order is validated.
       (Save 2 clicks).
     - In commercial main menu, left menu are already opened. This save one click
       to open a proposal or order.
     - Can add a discount for third party, during invoice edition (and we 
       saved clicks again).
     - When creating a contract, sales representative are preset to user. This save
       4 clicks.
     - Can edit several fields in bank transaction line page into one update.
     - Creation of contacts from third party page go back to third party.
     - Preselect model if there is only one. This save 2 clicks. 
     - Can remove a project if project has tasks. No need to delete task one by one.
- New: Enhance donation module. Add a status "canceled".
- New: Add filters on all statistics report pages.
- New: If a service contains subproducts, subpoducts are decrease when service
       is decrease.
- New: Add status for third parties to disable a third party.
- New: Can send interventions cards by email.
- New: Increase list of available notifications into module Notifications.
- New: Add option MAIN_FIRST_TO_UPPER to force upper case of first 
       letters for names and firstname.
- New: Can filter of payment type in bank transaction list.
- New: Status of users is visible into user list.
- New: Support BSB code for bank account in Australia.
- New: Can set date of payment for autocreate invoice/payment when 
       creating a foundation subscription.
- New: Can edit note of payment.
- New: Option to make login not mandatory in member module.
- New: Add box for last members for foundation module.
- New: A specialized menu can now be used when using smartphones.
- New: Can add information on current user on ODT generation.
- New: Prefix on third party is not used by default. Hidden option
       SOCIETE_USEPREFIX can restore old feature.
- New: Standing orders module use bank account from banks module.
- New: Ask password when creating a user from a contact.
- New: task #10577: Use a numbering module for shipment and contract.
- New: Can create manually order from proposal.
- New: Add a first workflow module to create automatic action on some
       events (create order on proposal closing).
- New: Use autocompletion on invoice select when creating replacement 
       or credit note invoice.
- New: task #10885: Add a week view for calendar.
- New: task #11018: Add a status "not applicable" on events.
- New: Add subscriptions/country/region/town statistics for member module.
- New: Can define a proxy for external web access.
- New: task #11003: checkbox on checks for deposit.
- New: Add status into export. Add third party default language into export.
- New: Can filter on date and bank account when building check receipts.
- New: task #10958 : Add link to cheque receipts into bank transaction 
       line if exists
- New: Can import external ical url into dolibarr agenda view.
- New: Can add a logo on third parties card.
- New: task #11194 : Can delete uploaded photos 
- New: task #9744 : Add the barcode to select products on Point of Sale module
- New: Subscription/Unsubscription to mailman mailing-list can be done on 
       validate/resiliate in foundation module.
- New: Can use extrafields on third parties.
- New: Add chart to report counts by status on element home area pages.
- New: Look: Usage of Jquery Notify to show result or error messages on action.
- New: Look: Minor enhancements into agenda view.
- New: Look: Nicer tooltips with transparency and shadow.
- New: task #11004: Create invoice from intervention.
- New: task #10501: Can use point of sale with different bank accounts.
- Fix: Better Postgresql compatibility.
- Fix: Numbering module for invoices use same number for invoice 
       and credit note if mask is same.
- Fix: Debug and clean withdraw module.
- Fix: Allow access permission for point of sale module.
- Fix: Permissions issues with suppliers.
- Fix: Admin dict data is showing with active language 

For developers:
- New: External modules can add tabs on agenda views.
- New: External modules can also remove default tabs.
- New: External modules can force skin directory so force their own skins.
- New: External modules can add their own menu manager.
- New: External modules can force menu manager.
- New: External modules can overwrite all default language files by
       forcing priority on langs directories on its own lang directory.
- New: External modules can show export list with an "enabled" condition.
- New: Support a backtopage parameter on contact creation page.
- New: Add id on div to show logo.
- New: Install wizard can activate a module at end of install.
- New: Dictionnary setup works with very large external dictionnaries (Add 
       page navigation).
- New: Add api to draw graphics with javascript (using Jquery Flot).
- New: Can add user login into menu urls added by modules.

For translators:
- New: Add fa_IR language.
- Fix: Move language ar_AR to ar_SA, sv_SV to sv_SE and da_Da to da_DK.



***** ChangeLog for 3.0 compared to 2.9 *****

For users:
- New: Can edit date of cheque receipts.
- New: Add Sales journal and Purchase journal report.
- New: Can create supplier invoice from supplier order.
- New: Support login by openid
- New: Support "full day" event in calendar module.
- New: Add a weather on dashboard.
- New: Add a Paypal module.
- New: Can choose third party to use in point of sale module during logon.
- New: A lot of enhancements into ECM module:
       Directories can contains special characters,
       Speed enhancements,
       Directories can be created outside of Dolibarr, refresh button will 
       update database,
       Can rename a file.
- New: Reordering lines in invoice, orders, commercial proposal is faster (use Ajax
       technology).      
- New: Can import members using assistant.
- New: Can exclude deposit, replacement or credit notes in script rebuild_merge_pdf.
- New: task #10473 : Option MAIN_PROFIDx_IN_ADDRESS must no more be hidden.
- New: Can generate business card for on particular member.
- New: Task #10553 : Can attach files on members card.
- New: Can filter on payment type and bank account in payment lists.
- New: When sending supplier orders by mail, a text is predefined.
- New: Upgrade process works with Postgresql.
- New: Task #10538: Add filter on expiration date of subscription for
       foundation module email selector.
- New: Task #9643: Add 2 status (tosell/tobuy) on products instead of only
       1 status for both selling and buying.       
- New: Can input payment conditions on several lines.
- New: Add hidden option MAIN_LOGOUT_GOTO_URL to set the exit url after
       a logout.
- New: For germany, we invert order of address.
- New: Add hidden option MAIN_SERVICES_ARE_ECOMMERCE_200238EC.
- New: Support NPR in customer product prices.
- New: Add more volume units (ounce, gallon, inch, feet, ...)
- New: Delivery date accepts hours and minutes.
- New: Can add a comment on stock dispatching to be save into stock movements.
- New: Can filter product list with too low stocks.
- New: Add option to send all emails sent to a bulk carbon copy.
- New: Preview of emails sent by member module is shown.
- New: task #10100 : Add button to create invoice from a subscription
- New: Reorganize tabs on third parties.
- New: Option MAIN_INVERT_SENDER_RECIPIENT is available in einstein pdf template.
- New: Easier way to define url for clicktodial module.
- New: Add a fckeditor test area in fckeditor module setup.
- New: Add property "Event on full day" on agenda
- New: Enhancement and better compatibility (google, thunderbird) for agenda export.
- New: Can use image editor on user photo.
- New: Task #10796: Add Spain ProfId1 Verification
- New: Page "supplier summary" is now available.
- New: Task #10611: Add option to choose order of field in bank account info on PDF
- New: If a transaction was reconciliated and should not, there was no way to reverse error.
- New: Ubuntu package now works also on debian.
- Perf: Avoid reading database to determine country code after each
        page call.
- Fix: Special chars are now supported in ECM module for filename (not yet for
       directories).
- Fix: Better Postgresql compatibility.
- Fix: Box order is saved when moved.
- Fix: Database name can contains "-" characters.
- Fix: In coloring negative amounts.
- Fix: Date input use date format of user and not dd/mm/yyyy format.
- Fix: Fixed a very old bug making file attachment fails with some emails 
       readers when using "mail php function".
- Fix: When cloning commercial proposal, due date is creation date + delay
       by default.
- Fix: Can edit ordering methods.

For translators:
- New: Update and complete slovenian language sl_SL.
- New: Add full manually translated files for de_AT en de_DE (thanks to eCleaner.at).
- New: Create the language ja_JP.
- New: Add el_GR language.

For developers:
- New: Add jquery by default.
- New: Removed PWC libraries.
- New: Removed Scriptaculous libraries.
- New: Removed Prototype libraries.
- New: Add first Selenium GUI tests.
- New: Enhance a lot of internal function to build external modules
       more easily.
- New: Add a user field ref_ext in object tables to allow external
       systems to store their id and make self-developed synchronizing
       functions easier to build.        
- New: Local user timezone is saved into session (not used yet).
- New: Works with Mysql 5.5.
- Qual: Menu system code is simpler.
- Qual: Mutualize some duplicate code.
- Qual: Renamed some fields into database to be more internationnal.
- Qual: Removed deprecated code.


***** ChangeLog for 2.9 compared to 2.8 *****

For users:
- New: POS module allow to choose which warehouse to use.
- New: Support "Department/State" field on company setup, contact, 
       bank account and members card.
- New: Can reopen a refused/canceled supplier order.
- New: Add Gant diagramm on project module.
- New: Add a new mode for automatic stock increase: Can be increased
       on dispatching of products from a supplier order receipt.
- New: Can set a past delay to limit calendar export.
- New: Can attach files on emailing campaigns.
- New: Add statistics on trips and expenses module.
- New: Can reopen a closed customer order.
- New: Add module externalsite to add a web site/tools inside 
       menu and a Dolibarr frame.
- New: Can link trips and fees to a project.
- New: Add civility title in foundation module.
- New: Can set accountancy code for product (buy and sell).
- New: Can filter third parties lists on categories.
- New: Can filter products and services lists on categories.
- New: task #10202 : Support categories for members.
- New: Can build documents for third parties (Using ODT templates, need PHP 5.2+). 
- New: Support new products properties: length and area.
- New: Add the "payment due before" field in invoice exports.
- New: Add feature to resize or crop image files (for products photos)
- New: task #10113 : Show list of emailing on clicking on "number of mass emailing received"
- New: Add default language for third parties and use it when multilang is enabled
       to define default language for document generation.
- New: Can reopen a closed supplier invoice.
- New: Move permission "see hidden categories" into "see hidden products/services".
- New: Can delete several files at once in FTP module.
- New: Add box "last contracts".
- New: Works even if Web hosting provider has disabled PHP "glob" function.
- New: Can now send supplier orders by email.
- New: task #10076 : Show content of message in notification module.
- New: Bank name is shown on invoice.
- New: IBAN value is called IFSC if country is India.
- New: Add option to choose to show firstname then name or name then firstname on PDF.
- New: Add company in fields exported by export of members tool.
- New: Reorganise bank menus.
- New: Bookmarks can be sorted on a particular order.
- New: Support spanish RE and IRPF taxes on invoices.
- New: Module category offers categories for foundation module.
- New: Can filter on category on third parties, products and members listings.
- New: A flag is visible before country labels.
- New: When activating a new module, permissions for admin user are set. This save
       time when configuring Dolibarr.
- New: Dolibarr 2.9 is faster than 2.8.
- New: A lot of more predefined VAT values, states, regions for 
       miscelaneous contries.
- New: Enhance skin engine to make themes easier.
- New: Add images into menu "eldy".
- New: Auguria theme is now more modern.
- New: Update tools refers to www.dolibarr.org but also www.dolistore.com web site.
- New: Postgresql experimental support seems to work completely. 
- New: Changes in Dolibarr core to allow to use cache servers (see Memcached module on
       dolistore.com).
- New: Default choice for interactive confirm box is yes by default, and no only for
       delete actions. This reduce number of clicks required to validate actions and 
       is still safe to dangerous actions.
- Fix: Durations are correctly shown for languages using PM/AM dates.
- Fix: A lot of fixes in Point of Sale module.
- Fix: Debug experimental module widthrawal.
- Fix: Format number was wrong for ar_AR language.
- Fix: Can change password if user has only permission "change password".
- Fix: Project PDF document shows all tasks.
- Fix: bug #29278 : SMTP fails with IP instead of hostname.
- Fix: Default language on login page was wrong.
- Fix: Complete support of euros sign (even in PDF).
- Fix: Bad setup of phpMyAdmin for DoliWamp installer.
- Fix: Tracking number should be available on sending sheets.
- Fix: Stock value is not reset when product is transfered into other warehouse. 
- Fix: A lot of not tracked bugs fixed.
- Fix: Some fixes in barcode management.
- Fix: Access to phpMyAdmin is now ok on new DoliWamp installation.

For translators:
- Fix: Major update of italian translation (it_IT).
- Fix: A lot of translation fixes in all languages.
- New: Added translations (sl_SL, is_IS).
- New: Add translations for the DoliWamp installer.

For developers:
- More comments in code.
- Uniformize some code. 
- All arrays "lignes" were renamed into "lines".
- Delete all useless pre.inc.php files (this also increase speed).
- Fix W3C errors in page forging.
- Qual: Mutualize code of menu managers.
- Better isolation of modules files and dolibarr core files. 
- Task #8682 : Remove functions unix_timestamp.
- The makepack tool now make pack with UID 500.
- More css class and div to output menu to allow more skins.
- Generated documentation can be build from Eclipse using Doxygen plugin.
- Snapshot is provided with PHPunit tests.

WARNING: 
- A lot of class files (*.class.php) has moved into subdirectories. So If you use
  or develop non official modules that includes Dolibarr classes, you will have to rename
  path to thoose classes into the include function.
- Also, parameters of the "fetch()" method for class "User" has changed to reflect
  other fetch methods.   
- If you build a personalised themes, you must rename the style sheet into style.css.php.   
- This version is also the last one to support PHP 4.*, Mysql 3.1, IE6.
  Dolibarr 3.* will be supported with PHP 5+ and MySql 4.1+ only.


***** ChangeLog for 2.8.1 compared to 2.8 *****
For users:
- Fix: Works on database with _ in name.
- Fix: Broken feature in trips and expense module.
- Fix: Can use $ in database and login/pass values.
- Fix: No error on upgrade if there is orphelins tasks.
- Fix: Failed to login when user agent string was longer than 128.
- Fix: bug #29526 : Numérotation Proposition Incorrecte après duplication


***** ChangeLog for 2.8 compared to 2.7 *****

For users:
- New: Support note on trips module
- New: Can link contacts to projects
- New: Can removed attached file on email form if attachment was wrong.
- New: Add option to show your logo on top of left menu.
- New: task #9935: Can edit accountancy code.
- New: Add an option to make users email required.
- New: Module notification can send email on order or proposal validation.
- New: Can use any command line antivirus on file upload.
- New: A customer can also be a prospect.
- New: task #9802 : Can link an action to a project and use project to 
       filter agenda.
- New: Project can be set on contract creation.
- New: Initial sold can be conciliated on bank module.
- New: Add a default errors-to email for emailing module.
- New: Can filter on user on stock movement list.
- New: When creating a third party from a member, it is set as a new
       customer.
- New: Can use {tttt} in numbering mask setup. It will be replaced
       with third party type.
- New: VAT number is stored in one field. This is more "international".
- New: task #9782 : Add possibility to delete a warehouse.
- New: task #9640 : Add label for stock movements.
- New: task #9916 : Add FREE text for interventions card.
- New: Can define the new product ref when cloning.
- New: Project module support status of project and end date.
- New: Provide a ubuntu package.
- New: Add link to check a SIREN for french users.
- New: Add link "now" to fill date when creating invoices.
- Fix: Import module works even if prefix is empty in source file.
- Fix: bug #28055 : Unable to modify the date of a cloned command.
- Fix: bug #27891.
- Fix: Change of numbering module was not effective.
- Fix: Change error management when adding already used supplier ref
       for a product.
- Fix: Running sending-email.php
- Fix: Warning should not appears for invoice closed
- Fix: Import for companies works even with prefix empty.
- Fix: bug #28895 : Création d'utilisateur impossible.
- Fix: Can change password if has only permission change password.

For developers:
- Qual: Reorganize /dev directory.
- Qual: Change the way items are linked together.
- Qual: The login page now use a template in /core/template/login.tpl.php.
- New: Modules can add their own tab on projects cards.
- New: Add management of triger FICHEINTER_VALIDATE


***** ChangeLog for 2.7.1 compared to 2.7 *****

For users:
- Fix: Bad decimal management for it_IT and fr_BE languages.
- Fix: A third party created from a member is created as a 
       customer.
- Fix: Change of numbering module was not effective.
- Fix: Report of balance missing supplier invoices.
- Fix: Running sendmaing-email.php script.
- Fix: Detection of country for IBAN management.
- Fix: Update member photo.


***** ChangeLog for 2.7 compared to 2.6 *****

For users:
- New: Add a print icon to show a page to print without menus.
- New: Can add a free text on bank cheque receipts.
- New: Price level can be defined also for prospects.
- New: Add a help and support center.
- New: Can export commercial proposals.
- New: Can use a cache for xcal exports.
- New: Option for faster confirmation process with one ajax popup.
- New: Complete theme bluelagoon and rodolphe
- New: Can select third parties emails in emailing module for all
       third parties with expired contract's lines.
- New: Can add a field errors-to in emailing.
- New: Can use inline images in emails.
- New: Add predefined invoices (can be use for repeated invoices).
- New: Add a confirmation when cloning products.
- New: Add stock in product lists.
- New: Can filter list of stock movement on date or product.
- New: Added a link from product list to their stock movements.
- New: Several speed enhancements after using the Google Page speed 
  plugin for FireBug.
- New: Add a confirmation on dangerous admin purge feature.
- New: Add navigation on donation sheets.
- New: Added estimated value for stocks.
- New: Added module Gravatar to found photo of users or members
       from their email on gravatar.com.
- New: Include Dolibarr version in suggested dump filename.
- New: Enhancement in project module.
- New: Add log tab on emailing module.
- New: Minor enhancements in look themes.
- New: Add option to hide help in menu.
- New: Added a "force LDAP synchronize" on member and contact cards.
- New: Can split a discount into two smaller discount. This allows to use a
       discount on an invoice even if invoice amount is lower than discount
       credit available.
- New: Can use variables into the free text on PDF (__TOTAL_TTC_, __TOTAL_VAT...)
- New: Increase page loading speed (all changes reported by Google PageSpeed
       tool has been added).
- New: Add support of constant MAIN_ONLY_LOGIN_ALLOWED to allow to lock all
       access to any users except the one defined in constant.
- New: Add an admin page of PHP sessions with a way to lock new connections
       for other users than yourself. Can also purge existing sessions.
- New: Add point of sale module.
- New: Better usage when using with smartphones.
- New: Add module FTP client.
- New: Can set first day of week.
- New: Installer now create a .htaccess to protect documents directory.
- New: Experimental support for Postgresql.
- New: Full support of SMTPS (can works with Google SMTP).
- Fix: "Now" link works when date popup is not used.
- Fix: Debug seriously the email notification module.
- Fix: Error Call to a member function trans when refusing a supplier order.
- Fix: Fix payment conditions on commercial proposals.
- Fix: Nb of orders to process was wrong.
- Fix: Customer code was not correct on PDF it if contains special 
       characters.
- Fix: Can update price even with "NPR" VAT rates.
- Fix: When product type is missing, description is not lost when adding 
       new product lines.
- Fix: CC and BCC in emails was not used if using SMTPS handler.
- Fix: Last character was lost when text end with n or r.
- Fix: LDAP synchronization is now more robust (transaction and 
  use modify instead of delete/add).
- Fix: Fix: Setup of member synchronization does not conflict 
  with contact or user synchronization.

For translators:
- Update some language files.
- Can accept right to left languages. Added an "automatic" arabe translation.

For developers:
- An external module can force the third party code to be required whatever
  is the rule of third party code module.
- Update fckeditor to 2.6.4.
- Update Smarty to 2.6.26.
- Removed some deprecated code and files.
- Creation of directory in module descriptor is simpler.
- Can use an alternate document_root directory to develop with 
  sources on two repositories.
- Removed useless code of old commercial module.
- Move some modules into the CVS modules repository dolibarrmod. This reduces
  amount of code in main branch.
- Updated wiki documentation.
- Better W3C standard.
- Can add init data when enabling a module.
- Can fix some corruptions in database by calling the update page 
  /install/repair.ksh
- Log files contains more information (PHP_SELD added and OS user used for 
  log of command lines scripts) 
- Can protect a module to not being enabled if javascript disabled.
- If module numberwords is installed, code can use langs->getLabelFromNumber 
  to get value of an amount in text.
- A module can add subsitution keys in makesubsitutions() functions.
- Add $conf->browser->phone defined to optimise code for smartphone browsers.
- All external libs are now in same directory /includes.
- All install files are now in same directory /install.


***** ChangeLog for 2.6 compared to 2.5 *****

For users:
- New: Add filter on status in emailing selector for Dolibarr users.
- New: Can add bookmarks on all pages.
- New: Enhance bank transactions reporting.
- New: When creating a contact from a third party, informations from third
  party card are automatically suggested.
- New: Sort list of languages in combo box.
- New: EMails links are show with function dol_print_email
- New: Add graph report on number of entities in product statistics page.
- New: Can delete a supplier order whatever is its status.
- New: No limit on free text on PDF generated documents.
- New: Can force login value when creating a user from a member.
- New: Can clone commercial proposals and orders.
- New: Major enhancement of project module.
- New: Added product label in invoice exports fields.
- New: Add VAT number in export fields.
- New: Upgrade FPDF to 1.6
- New: Upgrade Scriptaculous to 1.8.2 and Prototype to 1.6.0.3
- New: Added keywords in PDF.
- New: Add hidden option MAIN_DISABLE_PDF_COMPRESSION.
- New: Add attachments on intervention cards.
- New: Can add personalized fields in emailing selectors.
- New: Customer code and supplier code can be defined automatically.
- New: Emailing feature can extract civility from contacts.
- New: Can create a third party from a member of foundation module.
- New: Can set a limit for stock alert to 0.
- New: Support SMTPS.
- New: Added a page /support to provide a help center service on Dolibarr.
- New: Distinct status "running not expired" from "running expired" in lines 
  contract status.
- New: Add a first version of a module for Paybox.
- New: Can add contact to suppliers orders.
- New: Changes to support the external Bit Torrent module.
- New: Can filter on social contribution type in list.
- New: Upload of joined files need create/modify permissions to work.
- New: For admin users, show the SQL request in export build.
- New: Can modify proposal date if status is draft.
- New: The help link on some pages now links directly to the wiki web page.
- New: Enhancements in barcode module.
- New: Can use decimal values in stocks.
- Fix: Partial payment on social contributions not shown on main page.
- Fix: Handle correctly the comment in status changing of supplier orders.
- Fix: Author, title and topic are correctly encoded in PDF.
- Fix: Now HTML output is always UTF8, this solve bad PDF encoding on old
  users.
- Fix: Save new model when changed on interventions.
- Fix: Failed to go on the future view of bank transaction if there is no 
  future bank transaction already wrote.  
- Fix: Bad ref in supplier list.
- Fix: Bad link in product statistics for supplier referrers.
- Fix: Usage of reset of cursor in personalized numbering modules for a particular
  month (@ option) was broken.
- Can add contacts to a supplier invoice.
- Fix: When an invoice is changed back to status draft, warehouse is increased 
  back.
- Fix: Category of a bank transaction was not saved.
- Fix: Clicktodial plugin works correctly now
- Fix: Multiprices features works correctly.
- Fix: Project module and task creation.
- Fix: Validation of order if a file was attached.
- Fix: A lot of fixes in PDF generators.
- Fix: Bad line/page break with long description of products on PDF.
- Fix: Option force invoice date to validation date working correctly.
- Fix: Creation of a member from the example public page works.

For translators:
- Added 10 more new language files.
- Added autotranslator tool. A tool to build/update automatically
  languages files using Google API for a new language. Wonderful to start a
  new translation.
  
For developers:
- Removed some deprecated files.
- Removed treemenu library.
- Renamed all function dolibarr_xxx into dol_xxx to have same prefix everywhere.
- Rewrite clone feature for supplier invoice to work like other clone features.
- First change to manage a future feature "stock PMP value".
- A module can add a new tab in third party view tabs.
- First change for future geoip module.


***** ChangeLog for 2.5 compared to 2.4 *****

For users:
- Sessions timeout can be configured to overwrite PHP setup.
- Can filter on date in services list.
- Support bookmark add of product cards.
- Enhancement in stock management (Automatic increase/decrease
  from order or invoice is possible).
- New filter options in prospect lists (category and level).
- New view in ECM module.
- Look enhancements for graphics (add transparency).
- Added statistics report for supplier invoices.
- Added average amount in invoices statistics reports.
- Can move a contract line to another contract of same third party.
- Add an export definition to export interventions.
- Can set umask file permissions on Unix/Linux/BSD systems.
- Miscelanous bug fixes.
- A lot of other enhancements to increase productivity.
- All phone numbers show the clicktodial link if module is enabled.
- Can define hour and minutes in intervention cards.
- Can edit a validated intervention.
- Add filters on intervention list.
- Add juridical status and number of employees in third party 
  export definition.
- A lot of enhancements and translation in withdraw module.
- Full support of Mysql option mode=strict.
- Added a new event from member module to agenda tracked events.
- Can attach a file to suppliers orders.
- Change to make Bank Account Number form more "internationnal".
- Can clone an invoice.
- Can clone an emailing.
- Reduce memory usage (about 2%).
- Add weight and size in sendings module.
- Add a fast search form on left menu for member module.
- Fix: Do not show export filter for disabled modules
- Show greyed lines for not allowed export filters.
- Add nature in product fields (manufactured product or not).
- Add export filters for category module and trip and expenses module.
- Can choose login of dolibarr account created when create from contact

For translators:
- The errors language file contains only error or warning messages with 
  prefix Error or Warning.
- HTML Output is by default in UTF8 and language files can be provided
  in UTF8.

For developers:
- Update skeletons (some fixes and add function createFromClone).
- Add an experimental Cash Desk module.
- Added new triggers events in agenda module.
- All submodules are moved in the includes directory.
- Removed some deprecated files.
- Menu managers now use same class name for their menu entry
  and add a different value in an HTML id for each entry. This allows
  to build skins that use different style for each menu entry.
- All emails and url HTML output use same function.
- Add more integrity check on database
- Can disable modules on logon page. This make possible to
  have several profiles of demo with only one demo. Also added a new
  Dolibarr demo front page (in htdocs/public/demo).
- Allow modules to add new tabs.

   

***** ChangeLog for 2.4 compared to 2.2 *****

For users:
- Add a calendar module (module agenda) with ical/vcal/rss export.
- Look enhancement in graphics (thanks artichow).
- Add tel and fax on delivery addresses.
- Add a tool to edit personalized menu.
- Add an ical and vcal export link in agenda and webcalendar module.
- Reduce memory usage.
- Now triggers are enabled/disabled according to module they refers to.
- Fix infinite loop on popup calendar.
- Change in tanslation to make Dolibarr easier to understand.
- Add a warning when sending a mail from a user with no email defined.
- Added clicktodial module.
- Add a property private/public in contact. This allows to user Dolibarr
  for a personnal address book.
- French NAF code can accept 5 chars.
- Supplier prices can be input with or without taxe.
- New generic numbering modules to offer more solutions for generating
  automatic id.
- Add new predefined exports wizards (stocks, suppliers, taxes...).
- Add feature to log security events (logon, change of users, passwords).
- Can link all documents (included supplier invoices and orders) to a 
  project.
- Can attach several files to email when sending an invoice, order or
  proposal by email.
- Can choose accuracy (number of decimals) for prices.
- Localization for decimal and thousand delimiter on number is fully
  supported.
- More informations reported in system information pages.
- Add a budget report.
- Added a security audit report.
- Other minor changes (features, look, fixes)
- Added compatibility with Firefox 3.
- Changes for compatibility with PHP6/Mysql6.
- Some bug fixes.

For translators:
- Added spanish es_ES translation.
- Added en_AU translation.

For developers:
- Removed useless code:
  Replaced phplot and phplot5 librairies by artichow.
  Removed cryptograph library replaced by artichow.
- Login functions are now externalised as modules.
- Update code skeletons examples.
- Several enhancements to make addon development easier.
- Add a tool to generate PHP classes completely mapped to a table.
- Added a check to enable external modules only if dolibarr version is
  high enough.
- Changes in wizard installer to allow building autoexe installer for
  Windows with Apache and Mysql included.


***** ChangeLog for 2.2 compared to 2.1 *****

- Add more statistics on main page.
- Add option to add message on login page.
- Management of categories for third parties.
- Add volume on products properties.
- Support for LDAP authentication.
- Full member synchronisation with LDAP database in
  fundation module.
- More LDAP fields supported for user synchronization.
- Better logger for install.
- First changes to support UTF8.
- Add a "forget password" feature.
- Setup process can run several migrate files if need
  to jump several versions to upgrade.
- Support for webcalendar 1.1 in webcalendar module.
- Support for menu in database.
- Better support for using Dolibarr on more WHP.
- Removed some deprecated files and clean code.
- New theme: Auguria
- Removed PHP warnings.
- Some bugs fixes.
- Traduction more complete.
- Better code comments for Doxygen documentation.
- Better support of vcard export format.
- A lot of security enhancements (no more password in log files,
  crypted password in database, in config file...).
- Themes are full CSS compliant.
- A lot of other minor changes...
- Option to scan uploaded document by an antivirus.
- Transparency for picto files works with IE.
- Can drag and drop boxes on main page.


***** ChangeLog for 2.1 compared to 2.0.1 *****

- Added a better installer.
- Support user and groups permissions.
- Translation in english and support for several languages.
- New enhanced look and several new themes.
- Small search boxes for each Dolibarr elements (invoices, contracts,
  orders, proposals...)
- Added an export assistant module to export main dolibarr data.
- Added backup tool to backup database via mysqldump.
- Added product categories management with a categorie tree.
- Management of companies' discounts (relative or absolute).
- Support credit note and discounts (relative and absolute) on
  commercial proposal, orders and invoices.
- Support multi-langual description for products.
- Graphical enhancements (picto to describe all status).
- Added more permissions (ie: can restrict access for a commercial user
  to elements of its companies only).
- Little enhancements to OSCommerce module.
- Added a second OSCommerce module working through web services.
- Added a Mantis module to have a Mantis application in Dolibarr menu.
- Building a PDF document for invoices works like other modules. You
  can change model just before generating the PDF.
- Can generate documents (PDF) for customer orders. Can send them by mail.
- Added FPDI and FPDI_Protection (ie: PDF with password-protection)
- Can make one payment for several supplier invoices.
- Rule to suggests passwords when creating a user are in modules
  allowing to add easily other rules.
- Option to encrypt passwords in database (MD5).
- Add Dolibarr triggers support on users creation/change.
- Add Dolibarr triggers support on payments.
- Add Dolibarr triggers on supplier and customers orders.
- Webcalendar triggers for actions on Member module.
- Support optionnal new javascript popup selector for date fields.
- Support for several RSS boxes in external RSS module. Setup easier.
- Can attach documents on Action, Orders, Invoices, Commercial proposals.
- Can attach contacts on proposals, orders, contracts, invoices.
- Preview on results of PDF generator modules in setup pages.
- Code cleaner. Remove unused or duplicate code.
- Save and show last connexion date for users.
- Enhancements on a lot of forms for better ergonomy.
- Can add/remove company logo.
- Added LDAP synchronisation for users, groups and/or contacts.
- Can configure your own SMTP server/port for mail sendings.
- Works even on "UTF8 by default" systems (Mysql, Linux...)
- Better compatibility with different PHP version or setup.
- Added mysqli driver.
- Add a WISIWYG editor (FCKEditor) to edit note and comment areas.
- Added AJAX features like a 'search product selector'.
- Modules boxes on main page can be dragged and dropped (with firefox only).
- Support for PHP5.
- Experimental support for Postgresql (not working yet, but waiting feedbacks).
- Removed obsolete files and documentation.
- Added admin tools (backup and files purge).
- Added a tool to build a lang package.
- Added a tool to build a module package.
- Added a tool to build a theme package.
- Traduction more complete.
- Added skeletons for code examples.
- Lot of fixes after 2.0 release not fixed in 2.0.1.
- Added more security option (ie: encrypted password in database)




***** ChangeLog for 2.0.1 compared to 2.0 *****

Minor bug fixes



***** ChangeLog for 2.0 compared to 1.0 *****

ChangeLog file size is so important, that it is not included inside Dolibarr
package. You can find it at www.dolibarr.org<|MERGE_RESOLUTION|>--- conflicted
+++ resolved
@@ -52,12 +52,8 @@
 - New: Can make one invoice for several orders.
 - New: POS module can works with only one payment method (cach, chq, credit card).
 - New: Add possibility to defined position/job of a user
-<<<<<<< HEAD
 - New: [ task #210 ] Can choose cash account during POS login
-=======
 - New: [ task #104 ] Can create an invoice from several orders
-- New: [ task #186 ] Warning when stock is too low
->>>>>>> b2ec0a76
 
 New experimental modules:
 - New: Add margin and commissions management module.
