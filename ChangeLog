--- conflicted
+++ resolved
@@ -3,8 +3,6 @@
 --------------------------------------------------------------
 
 
-<<<<<<< HEAD
-=======
 ***** ChangeLog for 3.5.6 compared to 3.5.5 *****
 Fix: Avoid missing class error for fetch_thirdparty method #1973
 Fix: Can't update phone_pro from web service
@@ -15,7 +13,6 @@
 Fix: Add function dolEscapeXML.
 Fix: Bad days and month reported by function.
 Fix: Bad margin calculation.
->>>>>>> 9e1b0d1a
 
 ***** ChangeLog for 3.5.5 compared to 3.5.4 *****
 Fix: Holiday module was broken. Initializaion of amount of holidays failed.
