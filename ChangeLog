--- conflicted
+++ resolved
@@ -9,7 +9,6 @@
 make a Dolibarr upgrade.
 
 
-<<<<<<< HEAD
 ***** ChangeLog for 3.8.4 compared to 3.8.3 *****
 FIX: #3694
 FIX: #3798 #2519 Cron jobs would never be executed
@@ -533,7 +532,7 @@
   to make difference between creation from contact or not.
 - Function get_exdir require now 6 parameters. This is to prepare a future feature.
 
-=======
+
 ***** ChangeLog for 3.7.4 compared to 3.7.3 *****
 FIX: #3694
 FIX: #4239
@@ -550,7 +549,6 @@
 FIX: $outputlangs is not defined (dolibarr 3.7, 3.8, 3.9)
 FIX: sql injection even when code is on several lines
 FIX: The third dashboard don't consider user permissions
->>>>>>> 444fce0b
 
 ***** ChangeLog for 3.7.3 compared to 3.7.2 *****
 FIX: #3734 Do not show empty links of deleted source objects in stock movement list
