--- conflicted
+++ resolved
@@ -28,12 +28,9 @@
 Fix: [ bug #1380 ] Customer invoices are not grouped in company results report.
 Fix: [ bug #1393 ] PHP Warning when creating a supplier invoice.
 Fix: [ bug #1399 ] [pgsql] Silent warning when setting a propal as "facturée" in propal.php
-<<<<<<< HEAD
-Fix: element page on project give wrong href link
-=======
 Fix: When number reach 9999 with default numbering module, next number
      will be 10000 instead of 0000 and error.
->>>>>>> 4a7e9e4d
+Fix: element page on project give wrong href link
 
 ***** ChangeLog for 3.5.2 compared to 3.5.1 *****
 Fix: Can't add user for a task.
