--------------------------------------------------------------
English Dolibarr ChangeLog
--------------------------------------------------------------

WARNING: 

Do not try to make any Dolibarr upgrade if you are running Mysql version 5.5.40.
Mysql version 5.5.40 has a very critical bug making your data beeing definitely lost.
You may also experience troubles with Mysql 5.5.41/42/43 with error "Lost connection"
during migration.
Upgrading to any other version or any other database system is abolutely required BEFORE trying
make a Dolibarr upgrade.


<<<<<<< HEAD
***** ChangeLog for 4.0 compared to 3.9.* *****
For users:

For developers:


WARNING: 

Dolibarr 4.0 should be compatible with PHP 7 but more feedbacks are still expected to confirm that.

Following changes may create regression for some external modules, but were necessary to make
Dolibarr better:
- Function log() of class CommandeFournisseur has been removed. Using it is no more required.
- Method select_type_comptes_financiers() has been renamed into selectTypeOfBankAccount() 
- Property ->client that was deprecated 6 years ago, is replaced in all core code with ->thirdparty.
- File '/core/tpl/document_actions_pre_headers.tpl.php' were renamed into '/core/actions_linkedfiles.inc.php'.
So if you included it into your module, change your code like this to be compatible with all version:
  $res=@include_once DOL_DOCUMENT_ROOT . '/core/actions_linkedfiles.inc.php';
  if (! $res) include_once DOL_DOCUMENT_ROOT . '/core/tpl/document_actions_pre_headers.tpl.php';

=======
***** ChangeLog for 3.9.1 compared to 3.9.* *****
FIX: #3815 Call to undefined function local_by_date()
FIX: #4424 Missing email of user popup in supplier orders area
FIX: #4442 Missing translation in Banks menu
FIX: #4737 Bank transacion type selector translation is cropped
FIX: #4742 Able to delete a supplier invoice with a registered payment
FIX: #4743 UI glitch in project summary page
FIX: #4747 Missing UI background when registering a supplier invoice payment
FIX: #4748 Supplier invoice payment confirmation amount is not translated
FIX: #4766 VAT not shown in supplier invoice popup
FIX: #4784
FIX: #4809 Duplicate functions with different content
FIX: #4812
FIX: #4839
FIX: #4851 Project selector in supplier invoices shows the project label twice
FIX: #4870
FIX: #4874 SQL error when listing users
FIX: #4880
FIX: #4961
FIX: #4989
FIX: If oauth has never been activated two tables are missing and printing is not working
FIX: A not enabled field for list must not into fields to add
FIX: Bad color of message password changed
FIX: Bad error and style message when changing its own login
FIX: Bad function name call on delete
FIX: Bad include and param for project numbering module call
FIX: bad translation language loaded FIX: When changing thirdparty on event card, the showempty option of contact was lost. FIX: Bad placeholder shown on combo to select a thirdparty.
FIX: Bad vat definition when using POS module
FIX: Box disabled because bugged
FIX: Can not select a commercial on the creation of a third
FIX: Check of EAN13 barcode when mask was set to use 13 digits instead of 12
FIX: correct display of minimum buying price
FIX: Creation of thumb image for size "small" was not done.
FIX: Damn, where was the project ref ?
FIX: Default vat is not set correctly when an error occured and we use VAT identified by a code.
FIX: dont retrieve new buying price on margin display
FIX: Duplicate records into export
FIX: Each time we edit a line, we loose the unit price.
FIX: Email templates not compatible with Multicompany
FIX: Export must use a left join to not loose lines
FIX: fetchAllEMailTemplate
FIX: Filter/search on extrafields on lists
FIX: finished parameters not used
FIX: Generated thumbs must always use the png format so using thumbs can work.
FIX: Hook resprint  be printed
FIX: image extension must be in lower case
FIX: Missing clean of criteria
FIX: Missing database escaping on supplier price insert/update
FIX: Missing function
FIX: Multiprice generator didn't recalculate prices if only the price_base_type property changes
FIX: Not removing code into vatrate.
FIX: Not showing sellprice properly on product list
FIX: Parsing of amount to pay vat
FIX: PHPCS
FIX: PMP is deprecated at warehouse level
FIX: real min buying price
FIX: Same term to create than other objects
FIX: Some records were lost into margin per product report
FIX: systematic rounding causes prices to be updated without reason
FIX: Template email must take care of positino column
FIX: VAT rate can be negative. Example spain selling to morroco.
FIX: When cloning an order the order result from clone must be now
FIX: When using option Price per level, when adding a predefined product, the vat for customer was not correctly set.
>>>>>>> f96f8eac


***** ChangeLog for 3.9.0 compared to 3.8.* *****
For users:
NEW: A new and more modern look for "eldy" theme.
NEW: Introduce a new theme called "Material Design". 
NEW: #3767 Allow changing multiple prices of a product at once
NEW: Add a button to purge criteria in user list
NEW: Add a filter field to restrict list of member when doing a LDAP list request. Use also this filter into ldap command line script making sync from ldap to dolibarr.
NEW: Add all assigned users and all extrafields data in new event when we createFromClone
NEW: Add hidden option to use standard position address in crabe model For electronic sending solutions
NEW: Add a refresh button on page list of direct print jobs.
NEW: Add a tab "document" in donation card
NEW: Add cancel button on thirdparty create page
NEW: Add chart of product statistics
NEW: Add color on categories
NEW: Add date value filter on account records list
NEW: Add __PROJECT_NAME__ tag for customer invoice emails
NEW: Add option PDF_ALLOW_HTML_FOR_FREE_TEXT to be able to enter pdf footer text with wysiwyg editor.
NEW: Add fields into llx_cronjobs to be able to use job table to queue one shot jobs.
NEW: Add filter on status on invoice list
NEW: Add filter on status on shipments
NEW: Add gender property managed on user card FIX: Better error messages when uploading photo of user when permission to write are not granted
NEW: Add help tooltips on fields of dictionary edit pages.
NEW: Add hidden option MAIN_MAILFORM_DISABLE_ENTERKEY to disable the key enter into the form to send email.
NEW: Add $ID$ into extrafields management to allow use of current object id on filter for select list from table and checkbox list from table
NEW: Add info page on product card
NEW: Add into about page, a sample text to use to promote new version release (visible only if version is last stable)
NEW: Add none/all selection into list of files for FTP browser module
NEW: Add opportunity amount on project card.
NEW: Add link "date of invoice" to select date of invoice when creating a payment in one click.
NEW: Add planned workload and declared progress on project summary list on project home page (data aggregated from tasks of project)
NEW: Add ref and label of project into export
NEW: Add status into filters of graph
NEW: Add tab document on salaries payment
NEW: Add thumb of users into stats box on home page
NEW: A link to the bugtracker report tool can be enabled in the GUI
NEW: Better look for POS. More responsive design.
NEW: Can add project search on left menu search area
NEW: Can assign a task to yourself to have it appear on timesheet.
NEW: Can close a project that has draft status with no need to switch it to validate status before.
NEW: Can edit Background color for Top menu and Background color for table title line.
NEW: Can edit email templates using WYSIWYG editor.
NEW: Can edit list of prospect status for customers/prospects. Add a new entry into dictionary table to manage list fo status.
NEW: Can filter on contact status in prospect list. Removed deprecated menu entry.
NEW: Can filter proposal on a tag of a product.
NEW: Can filter proposal, orders or invoices with criteria "contain at least one product with following tag"
NEW: Can choose fields to show on project list.
NEW: Can choose fields to show in product list. Extrafields are also supported.
NEW: Can choose fields to show into the contact list. Extrafields are also supported.
NEW: Can choose fields to show into list of users. Extrafields are also supported.
NEW: Can set default value of event type when creating an event (if option "manage type of event" is used).
NEW: Can upload files on leave requests. Use more standard permissions.
NEW: Can use a "|" to make a OR search on several different criterias into search text filters of tables.
NEW: Can use the * as a joker characters into search boxes of lists.
NEW: Clean code into salary module, debug and add indexes 
NEW: Can filter on user list and salary payments on user with naural search.
NEW: Can clone agenda events.
NEW: Color category is visible onto the thumb of tags on thirdparty, or products cards.
NEW: Conf to use next product/service ref when we clone a product/service
NEW: Contract module can be used to follow both sold and bought contracts/recurring subscriptions.
NEW: Can change amount when creating withdraws requests.
NEW: FEATURE PROPOSAL: on proposal, order or invoice creation from scratch, reload page after customer selection so its informations can be loaded
NEW: Filter "active" by default on user list. Fix label of permission of project module.
NEW: Forms are using the "tab look", even in creation mode.
NEW: Free text for cheque deposit receipt can be HTML content.
NEW: Hidden option THEME_ELDY_USE_HOVER is stable enough to become officialy visible into setup.
NEW: If module salaries is on, you can set a hourly value for time consumed by users. When a user enter its time consumed on a project, a calculation is done to provide the cost for human services. This value appears into the "Overview" of project.
NEW: Add import profile to import sales representatives of third parties.
NEW: Increase length of bank code to 128 char #3704
NEW: Into the overview of projects, the name of thirdparty appears into combo lists of elements to link to project.
NEW: Introduce a "code" into table of vats to describe VAT. This will allow to suggest different vat lines with same value with ability to differentiate them.
NEW: Introduce cost price on products.
NEW: Introduce hidden option MAIN_LANDING_PAGE to decide the home page visible just after login.
NEW: Introduce hidden option MAIN_REPLACE_TRANS_xx_XX to allow simple replacement of translated string on the fly. Prefer to use next method.
NEW: Introduce table llx_overwrite_trans to be able to overwrite translations by simple database edition.
NEW: Introduce use of cache for thumbs images of users to save bandwith.
NEW: Experimental level multiprice generator based on per cent variations over base price.
NEW: List of projects of a thirdparty are visible on a project tab for the thirdparty.
NEW: Merge all left menu search boxes into one.
NEW: Merge all search fields of an area page into one search box.
NEW: Next ref on clone doesn't need conf, it's used if mask exists.
NEW: Only arrow of current sorted field is visible into table views. This save a lot of space. You can click on the column title to sort. This make clickable area larger and click to sort is easier.
NEW: On page to see/edit contact of an ojbect, the status of contact is visible (for both external and internal users).
NEW: Option "encrypt password" into database is set to on by default on first install.
NEW: Print event type on third party card tab agenda list (only if AGENDA_USE_EVENT_TYPE = 1)
NEW: Provide an easier way to understand if an order can be shipped.
NEW: Quick search filter works also on invoice, proposal, order, intervention, contract and expense reports.
NEW: Replace category edition page on members with new select2 component.
NEW: Show photo of logged user into login top right block. 
NEW: If no photo is available for user, we show a generic photo depending on gender.
NEW: Show photo of user into user list.
NEW: Show which fields were used for search when doing a "generic search" from the "quick search" form on left menu.
NEW: Statistic graphs on products offer a filter on product type (product / service or both)
NEW: Syslog displays configuration errors
NEW: The clicktodial module is now able to provide link "tel:" on phone numbers. So it is also possible to use clicktodial with a client solution like the "xivo" local client.
NEW: The conditional IF into ODT templates works also on not defined var so we can show data only if defined. Close #3819
NEW: The free text in PDF footers can now be a HTML content. So the WYSIWYG editor is on by default to edit it into module setup.
NEW: The thirdparties tabs, the contacts tabs and the members tabs are now presented using a new "top banner", saving space and using a same way to show address, status and navigation arrows.
NEW: Thumbs for statistics on main page are fully clicable (not only link inside the thumb)
NEW: Translate extrafield's labels.
NEW: Use new select2 component for juridical status, country and state selection.
NEW: When creating order, proposal or invoice from thirdparty card, the project is asked during creation. A link to create project if it does not exists is also available. 
NEW: Uniformize form creation of proposal to add public and private notes during creation like for order and invoice.
NEW: More robust antiXSS engine.
NEW: Compatibility with Mysql 5.7+

For developers:
NEW: The search box and the bookmarks are now rendered by the menu manager.
NEW: Add a new widget $form->selectArrayAjax() to use combo list with content coming from an Ajax URL.
NEW: Add doActions hook method call in contract card
NEW: Added doActions hooks to user cards
NEW: Add a new component to select categories/tags from the main edit page of product. The dedicated tab is also removed.
NEW: upgrade jQuery Component Datable (and extras) to 1.10.7
NEW: script to build API class from existing class
NEW: Prepare database to store information per files (for example to define if an image can be used as a cover or not)
NEW: log hooks loading
NEW: Introduce property module_position so a module can decide where it appears into list of modules.
NEW: Introduce function dolGetFirstLineOfText
NEW: Introduce a method getDefaultCreateValueForField for developers to get a default value to use for a form in create mode. Implement it for public and private notes.
NEW: A module can add its entries into cron module.
NEW: Framework feature. To have a page being loaded at same scrollbar level after a click on a href link, just add the class "reposition" on this link.
NEW: Add exemple of setup for multitail to render dolibarr log files
NEW: Add restler framework. First step to build REST API into Dolibarr.
NEW: Add css class and ids on column of detail lines to allow module to easily manipulate fields.
NEW: Add hook in send mail
NEW: Add hooks on list of members to allow an external module to add more fields into list view.
NEW: Add hooks to allow an external module to complete list of events into calendar views.
NEW: Add "productpricecard" hook and uniformize code
NEW: Enhance also the prototype test_arrays to include select form before table.
NEW: Enhance prototype, project list and proposal list with new hooks to have an external module able to add more fields.
NEW: Enhance style engine. Add option to set color of links.
NEW: ODT generators can now also set meta properties of ODT file.
NEW: Add missing columns into llx_expedition to match other tables.
NEW: A new function getImageFileNameForSize was also introduced to choose image best size according to usage to save bandwith.
NEW: Support logging to a Sentry server
NEW: Prepare database to have agenda able to store more detailed emails events. 

WARNING: 

Dolibarr 3.9 is not yet fully compatible with PHP 7 even if most features seems to work.

Mysql minimum version is now 5.0.3 

Following changes may create regression for some external modules, but were necessary to make
Dolibarr better:
- Deprecated Product::setPriceExpression. Use Product::update instead
- Deprecated hidden option MAIN_USE_CUSTOM_TRANSLATION has been removed. Use table llx_overwrite_trans instead.
- Trigger LINECONTRACT_INSERT has been renamed into LINECONTRACT_CREATE to match common denomination.
- A lot hooks used into PDF generation were not correctly implemented. We had to fix this. The result si that
the following hook were set as hook of type "replace". This means if your module implement such hooks, it must 
return 0 to execute standard code or 1 to replace standard code (value to output should be set into resPrints instead).
This is list of hooks modified:
'pdf_getlinenum', 'pdf_getlineref', 'pdf_getlineref_supplier', 'pdf_getlinevatrate', 'pdf_getlineupexcltax',
'pdf_getlineupwithtax', 'pdf_getlineqty', 'pdf_getlineqty_asked', 'pdf_getlineqty_shipped', 'pdf_getlineqty_keeptoship',
'pdf_getlineunit', 'pdf_getlineremisepercent', 'pdf_getlineprogress', 'pdf_getlinetotalexcltax', 'pdf_getlinetotalwithtax'
- Renamed Product::isservice and Product::isproduct to match PSR-2
- Remove deprecated Product::hidden property


 
***** ChangeLog for 3.8.4 compared to 3.8.3 *****
FIX: #3694
FIX: #3798 #2519 Cron jobs would never be executed
FIX: #4155 Search Categories error
FIX: #4239
FIX: #4272 Error when trying to print the page "Linked objects" of a Thirdparty
FIX: #4291 Correctly filter bank card GETPOSTs
FIX: #4291 Correctly filter external calendar GETPOSTs
FIX: #4341
FIX: #4394 Untranslated label in list of expense reports
FIX: #4414 Supplier invoices use FAC_FORCE_DATE_VALIDATION client invoices property
FIX: #4418
FIX: #4425 Missing "VAT" translation in supplier order popup
FIX: #4434 Weird behaviour when enabling multiprices
FIX: #4440 Wrong price is filled by Product::fetch into multiprices arrays
FIX: #4453 SEPA Direct Debit generated XML shows a trailing comma in RmtInf field
FIX: #4528
FIX: #4556 desiredstock and seuil_stock_alerte cleared on modify product card
FIX: #4580
FIX: #4583 Incorrect call of Categories::containing throws a DoliDB error
FIX: #4649 Wrong parameters order
FIX: #4768
FIX: #4785
FIX: Add a test to show bugged module with a bad declaration of dictionaries to avoid to see clean module to be breaked.
FIX: add Croatia into list of country in EEC
FIX: add missing global def for ttc column
FIX: ajax error with multicompany module
FIX: Avoid errors when batch stock is negative
FIX: bad field in select
FIX: bad path
FIX: bad transaction level due to code of situation invoices
FIX: best sql request
FIX: bookmark's user change after update if the user hasn't superadmin right
FIX: call trigger LINEBILL_SUPPLIER_CREATE
FIX: Can not disabled an opened service line in a contract
FIX: can't clone event
FIX: can't send mail to thirdparty contact if no mail defined on thirdparty card
FIX: Check stock of batch on shippment
FIX: code corrupting database
FIX: compatibility with multicompany transversal mode
FIX: compatibility with multicompany transversal mode and more security issue
FIX: Contrat card don't consider user permissions to show active/unactive service button
FIX: CVE CVE-2015-8685
FIX: Deadlock situation. Can't edit anymore contract. FIX: List of automatic events was not visible.
FIX: disable main.inc.php hooks
FIX: do not show warning if account defined
FIX: don't see the sales representative of anothers entities
FIX: duration format
FIX: Correct problem of rights beetween tax and salaries module
FIX: Email templates not compatible with Multicompany
FIX: $fileparams is not defined
FIX: filter by socid if from customer card
FIX: for avoid conflict with "global $m" in memory.lib.php
FIX: for avoid division by 0
FIX: hover css
FIX: If option to hide automatic ECM is on, dont show menu.
FIX: if we dont use SUPPLIER_ORDER_USE_HOUR_FOR_DELIVERY_DATE the hour is displayed on pdf
FIX: Introduce hidden option to disable feature than hangs when too much data
FIX: ISSUE #4506 : make working the PROPAL_CLONE_ON_CREATE_PAGE hidden constant
FIX: issue when bank module is disabled FIX: missing entity filter for lines of payment
FIX: list of leave request was not showing label correctly.
FIX: MAIN_THIRDPARTY_CREATION_INDIVIDUAL syntax error in name
FIX: markRate can be 100
FIX: minor css error (pixel size must have "px"). Compatibility with old behaviour.
FIX: missing field "label"
FIX: missing signature and uniformize code between card and script
FIX: missing traduction
FIX: missing translation
FIX: missing translation key
FIX: nblignes not calculated after hook and hook can't modify this value. Usefull for modules
FIX: no database structure change is allowed into minor versions
FIX: no transaction in this place
FIX: Noway to validate a leave request for some uer even if they have permission for.
FIX: Option to disable meteo was not set correctly in edit mode
FIX: $outputlangs is not defined (dolibarr 3.7, 3.8, 3.9)
FIX: path to copyrighted files
FIX: php unit to work both with old and new setup
FIX: Purge of temp files was broken
FIX: Relative discount decimals are not saved
FIX: Removed a bugged list. Fixed another one to not count data of previous year.
FIX: retrieve correct pu_ttc (set by printObjectLine function) like in 3.7
FIX: search product in customer product prices doesn't work
FIX: Some filters are lost when paging
FIX: sql injection #4341
FIX: sql injection even when code is on several lines
FIX: sql request and total for time spen for current month
FIX: Sql syntax error in doc_generic_task_odt
FIX: Status filter don't work
FIX: Strict Standards: Only variables should be passed by reference
FIX: The part added with hidden option MAIN_DOC_USE_TIMING was included with a . instead of -. This make os think it is part of extension instead of file name.
FIX: The third dashboard don't consider user permissions
FIX: the view my task must show only task you are assigned to
FIX: to allow phpunit of migration process for 3.4 to 3.5
FIX: to allow phpunit of migration process for 3.5 to 3.6
FIX: userlocaltax
FIX: view of product image when using old path 
FIX: size of image uploaded on user.
FIX: We must ue the "small" size of imge to show on card pages.
FIX: When we make a direct assignement on a task to a user, we must check he is also assigned to project (and if not assign it)
FIX: wrong fk_parent_line in credit note with invoiceAvoirWithLines option
FIX: wrong modelpdf var name
FIX: wrong object name

***** ChangeLog for 3.8.3 compared to 3.8.2 *****
FIX: #3805
FIX: #3231 [Members] Public subscription page displays GeoIP error
FIX: #3240
FIX: #3293 Login page form icons not shown
FIX: #3508 Useless tooltip in 3.8 boxes
FIX: #3661 Margin is not selected correctly when adding a product
FIX: #3679 Error when deleting a Localtax2 special payment
FIX: #3707 Thirdparty bank account page table has a glitch
FIX: #3726 When upload file, don't test if PRODUCT_USE_OLD_PATH_FOR_PHOTO variable is empty or not
FIX: #3734 Do not show empty links of deleted source objects in stock movement list
FIX: #3836 Unable to upload a document to an invoice under some circunstances
FIX: #3878 Storing and deleting files on emailing was done at wrong place
FIX: #3880
FIX: #3882
FIX: #3890 Expected transactions bank account page, shows negative numbers
FIX: #3912
FIX: #3928 Creating a Customer order and a Customer invoice from a project, does not inherit payment conditions and method of payment of customer card
FIX: #3953 Don't round supplier price
FIX: #3953 rounding of buying price
FIX: #3980 Search field in "product by supplier" list sends empty result 3.8 and 3.7
FIX: #3987 Undefined variable $newref in CommandeFournisseur::approve
FIX: #3988 Undefined variable $conf and $error in CommandeFournisseur::addline
FIX: #3989 Undefined variable $conf in CommandeFournisseur::getNomUrl
FIX: #3990
FIX: #3992 CommandeFournisseur::ref is marked as deprecated and it shouldn't be
FIX: #3996 Dictionnary hooks are not working in 3.8
FIX: #3997 Wrong permission key used for Margins > Read all
FIX: #4016 User link is not correctly formed in emailing receivers
FIX: #4018 SQL error if trying to access the mailing/card.php page without an ID defined
FIX: #4036 Direct printing module without any driver configured, shows an unformatted error message
FIX: #4043 Incorrect translation in error mesage in menu creation admin page
FIX: #4049 PHP warning when trying to access a non-existing product/service
FIX: #4055 SQL error when trying to access a non-existing expedition
FIX: #4081 Added missing translation
FIX: #4097 Public holiday calculation
FIX: #4182 SQL error when deleting an unexisting bank entry
FIX: #4242 Allow disabling dashes in documents
FIX: #4243 sql injection
FIX: #4281
FIX: #4282 Defined shipping time were not shown in Customer order's PDF documents
FIX: #4285 SQL query shown when accessing an unexisting invoice
FIX: #4287 SQL error when accessing an unexisting proposal
FIX: #4302 Undefined variable $conf in Commande::LibStatut
FIX: Allow to search on alias name into select
FIX: Add a protection to not make release if ChangeLog was not generated.
FIX: autofocus on input search product
FIX: bad calculation for stock value
FIX: Better compatibility for users that used the not supported option MAIN_USE_JQUERY_MULTISELECT set to 1.
FIX: Bug: $this is not accessible in static context in Mailing::libStatutDest #4050
FIX: can not have access to the new ids or propal lines on PROPAL_CLONE
FIX: Can't update line's duration
FIX: Can use formated float number on old expense report module.
FIX: change object statut on close shipping and remove erratic db commit
FIX: change order date on clone (as everywhere else)
FIX: event's data lost on user assign update
FIX: export propal and order with extrafields
FIX: export with category contact extrafields
FIX: jquery select of project generate js error on change event
FIX: label of line is set in description field if empty
FIX: loss data also if update was cancel by error of ended state with no end date, try a generic patch
FIX: mail isn't display in title on event in mode view
FIX: Missing to set context into workflow actions, so triggers can't know we are creating an invoice from order or an order from a proposal.
FIX: NB task and percent progress in box project
FIX: Not delete a product when have customer price
FIX: Not deleting contrats on element_element table
FIX: Not use localtaxes when invoice some orders
FIX: only active customer should be available into select list thirdparty on invoice creation
FIX: only active customer should be return into new invoice creation select list
FIX: AWP calculation
FIX: product link in project box
FIX: Remove  column creation for table llx_product_fournisseur_price, the column use un calss is fk_supplier_price_expression, and fk_price_expression does not exist into lx_product_fournisseur_price sql file declaration
FIX: Show category selector if we have permission to view products or services
FIX: showrefnav htmlspecialchar instead of < >
FIX: The label hidden was not supported when using jmobile
FIX: Too many information were hidden. A lot of users still need bank account on PDF.
FIX: Use "WHERE true" instead of "WHERE 1" #4132

***** ChangeLog for 3.8.2 compared to 3.8.1 *****
FIX: Add a protection to not make release if ChangeLog was not generated.
FIX: 1/ update_extra() function must not be in  "if(!empty(MAIN_DISABLE_CONTACTS_TAB)" test. 2/ Reindented code
FIX: #3240
FIX: #3541 Bypass authentication when user was created using LDAP
FIX: #3605 deleting a shipping
FIX: #3661 Margin is not selected correctly when adding a product
FIX: #3689 Bug on workflow module
FIX: #3724 Bug: Blank page after cloning proposal if we changed client
FIX: #3726 Better support for PRODUCT_USE_OLD_PATH_FOR_PHOTO
FIX: #3726 Not showing images on product card
FIX: #3757 Can't set amount in a social contribution with some languages
FIX: #3786 Translation of select box.
FIX: #3841 creation of a task completed has not status set to finished by default
FIX: #3878 Storing and deleting files on emailing was done at wrong place
FIX: #3880
FIX: #3882
FIX: action not appear before an update because of a lack of line in action ressource
FIX: add tag myuser_job into ODT replacement
FIX: Avoid changing the state to a thirdparty who shouldn't be contacted anymore
FIX: bad calculation for stock value
FIX: Bad parameters
FIX: Bad picto for expense report
FIX: bad property so after creating an event from calendar, filter were lost.
FIX: bad stock valorisation
FIX: better fix to generate a PROV ref after clone
FIX: bug invoice classified in propale next update commonobject class in 3.8
FIX: Can export a field into task time table with export project profile
FIX: change order date on clone (as everywhere else)
FIX: clone customer order create new order with validate ref and not with PROV
FIX: Contacts are not added to the list with the status "no contact"
FIX: Default thirdparty when cloning invoice was not set.
FIX: double db escape add too quote
FIX: event's data lost on user assign update
FIX: Filter in customer price per product of a thirdparty returned error
FIX: filters on supplier invoices list are not used, search_status instead
FIX: fix HTML into formconfirm box
FIX: IF autocomplete was set on thirdparty list, it was not possible to open list of extrafields.
FIX: If no end date is set on survey, we should be able to vote.
FIX: loss data also if update was cancel by error of ended state with no end date, try a generic patch
FIX: no need to remove file into mail form, the temp dir will be deleted after any sending
FIX: pmp calculation
FIX: Preview pages was not using correct style for ref
FIX: project was not retrieved on invoice creation form
FIX: Revert option WORKFLOW_PROPAL_CAN_CLASSIFIED_BILLED_WITHOUT_INVOICES into option WORKFLOW_PROPAL_NEED_INVOICE_TO_BE_CLASSIFIED_BILLED for better compatibility with old versions
FIX: Search status not saved into list
FIX: search_status not used in mergefusiontool
FIX: Show category selector if we have permission to view products or services
FIX: Show product image on getNomUrl()
FIX: skeleton class must use db->order rather than ORDER BY into fetchAll
FIX: Societe::set_parent() function needs societe object to be fetched to update parent
FIX: supplier rights for orderToInvoice
FIX: tag object_total_vat_x need x to be a string with unknown decimal lenght. Now use for x the real vat real with no more decimal (x = 20 or x = 8.5 or x = 5.99, ...)
FIX: The preview of PDF was never refreshed if PDF document was changed
FIX: The thumb of user into top menu was using the image in full size. This make a large download at each page call. We must use the mini thumbs.
FIX: Total in summary was not same than into detail on the referrer page.

***** ChangeLog for 3.8.1 compared to 3.8.0 *****
FIX: #3521 postgresql migration error
FIX: #3524
FIX: #3529
FIX: #3530
FIX: #3533
FIX: #3533 Load categories language
FIX: #3534
FIX: #3572 Impossible to attach project in order
FIX: #3599 Not saving legal form
FIX: #3606
FIX: #3607 Better categories setting and unsetting
FIX: #3628
FIX: #3630 - Wrong balance report when module salaries and donation disabled
FIX: Add a test to save life when ref of object (invoice ref, order ref, ...) was empty. The was no way to go back to a clean situation, even after vaidating again the object.
FIX: Admin fiche inter page do not take good action
FIX: Always use type send in parameters in showCategories method
FIX: avoid SQL error in getValueFrom common object when all params are not send
FIX: avoid SQL error when no sortfield send to method
FIX: bad link into project box
FIX: Bad title line in project view when using jmobile
FIX: Bad translation key for project "Overview"
FIX: Can create Proposal on close thridparty #3526
FIX: Can't change state on a contact
FIX: Can't change the admin with default setup
FIX: Can't delete thirdparty if there is some discounts
FIX: Can't reopen a canceled invoice.
FIX: Creation of tables or keys must not be done with a random order.
FIX: debian install when module mysqli is not installed.
FIX: Description of tags was mandatory in edit mode but not in create mode. Should not be mandatory.
FIX: display error on extrafields on ficheinter
FIX: Email selector contact must not include inactive contact
FIX: error in SQL due to a previous fix
FIX: Error retrieving customer prices
FIX: Event from ical stream should not be movable into calendar view
FIX: facturestat bad sql when customer view is limited
FIX: Filter on status of thirdparty list and bad encoding of url
FIX: icon into export profile may be not correctly output
FIX: Init into bad var
FIX: Link of project must be cickable if user has permission to read all projects FIX: Missing information into the alt of project picto
FIX: List of project for user that are restrited as sale repreentative to some thirdparties.
FIX: Mass Mailing activity don't display all status
FIX: Missing contracts into list in page of Refering objects of a thirdparty.
FIX: Missing menu entry for list of thirdparties when using auguria menu manager
FIX: Missing validate button if permission are not valid.
FIX: New adherent from, always redirect on entity
FIX: not closing CSS.
FIX: not responsive part for project page
FIX: Only are showing one object linked
FIX: order ref must not be translated
FIX: Payment form for paypal and paybox was not centered.
FIX: Pb into pagination scroll widget FIX: Style of previous-next card when using dolidroid
FIX: Regression on bad use of fk_account showing the bad bank account on PDF.
FIX: Removed warnings
FIX: remove twice same test
FIX: select of project using ajax autocomplete option
FIX: sortder field was missing so manually added values were moved to begin.
FIX: Syntax error in Debian Apache configuration
FIX: The admin flag is mising.
FIX: The filter on thirdparty prices should be visible if there is at least one thirdparty price.
FIX: Thirdparty is missing on card
FIX: update2.php test res befre assign it
FIX: When delete actioncomm also delete actioncomm_resources
FIX: when editing time spent, date of line suggested was a rubbish value
FIX: When filter with empty status, by default get canceled status (-1)
FIX: When update a member login for a member linked to a user, the login of user was not sync (not updated).
FIX: Wizard for restore does not show import command


***** ChangeLog for 3.8 compared to 3.7.* *****
For users:
FIX: #2519
FIX: #2758 Product::update sets product note to "null" when $prod->note is null
FIX: #2832: Fixed a problem with special characters in expense report PDF model
FIX: #2856 : Wrong table design
FIX: #2901
FIX: #2957 : missing $langs object for trigger
FIX: #2983 Load gravatar avatar images securely over HTTPS
FIX: #2987: removed dead function moneyMeter()
FIX: #3009: Better filtering to prevent SQL injection
FIX: #3009: Better filtering to prevent SQL injection
FIX: #3091 TotalHT amount in supplier order is bold unlike the rest of Dolibarr
FIX: #3138 - Too much visible thing when access is denied on public pages
FIX: #3173 Overlapping of shipment ref
FIX: Adding 5 more choice link into survey module was not working with chrome
FIX: bad calculation for stock value
FIX: Bad link to login page into email for password renewal.
FIX: Bad logo for status "Do not contact" of thirdparty.
FIX: Bad variable usage
FIX: Better management error into the color conversion functions
FIX: [bug #1883] missing field in SQL installation
FIX: Bug on order and supplier invoice numeration mask when use supplier code
FIX: Bug on order and supplier invoice numeration mask when use supplier code
FIX: button create payment hide if tax amount is less than 1
FIX: can receive new batch product on supplier order
FIX: can show print page after product save
FIX: Close #2835 Customer prices of a product shows incorrect history order
FIX: Close #2837 Product list table column header does not match column body
FIX: Close bug #2855 Wrong translation key in localtax report page
FIX: Close bug #2861 Undefined variable $res when migrating from 3.6.2 to 3.7.0
FIX: Close bug #2891 Category hooks do not work
FIX: Close bug #2900 Courtesy title is not stored in create thirdparty form
FIX: Close bug #2976: "Report" tab is the current tab but it is not marked as selected by the UI
FIX: Correct migration script
FIX: create contact with extrafiel is null when it is require
FIX: Description of contract line was not visible.
FIX: Correct path of loan class
FIX: Correct problem field with note - Add note_private & use wysiwyg editor
FIX: Edit in place of "Outstanding Limit"
FIX: Module Expense Report - Correct init
FIX: Update licence to GPLv3
FIX: End log must use same level then start log.
FIX: event for restricted user was restricted if company null
FIX: event not linked to contact on creation
FIX: Export of tags for contact and member
FIX: extrafields required on thirdparty
FIX: Force ref
FIX: Function expects an int, not a boolean
FIX: Function was expecting a boolean not a string
FIX: hide category if it's not enable
FIX: If supplier invoice block linked element is display after other block total HT amount is not reset to 0 and sum other block (like customer orders values)
FIX: jdate returning -62169955200 on x64 machine
FIX: Let ability to use IDPROF verifications even if new entry is "private"
FIX: migration error
FIX: moved built-in bug report system to GitHub Issues
FIX: Moved code to where the variable is defined
FIX: No check warehouse is provided if module stock is not enabled.
FIX: Payed invoices are showed as canceled FIX: Bad date filter on customer order
FIX: Ref/label of product on contract line was not visible, nor into page, nor into PDF.
FIX: Removed concatenation on undeclared variable
FIX: Remove deprecated property 'libelle' on product object
FIX: Replaced some deprecated call
FIX: Replaced some deprecated property
FIX: Save of filters into export profiles failed.
FIX: "script" balise with wrong syntax
FIX: send mail, copy sendto don't read the list of contact
FIX: top links menu have target attribute with wrong value
FIX: total amount in tpl linked object are not reset
FIX; Unknown field 'sc.fk_soc' in field list
FIX: update usergroup name
FIX: Variable declared boolean
FIX: Variable might not be traversable
FIX: We did a test on a permission to export contract when permission did not exists.
FIX: when mailing is deleted, the targets list was kept in database
FIX: when multicompany was enabled, this function didn't check just on the good entity (problem when both company use same mask)
FIX: When we automatically creta an order from a proposal with workflow module, if some extrafields of propal don't exist in order object, insertExtraFields() function tries to insert extrafields in unexistant column of commande_extrafields table.
FIX: When we clone a propal, if it has a project which is not assigned to a third, it was not on new propal because fk_project was always set to empty string if new propal is for another third.
FIX: when we create an agenda event with "Not applicable" status, it is automatically saved with "To do" status
FIX: width multiselect
FIX: Wrong type hinting
FIX: XSS security using the onerror and missing escapement on type of member page.
FIX: Missing visibility of static property
NEW: Add a button to purge criteria in user list
NEW: add all assigned users and all extrafields data in new event when we createFromClone
NEW: Add a new component to select categories/tags from the main edit page of product. The dedicated tab is also removed.
NEW: Add a search field and report on hrm area
NEW: Add a tab document in donation card
NEW: Add bank account owner in invoice/proposal/orders footer
NEW: Add button to purge search criteria into list
NEW: Add close date and user for projects.
NEW: Add company information into  category contact export
NEW: Add current salary on list of payment
NEW: add date value filter on account records list
NEW: Add exemple of setup for multitail to render dolibarr log files
NEW: Add filter on status on invoice list
NEW: Add filter on task ref and task label into list of tasks
NEW: Add filter on user contact or user task into task list
NEW: Add gender property managed on user card FIX: Better error messages when uploading photo of user when permission to write are not granted
NEW: Add help tooltips on fields of dictionary edit pages. Fix: visible list of tasks are for opened project only.
NEW: Add hidden option MAIN_MAILFORM_DISABLE_ENTERKEY to disable the key enter into the form to send email.
NEW: add hook in send mail
NEW: Add hooks on list of members to allow an external module to add more fields into list view.
NEW: Add hooks to allow an external module to complete list of events into calendar views.
NEW: Add opportunity amount on project card.
NEW: Add option THEME_ELDY_DISABLE_IMAGE to disable images into menu eldy.
NEW: add PDF icon on linked element into project
NEW: add "productpricecard" hook and uniformize code
NEW: Add ref and label of project into export
NEW: Add search box for supplier order search.
NEW: Add status into filters of graph
NEW: Add tab document on salaries payment
NEW: A link to the bugtracker can be enabled in the GUI
NEW: A module can add its entries into cron module.
NEW: autofocus on product selection dropdown list or search field
NEW: Backup and restore tool is easier to use
NEW: Can add all user of a project as user of a task, in one step.
NEW: Can add project search on left menu search area
NEW: Can assign a task to yourself to have it appear on timesheet
NEW: Can close a project that has draft status with no need to switch it to validate status before.
NEW: Can edit Background color for Top menu and Background color for table title line (works only with theme menu eldy).
NEW: Can edit email template using WYSIWYG editor
NEW: Can edit internal label of invoice even when closed (this is a private information)
NEW: Can edit list of prospect status for customers/prospects. Add a new entry into dictionary table to manage list fo status. Removed deprecated files.
NEW: Can filter on contact status in prospect list. Removed deprecated menu entry.
NEW: Can filter proposal on a tag of a product Enhance also the prototype test_arrays to include select form before table.
NEW: Can filter proposal, orders or invoices with criteria "contain at least one product with following tag"
NEW: Can install an external module from admin pages, if web server has permission for and if setup is ok for.
NEW: Can search on customer order amount into customer order list.
NEW: Can upload files on leave requests. Use more standard permissions.
NEW: Can use a "|" to make a OR search on several different criterias into text filters of tables.
NEW: Clean code into salary module, debug and add indexes NEW: Can filter on user list and salary payments on user with naural search.
NEW: clone action on agenda events
NEW: dev feature : replace conf filename with "conf" parameter on url by GET
NEW: display linked object in edit mode when we create an event from an order, propal...
NEW: Enhancement of module 'Notification by Email'. Show nb of notifications set. Can set several emails. Can set a threshold on amount for notifications. Add notification on supplier order validation.
NEW: Enhance prototype, project list and proposal list with new hook to have an external module able to add more fields.
NEW: Enhance the natural_search function so we can use it to search numeric fields with criteria with operator <>= inside (< 100, >= 1000)
NEW: Enter amount for withdraws requests
NEW: Feature request: A page to merge two thirdparties into one #2613
NEW: Feature to build a merged pdf with all unpaid invoice can work for paid invoices.
NEW: Filter "active" by default on user list. Fix label of permission of project module
NEW: For a contract line, price is no more mandatory.
NEW: Forms are using the tab look, even in creation mode.
NEW: Hidden option THEME_ELDY_USE_HOVER is stable enough to become officialy visible into setup.
NEW: If module salaries is on, you can set a hourly value for tome consumed by users. Each time a user enter its time consumed on a project, a calculation is done to provide the cost for human services. This value appears into the "Transversal view" of project.
NEW: Implement option SUPPLIER_ORDER_USE_DISPATCH_STATUS to add a status into each dispathing line of supplier order to "verify" a reception is ok. Status of order can be set to "total/done" only if line is verified.
NEW: Into the overview of projects, the name of thirdparty appears into combo lists of elements to link to project.
NEW: Introduce option SUPPLIER_ORDER_DOUBLE_APPROVAL to allow 2 approvals to make a supplier order approved. Activating this option introduce a new permission to the second level approval.
NEW: Introduce TCPDI as replacement of FPDI.
NEW: List of recent modified supplier product prices in Supplier card
NEW: Module notification should details of emails into confirm box, not only number.
NEW: On page to see/edit contact of an ojbect, the status of contact is visible (for both external and internal users).
NEW: Product stock and subproduct stock are independant
NEW: Propal merge product card PDF into azur
NEW: Rename install etape to step
NEW: Replace category edition page on members with new select2 component.
NEW: Show difference between timespent by everybody and time spent by user making timesheet into timesheet pages. NEW: Can enter start hours of task when creating timesheet
NEW: Show last official stable version into system - update page.
NEW: Show photo of logged user into login top right block. NEW: If no photo is available for user, we show a generic photo depending on gender
NEW: [T1758] Merge bank card & account card
NEW: [ task 1191 ] AJAX selector for projects
NEW: [ task #851 ] Add a new field: Commercial name
NEW: [ task #977 ] New option to manage product unit Migrated code from GPCSolutions/dolibarr:3.2-units branch and adapted for 3.8 with some improvements
NEW: The line where mouse is over can be highlight with option THEME_ELDY_USE_HOVER (on by default)
NEW: The notification module accept keyword __SUPERVISOR__ to send notification to supervisor of user.
NEW: Thumbs for statistics on main page are fully clicable (not only link inside the thumb)
NEW: Title of page project contains project ref and label
NEW: update skeleton and class builder
NEW: Use new select2 component for juridical status, country and state selection.
NEW: Web service to create or update product can correct stock during creation/update.
NEW: When creating order, proposal or invoice from thirdparty card, the project is asked during creation. A link to create project if it does not exists is also available. NEW: Uniformize form creation of proposal to add public and private notes during creation like done for order and invoice.
NEW: When using transfer or correct stock from warehouse, after recording we go back to the warehouse page.
NEW: Add Option to not change date on cloning project
NEW: Add check list from table for extrafield type
NEW: Use new combobox.
NEW: Add hidden option MAXTABS_IN_CARD.
NEW: A default label is suggested for stock correction and transfer instead of empty string.
NEW: Add Weighted average price as default price for buying price for margin calculation. Add option MARGIN_PMP_AS_DEFAULT_BUY_PRICE to replace with first supplier price.
NEW: Introduce option MAIN_HTML_TITLE to start to control format of html title content.
NEW: Add extrafields on bank account cards.
NEW: Added delay between mails in Newsletter module.
NEW: [ task #1793 ] Create new permission to restrict commercial agent margin to logged user.
NEW: Add experimental module ask supplier price to request supplier quotation.
NEW: Add module batch management.

For translators:
NEW: Update language files.
NEW: When a translation is not available we always jump to en_US and only en_US.
NEW: All language tranlsations (except source en_US) is now managed on https://www.transifex.com/projects/p/dolibarr/.
FIX: Typo errors in translation.

For developers:
NEW: Function yn can show a visual checkbox.
NEW: Introduced select2 jquery plugin.
NEW: Possibility to add javascript in main login page with "getLoginPageOptions" hook.
NEW: possibility to defined a tab for all entities in module descriptor.
NEW: add restler framework First step to build REST API into Dolibarr.
NEW: add an explorer for REST API consultation & documentation.
NEW: script to build API class from existing class.
NEW: Add function dolCopyDir to copy directory with recursive content.
NEW: Introduce function dolGetFirstLineOfText.

WARNING: Following changes may create regression for some external modules, but were necessary to make
Dolibarr better:
- Removed hook supplierorderdao into supplier order creation. This is a business event, so we must use the 
  trigger ORDER_SUPPLIER_CREATE instead.
- Hooks 'printLeftBlock' and 'formConfirm' are now compliant with hook development rules. They are
  "addreplace" hooks, so you must return content with "->resprints='mycontent'" and not with "return 'mycontent'"  
- All fields "fk_societe" and "fk_soc" are now named "fk_soc" (same name for all fields).
- Method select_PriceBaseType and load_PriceBaseType were merged into selectPriceBaseType.
- The triggers USER_LOGIN* are deprecated. They are still working but you should prefer use the 
  hook afterLogin or afterLoginFailed instead.
- The trigger USER_CREATE_FROM_CONTACT has been replace with USER_CREATE and property context is now filled
  to make difference between creation from contact or not.
- Function get_exdir require now 6 parameters. This is to prepare a future feature.


***** ChangeLog for 3.7.4 compared to 3.7.3 *****
FIX: #3694
FIX: #4239
FIX: #4291 Correctly filter external calendar GETPOSTs
FIX: #4341
FIX: #4414 Supplier invoices use FAC_FORCE_DATE_VALIDATION client invoices property
FIX: #4440 Wrong price is filled by Product::fetch into multiprices arrays
FIX: add missing global def for ttc column
FIX: Contrat card don't consider user permissions to show active/unactive service button
FIX: CVE CVE-2015-8685
FIX: Email templates not compatible with Multicompany
Fix: for avoid division by 0
FIX: ISSUE #4506 : make working the PROPAL_CLONE_ON_CREATE_PAGE hidden constant
FIX: $outputlangs is not defined (dolibarr 3.7, 3.8, 3.9)
FIX: sql injection even when code is on several lines
FIX: The third dashboard don't consider user permissions

***** ChangeLog for 3.7.3 compared to 3.7.2 *****
FIX: #3734 Do not show empty links of deleted source objects in stock movement list
FIX: #3890 Expected transactions bank account page, shows negative numbers
FIX: #3928 Creating a Customer order and a Customer invoice from a project, does not inherit payment conditions and method of payment of customer card
FIX: #3980 Search field in "product by supplier" list sends empty result 3.8 and 3.7
FIX: #4081 Added missing translation
FIX: #4097 Public holiday calculation
FIX: #4242 Allow disabling dashes in documents
FIX: #4243 sql injection
FIX: Can use formated float number on old expense report module.
FIX: Change object statut when closing shipment and remove erratic db commit
FIX: Export with category contact extrafields
FIX: NB task and percent progress in box project
FIX: Not delete a product when have customer price
FIX: Not deleting contrats on element_element table
FIX: Not use localtaxes when invoice some orders
FIX: Product link in project box
FIX: Use "WHERE true" instead of "WHERE 1" #4132

***** ChangeLog for 3.7.2 compared to 3.7.1 *****
FIX: #2957 : missing $langs object for trigger
FIX: #2983 Load gravatar avatar images securely over HTTPS
FIX: #3009: Better filtering to prevent SQL injection
FIX: #3091 TotalHT amount in supplier order is bold unlike the rest of Dolibarr
FIX: #3262 Webservice getProductsForCategory()
FIX: #3318
FIX: [ #3460 ] Selected bank account was not saved when an error happened when trying to create a customer invoice
FIX: #3530
FIX: #3630 - Wrong balance report when module salaries and donation disabled
FIX: #3679 Error when deleting a Localtax2 special payment
FIX: #3707 Thirdparty bank account page table has a glitch
FIX: #3724 Bug: Blank page after cloning proposal with changed client
FIX: #3836 Unable to upload a document to an invoice under some circunstances
FIX: #3841 creation of a task completed has not status set to finished by default
FIX: Add a protection to not make release if ChangeLog was not generated.
FIX: adjusted test for affecting supplier reference
FIX: Admin fiche inter page do not take good action
FIX: Avoid warning strict mode when hosting server do not have php5_curl installed
FIX: bad calculation for stock value
FIX: Bad condition into invoice export request making reporting too many rows.
FIX: bad stock valorisation
FIX: Bad visualization of suppliers name on Incomes-Expenses mode
FIX: Better management error into the color conversion functions
FIX: [ bug 1634 ] Error deleting a project when it had many linked objects
FIX: [ bug 1925 ] "Link to order" option in supplier invoices is not working properly
FIX: [ bug #2893 ] Dolibarr error when viewing an invoice after changing invoice mask
FIX: [ bug #3211 ] Error about sold to pay (Montant encours)
FIX: [ bug #3321 ] Users with certain permissions were shown a "forbidden access" page even if they had the rights
FIX: [ bug #3358 ] Tasks box does not work with PostgreSQL
FIX: [ bug #3383 ] Company name is overlapped with company direction in PDF models
FIX: [ bug #3426 ] Unable to create an invoice from a contract with extrafields
FIX: [ bug #3431 ] Invoice bank account is not respected
FIX: [ bug #3432 ] Spaces should be removed from IBAN when formatting it
FIX: Can create Proposal on close thridparty #3526
FIX: change order date on clone (as everywhere else)
FIX: Close #2835 Customer prices of a product shows incorrect history order
FIX: Close #2837 Product list table column header does not match column body
FIX: Close bug #2855 Wrong translation key in localtax report page
FIX: Close bug #2861 Undefined variable $res when migrating from 3.6.2 to 3.7.0
FIX: Close bug #2891 Category hooks do not work
FIX: Close bug #2900 Courtesy title is not stored in create thirdparty form
FIX: Close bug #2976: "Report" tab is the current tab but it is not marked as selected by the UI
FIX: contact country had wrong display if the country dont have translate
FIX: Display country name instead of country id (display country id makes no sense on vcard files)
FIX: display error on extrafields on ficheinter
FIX: double db escape add too quote
FIX: Email selector contact must not include inactive contact
FIX: End log must use same level then start log.
FIX: error in SQL due to a previous fix
FIX: event's data lost on user assign update
FIX: Export of tags for contact and member
FIX: facturestat bad sql when customer view is limited
FIX: if multicompany enabled, call to undifend method _setCookie instead of setCookie
FIX: If supplier invoice block linked element is display after other block total HT amount is not reset to 0 and sum other block (like customer orders values)
FIX: keep filter by category or by not enough stock if we switch page
FIX: Line break display as a block
FIX: load propal langs for availability traduction
FIX: loss data also if update was cancel by error of ended state with no end date, try a generic patch
FIX: Mass Mailing activity don't display all status
FIX: Missing to set context into workflow actions, so triggers can't know we are creating an invoice from order or an order from a proposal.
FIX: multientity warehouse management
FIX: New adherent from, always redirect on entity
FIX: No check warehouse is provided if module stock is not enabled.
FIX: no need to remove file into mail form, the temp dir will be deleted after any sending
FIX: no projet_task_time id from trigger TASK_TIMESPENT_CREATE
FIX: Not showing task extrafields when creating from left menu
FIX: only active customer should be return into new invoice creation select list
FIX: Payed invoices are showed as canceled FIX: Bad date filter on customer order
FIX: WAP calculation
FIX: Save of filters into export profiles failed.
FIX: supplier rights for orderToInvoice
FIX: Syntax error in Debian Apache configuration
FIX: The hours of date filter aren't correct
FIX: tool export handle the type "select" extrafields and return the value instead of id
FIX: total amount in tpl linked object are not reset
FIX: translate Jabberid on contact page with edit view
FIX: translation for 1 word do not work if product/service module are disabled because the translation search in products.lang
FIX: update2.php test res befre assign it
FIX: When delete actioncomm also delete actioncomm_resources
FIX: when fetch_optionnal_by_label in Extrafields with $this->db cannot work because this->db is never instanciated
FIX: when mailing is deleted, the targets list was kept in database
FIX: when multicompany was enabled, this function didn't check just on the good entity (problem when both company use same mask)
FIX: When we add an user on event in create mode, we lose linked object
FIX: When we automatically creta an order from a proposal with workflow module, if some extrafields of propal don't exist in order object, insertExtraFields() function tries to insert extrafields in unexistant column of commande_extrafields table.
FIX: When we clone a propal, if it has a project which is not assigned to a third, it was not on new propal because fk_project was always set to empty string if new propal is for another third.
FIX: XSS security using the onerror and missing escapement on type of member page.

NEW: Created new ContratLigne::insert function

***** ChangeLog for 3.7.1 compared to 3.7.* *****
FIX Bug in the new photo system
FIX Error management
FIX [ Bug #2714 ] Members -> Memberxy-> Agenda -> technical Error
FIX [ Bug #2713 ] 3.7.0 mailing-unsubscribe.php not unsubscribe
FIX #2901
FIX when we create an agenda event with "Not applicable" status, it is automatically saved with "To do" status
FIX check the user status during authentication
FIX top links menu have target attribute with wrong value
FIX extrafields required on thirdparty
FIX create contact with extrafield is null when it is require
FIX width multiselect
FIX "script" tag with wrong syntax
Fix bug debian 786479
FIX update usergroup name
Fix facturestats was not filtering on invoice type
FIX #2856 : Wrong table design
FIX button create payment hide if tax amount is less than 1
FIX event for restricted user was restricted if company null
FIX send mail, copy sendto don't read the list of contact
FIX Properly escape untrusted data to prevent HTML injection.
FIX send mail, copy sendto don't read the list of contact

WARNING:

Path to save photos of products was moved to match path of other attached files. If you had loose your photo
on the photo tab of products, you can set the constant "PRODUCT_USE_OLD_PATH_FOR_PHOTO" to 1 (home - setup - other)
to restore old path and get back working links without having to resubmit images.

WARNING:

Do not try to make any Dolibarr upgrade if you are running Mysql version 5.5.40.
Mysql version 5.5.40 has a very critical bug making your data beeing definitely lost.
You may also experience troubles with Mysql 5.5.41 with error "Lost connection" during migration.
Upgrading to any other version or database system is abolutely required BEFORE trying to
make a Dolibarr upgrade.

***** ChangeLog for 3.7 compared to 3.6.* *****
For users:
- New: Match other auth system: Login can be done entering login or user
       email (this open the road for SSO).
- New: Agenda export by project #1967.
- New: Increase length of thirdparty to 128 chars.
- New: "Is Order shippable" icon #1975.
- New: statistics on supplier orders and invoices on home page.
- New: Add permissions to read all trips and expenses.
- New: Can filter on date into tab "Referring object" of a project.
- New: Module notification has been enhanced:
       EMail use now language of target contact.
       Can also define a fixed email for notifications.
- New: Feature to link manually an order to an invoice does not disappear once
       link has been done.
- New: Can set a color on user card (visible into agenda view).
- New: extrafields for projects and tasks are exported to ODT documents.
- New: Add number of active notification into tab title (like we do for notes and documents)
- New: Can add product into category from category card.
- New: PDF event report show project and status of event.
- New: Can filter on status on interventions.
- New: Add help info of field type into dictionary of payment types.
- New: Add proposals into referer page of thirdparty.
- New: On contact list can set filter on both active and not active (no more exclusive select).
- New: Intervention documents are now available in ECM module.
- New: Can attach supplier order to a customer order.
- New: Supervisor is now visible into user list.
- New: Add user of creation and validation on invoice export.
- New: Add info page about browser.
- New: Enable feature developed for 3.6 we forgot to enabled: Adding prefix
       on uploaded file names.
- New: No more dependency between contract and service module.
- New: [ task #867 ] Remove ESAEB external module code from core.
- New: Can create proposal from an intervention.
- New: An event can be assigned to several users.
- New: Can filter events on a group of users.
- New: Can filter events of a thirdparty.
- New: Onto event summary of elements, end date and status are visible.
- New: Split Agenda view (month, week, day) into different tabs.
- New: Add a view "per user" of agenda events (with different colors according to type of event).
- New: Each user can include its own external ics calendar into dolibarr agenda view.
- New: Add event FICHINTER_CLASSIFY_BILLED into list of possible events to
       create an automatic event into agenda.
- New: Add new type of event (when type of events are used, not by default).
- New: Can disable predefined type of events.
- New: Form to add a photo is immediatly available on photo page if
       permissions are ok (save one click per photo to add).
- New: Add option PRODUCT_MAX_VISIBLE_PHOTO to limit number of photos
       shown on main product card.
- New: Add country into table of thirdparties type. This will allow to provide
       a list of thirdparty types specific to a country (like argentina that
       need type A or B).
- New: Can force a specific bank account onto an invoice/order.
- New: Home page of project area shows list of draft project (like other main page).
- New: Can search on project ref or string from project main page (like other main page).
- New: First change to match accessibility rules: http://www.w3.org/TR/WCAG10-HTML-TECHS/
       Differentiate text and img.
       Use label into quick search form.
       Use accesskey on form search.
- New: Intervention documents are now available in ECM module.
- New: Add attachments on user card + in ECM module.
- New: Can add __PROJECT_REF__ and __THIRDPARTY_NAME__ into email topic or content template.
- New: [ task #1204 ] add Numering contrat module free (like leopard in product module).
- New: [ task #712 ] Add warning when creating invoice from proposal or order, when there is already one invoice.
- New: Enable supplier price log table.
- New: [ task #1204 ] add a supplier reference to contract.
- New: [ task #1218 ] Can drag and drop an event from calendar to change its day.
- New: Optimize size of image static resources.
- New: Add hourly and daily amount on user card. Add weekly working hours and salary on user card.
- New: Content of predefined email come firstly from table llx_c_email_template, then translation key.
- New: Add option MAIN_GENERATE_INVOICES_WITH_PICTURE to show picture
       onto PDF like MAIN_GENERATE_PROPOSALS_WITH_PICTURE dir for proposals.
- New: Add more search field in list of cheque deposits.
- New: Add feature to order to invoice on supplier part.
- New : Use of MAIN_USE_FILECACHE_EXPORT_EXCEL_DIR to use disk cache for big excel export.
- New: Direct invoice creation from predefined invoice.
- New: Add dunning into accountancy report.
- New: Add favorite button into country dictionary to put value on top select list
- Upgrade phpexcel lib to 1.7.8
- New : Use of MAIN_USE_FILECACHE_EXPORT_EXCEL_DIR to use disk cache for big excel export.
- New : Option on extrafields to have them always editable regardless of the document status.
- New : New module PrintIPP to print without opening document is available as stable.
- New : Introduce hidden option STOCK_WAREHOUSE_NOT_REQUIRED_FOR_SHIPMENTS to solve at no risk
        a missing control on missing warehouse.
- Fix: [ bug #1487 ] PAYMENT_DELETE trigger does not intercept trigger action
- Fix: [ bug #1470, #1472, #1473] User trigger problem
- Fix: [ bug #1489, #1491 ] Intervention trigger problem
- Fix: [ bug #1492, #1493 ] Member trigger problem
- Fix: [ bug #1474, #1475 ] Contract trigger problem
- Fix: [ bug #1496 ] ACTION_DELETE trigger does not show trigger error
- Fix: [ bug #1494 ] CATEGORY_CREATE and CATEGORY_MODIFY triggers do not intercept trigger action
- Fix: [ bug #1502 ] DON_CREATE trigger does not intercept trigger action
- Fix: [ bug #1505, #1504] Project trigger problem
- Fix: [ bug #1463, #1464 ] Proposal triggers problem
- Fix: [ bug #1498, #1499 ] Shipment/Delivery triggers problem
- Fix: [ bug #1465, #1466 ] Product triggers problem
- Fix: [ bug #1508 ] STOCK_MOVEMENT does not show trigger error message
- Fix: [ bug #1501 ] DEPLACEMENT_CREATE trigger do not intercept trigger action
- Fix: [ bug #1506, #1507 ] ECM trigger error problem
- Fix: [ bug #1469 ] Triggers CONTACT_MODIFY and CONTACT_DELETE duplicates error message
- Fix: [ bug #1533 ] Links triggers do not show trigger error message
- Fix: [ bug #1537 ] Difference between societe.nom and adherent.societe.
- Fix: [ bug #1535 ] Supplier invoice Extrafields are not shown
- Fix: datepicker first day of week can be monday by setting into display setup
- Fix: [ bug #575 ] GED doesn't works if there is "/" in a mask
- Fix: [ task #1728 ] Deactivate RIB suggest in proposals / invoices / orders

For users, new experimental module (need to set feature level of instance to experimental to see them):
- New: Module Accounting Expert to manage accountancy
		Special Thanks to developpers :
			Olivier Geffroy
			Alexandre Spangaro
			Ari Elbaz
			Florian Henry
			Juanjo Menent
		And to the contributors :
			Jeff Info				2000 euros
			Nord Anim		 		 120 euros
			Hydroflex		 		 120 euros
			Asysteo			 		 120 euros
			Fournisseur médical		 120 euros
- Removed: unmaintained OScommerce module

For translators:
- Update language files.
- New: When a translation is not available we always jump to en_US and only en_US.

For developers:
- New: Syslog module can be set to use ChromePHP plugin to output log server into browser console.
- New: Add a css style "cursorpointer".
- New: Select list of users can return user into hierarchy.
- New: getBrowserInfo can return type of layout of browser (classic/phone/tablet)
- New: Add hook "searchAgendaFrom" and "beforePDFCreation".
- New: Add trigger DON_UPDATE, DON_DELETE
- New: Add country iso code on 3 chars into table of countries.
- Qual: Removed hard coded rowid into data init of table llx_c_action_trigger.
- LINEBILL_DELETE, LINK_DELETE, ORDER_SUPPLIER_DELETE, RESOURCE_DELETE trigger called before SQL delete
- New: [ Task #1481 ] Add trigger BILL_SUPPLIER_UPDATE.
- New: [ Task #1495 ] Add trigger LINECONTRACT_CREATE.
- New: Added hook "formConfirm" and "doActions" for supplier invoice card.
- New: [ task #1511, #1426 ] Added hook "doActions" for supplier card and supplier order card.
- New: renamed table llx_c_pays to llx_c_country & libelle field to label.
- New: Added hook "formConfirm" and "doActions" for fichinter card
- New: Can search list of thirdparties from web service on part of name.
- New: Function getCurrencyAmount is marked as deprecated. Use function price to output a price
       including currency symbol.
- Qual: Renamed table llx_c_civilite into llx_c_civility,
		field civilite into label in the same table,
		and field civilite into civility in other table.
- Qual: Renamed all files & links "liste.php" into "list.php".
- Qual: Renamed all files & links "fiche.php" into "card.php".
- Qual: Replace all constants COMPTA_* by ACCOUNTING_*.
- Qual: Replace all constants ACCOUNTINGEX_* by ACCOUNTING_* to simplify migration of the module
- Fix: [ bug #1724 ] Can't add a submenu to projects

WARNING:

Do not try to make any Dolibarr upgrade if you are running Mysql version 5.5.40.
Mysql version 5.5.40 has a very critical bug making your data beeing definitely lost.
You may also experience troubles with Mysql 5.5.41 with error "Lost connection" during migration.
Upgrading to any other version or database system is abolutely required BEFORE trying to
make a Dolibarr upgrade.

WARNING: 

Following changes may create regression for some external modules, but was necessary to make
Dolibarr better:

- Path to save photos of products was moved to match path of other attached files. If you had loose your photo
  on the photo tab of products, you can set the constant "PRODUCT_USE_OLD_PATH_FOR_PHOTO" to 1 (home - setup - other)
  to restore old path and get back working links without having to resubmit images.
- If you can't see trips and expenses records, check that you have the new permission "read all
  trips and expenses".
- Deprecated module "oscommerce" were removed.
- Changed the way parameters are provided to scripts sync_xxx_ldap2dolibarr.php
- Some field into database were renamed from "libelle" to "label".
- Table llx_c_pays were renamed into llx_c_country.
- Triggers *_BUILDDOC are removed. Building a doc is not a business event. For action after
  creation of a pdf or odt, hook "afterPDFCreation" or "afterODTCreation" must be used instead.
- A lot of pages named fiche.php were renamed into card.php
- A lot of pages named liste.php were renamed into list.php
- If you used warehouse/stock module, recheck setup of stock increase/decrease rules of the
  warehouse module and your Point Of Sale module setup if you use one.
- Replaced USER_UPDATE_SESSION trigger with an updateSession hook may break modules using it.



***** ChangeLog for 3.6.7 compared to 3.6.6 *****
FIX: #4291 Correctly filter external calendar GETPOSTs
FIX: CVE CVE-2015-8685

***** ChangeLog for 3.6.6 compared to 3.6.5 *****
FIX: #3734 Do not show empty links of deleted source objects in stock movement list
FIX: #4081 Added missing translation
FIX: #4097 Public holiday calculation
FIX: #4242 Allow disabling dashes in documents
FIX: #4243 sql injection
FIX: Add a protection to not make release if ChangeLog was not generated. Prepare package 3.6.5
FIX: export with category contact extrafields
FIX: Not delete a product when have customer price
FIX: Not deleting contrats on element_element table

***** ChangeLog for 3.6.5 compared to 3.6.4 *****
FIX: #2957 : missing $langs object for trigger
FIX: #2983 Load gravatar avatar images securely over HTTPS
FIX: #3009: Better filtering to prevent SQL injection
FIX: #3841 creation of a task completed has not status set to finished by default
FIX: #3890 Expected transactions bank account page, shows negative numbers
FIX: #3928 Creating a Customer order and a Customer invoice from a project, does not inherit payment conditions and method of payment of customer card
FIX: bad calculation for stock value
FIX: bad stock valo
FIX: bad stock valorisation
FIX: [ bug #2893 ] Dolibarr error when viewing an invoice after changing invoice mask
FIX: button create payment hide if tax amount is less than 1
FIX: change object statut on close shipping and remove erratic db commit
FIX: change order date on clone (as everywhere else)
FIX: Close #2835 Customer prices of a product shows incorrect history order
FIX: Close #2837 Product list table column header does not match column body
FIX: Close bug #2861 Undefined variable $res when migrating from 3.6.2 to 3.7.0
FIX: Close bug #2891 Category hooks do not work
FIX: Close bug #2976: "Report" tab is the current tab but it is not marked as selected by the UI
FIX: contact country had wrong display if the country dont have translate
FIX: double db escape add too quote
FIX: End log must use same level then start log.
FIX: error in SQL due to a previous fix
FIX: event for restricted user was restricted if company null
FIX: facturestat bad sql when customer view is limited
FIX: If supplier invoice block linked element is display after other block total HT amount is not reset to 0 and sum other block (like customer orders values)
FIX: keep filter by category or by not enough stock if we switch page
FIX: no need to remove file into mail form, the temp dir will be deleted after any sending
FIX: no projet_task_time id from trigger TASK_TIMESPENT_CREATE
FIX: pmp
FIX: send mail, copy sendto don't read the list of contact
FIX: The hours of date filter aren't correct
FIX: tool export handle the type "select" extrafields and return the value instead of id
FIX: top links menu have target attribute with wrong value
FIX: total amount in tpl linked object are not reset
FIX: when multicompany was enabled, this function didn't check just on the good entity (problem when both company use same mask)

***** ChangeLog for 3.6.4 compared to 3.6.3 *****
- Fix: [ bug #2893 ] Dolibarr error when viewing an invoice after changing invoice mask

***** ChangeLog for 3.6.3 compared to 3.6.2 *****
- Fix: ref_ext was not saved when recording a customer order from web service
- Fix: withdrawal create error if in the same month are deleted previus withdrawals.
- Fix: amarok is a bugged theme making dolidroid failed. We switch to eldy automatically with dolidroid.
- Fix: [ bug #1788 ] Duplicated doActions hook in product/fournisseurs.php
- Fix: withdrawal create error if in the same month are deleted previous withdrawals.
- Fix: [ bug #1801 ] FAC_FORCE_DATE_VALIDATION constant alters supplier invoice date given to numeration modules
- Fix: [ bug #1802 ] SQL error when updating a task with PostgreSQL database
- Fix: [ bug #1785 ] Start date is lost in Project > Linked objects
- Fix: [ bug #1804 ] SQL error when sending email without address
- Fix: [ bug #1803 ] AJAX company contact input is not aligned
- Fix: [ bug #1787 ] Incorrect behaviour of doActions hook
- Fix: [ bug #1796 ] Unable to use numeration modules from an external module
- Fix: [ bug #1783 ] SQL error when enabling 3rd party module with PostgreSQL and MySQL strict mode ON
- Fix: [ bug #1717 ] Sorting unpaid invoices by amount received brings due amount
- Fix: [ bug #1784 ] MOTD doesn't show up in Amarok theme
- Fix: Tracking number not visible on shipment pdf
- Fix: [ bug #1812 ] SQL Error message while sending emailing with PostgreSQL database
- Fix: [ bug #1819 ] SQL error when searching for an invoice payment
- Fix: [ bug #1827 ] Tax reports gives incorrect amounts when using external modules that create lines with special codes
- Fix: [ bug #1822 ] SQL error in clientfourn.php report with PostgreSQL
- Fix: [ bug #1832 ] SQL error when adding a product with no price defined to an object
- Fix: [ bug #1833 ] user permissions in contact/note.php not working
- Fix: [ bug #1826 ] Supplier payment types are not translated into fourn/facture/paiement.php
- Fix: [ bug #1830 ] Salaries payment only allows checking accounts
- Fix: [ bug #1825 ] External agenda: hide/show checkbox doesn't work
- Fix: [ bug #1790 ] Email form behaves in an unexpected way when pressing Enter key
- Fix: Bad SEPA xml file creation
- Fix: [ bug #1892 ] PHP Fatal error when using USER_UPDATE_SESSION trigger and adding a supplier invoice payment
- Fix: Showing system error if not enough stock of product into orders creation with lines
- Fix: [ bug #2543 ] Untranslated "Contract" origin string when creating an invoice from a contract
- Fix: [ bug #2534 ] SQL error when editing a supplier invoice line
- Fix: [ bug #2535 ] Untranslated string in "Linked objects" page of a project
- Fix: [ bug #2545 ] Missing object_margin.png in Amarok theme
- Fix: [ bug #2542 ] Contracts store localtax preferences
- Fix: Bad permission assignments for stock movements actions
- Fix: [ bug #2891 ] Category hooks do not work
- Fix: [ bug #2696 ] Adding complementary attribute fails if code is numerics
- Fix: [ bug #3074 ] Accruals accounting use payment date instead of commitment date in turnover reports for salaries
- Fix: Not showing product supplier reference when page break
- Fix: [ bug #3341 ] Missing translation in /compta/paiement_charge.php
- Fix: [ bug #3342 ] Taxes dictionary page does not accept localized decimals for localtax2 rate

***** ChangeLog for 3.6.2 compared to 3.6.1 *****
- Fix: fix ErrorBadValueForParamNotAString error message in price customer multiprice.
- Fix: bug 1588 : relative discount.
- Fix: label of input method not translated.
- Fix: box of customer and prospects were not correctly disabled.
- Fix: [ bug #1618 ] PHP Error thrown when saving a barcode
- Fix: Civility & birthdate wasn't save into adherent module.
- Fix: webservice Thirdparty parameter lastname for individual creation is now lastname and not ref
- Fix: Chars - is no more allowed into value for code for extra fields.
- Fix: [ bug #1622 ] Requesting holiday than spans across two years cause high CPU usage by Apache
- Fix: [ bug #1595 ] Selected boolean extrafield in intervention creation page, does not save state
- Fix: Show sender Country on PDF docs when sender Country <> receiver Country
- Fix: [ bug #1624 ] Use lowest buying price for margin when selling with POS
- Fix: [ bug #1749 ] Undefined $mailchimp
- Fix: [ bug #1736 ] Failing supplier Elephant numeration module with some masks
- Fix: [ bug #1649 ] Cancel button of several thirdparty actions, does the same thing as modify
- Fix: [ bug #1736 ] Failing supplier Elephant numeration module with some masks
- Fix: [ bug #1731 ] Can't use quick navigation on project tasks secondary tabs

***** ChangeLog for 3.6.1 compared to 3.6.* *****
For users:
- Fix: Can upload files on services.
- Fix: sql errors on update fichinter.
- Fix: debian script syntax error.
- Fix: error "menu param is not inside list" into pos module.
- Fix: Salary payments are not reflected on the reporting sheets.
- Fix: Unsubscribe emailing not working.
- Fix: Trigger on create category call failed because user is not passed on card.
- Fix: list event view lost type event filter.
- Fix: Save also code event.
- Fix: VAT payment - Add control on field date value.
- Fix: Salaries payment - Field date value is now required and add control on it.
- Fix: Iban was used instead of Bic into SEPA file.
- Fix: Must unaccent strings into SEPA file.
- Fix: Extrafield feature select from table should try to translate multiple column when not needed 
- Fix: cents for indian ruppes are called paisa and paise.
- Fix: Invoices payments may be older than invoices.
- Fix: Withdrawal total amount is double
- Fix: [ bug #1593 ] Spanish Localtax IRPF not being calculated since 3.6.0 in supplier invoices when adding a line
- Fix: Web service categorie WDSL declaration is correct
- Fix: ErrorBadValueForParamNotAString was displayed in virtual product if no base price defined
- Fix: Category creation failed and no message output
- Fix: Lang for Payment Type
- Fix: PHPCheckstyle 1.5.5

***** ChangeLog for 3.6 compared to 3.5.* *****
For users:
- New: Update ckeditor to version 4.
- New: Add form "search customer order" on commercial main page.
- New: Can create contract from an order.
- New: Add list of orders products in tab "consumption" on thirdparties.
- New: Add graph stats for suppliers orders in tab "stats" on products.
- New: Add option MAIN_HIDE_INACTIVETAB_ON_PRINT to hide inactive tabs when you
       use the "print" view on screen.
- New: Add option MAIN_AUTO_TIMESTAMP_IN_PUBLIC_NOTES and MAIN_AUTO_TIMESTAMP_IN_PRIVATE_NOTES
       to automatically add timestamp and user line into edition field when editing a note.
- New: Add button cancel into edition of notes.
- New: Improved Barcode module:
       Can input barcode during product creation step.
       Add autonumbering of barcode value for products.
       Add a page/tool for mass barcode generation.
- New: Improved Opensurvey module:
       Added options to disable comments and disable public votes.
       Limit dates use calendar popup.
       Description of survey use wysiwyg editor.
       More information shown on result tab.
       Renamed "survey" into "poll" (better translation).
- New: Add filter on text and status into survey list. Can also sort on id, text and date end.
- New: The box "balance of bank accounts" show all opened accounts.
- New: Add option MAIN_ADD_SALE_REP_SIGNATURE_IN_NOTE to add sale representative into public
       note of generated documents.
- New: Add warning if supplier payment is higher that due amount.
- New: Increase length of url into bookmark module.
- New: Automatic events sending mails add info about linked objects into email content. 
- New: Price management enhancement (multiprice level, price by customer, if MAIN_FEATURES_LEVEL=2 Price by qty).
- New: Add option MAIN_FAVICON_URL.
- New: Created {line_price_ht_locale}, {line_price_vat_locale} and {line_price_ttc_locale} ODT tags.
- New: Add filter on project status into task list. By default, only "opened" project are visible.
- New: Status "validated" for project are renamed into "opened".
- New: Add barcode fields into user database.
- New: Add manager name (ceo, director, president...) into main company information page.
- New: Add field url as product properties.
- New: More options to create a credit note (can be filled automatically according to remain to pay).
- New: Can define custom fields for categories.
- New: Prepare generation of SEPA files into module withdrawal.
- New: [ task #1164 ] Add "Ref. supplier" search box in supplier orders
- New: [ task #1345 ] Can filter on status for supplier order.
- New: Add option FACTURE_SENDBYEMAIL_FOR_ALL_STATUS to allow to send invoice by email 
       whatever is its status.
- New: Add filter date in bank writing list page.
- New: Extrafields can be used as substitution key %EXTRA_XXX% into emails texts for members.
- New: Add categories translation.
- New: Enable option "clone target emailing".
- New: Improved tax module: Add specific page for salaries payment	
- New: Add composer.json file so Dolibarr can be publish onto packagist.org.
- New: The combo list of juridical status is now sorted
- New: [ task #926 ] Add extrafield feature on order lines.
- New: [ task #927 ] Add extrafield feature on Proposal lines.
- New: [ task #928 ] Add extrafield feature on invoice lines.
- New: Paypal/paybox email sent after backcall of a payment is now a formatted and translated
       HTML content. For member subscription renewal, there is also a link to member.
- New: When a subscription is recorded with invoice and payment:
       - the document (PDF) of invoice is also generated.
       - the invoice is set to status paid.
- New: Can enter holiday for someone else if user has permission for.
- Fix: Project Task numbering customs rule works.
- Fix: Add actions events not implemented.
- Fix: Price min of composition is not supplier price min by quantity.
- Fix: [ bug #1356 ] Bank accountancy number is limited to 8 numbers.
- Fix: [ bug #1439 ] impossible to remove a a translation (multilanguage-feature)
- New: If multilangue is enabled, mail (from propal, invoice, etc...) message is pre-defaulted in Customer language
- Fix: [ bug #1459 ] _ADD_CONTACT and _DEL_CONTACT triggers do not intercept insertion when reported an error
- Fix: [ bug #1478 ] BILL_PAYED trigger action does not intercept failure under some circumstances
- Fix: [ bug #1479 ] Several customer invoice triggers do not intercept trigger action
- Fix: [ bug #1477 ] Several customer invoice triggers do not show trigger error messages
- Fix: [ bug #1471 ] Several PHP warnings when intercepting USER_CREATE trigger.
- Fix: [ bug #1517 ] Packages sizes.
- Fix: [ bug #1521 ] The second order's page from a provider shows all orders

For translators:
- Update language files.

For developers:
- New: Add path file of trigger into admin trigger list page.
- New: More phpunit tests.
- New: Payments and supplier payment pages tabs can now be extended from modules.
- New: Add option 'aZ' into GETPOST function to check parameters contains 
       only a to z or A to Z characters.
- New: Opensurvey polls tab cards can now be extended from external modules.
- New: Triggers OPENSURVEY_CREATE, OPENSURVEY_DELETE added.
- New: Add new hook function addMoreActionsButtons to allow a module to add/replace
       action buttons into an element.
- New: Normalize code for barcode generation to match other modules.
- New: Uniformize code for contacts forms.
- New: Add some hooks for financial reports.
- New: A module can add its own ECM view.
- New: A module can disable a standard ECM view.
- New: Add multilang support into product webservice.
- New: Add hooks on project card page.
- New: Add call_trigger method on CommonObject class. So new trigger call within object is just :
$result = $this->call_trigger($trigger_name, $user)

WARNING: Following change may create regression for some external modules, but was necessary to make
Dolibarr better:

- The deprecated way (with 4 parameters) to declare a new tab into a module descriptor file has been
removed. You must now use the 6 parameters way. See file modMyModule.class.php for example. 
- Remove the javascript function ac_delay() that is not used anymore by core code.
- Properties "dictionnaries" into module descriptor files have been renamed into "dictionaries".
- Method form->select_currency() has been removed. Use instead print form->selectCurrency().
- Method form->select_methodes_commande() has been renamed into english name selectInputMethod().
- The following hooks are now 'addreplace' hooks: "formCreateThirdpartyOptions" 
  So check that return value is 0 to keep default standard behaviour after hook, or 1 to disable
  default standard behaviour.
- Properties "civilite_id" were renamed into "civility_id".
- Remove add_photo_web() that is not used anymore by core code.


***** ChangeLog for 3.5.8 compared to 3.5.7 *****
FIX: #4291 Correctly filter external calendar GETPOSTs
FIX: bad calculation for stock value
FIX: bad stock valo
FIX: change order date on clone (as everywhere else)
FIX: CVE CVE-2015-8685
FIX: The hours of date filter aren't correct
FIX: #3442 Remove useless syslog
FIX: #3448 Pass expected date format
FIX: #3471 3.5 Rounding issue when dispatching non-integer

***** ChangeLog for 3.5.7 compared to 3.5.6 *****
Fix: Paypal link were broken due to SSL v3 closed.
Fix: [ bug #1769 ] Error when installing to a PostgreSQL DB that contains numbers
Fix: [ bug #1752 ] Date filter of margins module, filters since 12H instead of 00H
Fix: [ bug #1757 ] Sorting breaks product/service statistics
Fix: [ bug #1797 ] Tulip supplier invoice module takes creation date instead of invoice date
Fix: [ bug #1792 ] Users are not allowed to see margins module index page when no product view permission is enabled
Fix: [ bug #1846 ] Browser IE11 not detected
Fix: [ bug #1906 ] Deplacement does not allow translated decimal format
Fix: [ bug #1905 ] Custom deplacement types do not get translated in deplacement card
Fix: [ bug #2583 ] Unable to create a bank transfer with localized numbers
Fix: [ bug #2577 ] Incorrect invoice status in "Linked objects" page of a project
Fix: [ bug #2576 ] Unable to edit a dictionary entry that has # in its ref
Fix: [ bug #2758 ] Product::update sets product note to "null" when $prod->note is null
Fix: [ bug #2757 ] Deleting product category photo gives "Forbidden access" error
Fix: [ bug #2976 ] "Report" tab is the current tab but it is not marked as selected by the UI
Fix: [ bug #2861 ] Undefined variable $res when migrating
Fix: [ bug #2837 ] Product list table column header does not match column body
Fix: [ bug #2835 ] Customer prices of a product shows incorrect history order
Fix: [ bug #2814 ] JPEG photos are not displayed in Product photos page
Fix: [ bug #2715 ] Statistics page has broken layout with long thirdparty names
Fix: [ bug #2570 ] [Contacts] Page should not process if ID is invalid
Fix: [ bug #3268 ] SQL error when accessing thirdparty log page without a socid parameter
Fix: [ bug #3180 ] formObjectOptions hook when editing thirdparty card does not print result
Fix: [ bug #1791 ] Margin menu not available if any Finance module is not enabled
Fix: [ bug #3310 ] OrderLine::fetch, FactureLigne::fetch and PropaleLigne::fetch do not return anything
Fix: [ bug #3206 ] PropaleLigne, OrderLine and FactureLigne given to triggers through update function does not contain all the information
Fix: [ bug #3313 ] Error enabling module with PostgreSQL database

***** ChangeLog for 3.5.6 compared to 3.5.5 *****
Fix: Avoid missing class error for fetch_thirdparty method #1973
Fix: Can't update phone_pro from web service
Fix: Some security holes.
Fix: copy extrafields when creating order from proposal.
Fix: report on action was not filtering by environment.
Fix: Avoid missing class error.
Fix: Add function dolEscapeXML.
Fix: Bad days and month reported by function.
Fix: Bad margin calculation.

***** ChangeLog for 3.5.5 compared to 3.5.4 *****
Fix: Holiday module was broken. Initialization of amount of holidays failed.
Fix: [ bug #1523 ] suite bug #1334 : filtre et ordre de tri conjoints ne s'appliquent pas.
Fix: Fusion PDF button on unpaid invoice is no more displayed.
Fix: Unpaid invoice launch fusion PDF action even if it is only search (with enter keyboard input instead of lens click).
Fix: Pb when showing log list of holiday module with some mysql versions.
Fix: Error with bad timezone pushed by some browsers.
Fix: shipping list SQL request was not filtering on shipping element
Fix: debian package provided by dolibarr team must use embedded libraries.
Fix: [ bug #1528 ] Leopard Services numeration module description is not translated.
Fix: [ bug #1523 ] suite bug #1334 : filtre et ordre de tri conjoints ne s'appliquent pas.
Fix: [ bug #1534 ] Unknown error when deleting a product photo under special circumstances.
Fix: Update impayees.php
Fix: Link product, In list view and label product.
Fix: visible task into area "time" for "My task" must limit task to tasks i am assigned to.
Fix: When disabled, all fields to add time into task line must be disabled.
Fix: Missing include files.lib.php in some pages that use dol_delete_recursive
Fix: [ bug #1558 ] Product/service edit page title shows new Ref instead of old ref.
Fix: [ bug #1553 ] Saving User displays setup removes menu.
Fix: [ bug #1544 ] Can remove date from invoice.
Fix: list event view lost type event filter.
Fix: Add code save on create event.
Fix: SQL injection.
Fix: [ bug #1589 ] Menu type in "Edit menu" page is not translated
Fix: [ bug #1591 ] Linked object block shows Total HT/TTC even if not having permission to read them
Fix: [ bug #1577 ] When creating new Private individual third, selected third type is ignored
Fix: [ bug #1555 ] Update accountancy code of products does not throw PRODUCT_MODIFY trigger
Fix: [ bug #1548 ] Supplier payment card shows type in French
Fix: [ bug #1546 ] Incorrect page number when searching in the list of bank transactions

***** ChangeLog for 3.5.4 compared to 3.5.3 *****
Fix: Hide title of event when agenda module disabled.
Fix: When using option MAIN_MAIL_ALLOW_SENDMAIL_F, a mail was sent to sender.
Fix: Question about warehouse must not be done when module stock is disabled.
Fix: Option STOCK_SUPPORTS_SERVICES was not correctly implemented
     (missing test at some places).
Fix: Renaming a project with uploaded files failed.
Fix: [ bug #1476 ] Invoice creation form loses invoice date when there is a validation error.
Fix: [ bug #1431 ] Reception and Send supplier order box has a weird top margin.
Fix: [ bug #1428 ] "Nothing" is shown in the middle of the screen in a supplier order.
Fix: The object deliverycompany was not used anymore and output of
     details for delivery reports was lost during 3.5. Rewrite code to
     restore feature.
Fix: [ bug #1445 ] html fix : missing </tr>
Fix: [ bug #1415 ] Intervention document model name and suppliers model names is not shown
     properly in module configuration
Fix: [ bug #1416 ] Supplier order does not list document models in the select box of the 
     supplier order card
Fix: [ bug #1443 ] Payment conditions is erased after editing supplier invoice label or 
     limit date for payment
Fix: Filter on status was not visible when selected from url.
Fix: Filtering on status was last when asking to sort.
Fix: [ bug #1432 ] Trigger SHIPPING_CREATE ignores interception on error.
Fix: [ bug #1449 ] Trigger ORDER_CREATE, LINEORDER_DELETE, LINEORDER_UPDATE and LINEORDER_INSERT ignore interception on error.
Fix: [ bug #1450 ] Several Customer order's triggers do not report the error from the trigger handler.
Fix: [ bug #1451 ] Interrupted order clone through trigger, loads nonexistent order.
Fix: [ bug #1454 ] Mention de bas de page erroné
Fix: Do not display dictionary for non activated module 
Fix: Link element from element project pages
Fix: [ bug #1509 ] Expedition admin free text & watermark submit error
Fix: [ bug #1349 ] AJAX contact selector does not work fine in Project card
Fix: [ bug #1452 ] variable used but not defined
Fix: If multiprice level is used the VAT on addline is not correct
Fix: [ bug #1254 ] Error when using "Enter" on qty input box of a product (on supplier order part)
Fix: [ bug #1462, 1468, 1480, 1483, 1490, 1497] $this instead of $object
Fix: [ bug #1455 ] outstanding amount
Fix: [ bug #1425 ] LINEBILL_SUPPLIER_DELETE failure trigger leads to an endless loop
Fix: [ bug #1460 ] Several supplier order triggers do not show error messages
Fix: [ bug #1461 ] LINEORDER_SUPPLIER_CREATE does not intercept supplier order line insertion
Fix: [ bug #1484 ] BILL_SUPPLIER_PAYED trigger action does not intercept failure under some circumstances
Fix: [ bug #1482 ] Several supplier invoice triggers do not show trigger error messages
Fix: [ bug #1486 ] LINEBILL_SUPPLIER_CREATE and LINEBILL_SUPPLIER_UPDATE triggers do not intercept trigger action
Fix: [ bug #1522 ] Element list into associate object into project are no more filterd by project thirdparty
Fix: [ bug #1526 ] Thumbs of files uploaded with dots in their names do not load correctly
Fix: Import ProfId1 to siren and ProfId2 to siret

***** ChangeLog for 3.5.3 compared to 3.5.2 *****
Fix: Error on field accountancy code for export profile of invoices.
Fix: [ bug #1351 ] VIES verification link broken.
Fix: [ bug #1352 ] Removing a shipping does not remove the delivery.
Fix: Option MAIN_INVERT_SENDER_RECIPIENT broken with typhon template.
Fix: Can disable features with PHPEXCEL (no DLSF compatible).
Fix: Can disable features with CKEDITOR. 
Fix: Pb of records not correctly cleaned when module marge is
     uninstalled (conflict between 'margin' and 'margins').
Fix: [ bug #1341 ] Lastname not added by file or direct input in mass e-mailing.
Fix: [ bug #1357 ] Invoice creator state not printed in generated invoice documents.
Fix: Suppliers invoice mask fails using {tttt} in numbering.
Fix: [ bug #1350 ] pdf template name for typhon was not correctly set when enabling module.
Fix: Navigation on notes for shipments was not working.
Fix: [ bug #1353 ] Email notifications, wrong URL.
Fix: [ bug #1362 ] Note is not saved.
Fix: tr/td balance.
Fix: [ bug #1360 ] note indicator for member tab.
Fix: Nb of notes and doc not visible onto tasks.
Fix: [ bug #1372 ] Margin calculation does not work in proposals.
Fix: [ bug #1381 ] PHP Warning when listing stock transactions page.
Fix: [ bug #1367 ] "Show invoice" link after a POS sell throws an error.
Fix: TCPDF error file not found in member card generation.
Fix: [ bug #1380 ] Customer invoices are not grouped in company results report.
Fix: [ bug #1393 ] PHP Warning when creating a supplier invoice.
Fix: [ bug #1399 ] [pgsql] Silent warning when setting a propal as "facturée" in propal.php
Fix: When number reach 9999 with default numbering module, next number
     will be 10000 instead of 0000 and error.
Fix: element page on project give wrong href link.
Fix: [ bug #1397 ] Filter by supplier orders with status Draft does not filter.
Fix: [ bug #1388 ] Wrong date when invoicing several orders.
Fix: [ bug #1411 ] Unable to set an expedition note if invoices module is not enabled.
Fix: [ bug #1407 ] Rouget pdf overlapped when using tracking number and public notes.
Fix: [ bug #1405 ] Rouget PDF expedition incorrect when two expeditions under the same commande
Fix: [ bug #1434 ] Muscadet supplier order document model linked objects overlap the text

***** ChangeLog for 3.5.2 compared to 3.5.1 *****
Fix: Can't add user for a task.
Fix: Autoselect of warehouse if there is only one warehouse.
Fix: Install of odt template for project and tasks.
Fix: [ bug #1318 ] Problem with enter key when adding an existing
     product to a customer invoice.
Fix: [ bug #1307 ] Quotes get removed from several inputs.
Fix: [ bug #1317 ] Removing a category does not remove all child categories
Fix: [ bug #1312 ] Call to undefined function _()
Fix: Restore build for obs and launchpad.
Fix: deleting files into backup system tools.
Fix: Dump using php not not include lock on tables that are deleted.
Fix: Fixed a problem with bank accounts sharing across entities.
Fix: fields into group by of sql requests for module margins must be
     same than fields into select.
Fix: When select_date is called with '' as preselected date,
     automatic user date was not correctly et (We must set a date into PHP
     server timezone area)
Fix: First param of select_date must always be forged with a dolibarr
     date function and not time().
Fix: fix can't add line with product in supplier order
Fix: [bug #1309]   
Fix: Solve pb of too many embedded tables     
Fix: [ bug #1306 ] Fatal error when adding an external calendar
Fix: A fix to manage automatic creation of code for import.
Fix: Try to add code to provide easy way to fix warning on timezone not
     defined.
Fix: Several fix into workflow/condition for invoice payments or convert
     into discount.
Fix: Option MAIN_PDF_DASH_BETWEEN_LINES was not working when tcpdf was
     making a pagebreak higher than 2 pages.     
Fix: form to add images should not show link form.
Fix: Correction when adding order line with price as '0'.
Fix: [ bug #1283 ] ROUGET Shipment PDF.
Fix: [ bug #1300 ]
Fix: Miscellaneous problems on task tabs (withproject parameter lost and
     download fails).
Fix: Avoid home project page to hung when too many tasks opened.
Fix: bug #1295: Error when creating an agenda extrafield with a number as reference
Fix: Translation of number for pt_PT.
Fix: Error on ajax_constantonoff function.
Fix: [ bug #1323 ] problème pour générer un odt depuis les taches dans projet.
Fix: Can not make withdrawals 

***** ChangeLog for 3.5.1 compared to 3.5.0 *****
Fix: Do not report trigger errors twice.
Fix: Error when creating event was not reported.
Fix: Bug of import of agenda when using https link
Fix: Field nature not saved correctly
Fix: Substitution of extra field was ko for order
Fix: Bad translation of date format for pt_BR.
Fix: priority field of agenda record is smallint.
Fix: Missing loading of lang in some pages.
Fix: Write note in invoice when using pos module.
Fix: Link to paypal was invalid into email text.
Fix: ref and date of supplier invoice.
Fix: Check on bank account.
Fix: Problem with file upload and download.
Fix: Page load not ending when large number of thirdparties. We 
     added option MAIN_DISABLE_AJAX_COMBOX to disable javascript
     combo feature that is root cause of problem.
Fix: [ bug #1231 ] PDF always generated in interventions
Fix: Be sure there is no duplicate default rib.
Fix: Enable extrafields for customer order, proposal and invoice lines. This feature
     was developed for 3.5 but was disabled (hidden) because of a bug not possible to
     fix enough quickly for 3.5.0 release. 
Fix: user right on Holiday for month report nor working.
Fix: [ bug #1250 ] "Supplier Ref. product" sidebar search box does not work
Fix: Bad space in predefined messages. 
Fix: [ bug #1256 ] Signature was not added for email sent from thirdparty page.
Fix: Action event SHIPPING_VALIDATE is not implemented
Fix: The customer code was set to uppercase when using numbering module leopard. We
     must keep data safe of any change.
Fix: [ bug #1291 ] Loading actions extrafields fails.
Fix: [ bug #1123 ] Paid deposit invoices are always shown as partially paid when fully paid
Fix: Corrected project contact types translation.
Fix: [ bug #1206 ] PMP price is bad calculated.
Fix: [ bug #520 ] Product statistics and detailed lists are wrong.
Fix: [ bug #1240 ] traduction.
Fix: [ bug #1238 ] When creating accompte with a %, free product are used for calculation.
Fix: [ bug #1280 ] service with not end of date was tagged as expired.
Fix: [ bug #1295 ] Error when creating an agenda extrafield with a number as reference.
Fix: [ bug #1306 ] Fatal error when adding an external calendar.
New: Added es_CL language
Fix: Margin tabs bad data show
Fix: [ bug #1318 ] Problem with enter key when adding an existing product to a customer invoice.
Fix: [ bug #1410 ] Add customer order line asks for required Unit Price but doesn't interrupt the creation of the line

***** ChangeLog for 3.5 compared to 3.4.* *****
For users:
- New: Add hidden option BANK_DISABLE_DIRECT_INPUT.
- New: More options to select status of users into select user list.
- New: [ task #862 ] Add ODT on shipments.
- New: [ task #149 ] Add # of notes and attachments in tabs.
- New: Can edit customer ref at any time.
- New: [ task #877 ] Reorganize menus.
- New: [ task #858 ] Holiday module: note on manual holiday assignation.
- New: [ task #892 ] Add hidden option in thirdparty customer/supplier module to hide non active
  companies in select_company method.
- New: [ task #531 ] Add a workload field on tasks.
- New: Add graph of bank account input/output into input-output report page.
- New: Add script export-bank-receipts.php
- New: Add option "filter=bank" onto script rebuild_merge_pdf.php to merge PDF that
  has one payment on a specific bank account.*
- New: [ task #901 ] Add Extrafield on Fiche Inter.
- New: Show process id in all command line scripts.
- New: Module mailman can subscribe/unsubscribe to ML according to categories or type of member.
- New: Add object_hour and object_date_rfc as substitution tag for open document generation.
- New: Add options to send an email when paypal or paybox payment is done.
- New: Clone product/service composition.
- New: Add option ADHERENT_LOGIN_NOT_REQUIRED.
- New: Add a cron module to define scheduled jobs.
- New: Add new graphical boxes (customer and supplier invoices and orders per month).
- New: [ task #286 ] Enhance rounding function of prices to allow round of sum instead of sum of rounding.
- New: Can add an event automatically when a project is create. 
- New: Add option MAIN_GENERATE_DOCUMENT_WITH_PICTURE.
- New: Add option excludethirdparties and onlythirdparties into merge pdf scripts.
- New: [ task #925 ] Add ODT document generation for Tasks in project module.
- New: [ task #924 ] Add numbering rule on task.
- New: [ task #165 ] Add import/export of multiprices.
- New: Add Maghreb regions and departments.
- New: A more responsive design for statistic box of home page.
- New: [ task #1005 ] Adapting to Spanish legislation bill numbering
- New: [ task #1011 ] Now supplier order and invoice deal with payment terms and mode.
- New: [ task #1014 ] Add option to recursively add parent category.
- New: [ task #1016 ] Can define a specific numbering for deposits.
- New: [ task #918 ] Stock replenishment.
- New : Add pdf link into supplier invoice list and supplier order list.
- New : Genrate auto the PDF for supplier invoice.
- New : Add category into filter webservice thirdparty method getListOfThirdParties.
- New : Allow to define margin or mark rate during quoting, ordering, invoicing.
- New : User permissions on margin module.
- New : Add ref supplier into muscadet model/
- New : Add ability to copy contact address to clipboard.
- New: Can use tag {mm} before {yy} even when there is a reset into numbering masks.
- New: [ task #1060 ] Register fields localtax(1|2)_type into details tables.
- New: [ task #923 ] Localtax support for ODT templates. 
- New: [ task #90 ] Barcode search.
- New: Add hidden option MAIN_VAT_DEFAULT_IF_AUTODETECT_FAILS.
- New: Can send an email from thirdparty card.
- New: Can cancel holidays that were previously validated.
- New: Can choose contact on event (action com) creation, and filtered by thirdparty.
- New: Add hidden option MAIN_FORCE_DEFAULT_STATE_ID.
- New: Add page to make mass stock movement.
- New: Add field oustanding limit into thirdparty properties.
- New: Can enter a vat payment of zero.
- New: Add path to installed dir of external modules + Name and web of module provider.
- New: Add option to use a specific mask for uploaded filename.
- New: Can attach external links to objects as we can attach files.
- Qual: Implement same rule for return value of all command line scripts (0 when success, <>0 if error).
- Fix: [ bug #992 ] Proforma invoices don't have a separated numeric count.
- Fix: [ bug #1022 ] correct margin calculation for credit notes.
- Fix: Better management of using ajax for upload form (to solve problem when enabling ajax jquery multifile upload in some cases).
- Fix: Lost stats filters into year selection.
- Fix: Some config data are shared between suppliers orders and suppliers invoices

New experimental module:
- New: [ task #157 ] Add a Skype button (adherents / third parties / contacts)

For translators:
- Qual: Normalized sort order of all languages files with English reference files.
- New: Add language code files for South Africa, France new Caledonia, Vietnam.
- New: Translate string for email to change password.

For developers:
- New: DolGraph can build graph with three lines.
- New: DolGraph accept a parameter to cache data of graph getNbByMonthWithPrevYear.
- New: Can enable tuning info with option MAIN_SHOW_TUNING_INFO.
- New: Show version of client lib used by mysql drivers.
- New: Add function to get content of an url (using all dolibarr setup like timeout, proxies...)
- New: Upgrade lib of TCPDF to 6.0
- New: Upgrade jquery flot library to 0.8.1
- New: Add property "hidden" into module descriptors to allow to hide a module according to
  some dynamic conditions.
- New: Add option MAIN_MOTD_SETUPPAGE to add a content onto setup page. Also content for
  MAIN_MOTD_SETUPPAGE, MAIN_MOTD_SETUPPAGE, MAIN_HOME now accept "|langfile" into translation
  key to use a specific language file.
- New: Make some changes to allow usage of several alternative $dolibarr_main_url_root variables.
- Qual: All nowrap properties are now using CSS class nowrap.
- Qual: Move hard coded code of module mailmanspip into trigger.
- New: Into POST forms, if you can add a parameter DOL_AUTOSET_COOKIE with a value that is list name,
  separated by a coma, of other POST parameters, Dolibarr will automatically save this parameters
  into user cookies.
- New: Add hook addHomeSetup.
- New: Add trigger CATEGORY_LINK and CATEGORY_UNLINK.
- New: A trigger can return an array of error strings instead of one error string.
- New: Add method to use a dictionary as a combo box.
- New: Add update method for web service product.
- Fix also several bugs with old code. 

WARNING: Following change may create regression for some external modules, but was necessary to make
Dolibarr better:

1) We started to clean hooks code. 
If your hook want to modify value of $actions, it's role of your hook to modify it. Dolibarr 
hook code will no more decide this for your module. If your action class for hook was returning
a string or an array, instead your module must set $actionclassinstance->results (to return array) 
or $actionclassinstance->resprints (to return string) to return same thing. The return value must 
be replaced by a "return 0";
Goal is to fix old compatibility code that does not match hook specifications: 
 http://wiki.dolibarr.org/index.php/Hooks_system   

2) If you implemented hook printTopRightMenu, check that output does not include '<td>' tags any more.
All content added must be tagged by a '<div>' with css class="login_block_elem"

3) Some methods object->addline used a first parameter that was object->id, some not. Of course
this was not a good practice, since object->id is already known, there is no need to provide id as 
parameter. All methods addline in this case were modified to remove this parameter. 

4) Method ->classer_facturee() is deprecated. It must be replace with ->classifyBilled().

5) Property ->tel on objects is now ->phone

6) Trigger LINEPROPAL_MODIFY is renamed into LINEPROPAL_UPDATE and
   Trigger CONTRACT_LINE_DELETE rnamed into LINECONTRACT_DELETE to match naming rules.



***** ChangeLog for 3.4.3 compared to 3.4.2 *****
Fix: Bad get of localtaxes into contracts add lines
Fix: Warning into bank conciliation feature.
Fix: Bad get of localtaxes into contracts add lines.
Fix: Add a limit into list to avoid browser to hang when database is too large.
Fix: [ bug #1212 ] 'jqueryFileTree.php' directory traversal vulnerability
Fix: Agenda and Banks module were not working with multicompany module
Fix: [ bug #1317 ] Removing a category does not remove all child categories
Fix: [ bug #1380 ] Customer invoices are not grouped in company results report.

***** ChangeLog for 3.4.2 compared to 3.4.1 *****
Fix: field's problem into company's page (RIB).
Fix: Document cerfa doesn't contained firstname & lastname from donator.
Fix: Bad rounding on margin calculations and display.
Fix: Option drop table into backup was broken.
Fix: [ bug #1105 ] Searching Boxes other search option.
Fix: wrong buy price update.
Fix: [ bug #1142 ] Set paiement on invoice (PGSql).
Fix: [ bug #1145 ] Agenda button list type do not display.
Fix: [ bug #1148 ] Product consomation : supplier order bad status.
Fix: [ bug #1159 ] Commercial search "other" give p.note do not exists.
Fix: [ bug #1174 ] Product translated description not good into PDF.
Fix: [ bug #1163 ] SQL Error when searching for supplier orders.
Fix: [ bug #1162 ] Translaction for morning and afternoon.
Fix: [ bug #1161 ] Search on product label.
Fix: [ bug #1075 ] POS module doesn't decrement stock of products in delayed payment mode.
Fix: [ bug #1171 ] Documents lost in interventions after validating.
Fix: fix unsubscribe URL into mailing when sending manually (not by script).
Fix: [ bug #1182 ] ODT company_country tag is htmlencoded.
Fix: [ bug #1196 ] Product barcode search does not expect 13th digit on EAN13 type.
Fix: [ bug #1202 ] Wrong amount in deposit % invoice from proposal.
Fix: Removed analytics tags into doc page.
Fix: Call Image on this instead of pdf.
Fix: Missing parameter for photo.
Fix: Bad SQL request for turnover report.

***** ChangeLog for 3.4.1 compared to 3.4.0 *****
Fix: Display buying price on line edit when no supplier price is defined.
Fix: Retrieving of margin info when invoice created automatically from order.
Fix: Reordering supplier products in list by supplier or supplier ref was crashing.
Fix: [ bug #1029 ] Tulip numbering mask.
Fix: Supplier invoice and supplier order are not displayed into object link into agenda event card.
Fix: [ bug #1033 ] SUPPLIER REF disappeared.
Fix: update extrafield do not display immediatly after update.
Fix: Fix bug with canvas thirdparty.
Fix: [ bug #1037 ] Consumption> Supplier invoices related.
Fix: User group name do not display in card (view or edit mode).
Fix: Link "Show all supplier invoice" on suplier card not working. 
Fix: [ bug #1039 ] Pre-defined invoices conversion.
Fix: If only service module is activated, it's impossible to delete service.
Fix: [ bug #1043 ] Bad interventions ref numbering.
Fix: Mailing module : if an email is already in destinaires list all other email from selector was not inserted.
Fix: Localtaxes balance not showing.
Fix: Intervention box links to contracts id.
Fix: Compatiblity with multicompany module.
Fix: Edit propal line was losing product supplier price id.
Fix: Delete linked element to supplier invoice when deleted.
Fix: [ bug #1061 ] Bad info shipped products.
Fix: [ bug #1062 ] Documents lost in propals and contracts validating.
Fix: Supplier price displayed on document lines and margin infos didnt take discount.
Fix: sorting on qty did not work in supplier product list.
Fix: there was no escaping on filter fields in supplier product list.
Fix: bugs on margin reports and better margin calculation on credit notes.
Qual: Add travis-ci integration.

***** ChangeLog for 3.4 compared to 3.3.* *****
For users:
- New: Can use ODS templates as document templates.
- New: Add link to autofill/reset with quantity to ship when creating a
  delivery receipt.
- New: Event into calendar use different colors for different users.
- New: Support revenue stamp onto invoices.
- New: Add a tab "consumption" on thirdparties to list products bought/sells.
- New: Some performance enhancements.
- New: Can attach files onto trip and expenses modules.
- New: Add hidden option MAIN_PDF_TITLE_BACKGROUND_COLOR.
- New: Merge tab customer and prospect.
- New: Add ES formated address country rule.
- New: Can define a hierarchical responsible on user and add a tree view to 
  see hierarchy of users.
- New: Can expand/collapse menus, categories and users list.
- New: extra parameters are supported into ODT/ODS templates.
- New: total per vat rate are available as tags for ODT/ODS templates.
- New: Some part of interface use more CSS3 (ie: agenda)
- New: [ task #707 ] Create option "ProfIdx is mandatory to validate a invoice".
- New: Can define if we want to use VAT or not for subscriptions (foundation module).
- New: Can define a default choice for "More action when recording a
  subscription" (foundation module).
- New: Add link to check professional id for India.
- New: [ task #731 ] Uniformize ref generation
- New: [ task #748 ] Add a link "Dolibarr" into left menu
- New: Script email_unpaid_invoices_to_representative accepts now a parameter "test"
  and a "late delay".
- New: Can define different clicktodial setups for each user.
- New: Add hidden option INVOICE_CAN_NEVER_BE_REMOVED.
- New: Enhance agenda module to reach RFC2445 ("type" not enabled by default and add
  "busy" information).
- New: Add module Opensurvey.
- New: Default approver for holidays is set by default to hierchical parent.
- First change to prepare feature "click to print" (IPP) for PDF.
- New: [ task #350 ] Merge tab customer and prospect.
- New: [ task #710 ] Add substitution into mailing send (and HTML is now valid).
- New: [ task #711 ] Add combobox for contact, as done for product/thirdparty.
- New: [ task #714 ] In Emailing module admin autogenerate security key of READRECEIPT.
- New: [ task #743 ] GED : Add aministration option to disable autotree display.
- New: [ task #767 ] Customer Address fallback when a contact doesn't have an address.
- New: [ task #768 ] WYSIWYG for all mails.
- New: [ task #773 ] Add Project document in GED(ECM) modules.
- New: [ task #783 ] Add more types for extra parameters (lists, phone, emails, checkbox,
  prices, radio).
- New: [ task #798 ] Add range limit date on product/services as it is done on order 
  and invoice.
- New: [ task #814 ] Add extrafield feature for projects ands tasks.
- New: [ task #770 ] Add ODT document generation for Projects module.
- New: [ task #741 ] Add intervention box.
- New: [ task #826 ] Optionnal increase stock when deleting an invoice already validated.
- New: [ task #823 ] Shipping_validate email notification.
- New: [ task #900 ] Review code of ficheinter.class.php
- Fix: [Bug #958] LocalTax2 for Spain fails on Suppliers
- Fix: [ bug #972 ] Auto completion contact field do not take account the min caract number before search
- Fix: [ bug #971 ] html.form.class.php select_contact with autocomplete do not exclude id from exclude array
- Fix: Expedition creation, can retreive product from other expedition

For translators:
- Update language files.

For developers:
- System of menu managers has been rewritten to reduce code to do same things. 
- An external module can force its theme.
- Add function dol_set_focus('#xxx').
- A mymodule can bring its own core/modules/mymodule/modules_mymodule.php file.
- Removed not used libraries.
- More web services. 
- Renamed some database fields, code variables and parameters from french to english.
- First change to manage margins on contracts.
- Add hook getFormMail.
- Function plimit of databases drivers accept -1 as value (it means default value set
  into conf->liste_limit).
- New: Add option dol_hide_topmenu, dol_hide_leftmenu, dol_optimize_smallscreen,
  dol_no_mouse_hover and dol_use_jmobile onto login page (to support different terminal).
- New: dol_syslog method accept a suffix to use different log files for log. 
- New: Type of fields are received by export format handlers.
- New: when adding an action, we can define a free code to tag it for a specific need.
- New: Enhance Dolibarr migration process to include migration script of external 
  modules.
- New: [ task #811 ] Uniformanize note field.
  

WARNING: If you used external modules, some of them may need to be upgraded due to:
- Fields of classes were renamed to be normalized (nom, prenom, cp, ville, adresse, tel
  were renamed into lastname, firstname, zip, town, address, phone).
  This may also be true for some fields into web services.
- If module use hook pdf_writelinedesc, module may have to add return 1 at end of 
  function to keep same behaviour.

TODO:
backport commit 53672dff75f4fdaeeed037ff9d15f860968022ca to fix confirm with jmobile
backport commit 384e3812eb73a15adafb472cacfb93397a54459b to fix W3C/edit contract
 


***** ChangeLog for 3.3.5 compared to 3.3.4 *****
- Fix: Change to make debian package ok despite removal of ckeditor.
- Fix: jcrop file to match debian rules
- Fix: Add missing country UK.
- Fix: Minor fix into package.
- Fix: Add missing label on project field.

***** ChangeLog for 3.3.4 compared to 3.3.3 *****
- Fix: [ bug #1001 ] Social Contribution : State not correct
- Fix: Better management of pdf generation when tcpdf is not available.
- Fix: Change to be more debian compliant natively.

***** ChangeLog for 3.3.3 compared to 3.3.2 *****
- Fix: [ bug #903 ] Fatal error: Call to undefined function dol_get_first_day() in htdocs/commande/liste.php
- Fix: [ bug #934 ] Error on proformat invoice creation (pgsql)
- Fix: [ bug #947 ] Can't create proposal lines with unit price = 0

***** ChangeLog for 3.3.2 compared to 3.3.1 *****
- Fix: Dutch (nl_NL) translation
- Generalize fix: file with a specific mask not found, again
- Fix: translations and BILL_SUPPLIER_BUILDDOC trigger
- Fix: Can't reset payment due date
- Fix: Orderstoinvoice didn't act as expected when no order was checked
- Fix: Bad link to all proposals into Third party card if customer is prospect
- Fix: Some bugs on withdrawal rejects
- Fix: [ bug #774 ] Bug on creating event with box "all day" crossed
- Fix: [ bug #787 ] Invoice supplier box incorrect tooltip when delay on payment
- Fix: [ bug #789 ] VAT not being calculated in POS
- Fix: [ bug #790 ] Spanish localtax RE not being correctly calculated
- Fix: [ bug #794 ] Lost filter on zipcode in prospect list 
- Fix: [ bug #806 ] Margins module with orders2invoice does not respect cost price
- Fix: [ bug #810 ] Cannot update ODT template path
- Fix: [ bug #816 ] Sales journal does not reflect localtaxes
- Fix: [ bug #817 ] Purchases journal does not reflect localtaxes
- Fix: [ bug #824 ] MAIN_DB_PREFIX not use into dictionary
- Fix: [ bug #828 ] Error when code_region is not a number in llx_c_regions (with postgres)
- Fix: [ bug #855 ] Holiday approval email in French
- Fix: [ bug #856 ] (Holidays module) Mail error if destination user doesn't have an email
- Fix: [ bug #857 ] Invoice created from shipment does not have the order discount
- Fix: [ bug #861 ] Impossible to create a new event in agenda
- Fix: [ bug #827 ] AJAX search does not respect multiprice level
- Fix: [ bug #865 ] Dolibarr navigation array in project/task do not work
- Fix: [ bug #866 ] Standing order from an invoice suggests invoice total amount instead of remaining to pay
- Fix: [ bug #788 ] Date of linked interventions are not shown
- Fix: external users should not see costprice and margin infos
- Fix: [ bug #806 ] Tasks are ordered alphabetically instead of chronological order

***** ChangeLog for 3.3.1 compared to 3.3 *****
- Fix: [ bug #733 ] Mass emailing tools do not support <style HTML tag
- Fix: Package for launchpad
- Fix: [ bug #736 ] Missing column in llx_c_chargesociales  
- Fix: Localtax2 for Spain must be based into buyer
- Fix: [ bug #762 ] Bad profit calculation in Reporting
- Fix: bug dictionary with wrong prefix table

***** ChangeLog for 3.3 compared to 3.2.* *****
For users:
- New: Add holiday module, to declare and follow holidays of your employees.
- New: Add margin management module.
- New: Add new theme Amarok.
- New: [ task #289 ] Can reorder tasks.
- New: Add field "signature" into user card. If filled, text is added 
       at end of predefined email texts. If option MAIN_MAIL_DO_NOT_USE_SIGN is on, this
       feature is disabled.
- New: Can input a payment back onto an credit note.
- New: Add link "Back to list" on all cards.
- New: After first install, warning are visible onto mandatory setup not
       configured. Show also total number of activated modules.
- New: Can filter list of proposal, order or invoice on sales representative.
- New: Add supplier ref on supplier orders.
- New: Can export supplier orders and customers shipments.
- New: First change to install external plugins from gui (experimental). 
- New: Monaco is like France for default vat calculation
- New: Can list elements (invoices, orders or proposals) on a particular
  user contact). This allow to view a "basket" of its elements.
- New: Show bank account on payment list of invoice card.
- New: Cloning project allow to clones task, notes, projects files, tasks files, contacts. 
- New: Enhance default style.
- New: Can edit and resiliate member status from list.
- New: Can insert URL links into elements lines. Also reported into PDF.
- New: When a member is validated, we can subscribe to mailing-lists
       according to its type.
- New: Add a tab into members statistics to count members by nature.
- New: Add link to third party into sells and purchase journal.
- New: Suggest a method to generate a backup file for user with no access
       to mysqldump binary.
- New: Can also use extrafields on contacts/addresses and users.
- New: Support unique field for extrafields.
- New: Extra fields supports more types (int, string, double, date, datetime).
- New: Can correct stock of a warehouse from warehouse card.
- New: [ task #185 ] Can input amount when correcting stock to recalculate PMP.
- New: [ task #454 ] Add "No category" into filters on category.
- New: Auto check box on page to edit interface options of user.
- New: More surface control on stock correction page.
- New: Add great britain provinces.
- New: [ task #494 ] Send an email to foundation when a new member has auto-subscribed.
- New: [ task #326 ] Add a numbering module to suggest automatically a product ref.
- New: Add conditional substitution IF/ELSEIF/ENDIF for ODT templates.
- New: Add unit foot2, inch2, foot3 and inch3 for surface and volumes.
- New: Can select thirdparties into emailing targets, even if module category is not enabled.
- New: [ task #498 ] Improvement of the block to add products/services lines.
- New: ECM autodir works also for files joined to products and services.
- New: Add a selection module for emailing to enter a recipient from gui.
- New: Allow to search thirds and products from barcodes directly from the permanent mini search left box.
- New: Allow to search product from barcodes directly from invoices, proposals... through AJAX.
- New: Can make one invoice for several orders.
- New: POS module can works with only one payment method (cach, chq, credit card).
- New: Add possibility to defined position/job of a user.
- New: Add hidden option to add slashes between lines into PDF.
- New: [ task #210 ] Can choose cash account during POS login.
- New: [ task #104 ] Can create an invoice from several orders.
- New: Update libs/tools/logo for DoliWamp (now use PHP 5.3).
- New: Added ODT Template tag {object_total_discount_ht}
- New: Add new import options: Third parties bank details, warehouses and stocks, categories and suppliers prices
- New: English bank account need a bank code (called sort code) to identify an account. 
- New: Can choose menu entry to show with external site module.
- New: Add hidden option MAIN_PDF_MARGIN_LEFT, MAIN_PDF_MARGIN_RIGHT, MAIN_PDF_MARGIN_TOP, MAIN_PDF_MARGIN_BOTTOM to force margins of generated PDF.
- New: [ task #314 ] Can define if prof id are mandatory or not.
- New: Add button on order card to create intervention from services.
- New: Add search box to find products by supplier reference.
- New: Add option MAIN_HELPCENTER_LINKTOUSE to define target link "I need help" onto logon page. 
- New: [ task #608 ] Can clone a supplier order with prices updates
- New: [ task #559 ] Can define a discount % regarding quantity in supplier prices and price by quantity in customer prices
- New: [ task #527 ] After cloning a suplier invoice, go onto invoice ref into edit mode

New experimental module:
- New: Add commissions management module.

- Fix: [ bug #499 ] Supplier order input method not translated
- Fix: No images into product description lines as PDF generation does not work with this.
- Fix: Errors weren't being shown in customer's & supplier's orders
- Fix: Lastname wasn't being recorded in xinputuser emailing module.
- Fix: [ bug #653 ] Error while creating agenda additional attributes
- Fix: [ bug #654 ] Event rapport PDF showing ActionAC_OTH_AUTO
- Fix: [ bug #658 ] Search on bank do not work for description
- Fix: [ bug #659 ] Comment in recurrent invoices is not stored
- Fix: [ bug #622 ] Attaching wrong file when sending the invoice via e-mail

For developers:
- New: Add webservice for thirdparty creation and list.
- New: A module can overwrite templates parts.
- New: Can add a link on title field of added dictionary.
- New: Uniformize code.
- New: Add option WORKFLOW_DISABLE_CREATE_INVOICE_FROM_ORDER and 
       WORKFLOW_DISABLE_CLASSIFY_BILLED_FROM_ORDER.
- New: A module can add several css and js.
- New: removed deprecated methods
       ldap::connect, formadmin::select_lang,
       html::select_tva
- New: Add custom substitution function for ODT product lines: mymodule_completesubstitutionarray_lines()
- New: Basic implementation of hooks and triggers for a lot (most) of core modules: 
  action/calendar, trips and expenses, dons, vat payment, contact/society, contract, product lines, 
  expedition, order supplier and order invoice (lines included), intervention card, project, tasks.
- New: Add ChromePHP output into syslog module.
- New: Add PRODUCT_PRICE_MODIFY trigger.
- New: Created function to retrieve total amount of discount of an invoice/proposal...
- New: We can use a dynamic value ($conf->global->XXX for example) into titles of menus.
- New: Use PHP classes DateTime* for some data functions instead of adodb 
- Qual: Renamed SUPPLIER_INVOICE_BUILDDOC trigger to BILL_SUPPLIER_BUILDDOC
- Qual: Renamed INVOICE_SUPPLIER_DELETE trigger to BILL_SUPPLIER_DELETE
- Qual: Renamed SUPLIER_ORDER_BUILDDOC trigger to ORDER_SUPPLIER_BUILDDOC
- Qual: Renamed CONTRACTLINE_DELETE trigger to CONTRACT_LINE_DELETE
- Qual: Renamed all ficheinter.class.php triggers so that they start with 'FICHINTER_'
- Fix: [ bug #655 ] ORDER_REOPEN trigger incorrectly named
- Fix: [ bug #656 ] Contracts trigger CONTRACT_MODIFY incorrectly named
- Fix: [ bug #657 ] Usergroup class' GROUP_DELETE trigger incorrectly named

For translators:
- New: Update language files (de, tr, pt, ca, es, en, fr).
- New: Added bg_BG autotranslated language.
- New: Translate the donation receipt.

Dolibarr license has also been updated from GPLv2+ to GPLv3+.



***** ChangeLog for 3.2.3 compared to 3.2.2 *****
- Fix: Some permission into agenda module.
- Fix: Generation of PDF was not using correct font for some languages.
- Fix some translations.
- Fix: [ bug #607 ] Nom de société avec guillemets.
- Fix: Option MAIN_MAIL_SENDMAIL_FORCE_BA and MAIN_FIX_BUGGED_MTA was not
  complete.
- Fix: comaptiblity with multicompany module.
- Fix: Bad label when validating/paying an invoice from POS module.
- Fix: Correct recipient into rouget template.
- Fix: A lot of fix into PDF pagebreak management.
- Update VAT for some countries.
- Firstname was missing when sending email from file list.
- Added en_SA language.



***** ChangeLog for 3.2.2 compared to 3.2.1 *****
- Fix: Modify spanish VAT to new rates.
- Fix: Add error message when creating already existing product.
- Fix: Edition of percentage of an event.
- Fix: Minor look fix for theme bureau2crea.
- Fix: Start and end date not saved at project creation
- Fix: Default vat is zero for customer invoices if company does not use vat
- Fix: Localtaxes unit prices precision



***** ChangeLog for 3.2.1 compared to 3.2.0 *****
- Fix: Edit of projects.
- Fix: Activation of modules does not fails if directory install was removed.
- Fix: [ bug #444 ] Regression on auto-closing for proposals and orders.
- Fix: Update translations (catalan, french, spanish, brazilian).
- Fix: [ bug #445 ] Hex escaping in descriptions.
- Fix: error when validating shipment for non predefined products with a
  selected warehouse.
- Fix: Bad local taxes if price base type is TTC for spanish local taxes.
- Fix: Phone not saved when using web service.
- Fix: [ bug #464 ] Payment form should allow to add transmitter for bank transfers.
- Fix: Allows to use a comma decimal separator in supplier invoices payments.
- Fix: Translation for tr_TR, es_ES, pt_BR.
- Fix: Products with no prices not visible.
- Fix: Access to product card created with very old version of Dolibarr.
- Fix: Delete temporary files after validating an invoice.
- Fix: preview of supplier order and invoice template.
- Fix: [ bug #485 ] Configurated amount for public auto-subscription form is not taken into account
- Fix: Average amount graphs weren't comparing the previous year stats
- Fix: Closed project didn't show the new status unless the page was refreshed
- Fix: Files were not being uploaded to a project's task
- Fix: [ bug #503 ] Unable to delete linked file to a deposit
- Fix: [ bug #501 ] Error while trying to modify an user
- Fix: [ bug #506 ] Can't set percentage of a started event
- Fix: Bad assignation of const for pdf delivery module name



***** ChangeLog for 3.2.0 compared to 3.1.* *****
WARNING: PHP lower than 5.x are no more supported.
WARNING: Because of a major datastructure change onto supplier prices tables, be aware
to make a backup of your database before making upgrade.

For users:
- New: Each user can remove/add its own boxes.
- New: Add signature at end of predefined email text.
- New: Can use personalized fields on products/services.
- New: Can attach files on social contributions.
- New: Show payments terms and conditions onto muscadet template.
- New: Can open back a closed commercial proposal.
- New: show thirdparty barcode on main tab.
- New: Can input note (private and public) during note and expenses creation.
- New: Print ticket show invoice ref into POS module.
- New: Can edit customer discounts from invoice create and edit card.
- New: task #11243: Show quantity into stocks for each sub-products into the sub-product tab.
- New: task #10500: Option to choose if professional id are unique.
- New: Add hidden option FOURN_PRODUCT_AVAILABILITY.
- New: task #11123: Add best supplier price.
- New: Enhancement in styles.
- New: Can conciliate several lines in one operation.
- New: task #11289 : Modify third party accountancy code generator aquarium.
- New: task #10606 : more comprehensive message error.
- New: task #11278 : Option into point of sale module to add services in list.
- New: task #11261 : Add an entry into menu called "New shipment".
- New: [ task #187 ] Gerer les evenement recurrents dans les imports ical.
- New: Make option MAIN_GENERATE_DOCUMENTS_WITHOUT_VAT available by default.
- New: Can build PDF in USLetter format or canada format (change paper size).
- New: Can export into Excel 2007 format.
- New: Add hidden option CASHDESK_FORCE_STOCK_ON_BILL
- New: Can search on part of barcode into POS module.
- New: Cheques into cheques receipts are ordered by operation date.
- New: Add hidden option MAIN_DISABLE_PDF_AUTOUPDATE to avoid generating pdf each time data change.
- New: Add hidden option PROJECT_HIDE_UNSELECTABLES to hide project you can't select into combo list.
- New: Add option INVOICE_POSITIVE_CREDIT_NOTE.
- New: Support zip/town autocompletion into warehouses.
- New: Add box for last expired services.
- New: Reduce seriously size of packages.
- New: Can define country code for import.
- New: When invoice was generated from order, order date is visible on PDF, after order ref.
- New: [ task #181 ] Hide password of click2dial in user card.
- New: Chart are faster to build
- New: Value of data into charts are visible on mouse hover.
- New: Import wizard can import contacts.
- New: Import wizard can import personalized fields.
- New: Personalized fields support int type.
- New: Install process is now two times faster.
- New: Can sort files into backup tool.
- New: Default output charset are utf8 into backup tool.
- New: Add brazilian states.
- New: Increase usability of module project.
- New: [ task #285 ] Add search filter on project in tasks list.
- New: Automatic list of documents in ECM module is ok for customers,
       suppliers invoice, orders, customers orders, proposals and social contributions.
- New: All professional id can contains up to 128 chars instead of 32. 
- New: [ task #176 ] Allow to use ODT templates for proposals and orders like it's done for invoices
- New: Add hidden option MAIN_ADD_PDF_BACKGROUND to add a PDF as background of invoice/order generated PDF.
- New: Can convert a product/service into service/product.
- New: Show delivery date into proposal template azur. 
- New: Support tags into header and footer into ODT templates.
- Fix: Can use POS module with several concurrent users.
- Fix: Installer don't fails with Mysql version that added a ssl_cypher field.
- Fix: Sanitize input parameters.
- Fix: [ bug #368 ] Product list
- Fix: [ bug #370 ] Filter in accountancy -> suppliers_bills
- Fix: [ bug #399 ] Bad calculation of local taxes in update line products
- Fix: [ bug #427 ] Bad links to wiki help in certains menus

For developers:
- New: Can add a left menu into an existing top menu or left menu.
- New: Add webservice to get or create a product or service.
- New: Add webservice to get a user.
- New: Add more "hooks" (like hooks to change way of showing/editing lines into dictionnaries).
- New: Log module outputs can be setup with "or" rule (not only "xor").
- New: Add FirePHP output for logging module.
- New: Add trigger ACTION_DELETE and ACTION_MODIFY.
- New: Trigger now have a priority to define sort execution order.
- New: Can define different requests according to database type into migration files.
- New: Add "canvas" feature to overwrite page of thirdparty, contact, product with yours.
- New: Removed artichow deprecated libraries.
- New: A page can force reload of css style sheet
- New: A module can add import description for import wizard, even for tables with foreign keys.
- New: Can add tabs on statistics views.
- New: Add CSS id/class into public payment pages.
- Qual: Add a lot of more PHPUnit tests.
- Qual: Data structure for supplier prices is simpler.
- Qual: Removed no more used external libraries.
- Qual: Cleaned a lot of dead code.
- Qual: More OOP (usage of "abstract", "static", ...), uniformize constructors.
- Qual: Fix a lot of checkstyle warnings.
- Qual: task #216 : Move /lib into /core/lib directory
- Qual: task #217 : Move core files into core directory (login, menus, triggers, boxes, modules)
WARNING: To reduce technic debt, all functions dolibarr_xxx were renamed int dol_xxx.



***** ChangeLog for 3.1.3 compared to 3.1.2 *****
Fix: PgSQL - property must be set if success
Fix: Provide a solution for backup when mysqldump is not available
Fix: Bug #460 - Wrong entity assignment when creating a warehouse
Fix: bug #405 - Late icon always displayed on comm/propal.php



***** ChangeLog for 3.1.2 compared to 3.1.1 *****
- Fix: Can clone a proposal
- Fix: Add member ID in substitution method
- Fix: Duplicate end tag and missing form parts
- Fix: Support companies with no prof id.
- Fix: Sanitize data
- Fix: Bug #318
- Fix: Bug #369
- Fix: More bugs



***** ChangeLog for 3.1.1 compared to 3.1.0 *****
- New: Add option FACTURE_DEPOSITS_ARE_JUST_PAYMENTS. With this option added, 
       credit notes are not removed from total amount of invoice but are just 
       payments used to reducs remain to pay.
- New: Added hidden option MAIN_FIX_FOR_BUGGED_MTA to fix bugged MTA.       
- Fix: Removed warnings during install.
- Fix: State into address of paypal payments were lost.
- Fix: Currency into paypal payments were always euros.
- Fix: Removed Bare LF from emails sent with smtps method.
- Fix: Can show report on selected period.
- Fix: product removed from list after deleted into order.
- Fix: [bug #270] PostgreSQL backend try to connect throught TCP socket for 
- Fix: price was not without tax when using multiprice into POS module.
- Fix: Can delete bank account.
- Fix: [ bug #277 ] Year dropdown in table header of supplier invoices.
- Fix: Some other very minor fixes.


***** ChangeLog for 3.1 compared to 3.0 *****
WARNING: IE6 browser is no more supported in this version.
For users:
- New: War against number of clicks:
     - When adding a free bank transaction, form to add next one is still
       visible (save one click).
     - task #10969 : Add checkbox to close automatically invoice if
       payment is complete (save 3 clicks).
     - Reduce a step into supplier order workflow to save time. If user
       has permission to approve, order is approved when order is validated.
       (Save 2 clicks).
     - In commercial main menu, left menu are already opened. This save one click
       to open a proposal or order.
     - Can add a discount for third party, during invoice edition (and we 
       saved clicks again).
     - When creating a contract, sales representative are preset to user. This save
       4 clicks.
     - Can edit several fields in bank transaction line page into one update.
     - Creation of contacts from third party page go back to third party.
     - Preselect model if there is only one. This save 2 clicks. 
     - Can remove a project if project has tasks. No need to delete task one by one.
- New: Enhance donation module. Add a status "canceled".
- New: Add filters on all statistics report pages.
- New: If a service contains subproducts, subpoducts are decrease when service
       is decrease.
- New: Add status for third parties to disable a third party.
- New: Can send interventions cards by email.
- New: Increase list of available notifications into module Notifications.
- New: Add option MAIN_FIRST_TO_UPPER to force upper case of first 
       letters for names and firstname.
- New: Can filter of payment type in bank transaction list.
- New: Status of users is visible into user list.
- New: Support BSB code for bank account in Australia.
- New: Can set date of payment for autocreate invoice/payment when 
       creating a foundation subscription.
- New: Can edit note of payment.
- New: Option to make login not mandatory in member module.
- New: Add box for last members for foundation module.
- New: A specialized menu can now be used when using smartphones.
- New: Can add information on current user on ODT generation.
- New: Prefix on third party is not used by default. Hidden option
       SOCIETE_USEPREFIX can restore old feature.
- New: Standing orders module use bank account from banks module.
- New: Ask password when creating a user from a contact.
- New: task #10577: Use a numbering module for shipment and contract.
- New: Can create manually order from proposal.
- New: Add a first workflow module to create automatic action on some
       events (create order on proposal closing).
- New: Use autocompletion on invoice select when creating replacement 
       or credit note invoice.
- New: task #10885: Add a week view for calendar.
- New: task #11018: Add a status "not applicable" on events.
- New: Add subscriptions/country/region/town statistics for member module.
- New: Can define a proxy for external web access.
- New: task #11003: checkbox on checks for deposit.
- New: Add status into export. Add third party default language into export.
- New: Can filter on date and bank account when building check receipts.
- New: task #10958 : Add link to cheque receipts into bank transaction 
       line if exists
- New: Can import external ical url into dolibarr agenda view.
- New: Can add a logo on third parties card.
- New: task #11194 : Can delete uploaded photos 
- New: task #9744 : Add the barcode to select products on Point of Sale module
- New: Subscription/Unsubscription to mailman mailing-list can be done on 
       validate/resiliate in foundation module.
- New: Can use extrafields on third parties.
- New: Add chart to report counts by status on element home area pages.
- New: Look: Usage of Jquery Notify to show result or error messages on action.
- New: Look: Minor enhancements into agenda view.
- New: Look: Nicer tooltips with transparency and shadow.
- New: task #11004: Create invoice from intervention.
- New: task #10501: Can use point of sale with different bank accounts.
- Fix: Better Postgresql compatibility.
- Fix: Numbering module for invoices use same number for invoice 
       and credit note if mask is same.
- Fix: Debug and clean withdraw module.
- Fix: Allow access permission for point of sale module.
- Fix: Permissions issues with suppliers.
- Fix: Admin dict data is showing with active language 

For developers:
- New: External modules can add tabs on agenda views.
- New: External modules can also remove default tabs.
- New: External modules can force skin directory so force their own skins.
- New: External modules can add their own menu manager.
- New: External modules can force menu manager.
- New: External modules can overwrite all default language files by
       forcing priority on langs directories on its own lang directory.
- New: External modules can show export list with an "enabled" condition.
- New: Support a backtopage parameter on contact creation page.
- New: Add id on div to show logo.
- New: Install wizard can activate a module at end of install.
- New: Dictionary setup works with very large external dictionnaries (Add 
       page navigation).
- New: Add api to draw graphics with javascript (using Jquery Flot).
- New: Can add user login into menu urls added by modules.

For translators:
- New: Add fa_IR language.
- Fix: Move language ar_AR to ar_SA, sv_SV to sv_SE and da_Da to da_DK.



***** ChangeLog for 3.0 compared to 2.9.* *****
For users:
- New: Can edit date of cheque receipts.
- New: Add Sales journal and Purchase journal report.
- New: Can create supplier invoice from supplier order.
- New: Support login by openid
- New: Support "full day" event in calendar module.
- New: Add a weather on dashboard.
- New: Add a Paypal module.
- New: Can choose third party to use in point of sale module during logon.
- New: A lot of enhancements into ECM module:
       Directories can contains special characters,
       Speed enhancements,
       Directories can be created outside of Dolibarr, refresh button will 
       update database,
       Can rename a file.
- New: Reordering lines in invoice, orders, commercial proposal is faster (use Ajax
       technology).      
- New: Can import members using assistant.
- New: Can exclude deposit, replacement or credit notes in script rebuild_merge_pdf.
- New: task #10473 : Option MAIN_PROFIDx_IN_ADDRESS must no more be hidden.
- New: Can generate business card for on particular member.
- New: Task #10553 : Can attach files on members card.
- New: Can filter on payment type and bank account in payment lists.
- New: When sending supplier orders by mail, a text is predefined.
- New: Upgrade process works with Postgresql.
- New: Task #10538: Add filter on expiration date of subscription for
       foundation module email selector.
- New: Task #9643: Add 2 status (tosell/tobuy) on products instead of only
       1 status for both selling and buying.       
- New: Can input payment conditions on several lines.
- New: Add hidden option MAIN_LOGOUT_GOTO_URL to set the exit url after
       a logout.
- New: For germany, we invert order of address.
- New: Add hidden option MAIN_SERVICES_ARE_ECOMMERCE_200238EC.
- New: Support NPR in customer product prices.
- New: Add more volume units (ounce, gallon, inch, feet, ...)
- New: Delivery date accepts hours and minutes.
- New: Can add a comment on stock dispatching to be save into stock movements.
- New: Can filter product list with too low stocks.
- New: Add option to send all emails sent to a bulk carbon copy.
- New: Preview of emails sent by member module is shown.
- New: task #10100 : Add button to create invoice from a subscription
- New: Reorganize tabs on third parties.
- New: Option MAIN_INVERT_SENDER_RECIPIENT is available in einstein pdf template.
- New: Easier way to define url for clicktodial module.
- New: Add a fckeditor test area in fckeditor module setup.
- New: Add property "Event on full day" on agenda
- New: Enhancement and better compatibility (google, thunderbird) for agenda export.
- New: Can use image editor on user photo.
- New: Task #10796: Add Spain ProfId1 Verification
- New: Page "supplier summary" is now available.
- New: Task #10611: Add option to choose order of field in bank account info on PDF
- New: If a transaction was reconciliated and should not, there was no way to reverse error.
- New: Ubuntu package now works also on debian.
- Perf: Avoid reading database to determine country code after each
        page call.
- Fix: Special chars are now supported in ECM module for filename (not yet for
       directories).
- Fix: Better Postgresql compatibility.
- Fix: Box order is saved when moved.
- Fix: Database name can contains "-" characters.
- Fix: In coloring negative amounts.
- Fix: Date input use date format of user and not dd/mm/yyyy format.
- Fix: Fixed a very old bug making file attachment fails with some emails 
       readers when using "mail php function".
- Fix: When cloning commercial proposal, due date is creation date + delay
       by default.
- Fix: Can edit ordering methods.

For translators:
- New: Update and complete slovenian language sl_SL.
- New: Add full manually translated files for de_AT en de_DE (thanks to eCleaner.at).
- New: Create the language ja_JP.
- New: Add el_GR language.

For developers:
- New: Add jquery by default.
- New: Removed PWC libraries.
- New: Removed Scriptaculous libraries.
- New: Removed Prototype libraries.
- New: Add first Selenium GUI tests.
- New: Enhance a lot of internal function to build external modules
       more easily.
- New: Add a user field ref_ext in object tables to allow external
       systems to store their id and make self-developed synchronizing
       functions easier to build.        
- New: Local user timezone is saved into session (not used yet).
- New: Works with Mysql 5.5.
- Qual: Menu system code is simpler.
- Qual: Mutualize some duplicate code.
- Qual: Renamed some fields into database to be more internationnal.
- Qual: Removed deprecated code.


***** ChangeLog for 2.9 compared to 2.8.* *****
For users:
- New: POS module allow to choose which warehouse to use.
- New: Support "Department/State" field on company setup, contact, 
       bank account and members card.
- New: Can reopen a refused/canceled supplier order.
- New: Add Gant diagramm on project module.
- New: Add a new mode for automatic stock increase: Can be increased
       on dispatching of products from a supplier order receipt.
- New: Can set a past delay to limit calendar export.
- New: Can attach files on emailing campaigns.
- New: Add statistics on trips and expenses module.
- New: Can reopen a closed customer order.
- New: Add module externalsite to add a web site/tools inside 
       menu and a Dolibarr frame.
- New: Can link trips and fees to a project.
- New: Add civility title in foundation module.
- New: Can set accountancy code for product (buy and sell).
- New: Can filter third parties lists on categories.
- New: Can filter products and services lists on categories.
- New: task #10202 : Support categories for members.
- New: Can build documents for third parties (Using ODT templates, need PHP 5.2+). 
- New: Support new products properties: length and area.
- New: Add the "payment due before" field in invoice exports.
- New: Add feature to resize or crop image files (for products photos)
- New: task #10113 : Show list of emailing on clicking on "number of mass emailing received"
- New: Add default language for third parties and use it when multilang is enabled
       to define default language for document generation.
- New: Can reopen a closed supplier invoice.
- New: Move permission "see hidden categories" into "see hidden products/services".
- New: Can delete several files at once in FTP module.
- New: Add box "last contracts".
- New: Works even if Web hosting provider has disabled PHP "glob" function.
- New: Can now send supplier orders by email.
- New: task #10076 : Show content of message in notification module.
- New: Bank name is shown on invoice.
- New: IBAN value is called IFSC if country is India.
- New: Add option to choose to show firstname then name or name then firstname on PDF.
- New: Add company in fields exported by export of members tool.
- New: Reorganise bank menus.
- New: Bookmarks can be sorted on a particular order.
- New: Support spanish RE and IRPF taxes on invoices.
- New: Module category offers categories for foundation module.
- New: Can filter on category on third parties, products and members listings.
- New: A flag is visible before country labels.
- New: When activating a new module, permissions for admin user are set. This save
       time when configuring Dolibarr.
- New: Dolibarr 2.9 is faster than 2.8.
- New: A lot of more predefined VAT values, states, regions for 
       miscelaneous contries.
- New: Enhance skin engine to make themes easier.
- New: Add images into menu "eldy".
- New: Auguria theme is now more modern.
- New: Update tools refers to www.dolibarr.org but also www.dolistore.com web site.
- New: Postgresql experimental support seems to work completely. 
- New: Changes in Dolibarr core to allow to use cache servers (see Memcached module on
       dolistore.com).
- New: Default choice for interactive confirm box is yes by default, and no only for
       delete actions. This reduce number of clicks required to validate actions and 
       is still safe to dangerous actions.
- Fix: Durations are correctly shown for languages using PM/AM dates.
- Fix: A lot of fixes in Point of Sale module.
- Fix: Debug experimental module widthrawal.
- Fix: Format number was wrong for ar_AR language.
- Fix: Can change password if user has only permission "change password".
- Fix: Project PDF document shows all tasks.
- Fix: bug #29278 : SMTP fails with IP instead of hostname.
- Fix: Default language on login page was wrong.
- Fix: Complete support of euros sign (even in PDF).
- Fix: Bad setup of phpMyAdmin for DoliWamp installer.
- Fix: Tracking number should be available on sending sheets.
- Fix: Stock value is not reset when product is transfered into other warehouse. 
- Fix: A lot of not tracked bugs fixed.
- Fix: Some fixes in barcode management.
- Fix: Access to phpMyAdmin is now ok on new DoliWamp installation.

For translators:
- Fix: Major update of italian translation (it_IT).
- Fix: A lot of translation fixes in all languages.
- New: Added translations (sl_SL, is_IS).
- New: Add translations for the DoliWamp installer.

For developers:
- More comments in code.
- Uniformize some code. 
- All arrays "lignes" were renamed into "lines".
- Delete all useless pre.inc.php files (this also increase speed).
- Fix W3C errors in page forging.
- Qual: Mutualize code of menu managers.
- Better isolation of modules files and dolibarr core files. 
- Task #8682 : Remove functions unix_timestamp.
- The makepack tool now make pack with UID 500.
- More css class and div to output menu to allow more skins.
- Generated documentation can be build from Eclipse using Doxygen plugin.
- Snapshot is provided with PHPunit tests.

WARNING: 
- A lot of class files (*.class.php) has moved into subdirectories. So If you use
  or develop non official modules that includes Dolibarr classes, you will have to rename
  path to thoose classes into the include function.
- Also, parameters of the "fetch()" method for class "User" has changed to reflect
  other fetch methods.   
- If you build a personalised themes, you must rename the style sheet into style.css.php.   
- This version is also the last one to support PHP 4.*, Mysql 3.1, IE6.
  Dolibarr 3.* will be supported with PHP 5+ and MySql 4.1+ only.


***** ChangeLog for 2.8.1 compared to 2.8 *****
For users:
- Fix: Works on database with _ in name.
- Fix: Broken feature in trips and expense module.
- Fix: Can use $ in database and login/pass values.
- Fix: No error on upgrade if there is orphelins tasks.
- Fix: Failed to login when user agent string was longer than 128.
- Fix: bug #29526 : Numérotation Proposition Incorrecte après duplication


***** ChangeLog for 2.8 compared to 2.7.* *****
For users:
- New: Support note on trips module
- New: Can link contacts to projects
- New: Can removed attached file on email form if attachment was wrong.
- New: Add option to show your logo on top of left menu.
- New: task #9935: Can edit accountancy code.
- New: Add an option to make users email required.
- New: Module notification can send email on order or proposal validation.
- New: Can use any command line antivirus on file upload.
- New: A customer can also be a prospect.
- New: task #9802 : Can link an action to a project and use project to 
       filter agenda.
- New: Project can be set on contract creation.
- New: Initial sold can be conciliated on bank module.
- New: Add a default errors-to email for emailing module.
- New: Can filter on user on stock movement list.
- New: When creating a third party from a member, it is set as a new
       customer.
- New: Can use {tttt} in numbering mask setup. It will be replaced
       with third party type.
- New: VAT number is stored in one field. This is more "international".
- New: task #9782 : Add possibility to delete a warehouse.
- New: task #9640 : Add label for stock movements.
- New: task #9916 : Add FREE text for interventions card.
- New: Can define the new product ref when cloning.
- New: Project module support status of project and end date.
- New: Provide a ubuntu package.
- New: Add link to check a SIREN for french users.
- New: Add link "now" to fill date when creating invoices.
- Fix: Import module works even if prefix is empty in source file.
- Fix: bug #28055 : Unable to modify the date of a cloned command.
- Fix: bug #27891.
- Fix: Change of numbering module was not effective.
- Fix: Change error management when adding already used supplier ref
       for a product.
- Fix: Running sending-email.php
- Fix: Warning should not appears for invoice closed
- Fix: Import for companies works even with prefix empty.
- Fix: bug #28895 : Création d'utilisateur impossible.
- Fix: Can change password if has only permission change password.

For developers:
- Qual: Reorganize /dev directory.
- Qual: Change the way items are linked together.
- Qual: The login page now use a template in /core/template/login.tpl.php.
- New: Modules can add their own tab on projects cards.
- New: Add management of triger FICHEINTER_VALIDATE


***** ChangeLog for 2.7.1 compared to 2.7 *****
For users:
- Fix: Bad decimal management for it_IT and fr_BE languages.
- Fix: A third party created from a member is created as a 
       customer.
- Fix: Change of numbering module was not effective.
- Fix: Report of balance missing supplier invoices.
- Fix: Running sendmaing-email.php script.
- Fix: Detection of country for IBAN management.
- Fix: Update member photo.


***** ChangeLog for 2.7 compared to 2.6.* *****
For users:
- New: Add a print icon to show a page to print without menus.
- New: Can add a free text on bank cheque receipts.
- New: Price level can be defined also for prospects.
- New: Add a help and support center.
- New: Can export commercial proposals.
- New: Can use a cache for xcal exports.
- New: Option for faster confirmation process with one ajax popup.
- New: Complete theme bluelagoon and rodolphe
- New: Can select third parties emails in emailing module for all
       third parties with expired contract's lines.
- New: Can add a field errors-to in emailing.
- New: Can use inline images in emails.
- New: Add predefined invoices (can be use for repeated invoices).
- New: Add a confirmation when cloning products.
- New: Add stock in product lists.
- New: Can filter list of stock movement on date or product.
- New: Added a link from product list to their stock movements.
- New: Several speed enhancements after using the Google Page speed 
  plugin for FireBug.
- New: Add a confirmation on dangerous admin purge feature.
- New: Add navigation on donation sheets.
- New: Added estimated value for stocks.
- New: Added module Gravatar to found photo of users or members
       from their email on gravatar.com.
- New: Include Dolibarr version in suggested dump filename.
- New: Enhancement in project module.
- New: Add log tab on emailing module.
- New: Minor enhancements in look themes.
- New: Add option to hide help in menu.
- New: Added a "force LDAP synchronize" on member and contact cards.
- New: Can split a discount into two smaller discount. This allows to use a
       discount on an invoice even if invoice amount is lower than discount
       credit available.
- New: Can use variables into the free text on PDF (__TOTAL_TTC_, __TOTAL_VAT...)
- New: Increase page loading speed (all changes reported by Google PageSpeed
       tool has been added).
- New: Add support of constant MAIN_ONLY_LOGIN_ALLOWED to allow to lock all
       access to any users except the one defined in constant.
- New: Add an admin page of PHP sessions with a way to lock new connections
       for other users than yourself. Can also purge existing sessions.
- New: Add point of sale module.
- New: Better usage when using with smartphones.
- New: Add module FTP client.
- New: Can set first day of week.
- New: Installer now create a .htaccess to protect documents directory.
- New: Experimental support for Postgresql.
- New: Full support of SMTPS (can works with Google SMTP).
- Fix: "Now" link works when date popup is not used.
- Fix: Debug seriously the email notification module.
- Fix: Error Call to a member function trans when refusing a supplier order.
- Fix: Fix payment conditions on commercial proposals.
- Fix: Nb of orders to process was wrong.
- Fix: Customer code was not correct on PDF it if contains special 
       characters.
- Fix: Can update price even with "NPR" VAT rates.
- Fix: When product type is missing, description is not lost when adding 
       new product lines.
- Fix: CC and BCC in emails was not used if using SMTPS handler.
- Fix: Last character was lost when text end with n or r.
- Fix: LDAP synchronization is now more robust (transaction and 
  use modify instead of delete/add).
- Fix: Fix: Setup of member synchronization does not conflict 
  with contact or user synchronization.

For translators:
- Update some language files.
- Can accept right to left languages. Added an "automatic" arabe translation.

For developers:
- An external module can force the third party code to be required whatever
  is the rule of third party code module.
- Update fckeditor to 2.6.4.
- Update Smarty to 2.6.26.
- Removed some deprecated code and files.
- Creation of directory in module descriptor is simpler.
- Can use an alternate document_root directory to develop with 
  sources on two repositories.
- Removed useless code of old commercial module.
- Move some modules into the CVS modules repository dolibarrmod. This reduces
  amount of code in main branch.
- Updated wiki documentation.
- Better W3C standard.
- Can add init data when enabling a module.
- Can fix some corruptions in database by calling the update page 
  /install/repair.ksh
- Log files contains more information (PHP_SELD added and OS user used for 
  log of command lines scripts) 
- Can protect a module to not being enabled if javascript disabled.
- If module numberwords is installed, code can use langs->getLabelFromNumber 
  to get value of an amount in text.
- A module can add subsitution keys in makesubsitutions() functions.
- Add $conf->browser->phone defined to optimise code for smartphone browsers.
- All external libs are now in same directory /includes.
- All install files are now in same directory /install.


***** ChangeLog for 2.6 compared to 2.5.* *****
For users:
- New: Add filter on status in emailing selector for Dolibarr users.
- New: Can add bookmarks on all pages.
- New: Enhance bank transactions reporting.
- New: When creating a contact from a third party, informations from third
  party card are automatically suggested.
- New: Sort list of languages in combo box.
- New: EMails links are show with function dol_print_email
- New: Add graph report on number of entities in product statistics page.
- New: Can delete a supplier order whatever is its status.
- New: No limit on free text on PDF generated documents.
- New: Can force login value when creating a user from a member.
- New: Can clone commercial proposals and orders.
- New: Major enhancement of project module.
- New: Added product label in invoice exports fields.
- New: Add VAT number in export fields.
- New: Upgrade FPDF to 1.6
- New: Upgrade Scriptaculous to 1.8.2 and Prototype to 1.6.0.3
- New: Added keywords in PDF.
- New: Add hidden option MAIN_DISABLE_PDF_COMPRESSION.
- New: Add attachments on intervention cards.
- New: Can add personalized fields in emailing selectors.
- New: Customer code and supplier code can be defined automatically.
- New: Emailing feature can extract civility from contacts.
- New: Can create a third party from a member of foundation module.
- New: Can set a limit for stock alert to 0.
- New: Support SMTPS.
- New: Added a page /support to provide a help center service on Dolibarr.
- New: Distinct status "running not expired" from "running expired" in lines 
  contract status.
- New: Add a first version of a module for Paybox.
- New: Can add contact to suppliers orders.
- New: Changes to support the external Bit Torrent module.
- New: Can filter on social contribution type in list.
- New: Upload of joined files need create/modify permissions to work.
- New: For admin users, show the SQL request in export build.
- New: Can modify proposal date if status is draft.
- New: The help link on some pages now links directly to the wiki web page.
- New: Enhancements in barcode module.
- New: Can use decimal values in stocks.
- Fix: Partial payment on social contributions not shown on main page.
- Fix: Handle correctly the comment in status changing of supplier orders.
- Fix: Author, title and topic are correctly encoded in PDF.
- Fix: Now HTML output is always UTF8, this solve bad PDF encoding on old
  users.
- Fix: Save new model when changed on interventions.
- Fix: Failed to go on the future view of bank transaction if there is no 
  future bank transaction already wrote.  
- Fix: Bad ref in supplier list.
- Fix: Bad link in product statistics for supplier referrers.
- Fix: Usage of reset of cursor in personalized numbering modules for a particular
  month (@ option) was broken.
- Can add contacts to a supplier invoice.
- Fix: When an invoice is changed back to status draft, warehouse is increased 
  back.
- Fix: Category of a bank transaction was not saved.
- Fix: Clicktodial plugin works correctly now
- Fix: Multiprices features works correctly.
- Fix: Project module and task creation.
- Fix: Validation of order if a file was attached.
- Fix: A lot of fixes in PDF generators.
- Fix: Bad line/page break with long description of products on PDF.
- Fix: Option force invoice date to validation date working correctly.
- Fix: Creation of a member from the example public page works.

For translators:
- Added 10 more new language files.
- Added autotranslator tool. A tool to build/update automatically
  languages files using Google API for a new language. Wonderful to start a
  new translation.
  
For developers:
- Removed some deprecated files.
- Removed treemenu library.
- Renamed all function dolibarr_xxx into dol_xxx to have same prefix everywhere.
- Rewrite clone feature for supplier invoice to work like other clone features.
- First change to manage a future feature "stock PMP value".
- A module can add a new tab in third party view tabs.
- First change for future geoip module.


***** ChangeLog for 2.5 compared to 2.4.* *****
For users:
- Sessions timeout can be configured to overwrite PHP setup.
- Can filter on date in services list.
- Support bookmark add of product cards.
- Enhancement in stock management (Automatic increase/decrease
  from order or invoice is possible).
- New filter options in prospect lists (category and level).
- New view in ECM module.
- Look enhancements for graphics (add transparency).
- Added statistics report for supplier invoices.
- Added average amount in invoices statistics reports.
- Can move a contract line to another contract of same third party.
- Add an export definition to export interventions.
- Can set umask file permissions on Unix/Linux/BSD systems.
- Miscelanous bug fixes.
- A lot of other enhancements to increase productivity.
- All phone numbers show the clicktodial link if module is enabled.
- Can define hour and minutes in intervention cards.
- Can edit a validated intervention.
- Add filters on intervention list.
- Add juridical status and number of employees in third party 
  export definition.
- A lot of enhancements and translation in withdraw module.
- Full support of Mysql option mode=strict.
- Added a new event from member module to agenda tracked events.
- Can attach a file to suppliers orders.
- Change to make Bank Account Number form more "internationnal".
- Can clone an invoice.
- Can clone an emailing.
- Reduce memory usage (about 2%).
- Add weight and size in sendings module.
- Add a fast search form on left menu for member module.
- Fix: Do not show export filter for disabled modules
- Show greyed lines for not allowed export filters.
- Add nature in product fields (manufactured product or not).
- Add export filters for category module and trip and expenses module.
- Can choose login of dolibarr account created when create from contact

For translators:
- The errors language file contains only error or warning messages with 
  prefix Error or Warning.
- HTML Output is by default in UTF8 and language files can be provided
  in UTF8.

For developers:
- Update skeletons (some fixes and add function createFromClone).
- Add an experimental Cash Desk module.
- Added new triggers events in agenda module.
- All submodules are moved in the includes directory.
- Removed some deprecated files.
- Menu managers now use same class name for their menu entry
  and add a different value in an HTML id for each entry. This allows
  to build skins that use different style for each menu entry.
- All emails and url HTML output use same function.
- Add more integrity check on database
- Can disable modules on logon page. This make possible to
  have several profiles of demo with only one demo. Also added a new
  Dolibarr demo front page (in htdocs/public/demo).
- Allow modules to add new tabs.

   

***** ChangeLog for 2.4 compared to 2.2.* *****
For users:
- Add a calendar module (module agenda) with ical/vcal/rss export.
- Look enhancement in graphics (thanks artichow).
- Add tel and fax on delivery addresses.
- Add a tool to edit personalized menu.
- Add an ical and vcal export link in agenda and webcalendar module.
- Reduce memory usage.
- Now triggers are enabled/disabled according to module they refers to.
- Fix infinite loop on popup calendar.
- Change in tanslation to make Dolibarr easier to understand.
- Add a warning when sending a mail from a user with no email defined.
- Added clicktodial module.
- Add a property private/public in contact. This allows to user Dolibarr
  for a personnal address book.
- French NAF code can accept 5 chars.
- Supplier prices can be input with or without taxe.
- New generic numbering modules to offer more solutions for generating
  automatic id.
- Add new predefined exports wizards (stocks, suppliers, taxes...).
- Add feature to log security events (logon, change of users, passwords).
- Can link all documents (included supplier invoices and orders) to a 
  project.
- Can attach several files to email when sending an invoice, order or
  proposal by email.
- Can choose accuracy (number of decimals) for prices.
- Localization for decimal and thousand delimiter on number is fully
  supported.
- More informations reported in system information pages.
- Add a budget report.
- Added a security audit report.
- Other minor changes (features, look, fixes)
- Added compatibility with Firefox 3.
- Changes for compatibility with PHP6/Mysql6.
- Some bug fixes.

For translators:
- Added spanish es_ES translation.
- Added en_AU translation.

For developers:
- Removed useless code:
  Replaced phplot and phplot5 librairies by artichow.
  Removed cryptograph library replaced by artichow.
- Login functions are now externalised as modules.
- Update code skeletons examples.
- Several enhancements to make addon development easier.
- Add a tool to generate PHP classes completely mapped to a table.
- Added a check to enable external modules only if dolibarr version is
  high enough.
- Changes in wizard installer to allow building autoexe installer for
  Windows with Apache and Mysql included.


***** ChangeLog for 2.2 compared to 2.1.* *****
- Add more statistics on main page.
- Add option to add message on login page.
- Management of categories for third parties.
- Add volume on products properties.
- Support for LDAP authentication.
- Full member synchronisation with LDAP database in
  fundation module.
- More LDAP fields supported for user synchronization.
- Better logger for install.
- First changes to support UTF8.
- Add a "forget password" feature.
- Setup process can run several migrate files if need
  to jump several versions to upgrade.
- Support for webcalendar 1.1 in webcalendar module.
- Support for menu in database.
- Better support for using Dolibarr on more WHP.
- Removed some deprecated files and clean code.
- New theme: Auguria
- Removed PHP warnings.
- Some bugs fixes.
- Traduction more complete.
- Better code comments for Doxygen documentation.
- Better support of vcard export format.
- A lot of security enhancements (no more password in log files,
  crypted password in database, in config file...).
- Themes are full CSS compliant.
- A lot of other minor changes...
- Option to scan uploaded document by an antivirus.
- Transparency for picto files works with IE.
- Can drag and drop boxes on main page.


***** ChangeLog for 2.1 compared to 2.0.* *****
- Added a better installer.
- Support user and groups permissions.
- Translation in english and support for several languages.
- New enhanced look and several new themes.
- Small search boxes for each Dolibarr elements (invoices, contracts,
  orders, proposals...)
- Added an export assistant module to export main dolibarr data.
- Added backup tool to backup database via mysqldump.
- Added product categories management with a categorie tree.
- Management of companies' discounts (relative or absolute).
- Support credit note and discounts (relative and absolute) on
  commercial proposal, orders and invoices.
- Support multi-langual description for products.
- Graphical enhancements (picto to describe all status).
- Added more permissions (ie: can restrict access for a commercial user
  to elements of its companies only).
- Little enhancements to OSCommerce module.
- Added a second OSCommerce module working through web services.
- Added a Mantis module to have a Mantis application in Dolibarr menu.
- Building a PDF document for invoices works like other modules. You
  can change model just before generating the PDF.
- Can generate documents (PDF) for customer orders. Can send them by mail.
- Added FPDI and FPDI_Protection (ie: PDF with password-protection)
- Can make one payment for several supplier invoices.
- Rule to suggests passwords when creating a user are in modules
  allowing to add easily other rules.
- Option to encrypt passwords in database (MD5).
- Add Dolibarr triggers support on users creation/change.
- Add Dolibarr triggers support on payments.
- Add Dolibarr triggers on supplier and customers orders.
- Webcalendar triggers for actions on Member module.
- Support optional new javascript popup selector for date fields.
- Support for several RSS boxes in external RSS module. Setup easier.
- Can attach documents on Action, Orders, Invoices, Commercial proposals.
- Can attach contacts on proposals, orders, contracts, invoices.
- Preview on results of PDF generator modules in setup pages.
- Code cleaner. Remove unused or duplicate code.
- Save and show last connexion date for users.
- Enhancements on a lot of forms for better ergonomy.
- Can add/remove company logo.
- Added LDAP synchronisation for users, groups and/or contacts.
- Can configure your own SMTP server/port for mail sendings.
- Works even on "UTF8 by default" systems (Mysql, Linux...)
- Better compatibility with different PHP version or setup.
- Added mysqli driver.
- Add a WISIWYG editor (FCKEditor) to edit note and comment areas.
- Added AJAX features like a 'search product selector'.
- Modules boxes on main page can be dragged and dropped (with firefox only).
- Support for PHP5.
- Experimental support for Postgresql (not working yet, but waiting feedbacks).
- Removed obsolete files and documentation.
- Added admin tools (backup and files purge).
- Added a tool to build a lang package.
- Added a tool to build a module package.
- Added a tool to build a theme package.
- Traduction more complete.
- Added skeletons for code examples.
- Lot of fixes after 2.0 release not fixed in 2.0.1.
- Added more security option (ie: encrypted password in database)




***** ChangeLog for 2.0.1 compared to 2.0 *****
Minor bug fixes



***** ChangeLog for 2.0 compared to 1.0.* *****
ChangeLog file size is so important, that it is not included inside Dolibarr
package. You can find it at www.dolibarr.org<|MERGE_RESOLUTION|>--- conflicted
+++ resolved
@@ -12,7 +12,6 @@
 make a Dolibarr upgrade.
 
 
-<<<<<<< HEAD
 ***** ChangeLog for 4.0 compared to 3.9.* *****
 For users:
 
@@ -33,7 +32,8 @@
   $res=@include_once DOL_DOCUMENT_ROOT . '/core/actions_linkedfiles.inc.php';
   if (! $res) include_once DOL_DOCUMENT_ROOT . '/core/tpl/document_actions_pre_headers.tpl.php';
 
-=======
+
+
 ***** ChangeLog for 3.9.1 compared to 3.9.* *****
 FIX: #3815 Call to undefined function local_by_date()
 FIX: #4424 Missing email of user popup in supplier orders area
@@ -97,8 +97,6 @@
 FIX: VAT rate can be negative. Example spain selling to morroco.
 FIX: When cloning an order the order result from clone must be now
 FIX: When using option Price per level, when adding a predefined product, the vat for customer was not correctly set.
->>>>>>> f96f8eac
-
 
 ***** ChangeLog for 3.9.0 compared to 3.8.* *****
 For users:
