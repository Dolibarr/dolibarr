--------------------------------------------------------------
English Dolibarr ChangeLog
--------------------------------------------------------------

***** ChangeLog for 3.5.3 compared to 3.5.2 *****
Fix: Error on field accountancy code for export profile of invoices.
Fix: [ bug #1351 ] VIES verification link broken.
Fix: [ bug #1352 ] Removing a shipping does not remove the delivery.
Fix: Option MAIN_INVERT_SENDER_RECIPIENT broken with typhon template.
<<<<<<< HEAD
Fix: Can disable features with PHPEXCEL (no DLSF compatible).
Fix: Can disable features with CKEDITOR. 
Fix: Pb of records not correctly cleaned when module marge is
     uninstalled (conflict between 'margin' and 'margins').
=======
Fix: [ bug #1341 ] Lastname not added by file or direct input in mass e-mailing

>>>>>>> 26373050

***** ChangeLog for 3.5.2 compared to 3.5.1 *****
Fix: Can't add user for a task.
Fix: Autoselect of warehouse if there is only one warehouse.
Fix: Install of odt template for project and tasks.
Fix: [ bug #1318 ] Problem with enter key when adding an existing
     product to a customer invoice.
Fix: [ bug #1307 ] Quotes get removed from several inputs.
Fix: [ bug #1317 ] Removing a category does not remove all child categories
Fix: [ bug #1312 ] Call to undefined function _()
Fix: Restore build for obs and launchpad.
Fix: deleting files into backup system tools.
Fix: Dump using php not not include lock on tables that are deleted.
Fix: Fixed a problem with bank accounts sharing across entities.
Fix: fields into group by of sql requests for module margins must be
     same than fields into select.
Fix: When select_date is called with '' as preselected date,
     automatic user date was not correctly et (We must set a date into PHP
     server timezone area)
Fix: First param of select_date must always be forged with a dolibarr
     date function and not time().
Fix: fix can't add line with product in supplier order
Fix: [bug #1309]   
Fix: Solve pb of too many embedded tables     
Fix: [ bug #1306 ] Fatal error when adding an external calendar
Fix: A fix to manage automatic creation of code for import.
Fix: Try to add code to provide easy way to fix warning on timezone not
     defined.
Fix: Several fix into workflow/condition for invoice payments or convert
     into discount.
Fix: Option MAIN_PDF_DASH_BETWEEN_LINES was not working when tcpdf was
     making a pagebreak higher than 2 pages.     
Fix: form to add images should not show link form.
Fix: Correction when adding order line with price as '0'.
Fix: [ bug #1283 ] ROUGET Shipment PDF.
Fix: [ bug #1300 ]
Fix: Miscellaneous problems on task tabs (withproject parameter lost and
     download fails).
Fix: Avoid home project page to hung when too many tasks opened.
Fix: bug #1295: Error when creating an agenda extrafield with a number as reference
Fix: Translation of number for pt_PT.
Fix: Error on ajax_constantonoff function.
Fix: [ bug #1323 ] problème pour générer un odt depuis les taches dans projet.
Fix: Can not make withdrawals 

***** ChangeLog for 3.5.1 compared to 3.5.0 *****
Fix: Do not report trigger errors twice.
Fix: Error when creating event was not reported.
Fix: Bug of import of agenda when using https link
Fix: Field nature not saved correctly
Fix: Substitution of extra field was ko for order
Fix: Bad translation of date format for pt_BR.
Fix: priority field of agenda record is smallint.
Fix: Missing loading of lang in some pages.
Fix: Write note in invoice when using pos module.
Fix: Link to paypal was invalid into email text.
Fix: ref and date of supplier invoice.
Fix: Check on bank account.
Fix: Problem with file upload and download.
Fix: Page load not ending when large number of thirdparies. We 
     added option MAIN_DISABLE_AJAX_COMBOX to disable javascript
     combo feature that is root cause of problem.
Fix: [ bug #1231 ] PDF always generated in interventions
Fix: Be sure there is no duplicate default rib.
Fix: Enable extrafields for customer order, proposal and invoice lines. This feature
     was developed for 3.5 but was disabled (hidden) because of a bug not possible to
     fix enough quickly for 3.5.0 release. 
Fix: user right on Holiday for month report nor working.
Fix: [ bug #1250 ] "Supplier Ref. product" sidebar search box does not work
Fix: Bad space in predefined messages. 
Fix: [ bug #1256 ] Signature was not added for email sent from thirdparty page.
Fix: Action event SHIPPING_VALIDATE is not implemented
Fix: The customer code was set to uppercase when using numbering module leopard. We
     must keep data safe of any change.
Fix: [ bug #1291 ] Loading actions extrafields fails.
Fix: [ bug #1123 ] Paid deposit invoices are always shown as partially paid when fully paid
Fix: Corrected project contact types translation.
Fix: [ bug #1206 ] PMP price is bad calculated.
Fix: [ bug #520 ] Product statistics and detailed lists are wrong.
Fix: [ bug #1240 ] traduction.
Fix: [ bug #1238 ] When creating accompte with a %, free product are used for calculation.
Fix: [ bug #1280 ] service with not end of date was tagged as expired.
Fix: [ bug #1295 ] Error when creating an agenda extrafield with a number as reference.
Fix: [ bug #1306 ] Fatal error when adding an external calendar.
New: Added es_CL language
Fix: Margin tabs bad data show
Fix: [ bug #1318 ] Problem with enter key when adding an existing product to a customer invoice.

***** ChangeLog for 3.5 compared to 3.4.* *****
For users:
- New: Add hidden option BANK_DISABLE_DIRECT_INPUT.
- New: More options to select status of users into select user list.
- New: [ task #862 ] Add ODT on shipments.
- New: [ task #149 ] Add # of notes and attachments in tabs.
- New: Can edit customer ref at any time.
- New: [ task #877 ] Reorganize menus.
- New: [ task #858 ] Holiday module: note on manual holiday assignation.
- New: [ task #892 ] Add hidden option in thirdparty customer/supplier module to hide non active
  companies in select_company method.
- New: [ task #531 ] Add a workload field on tasks.
- New: Add graph of bank account input/output into input-output report page.
- New: Add script export-bank-receipts.php
- New: Add option "filter=bank" onto script rebuild_merge_pdf.php to merge PDF that
  has one payment on a specific bank account.*
- New: [ task #901 ] Add Extrafield on Fiche Inter.
- New: Show process id in all command line scripts.
- New: Module mailman can subscribe/unsubscribe to ML according to categories or type of member.
- New: Add object_hour and object_date_rfc as substitution tag for open document generation.
- New: Add options to send an email when paypal or paybox payment is done.
- New: Clone product/service composition.
- New: Add option ADHERENT_LOGIN_NOT_REQUIRED.
- New: Add a cron module to define scheduled jobs.
- New: Add new graphical boxes (customer and supplier invoices and orders per month).
- New: [ task #286 ] Enhance rounding function of prices to allow round of sum instead of sum of rounding.
- New: Can add an event automatically when a project is create. 
- New: Add option MAIN_GENERATE_DOCUMENT_WITH_PICTURE.
- New: Add option excludethirdparties and onlythirdparties into merge pdf scripts.
- New: [ task #925 ] Add ODT document generation for Tasks in project module.
- New: [ task #924 ] Add numbering rule on task.
- New: [ task #165 ] Add import/export of multiprices.
- New: Add Maghreb regions and departments.
- New: A more responsive design for statistic box of home page.
- New: [ task #1005 ] Adapting to Spanish legislation bill numbering
- New: [ task #1011 ] Now supplier order and invoice deal with payment terms and mode.
- New: [ task #1014 ] Add option to recursively add parent category.
- New: [ task #1016 ] Can define a specific numbering for deposits.
- New: [ task #918 ] Stock replenishment.
- New : Add pdf link into supplier invoice list and supplier order list.
- New : Genrate auto the PDF for supplier invoice.
- New : Add category into filter webservice thirdparty method getListOfThirdParties.
- New : Allow to define margin or mark rate during quoting, ordering, invoicing.
- New : User permissions on margin module.
- New : Add ref supplier into muscadet model/
- New : Add ability to copy contact address to clipboard.
- New: Can use tag {mm} before {yy} even when there is a reset into numbering masks.
- New: [ task #1060 ] Register fields localtax(1|2)_type into details tables.
- New: [ task #923 ] Localtax support for ODT templates. 
- New: [ task #90 ] Barcode search.
- New: Add hidden option MAIN_VAT_DEFAULT_IF_AUTODETECT_FAILS.
- New: Can send an email from thirdparty card.
- New: Can cancel holidays that were previously validated.
- New: Can choose contact on event (action com) creation, and filtered by thirdparty.
- New: Add hidden option MAIN_FORCE_DEFAULT_STATE_ID.
- New: Add page to make mass stock movement.
- New: Add field oustanding limit into thirdparty properties.
- New: Can enter a vat payment of zero.
- New: Add path to installed dir of external modules + Name and web of module provider.
- New: Add option to use a specific mask for uploaded filename.
- New: Can attach external links to objects as we can attach files.
- Qual: Implement same rule for return value of all command line scripts (0 when success, <>0 if error).
- Fix: [ bug #992 ] Proforma invoices don't have a separated numeric count.
- Fix: [ bug #1022 ] correct margin calculation for credit notes.
- Fix: Better management of using ajax for upload form (to solve problem when enabling ajax jquery multifile upload in some cases).
- Fix: Lost stats filters into year selection.
- Fix: Some config data are shared between suppliers orders and suppliers invoices

New experimental module:
- New: [ task #157 ] Add a Skype button (adherents / third parties / contacts)

For translators:
- Qual: Normalized sort order of all languages files with English reference files.
- New: Add language code files for South Africa, France new Caledonia, Vietnam.
- New: Translate string for email to change password.

For developers:
- New: DolGraph can build graph with three lines.
- New: DolGraph accept a parameter to cache data of graph getNbByMonthWithPrevYear.
- New: Can enable tuning info with option MAIN_SHOW_TUNING_INFO.
- New: Show version of client lib used by mysql drivers.
- New: Add function to get content of an url (using all dolibarr setup like timeout, proxies...)
- New: Upgrade lib of TCPDF to 6.0
- New: Upgrade jquery flot library to 0.8.1
- New: Add property "hidden" into module descriptors to allow to hide a module according to
  some dynamic conditions.
- New: Add option MAIN_MOTD_SETUPPAGE to add a content onto setup page. Also content for
  MAIN_MOTD_SETUPPAGE, MAIN_MOTD_SETUPPAGE, MAIN_HOME now accept "|langfile" into translation
  key to use a specific language file.
- New: Make some changes to allow usage of several alternative $dolibarr_main_url_root variables.
- Qual: All nowrap properties are now using CSS class nowrap.
- Qual: Move hard coded code of module mailmanspip into trigger.
- New: Into POST forms, if you can add a parameter DOL_AUTOSET_COOKIE with a value that is list name,
  separated by a coma, of other POST parameters, Dolibarr will automatically save this parameters
  into user cookies.
- New: Add hook addHomeSetup.
- New: Add trigger CATEGORY_LINK and CATEGORY_UNLINK.
- New: A trigger can return an array of error strings instead of one error string.
- New: Add method to use a dictionary as a combo box.
- New: Add update method for web service product.
- Fix also several bugs with old code. 

WARNING: Following change may create regression for some external modules, but was necessary to make
Dolibarr better:

1) We started to clean hooks code. 
If your hook want to modify value of $actions, it's role of your hook to modify it. Dolibarr 
hook code will no more decide this for your module. If your action class for hook was returning
a string or an array, instead your module must set $actionclassinstance->results (to return array) 
or $actionclassinstance->resprints (to return string) to return same thing. The return value must 
be replaced by a "return 0";
Goal is to fix old compatibility code that does not match hook specifications: 
 http://wiki.dolibarr.org/index.php/Hooks_system   

2) If you implemented hook printTopRightMenu, check that output does not include '<td>' tags any more.
All content added must be tagged by a '<div>' with css class="login_block_elem"

3) Some methods object->addline used a first parameter that was object->id, some not. Of course
this was not a good practice, since object->id is already known, there is no need to provide id as 
parameter. All methods addline in this case were modified to remove this parameter. 

4) Method ->classer_facturee() is deprecated. It must be replace with ->classifyBilled().

5) Property ->tel on objects is now ->phone

6) Trigger LINEPROPAL_MODIFY is renamed into LINEPROPAL_UPDATE and
   Trigger CONTRACT_LINE_DELETE rnamed into LINECONTRACT_DELETE to match naming rules.



***** ChangeLog for 3.4.3 compared to 3.4.2 *****
Fix: Bad get of localtaxes into contracts add lines

***** ChangeLog for 3.4.3 compared to 3.4.2 *****
Fix: Warning into bank conciliation feature.
Fix: Bad get of localtaxes into contracts add lines.
Fix: Add a limit into list to avoid browser to hang when database is too large.
Fix: [ bug #1212 ] 'jqueryFileTree.php' directory traversal vulnerability

***** ChangeLog for 3.4.3 compared to 3.4.2 *****
Fix: Warning into bank conciliation feature.
Fix: Bad get of localtaxes into contracts add lines.
Fix: Add a limit into list to avoid browser to hang when database is too large.
Fix: [ bug #1212 ] 'jqueryFileTree.php' directory traversal vulnerability
Fix: Agenda and Banks module were not working with multicompany module
Fix: [ bug #1317 ] Removing a category does not remove all child categories

***** ChangeLog for 3.4.2 compared to 3.4.1 *****
Fix: field's problem into company's page (RIB).
Fix: Document cerfa doesn't contained firstname & lastname from donator.
Fix: Bad rounding on margin calculations and display.
Fix: Option drop table into backup was broken.
Fix: [ bug #1105 ] Searching Boxes other search option.
Fix: wrong buy price update.
Fix: [ bug #1142 ] Set paiement on invoice (PGSql).
Fix: [ bug #1145 ] Agenda button list type do not display.
Fix: [ bug #1148 ] Product consomation : supplier order bad status.
Fix: [ bug #1159 ] Commercial search "other" give p.note do not exists.
Fix: [ bug #1174 ] Product translated description not good into PDF.
Fix: [ bug #1163 ] SQL Error when searching for supplier orders.
Fix: [ bug #1162 ] Translaction for morning and afternoon.
Fix: [ bug #1161 ] Search on product label.
Fix: [ bug #1075 ] POS module doesn't decrement stock of products in delayed payment mode.
Fix: [ bug #1171 ] Documents lost in interventions after validating.
Fix: fix unsubscribe URL into mailing when sending manually (not by script).
Fix: [ bug #1182 ] ODT company_country tag is htmlencoded.
Fix: [ bug #1196 ] Product barcode search does not expect 13th digit on EAN13 type.
Fix: [ bug #1202 ] Wrong amount in deposit % invoice from proposal.
Fix: Removed analytics tags into doc page.
Fix: Call Image on this instead of pdf.
Fix: Missing parameter for photo.
Fix: Bad SQL request for turnover report.

***** ChangeLog for 3.4.1 compared to 3.4.0 *****
Fix: Display buying price on line edit when no supplier price is defined.
Fix: Retrieving of margin info when invoice created automatically from order.
Fix: Reordering supplier products in list by supplier or supplier ref was crashing.
Fix: [ bug #1029 ] Tulip numbering mask.
Fix: Supplier invoice and supplier order are not displayed into object link into agenda event card.
Fix: [ bug #1033 ] SUPPLIER REF disappeared.
Fix: update extrafield do not display immediatly after update.
Fix: Fix bug with canvas thirdparty.
Fix: [ bug #1037 ] Consumption> Supplier invoices related.
Fix: User group name do not display in card (view or edit mode).
Fix: Link "Show all supplier invoice" on suplier card not working. 
Fix: [ bug #1039 ] Pre-defined invoices conversion.
Fix: If only service module is activated, it's impossible to delete service.
Fix: [ bug #1043 ] Bad interventions ref numbering.
Fix: Mailing module : if an email is already in destinaires list all other email from selector was not inserted.
Fix: Localtaxes balance not showing.
Fix: Intervention box links to contracts id.
Fix: Compatiblity with multicompany module.
Fix: Edit propal line was losing product supplier price id.
Fix: Delete linked element to supplier invoice when deleted.
Fix: [ bug #1061 ] Bad info shipped products.
Fix: [ bug #1062 ] Documents lost in propals and contracts validating.
Fix: Supplier price displayed on document lines and margin infos didnt take discount.
Fix: sorting on qty did not work in supplier product list.
Fix: there was no escaping on filter fields in supplier product list.
Fix: bugs on margin reports and better margin calculation on credit notes.
Qual: Add travis-ci integration.

***** ChangeLog for 3.4 compared to 3.3.* *****
For users:
- New: Can use ODS templates as document templates.
- New: Add link to autofill/reset with quantity to ship when creating a
  delivery receipt.
- New: Event into calendar use different colors for different users.
- New: Support revenue stamp onto invoices.
- New: Add a tab "consumption" on thirdparties to list products bought/sells.
- New: Some performance enhancements.
- New: Can attach files onto trip and expenses modules.
- New: Add hidden option MAIN_PDF_TITLE_BACKGROUND_COLOR.
- New: Merge tab customer and prospect.
- New: Add ES formated address country rule.
- New: Can define a hierarchical responsible on user and add a tree view to 
  see hierarchy of users.
- New: Can expand/collapse menus, categories and users list.
- New: extra parameters are supported into ODT/ODS templates.
- New: total per vat rate are available as tags for ODT/ODS templates.
- New: Some part of interface use more CSS3 (ie: agenda)
- New: [ task #707 ] Create option "ProfIdx is mandatory to validate a invoice".
- New: Can define if we want to use VAT or not for subscriptions (foundation module).
- New: Can define a default choice for "More action when recording a
  subscription" (foundation module).
- New: Add link to check professional id for India.
- New: [ task #731 ] Uniformize ref generation
- New: [ task #748 ] Add a link "Dolibarr" into left menu
- New: Script email_unpaid_invoices_to_representative accepts now a parameter "test"
  and a "late delay".
- New: Can define different clicktodial setups for each user.
- New: Add hidden option INVOICE_CAN_NEVER_BE_REMOVED.
- New: Enhance agenda module to reach RFC2445 ("type" not enabled by default and add
  "busy" information).
- New: Add module Opensurvey.
- New: Default approver for holidays is set by default to hierchical parent.
- First change to prepare feature "click to print" (IPP) for PDF.
- New: [ task #350 ] Merge tab customer and prospect.
- New: [ task #710 ] Add substitution into mailing send (and HTML is now valid).
- New: [ task #711 ] Add combobox for contact, as done for product/thirdparty.
- New: [ task #714 ] In Emailing module admin autogenerate security key of READRECEIPT.
- New: [ task #743 ] GED : Add aministration option to disable autotree display.
- New: [ task #767 ] Customer Address fallback when a contact doesn't have an address.
- New: [ task #768 ] WYSIWYG for all mails.
- New: [ task #773 ] Add Project document in GED(ECM) modules.
- New: [ task #783 ] Add more types for extra parameters (lists, phone, emails, checkbox,
  prices, radio).
- New: [ task #798 ] Add range limit date on product/services as it is done on order 
  and invoice.
- New: [ task #814 ] Add extrafield feature for projects ands tasks.
- New: [ task #770 ] Add ODT document generation for Projects module.
- New: [ task #741 ] Add intervention box.
- New: [ task #826 ] Optionnal increase stock when deleting an invoice already validated.
- New: [ task #823 ] Shipping_validate email notification.
- New: [ task #900 ] Review code of ficheinter.class.php
- Fix: [Bug #958] LocalTax2 for Spain fails on Suppliers
- Fix: [ bug #972 ] Auto completion contact field do not take account the min caract number before search
- Fix: [ bug #971 ] html.form.class.php select_contact with autocomplete do not exclude id from exclude array
- Fix: Expedition creation, can retreive product from other expedition

For translators:
- Update language files.

For developers:
- System of menu managers has been rewritten to reduce code to do same things. 
- An external module can force its theme.
- Add function dol_set_focus('#xxx').
- A mymodule can bring its own core/modules/mymodule/modules_mymodule.php file.
- Removed not used libraries.
- More web services. 
- Renamed some database fields, code variables and parameters from french to english.
- First change to manage margins on contracts.
- Add hook getFormMail.
- Function plimit of databases drivers accept -1 as value (it means default value set
  into conf->liste_limit).
- New: Add option dol_hide_topmenu, dol_hide_leftmenu, dol_optimize_smallscreen,
  dol_no_mouse_hover and dol_use_jmobile onto login page (to support different terminal).
- New: dol_syslog method accept a suffix to use different log files for log. 
- New: Type of fields are received by export format handlers.
- New: when adding an action, we can define a free code to tag it for a specific need.
- New: Enhance Dolibarr migration process to include migration script of external 
  modules.
- New: [ task #811 ] Uniformanize note field.
  

WARNING: If you used external modules, some of them may need to be upgraded due to:
- Fields of classes were renamed to be normalized (nom, prenom, cp, ville, adresse, tel
  were renamed into lastname, firstname, zip, town, address, phone).
  This may also be true for some fields into web services.
- If module use hook pdf_writelinedesc, module may have to add return 1 at end of 
  function to keep same behaviour.

TODO:
backport commit 53672dff75f4fdaeeed037ff9d15f860968022ca to fix confirm with jmobile
backport commit 384e3812eb73a15adafb472cacfb93397a54459b to fix W3C/edit contract
 


***** ChangeLog for 3.3.5 compared to 3.3.4 *****
- Fix: Change to make debian package ok despite removal of ckeditor.
- Fix: jcrop file to match debian rules
- Fix: Add missing country UK.
- Fix: Minor fix into package.
- Fix: Add missing label on project field.

***** ChangeLog for 3.3.4 compared to 3.3.3 *****
- Fix: [ bug #1001 ] Social Contribution : State not correct
- Fix: Better management of pdf generation when tcpdf is not available.
- Fix: Change to be more debian compliant natively.

***** ChangeLog for 3.3.3 compared to 3.3.2 *****
- Fix: [ bug #903 ] Fatal error: Call to undefined function dol_get_first_day() in htdocs/commande/liste.php
- Fix: [ bug #934 ] Error on proformat invoice creation (pgsql)
- Fix: [ bug #947 ] Can't create proposal lines with unit price = 0

***** ChangeLog for 3.3.2 compared to 3.3.1 *****
- Fix: Dutch (nl_NL) translation
- Generalize fix: file with a specific mask not found, again
- Fix: translations and BILL_SUPPLIER_BUILDDOC trigger
- Fix: Can't reset payment due date
- Fix: Orderstoinvoice didn't act as expected when no order was checked
- Fix: Bad link to all proposals into Third party card if customer is prospect
- Fix: Some bugs on withdrawal rejects
- Fix: [ bug #774 ] Bug on creating event with box "all day" crossed
- Fix: [ bug #787 ] Invoice supplier box incorrect tooltip when delay on payment
- Fix: [ bug #789 ] VAT not being calculated in POS
- Fix: [ bug #790 ] Spanish localtax RE not being correctly calculated
- Fix: [ bug #794 ] Lost filter on zipcode in prospect list 
- Fix: [ bug #806 ] Margins module with orders2invoice does not respect cost price
- Fix: [ bug #810 ] Cannot update ODT template path
- Fix: [ bug #816 ] Sales journal does not reflect localtaxes
- Fix: [ bug #817 ] Purchases journal does not reflect localtaxes
- Fix: [ bug #824 ] MAIN_DB_PREFIX not use into dictionnary
- Fix: [ bug #828 ] Error when code_region is not a number in llx_c_regions (with postgres)
- Fix: [ bug #855 ] Holiday approval email in French
- Fix: [ bug #856 ] (Holidays module) Mail error if destination user doesn't have an email
- Fix: [ bug #857 ] Invoice created from shipment does not have the order discount
- Fix: [ bug #861 ] Impossible to create a new event in agenda
- Fix: [ bug #827 ] AJAX search does not respect multiprice level
- Fix: [ bug #865 ] Dolibarr navigation array in project/task do not work
- Fix: [ bug #866 ] Standing order from an invoice suggests invoice total amount instead of remaining to pay
- Fix: [ bug #788 ] Date of linked interventions are not shown
- Fix: external users should not see costprice and margin infos
- Fix: [ bug #806 ] Tasks are ordered alphabetically instead of chronological order

***** ChangeLog for 3.3.1 compared to 3.3 *****
- Fix: [ bug #733 ] Mass emailing tools do not support <style HTML tag
- Fix: Package for launchpad
- Fix: [ bug #736 ] Missing column in llx_c_chargesociales  
- Fix: Localtax2 for Spain must be based into buyer
- Fix: [ bug #762 ] Bad profit calculation in Reporting
- Fix: bug dictionnary with wrong prefix table

***** ChangeLog for 3.3 compared to 3.2.* *****
For users:
- New: Add holiday module, to declare and follow holidays of your employees.
- New: Add margin management module.
- New: Add new theme Amarok.
- New: [ task #289 ] Can reorder tasks.
- New: Add field "signature" into user card. If filled, text is added 
       at end of predefined email texts. If option MAIN_MAIL_DO_NOT_USE_SIGN is on, this
       feature is disabled.
- New: Can input a payment back onto an credit note.
- New: Add link "Back to list" on all cards.
- New: After first install, warning are visible onto mandatory setup not
       configured. Show also total number of activated modules.
- New: Can filter list of proposal, order or invoice on sales representative.
- New: Add supplier ref on supplier orders.
- New: Can export supplier orders and customers shipments.
- New: First change to install external plugins from gui (experimental). 
- New: Monaco is like France for default vat calculation
- New: Can list elements (invoices, orders or proposals) on a particular
  user contact). This allow to view a "basket" of its elements.
- New: Show bank account on payment list of invoice card.
- New: Cloning project allow to clones task, notes, projects files, tasks files, contacts. 
- New: Enhance default style.
- New: Can edit and resiliate member status from list.
- New: Can insert URL links into elements lines. Also reported into PDF.
- New: When a member is validated, we can subscribe to mailing-lists
       according to its type.
- New: Add a tab into members statistics to count members by nature.
- New: Add link to third party into sells and purchase journal.
- New: Suggest a method to generate a backup file for user with no access
       to mysqldump binary.
- New: Can also use extrafields on contacts/addresses and users.
- New: Support unique field for extrafields.
- New: Extra fields supports more types (int, string, double, date, datetime).
- New: Can correct stock of a warehouse from warehouse card.
- New: [ task #185 ] Can input amount when correcting stock to recalculate PMP.
- New: [ task #454 ] Add "No category" into filters on category.
- New: Auto check box on page to edit interface options of user.
- New: More surface control on stock correction page.
- New: Add great britain provinces.
- New: [ task #494 ] Send an email to foundation when a new member has auto-subscribed.
- New: [ task #326 ] Add a numbering module to suggest automatically a product ref.
- New: Add conditional substitution IF/ELSEIF/ENDIF for ODT templates.
- New: Add unit foot2, inch2, foot3 and inch3 for surface and volumes.
- New: Can select thirdparties into emailing targets, even if module category is not enabled.
- New: [ task #498 ] Improvement of the block to add products/services lines.
- New: ECM autodir works also for files joined to products and services.
- New: Add a selection module for emailing to enter a recipient from gui.
- New: Allow to search thirds and products from barcodes directly from the permanent mini search left box.
- New: Allow to search product from barcodes directly from invoices, proposals... through AJAX.
- New: Can make one invoice for several orders.
- New: POS module can works with only one payment method (cach, chq, credit card).
- New: Add possibility to defined position/job of a user.
- New: Add hidden option to add slashes between lines into PDF.
- New: [ task #210 ] Can choose cash account during POS login.
- New: [ task #104 ] Can create an invoice from several orders.
- New: Update libs/tools/logo for DoliWamp (now use PHP 5.3).
- New: Added ODT Template tag {object_total_discount_ht}
- New: Add new import options: Third parties bank details, warehouses and stocks, categories and suppliers prices
- New: English bank account need a bank code (called sort code) to identify an account. 
- New: Can choose menu entry to show with external site module.
- New: Add hidden option MAIN_PDF_MARGIN_LEFT, MAIN_PDF_MARGIN_RIGHT, MAIN_PDF_MARGIN_TOP, MAIN_PDF_MARGIN_BOTTOM to force margins of generated PDF.
- New: [ task #314 ] Can define if prof id are mandatory or not.
- New: Add button on order card to create intervention from services.
- New: Add search box to find products by supplier reference.
- New: Add option MAIN_HELPCENTER_LINKTOUSE to define target link "I need help" onto logon page. 
- New: [ task #608 ] Can clone a supplier order with prices updates
- New: [ task #559 ] Can define a discount % regarding quantity in supplier prices and price by quantity in customer prices
- New: [ task #527 ] After cloning a suplier invoice, go onto invoice ref into edit mode

New experimental module:
- New: Add commissions management module.

- Fix: [ bug #499 ] Supplier order input method not translated
- Fix: No images into product description lines as PDF generation does not work with this.
- Fix: Errors weren't being shown in customer's & supplier's orders
- Fix: Lastname wasn't being recorded in xinputuser emailing module.
- Fix: [ bug #653 ] Error while creating agenda additional attributes
- Fix: [ bug #654 ] Event rapport PDF showing ActionAC_OTH_AUTO
- Fix: [ bug #658 ] Search on bank do not work for description
- Fix: [ bug #659 ] Comment in recurrent invoices is not stored
- Fix: [ bug #622 ] Attaching wrong file when sending the invoice via e-mail

For developers:
- New: Add webservice for thirdparty creation and list.
- New: A module can overwrite templates parts.
- New: Can add a link on title field of added dictionnary.
- New: Uniformize code.
- New: Add option WORKFLOW_DISABLE_CREATE_INVOICE_FROM_ORDER and 
       WORKFLOW_DISABLE_CLASSIFY_BILLED_FROM_ORDER.
- New: A module can add several css and js.
- New: removed deprecated methods
       ldap::connect, formadmin::select_lang,
       html::select_tva
- New: Add custom substitution function for ODT product lines: mymodule_completesubstitutionarray_lines()
- New: Basic implementation of hooks and triggers for a lot (most) of core modules: 
  action/calendar, trips and expenses, dons, vat payment, contact/society, contract, product lines, 
  expedition, order supplier and order invoice (lines included), intervention card, project, tasks.
- New: Add ChromePHP output into syslog module.
- New: Add PRODUCT_PRICE_MODIFY trigger.
- New: Created function to retrieve total amount of discount of an invoice/proposal...
- New: We can use a dynamic value ($conf->global->XXX for example) into titles of menus.
- New: Use PHP classes DateTime* for some data functions instead of adodb 
- Qual: Renamed SUPPLIER_INVOICE_BUILDDOC trigger to BILL_SUPPLIER_BUILDDOC
- Qual: Renamed INVOICE_SUPPLIER_DELETE trigger to BILL_SUPPLIER_DELETE
- Qual: Renamed SUPLIER_ORDER_BUILDDOC trigger to ORDER_SUPPLIER_BUILDDOC
- Qual: Renamed CONTRACTLINE_DELETE trigger to CONTRACT_LINE_DELETE
- Qual: Renamed all ficheinter.class.php triggers so that they start with 'FICHINTER_'
- Fix: [ bug #655 ] ORDER_REOPEN trigger incorrectly named
- Fix: [ bug #656 ] Contracts trigger CONTRACT_MODIFY incorrectly named
- Fix: [ bug #657 ] Usergroup class' GROUP_DELETE trigger incorrectly named

For translators:
- New: Update language files (de, tr, pt, ca, es, en, fr).
- New: Added bg_BG autotranslated language.
- New: Translate the donation receipt.

Dolibarr license has also been updated from GPLv2+ to GPLv3+.



***** ChangeLog for 3.2.3 compared to 3.2.2 *****
- Fix: Some permission into agenda module.
- Fix: Generation of PDF was not using correct font for some languages.
- Fix some translations.
- Fix: [ bug #607 ] Nom de société avec guillemets.
- Fix: Option MAIN_MAIL_SENDMAIL_FORCE_BA and MAIN_FIX_BUGGED_MTA was not
  complete.
- Fix: comaptiblity with multicompany module.
- Fix: Bad label when validating/paying an invoice from POS module.
- Fix: Correct recipient into rouget template.
- Fix: A lot of fix into PDF pagebreak management.
- Update VAT for some countries.
- Firstname was missing when sending email from file list.
- Added en_SA language.



***** ChangeLog for 3.2.2 compared to 3.2.1 *****
- Fix: Modify spanish VAT to new rates.
- Fix: Add error message when creating already existing product.
- Fix: Edition of percentage of an event.
- Fix: Minor look fix for theme bureau2crea.
- Fix: Start and end date not saved at project creation
- Fix: Default vat is zero for customer invoices if company does not use vat
- Fix: Localtaxes unit prices precision



***** ChangeLog for 3.2.1 compared to 3.2.0 *****
- Fix: Edit of projects.
- Fix: Activation of modules does not fails if directory install was removed.
- Fix: [ bug #444 ] Regression on auto-closing for proposals and orders.
- Fix: Update translations (catalan, french, spanish, brazilian).
- Fix: [ bug #445 ] Hex escaping in descriptions.
- Fix: error when validating shipment for non predefined products with a
  selected warehouse.
- Fix: Bad local taxes if price base type is TTC for spanish local taxes.
- Fix: Phone not saved when using web service.
- Fix: [ bug #464 ] Payment form should allow to add transmitter for bank transfers.
- Fix: Allows to use a comma decimal separator in supplier invoices payments.
- Fix: Translation for tr_TR, es_ES, pt_BR.
- Fix: Products with no prices not visible.
- Fix: Access to product card created with very old version of Dolibarr.
- Fix: Delete temporary files after validating an invoice.
- Fix: preview of supplier order and invoice template.
- Fix: [ bug #485 ] Configurated amount for public auto-subscription form is not taken into account
- Fix: Average amount graphs weren't comparing the previous year stats
- Fix: Closed project didn't show the new status unless the page was refreshed
- Fix: Files were not being uploaded to a project's task
- Fix: [ bug #503 ] Unable to delete linked file to a deposit
- Fix: [ bug #501 ] Error while trying to modify an user
- Fix: [ bug #506 ] Can't set percentage of a started event
- Fix: Bad assignation of const for pdf delivery module name



***** ChangeLog for 3.2.0 compared to 3.1.* *****
WARNING: PHP lower than 5.x are no more supported.
WARNING: Because of a major datastructure change onto supplier prices tables, be aware
to make a backup of your database before making upgrade.

For users:
- New: Each user can remove/add its own boxes.
- New: Add signature at end of predefined email text.
- New: Can use personalized fields on products/services.
- New: Can attach files on social contributions.
- New: Show payments terms and conditions onto muscadet template.
- New: Can open back a closed commercial proposal.
- New: show thirdparty barcode on main tab.
- New: Can input note (private and public) during note and expenses creation.
- New: Print ticket show invoice ref into POS module.
- New: Can edit customer discounts from invoice create and edit card.
- New: task #11243: Show quantity into stocks for each sub-products into the sub-product tab.
- New: task #10500: Option to choose if professional id are unique.
- New: Add hidden option FOURN_PRODUCT_AVAILABILITY.
- New: task #11123: Add best supplier price.
- New: Enhancement in styles.
- New: Can conciliate several lines in one operation.
- New: task #11289 : Modify third party accountancy code generator aquarium.
- New: task #10606 : more comprehensive message error.
- New: task #11278 : Option into point of sale module to add services in list.
- New: task #11261 : Add an entry into menu called "New shipment".
- New: [ task #187 ] Gerer les evenement recurrents dans les imports ical.
- New: Make option MAIN_GENERATE_DOCUMENTS_WITHOUT_VAT available by default.
- New: Can build PDF in USLetter format or canada format (change paper size).
- New: Can export into Excel 2007 format.
- New: Add hidden option CASHDESK_FORCE_STOCK_ON_BILL
- New: Can search on part of barcode into POS module.
- New: Cheques into cheques receipts are ordered by operation date.
- New: Add hidden option MAIN_DISABLE_PDF_AUTOUPDATE to avoid generating pdf each time data change.
- New: Add hidden option PROJECT_HIDE_UNSELECTABLES to hide project you can't select into combo list.
- New: Add option INVOICE_POSITIVE_CREDIT_NOTE.
- New: Support zip/town autocompletion into warehouses.
- New: Add box for last expired services.
- New: Reduce seriously size of packages.
- New: Can define country code for import.
- New: When invoice was generated from order, order date is visible on PDF, after order ref.
- New: [ task #181 ] Hide password of click2dial in user card.
- New: Chart are faster to build
- New: Value of data into charts are visible on mouse hover.
- New: Import wizard can import contacts.
- New: Import wizard can import personalized fields.
- New: Personalized fields support int type.
- New: Install process is now two times faster.
- New: Can sort files into backup tool.
- New: Default output charset are utf8 into backup tool.
- New: Add brazilian states.
- New: Increase usability of module project.
- New: [ task #285 ] Add search filter on project in tasks list.
- New: Automatic list of documents in ECM module is ok for customers,
       suppliers invoice, orders, customers orders, proposals and social contributions.
- New: All professional id can contains up to 128 chars instead of 32. 
- New: [ task #176 ] Allow to use ODT templates for proposals and orders like it's done for invoices
- New: Add hidden option MAIN_ADD_PDF_BACKGROUND to add a PDF as background of invoice/order generated PDF.
- New: Can convert a product/service into service/product.
- New: Show delivery date into proposal template azur. 
- New: Support tags into header and footer into ODT templates.
- Fix: Can use POS module with several concurrent users.
- Fix: Installer don't fails with Mysql version that added a ssl_cypher field.
- Fix: Sanitize input parameters.
- Fix: [ bug #368 ] Product list
- Fix: [ bug #370 ] Filter in accountancy -> suppliers_bills
- Fix: [ bug #399 ] Bad calculation of local taxes in update line products
- Fix: [ bug #427 ] Bad links to wiki help in certains menus

For developers:
- New: Can add a left menu into an existing top menu or left menu.
- New: Add webservice to get or create a product or service.
- New: Add webservice to get a user.
- New: Add more "hooks" (like hooks to change way of showing/editing lines into dictionnaries).
- New: Log module outputs can be setup with "or" rule (not only "xor").
- New: Add FirePHP output for logging module.
- New: Add trigger ACTION_DELETE and ACTION_MODIFY.
- New: Trigger now have a priority to define sort execution order.
- New: Can define different requests according to database type into migration files.
- New: Add "canvas" feature to overwrite page of thirdparty, contact, product with yours.
- New: Removed artichow deprecated libraries.
- New: A page can force reload of css style sheet
- New: A module can add import description for import wizard, even for tables with foreign keys.
- New: Can add tabs on statistics views.
- New: Add CSS id/class into public payment pages.
- Qual: Add a lot of more PHPUnit tests.
- Qual: Data structure for supplier prices is simpler.
- Qual: Removed no more used external libraries.
- Qual: Cleaned a lot of dead code.
- Qual: More OOP (usage of "abstract", "static", ...), uniformize constructors.
- Qual: Fix a lot of checkstyle warnings.
- Qual: task #216 : Move /lib into /core/lib directory
- Qual: task #217 : Move core files into core directory (login, menus, triggers, boxes, modules)
WARNING: To reduce technic debt, all functions dolibarr_xxx were renamed int dol_xxx.



***** ChangeLog for 3.1.3 compared to 3.1.2 *****
Fix: PgSQL - property must be set if success
Fix: Provide a solution for backup when mysqldump is not available
Fix: Bug #460 - Wrong entity assignment when creating a warehouse
Fix: bug #405 - Late icon always displayed on comm/propal.php



***** ChangeLog for 3.1.2 compared to 3.1.1 *****
- Fix: Can clone a proposal
- Fix: Add member ID in substitution method
- Fix: Duplicate end tag and missing form parts
- Fix: Support companies with no prof id.
- Fix: Sanitize data
- Fix: Bug #318
- Fix: Bug #369
- Fix: More bugs



***** ChangeLog for 3.1.1 compared to 3.1.0 *****
- New: Add option FACTURE_DEPOSITS_ARE_JUST_PAYMENTS. With this option added, 
       credit notes are not removed from total amount of invoice but are just 
       payments used to reducs remain to pay.
- New: Added hidden option MAIN_FIX_FOR_BUGGED_MTA to fix bugged MTA.       
- Fix: Removed warnings during install.
- Fix: State into address of paypal payments were lost.
- Fix: Currency into paypal payments were always euros.
- Fix: Removed Bare LF from emails sent with smtps method.
- Fix: Can show report on selected period.
- Fix: product removed from list after deleted into order.
- Fix: [bug #270] PostgreSQL backend try to connect throught TCP socket for 
- Fix: price was not without tax when using multiprice into POS module.
- Fix: Can delete bank account.
- Fix: [ bug #277 ] Year dropdown in table header of supplier invoices.
- Fix: Some other very minor fixes.


***** ChangeLog for 3.1 compared to 3.0 *****
WARNING: IE6 browser is no more supported in this version.
For users:
- New: War against number of clicks:
     - When adding a free bank transaction, form to add next one is still
       visible (save one click).
     - task #10969 : Add checkbox to close automatically invoice if
       payment is complete (save 3 clicks).
     - Reduce a step into supplier order workflow to save time. If user
       has permission to approve, order is approved when order is validated.
       (Save 2 clicks).
     - In commercial main menu, left menu are already opened. This save one click
       to open a proposal or order.
     - Can add a discount for third party, during invoice edition (and we 
       saved clicks again).
     - When creating a contract, sales representative are preset to user. This save
       4 clicks.
     - Can edit several fields in bank transaction line page into one update.
     - Creation of contacts from third party page go back to third party.
     - Preselect model if there is only one. This save 2 clicks. 
     - Can remove a project if project has tasks. No need to delete task one by one.
- New: Enhance donation module. Add a status "canceled".
- New: Add filters on all statistics report pages.
- New: If a service contains subproducts, subpoducts are decrease when service
       is decrease.
- New: Add status for third parties to disable a third party.
- New: Can send interventions cards by email.
- New: Increase list of available notifications into module Notifications.
- New: Add option MAIN_FIRST_TO_UPPER to force upper case of first 
       letters for names and firstname.
- New: Can filter of payment type in bank transaction list.
- New: Status of users is visible into user list.
- New: Support BSB code for bank account in Australia.
- New: Can set date of payment for autocreate invoice/payment when 
       creating a foundation subscription.
- New: Can edit note of payment.
- New: Option to make login not mandatory in member module.
- New: Add box for last members for foundation module.
- New: A specialized menu can now be used when using smartphones.
- New: Can add information on current user on ODT generation.
- New: Prefix on third party is not used by default. Hidden option
       SOCIETE_USEPREFIX can restore old feature.
- New: Standing orders module use bank account from banks module.
- New: Ask password when creating a user from a contact.
- New: task #10577: Use a numbering module for shipment and contract.
- New: Can create manually order from proposal.
- New: Add a first workflow module to create automatic action on some
       events (create order on proposal closing).
- New: Use autocompletion on invoice select when creating replacement 
       or credit note invoice.
- New: task #10885: Add a week view for calendar.
- New: task #11018: Add a status "not applicable" on events.
- New: Add subscriptions/country/region/town statistics for member module.
- New: Can define a proxy for external web access.
- New: task #11003: checkbox on checks for deposit.
- New: Add status into export. Add third party default language into export.
- New: Can filter on date and bank account when building check receipts.
- New: task #10958 : Add link to cheque receipts into bank transaction 
       line if exists
- New: Can import external ical url into dolibarr agenda view.
- New: Can add a logo on third parties card.
- New: task #11194 : Can delete uploaded photos 
- New: task #9744 : Add the barcode to select products on Point of Sale module
- New: Subscription/Unsubscription to mailman mailing-list can be done on 
       validate/resiliate in foundation module.
- New: Can use extrafields on third parties.
- New: Add chart to report counts by status on element home area pages.
- New: Look: Usage of Jquery Notify to show result or error messages on action.
- New: Look: Minor enhancements into agenda view.
- New: Look: Nicer tooltips with transparency and shadow.
- New: task #11004: Create invoice from intervention.
- New: task #10501: Can use point of sale with different bank accounts.
- Fix: Better Postgresql compatibility.
- Fix: Numbering module for invoices use same number for invoice 
       and credit note if mask is same.
- Fix: Debug and clean withdraw module.
- Fix: Allow access permission for point of sale module.
- Fix: Permissions issues with suppliers.
- Fix: Admin dict data is showing with active language 

For developers:
- New: External modules can add tabs on agenda views.
- New: External modules can also remove default tabs.
- New: External modules can force skin directory so force their own skins.
- New: External modules can add their own menu manager.
- New: External modules can force menu manager.
- New: External modules can overwrite all default language files by
       forcing priority on langs directories on its own lang directory.
- New: External modules can show export list with an "enabled" condition.
- New: Support a backtopage parameter on contact creation page.
- New: Add id on div to show logo.
- New: Install wizard can activate a module at end of install.
- New: Dictionnary setup works with very large external dictionnaries (Add 
       page navigation).
- New: Add api to draw graphics with javascript (using Jquery Flot).
- New: Can add user login into menu urls added by modules.

For translators:
- New: Add fa_IR language.
- Fix: Move language ar_AR to ar_SA, sv_SV to sv_SE and da_Da to da_DK.



***** ChangeLog for 3.0 compared to 2.9.* *****
For users:
- New: Can edit date of cheque receipts.
- New: Add Sales journal and Purchase journal report.
- New: Can create supplier invoice from supplier order.
- New: Support login by openid
- New: Support "full day" event in calendar module.
- New: Add a weather on dashboard.
- New: Add a Paypal module.
- New: Can choose third party to use in point of sale module during logon.
- New: A lot of enhancements into ECM module:
       Directories can contains special characters,
       Speed enhancements,
       Directories can be created outside of Dolibarr, refresh button will 
       update database,
       Can rename a file.
- New: Reordering lines in invoice, orders, commercial proposal is faster (use Ajax
       technology).      
- New: Can import members using assistant.
- New: Can exclude deposit, replacement or credit notes in script rebuild_merge_pdf.
- New: task #10473 : Option MAIN_PROFIDx_IN_ADDRESS must no more be hidden.
- New: Can generate business card for on particular member.
- New: Task #10553 : Can attach files on members card.
- New: Can filter on payment type and bank account in payment lists.
- New: When sending supplier orders by mail, a text is predefined.
- New: Upgrade process works with Postgresql.
- New: Task #10538: Add filter on expiration date of subscription for
       foundation module email selector.
- New: Task #9643: Add 2 status (tosell/tobuy) on products instead of only
       1 status for both selling and buying.       
- New: Can input payment conditions on several lines.
- New: Add hidden option MAIN_LOGOUT_GOTO_URL to set the exit url after
       a logout.
- New: For germany, we invert order of address.
- New: Add hidden option MAIN_SERVICES_ARE_ECOMMERCE_200238EC.
- New: Support NPR in customer product prices.
- New: Add more volume units (ounce, gallon, inch, feet, ...)
- New: Delivery date accepts hours and minutes.
- New: Can add a comment on stock dispatching to be save into stock movements.
- New: Can filter product list with too low stocks.
- New: Add option to send all emails sent to a bulk carbon copy.
- New: Preview of emails sent by member module is shown.
- New: task #10100 : Add button to create invoice from a subscription
- New: Reorganize tabs on third parties.
- New: Option MAIN_INVERT_SENDER_RECIPIENT is available in einstein pdf template.
- New: Easier way to define url for clicktodial module.
- New: Add a fckeditor test area in fckeditor module setup.
- New: Add property "Event on full day" on agenda
- New: Enhancement and better compatibility (google, thunderbird) for agenda export.
- New: Can use image editor on user photo.
- New: Task #10796: Add Spain ProfId1 Verification
- New: Page "supplier summary" is now available.
- New: Task #10611: Add option to choose order of field in bank account info on PDF
- New: If a transaction was reconciliated and should not, there was no way to reverse error.
- New: Ubuntu package now works also on debian.
- Perf: Avoid reading database to determine country code after each
        page call.
- Fix: Special chars are now supported in ECM module for filename (not yet for
       directories).
- Fix: Better Postgresql compatibility.
- Fix: Box order is saved when moved.
- Fix: Database name can contains "-" characters.
- Fix: In coloring negative amounts.
- Fix: Date input use date format of user and not dd/mm/yyyy format.
- Fix: Fixed a very old bug making file attachment fails with some emails 
       readers when using "mail php function".
- Fix: When cloning commercial proposal, due date is creation date + delay
       by default.
- Fix: Can edit ordering methods.

For translators:
- New: Update and complete slovenian language sl_SL.
- New: Add full manually translated files for de_AT en de_DE (thanks to eCleaner.at).
- New: Create the language ja_JP.
- New: Add el_GR language.

For developers:
- New: Add jquery by default.
- New: Removed PWC libraries.
- New: Removed Scriptaculous libraries.
- New: Removed Prototype libraries.
- New: Add first Selenium GUI tests.
- New: Enhance a lot of internal function to build external modules
       more easily.
- New: Add a user field ref_ext in object tables to allow external
       systems to store their id and make self-developed synchronizing
       functions easier to build.        
- New: Local user timezone is saved into session (not used yet).
- New: Works with Mysql 5.5.
- Qual: Menu system code is simpler.
- Qual: Mutualize some duplicate code.
- Qual: Renamed some fields into database to be more internationnal.
- Qual: Removed deprecated code.


***** ChangeLog for 2.9 compared to 2.8.* *****
For users:
- New: POS module allow to choose which warehouse to use.
- New: Support "Department/State" field on company setup, contact, 
       bank account and members card.
- New: Can reopen a refused/canceled supplier order.
- New: Add Gant diagramm on project module.
- New: Add a new mode for automatic stock increase: Can be increased
       on dispatching of products from a supplier order receipt.
- New: Can set a past delay to limit calendar export.
- New: Can attach files on emailing campaigns.
- New: Add statistics on trips and expenses module.
- New: Can reopen a closed customer order.
- New: Add module externalsite to add a web site/tools inside 
       menu and a Dolibarr frame.
- New: Can link trips and fees to a project.
- New: Add civility title in foundation module.
- New: Can set accountancy code for product (buy and sell).
- New: Can filter third parties lists on categories.
- New: Can filter products and services lists on categories.
- New: task #10202 : Support categories for members.
- New: Can build documents for third parties (Using ODT templates, need PHP 5.2+). 
- New: Support new products properties: length and area.
- New: Add the "payment due before" field in invoice exports.
- New: Add feature to resize or crop image files (for products photos)
- New: task #10113 : Show list of emailing on clicking on "number of mass emailing received"
- New: Add default language for third parties and use it when multilang is enabled
       to define default language for document generation.
- New: Can reopen a closed supplier invoice.
- New: Move permission "see hidden categories" into "see hidden products/services".
- New: Can delete several files at once in FTP module.
- New: Add box "last contracts".
- New: Works even if Web hosting provider has disabled PHP "glob" function.
- New: Can now send supplier orders by email.
- New: task #10076 : Show content of message in notification module.
- New: Bank name is shown on invoice.
- New: IBAN value is called IFSC if country is India.
- New: Add option to choose to show firstname then name or name then firstname on PDF.
- New: Add company in fields exported by export of members tool.
- New: Reorganise bank menus.
- New: Bookmarks can be sorted on a particular order.
- New: Support spanish RE and IRPF taxes on invoices.
- New: Module category offers categories for foundation module.
- New: Can filter on category on third parties, products and members listings.
- New: A flag is visible before country labels.
- New: When activating a new module, permissions for admin user are set. This save
       time when configuring Dolibarr.
- New: Dolibarr 2.9 is faster than 2.8.
- New: A lot of more predefined VAT values, states, regions for 
       miscelaneous contries.
- New: Enhance skin engine to make themes easier.
- New: Add images into menu "eldy".
- New: Auguria theme is now more modern.
- New: Update tools refers to www.dolibarr.org but also www.dolistore.com web site.
- New: Postgresql experimental support seems to work completely. 
- New: Changes in Dolibarr core to allow to use cache servers (see Memcached module on
       dolistore.com).
- New: Default choice for interactive confirm box is yes by default, and no only for
       delete actions. This reduce number of clicks required to validate actions and 
       is still safe to dangerous actions.
- Fix: Durations are correctly shown for languages using PM/AM dates.
- Fix: A lot of fixes in Point of Sale module.
- Fix: Debug experimental module widthrawal.
- Fix: Format number was wrong for ar_AR language.
- Fix: Can change password if user has only permission "change password".
- Fix: Project PDF document shows all tasks.
- Fix: bug #29278 : SMTP fails with IP instead of hostname.
- Fix: Default language on login page was wrong.
- Fix: Complete support of euros sign (even in PDF).
- Fix: Bad setup of phpMyAdmin for DoliWamp installer.
- Fix: Tracking number should be available on sending sheets.
- Fix: Stock value is not reset when product is transfered into other warehouse. 
- Fix: A lot of not tracked bugs fixed.
- Fix: Some fixes in barcode management.
- Fix: Access to phpMyAdmin is now ok on new DoliWamp installation.

For translators:
- Fix: Major update of italian translation (it_IT).
- Fix: A lot of translation fixes in all languages.
- New: Added translations (sl_SL, is_IS).
- New: Add translations for the DoliWamp installer.

For developers:
- More comments in code.
- Uniformize some code. 
- All arrays "lignes" were renamed into "lines".
- Delete all useless pre.inc.php files (this also increase speed).
- Fix W3C errors in page forging.
- Qual: Mutualize code of menu managers.
- Better isolation of modules files and dolibarr core files. 
- Task #8682 : Remove functions unix_timestamp.
- The makepack tool now make pack with UID 500.
- More css class and div to output menu to allow more skins.
- Generated documentation can be build from Eclipse using Doxygen plugin.
- Snapshot is provided with PHPunit tests.

WARNING: 
- A lot of class files (*.class.php) has moved into subdirectories. So If you use
  or develop non official modules that includes Dolibarr classes, you will have to rename
  path to thoose classes into the include function.
- Also, parameters of the "fetch()" method for class "User" has changed to reflect
  other fetch methods.   
- If you build a personalised themes, you must rename the style sheet into style.css.php.   
- This version is also the last one to support PHP 4.*, Mysql 3.1, IE6.
  Dolibarr 3.* will be supported with PHP 5+ and MySql 4.1+ only.


***** ChangeLog for 2.8.1 compared to 2.8 *****
For users:
- Fix: Works on database with _ in name.
- Fix: Broken feature in trips and expense module.
- Fix: Can use $ in database and login/pass values.
- Fix: No error on upgrade if there is orphelins tasks.
- Fix: Failed to login when user agent string was longer than 128.
- Fix: bug #29526 : Numérotation Proposition Incorrecte après duplication


***** ChangeLog for 2.8 compared to 2.7.* *****
For users:
- New: Support note on trips module
- New: Can link contacts to projects
- New: Can removed attached file on email form if attachment was wrong.
- New: Add option to show your logo on top of left menu.
- New: task #9935: Can edit accountancy code.
- New: Add an option to make users email required.
- New: Module notification can send email on order or proposal validation.
- New: Can use any command line antivirus on file upload.
- New: A customer can also be a prospect.
- New: task #9802 : Can link an action to a project and use project to 
       filter agenda.
- New: Project can be set on contract creation.
- New: Initial sold can be conciliated on bank module.
- New: Add a default errors-to email for emailing module.
- New: Can filter on user on stock movement list.
- New: When creating a third party from a member, it is set as a new
       customer.
- New: Can use {tttt} in numbering mask setup. It will be replaced
       with third party type.
- New: VAT number is stored in one field. This is more "international".
- New: task #9782 : Add possibility to delete a warehouse.
- New: task #9640 : Add label for stock movements.
- New: task #9916 : Add FREE text for interventions card.
- New: Can define the new product ref when cloning.
- New: Project module support status of project and end date.
- New: Provide a ubuntu package.
- New: Add link to check a SIREN for french users.
- New: Add link "now" to fill date when creating invoices.
- Fix: Import module works even if prefix is empty in source file.
- Fix: bug #28055 : Unable to modify the date of a cloned command.
- Fix: bug #27891.
- Fix: Change of numbering module was not effective.
- Fix: Change error management when adding already used supplier ref
       for a product.
- Fix: Running sending-email.php
- Fix: Warning should not appears for invoice closed
- Fix: Import for companies works even with prefix empty.
- Fix: bug #28895 : Création d'utilisateur impossible.
- Fix: Can change password if has only permission change password.

For developers:
- Qual: Reorganize /dev directory.
- Qual: Change the way items are linked together.
- Qual: The login page now use a template in /core/template/login.tpl.php.
- New: Modules can add their own tab on projects cards.
- New: Add management of triger FICHEINTER_VALIDATE


***** ChangeLog for 2.7.1 compared to 2.7 *****
For users:
- Fix: Bad decimal management for it_IT and fr_BE languages.
- Fix: A third party created from a member is created as a 
       customer.
- Fix: Change of numbering module was not effective.
- Fix: Report of balance missing supplier invoices.
- Fix: Running sendmaing-email.php script.
- Fix: Detection of country for IBAN management.
- Fix: Update member photo.


***** ChangeLog for 2.7 compared to 2.6.* *****
For users:
- New: Add a print icon to show a page to print without menus.
- New: Can add a free text on bank cheque receipts.
- New: Price level can be defined also for prospects.
- New: Add a help and support center.
- New: Can export commercial proposals.
- New: Can use a cache for xcal exports.
- New: Option for faster confirmation process with one ajax popup.
- New: Complete theme bluelagoon and rodolphe
- New: Can select third parties emails in emailing module for all
       third parties with expired contract's lines.
- New: Can add a field errors-to in emailing.
- New: Can use inline images in emails.
- New: Add predefined invoices (can be use for repeated invoices).
- New: Add a confirmation when cloning products.
- New: Add stock in product lists.
- New: Can filter list of stock movement on date or product.
- New: Added a link from product list to their stock movements.
- New: Several speed enhancements after using the Google Page speed 
  plugin for FireBug.
- New: Add a confirmation on dangerous admin purge feature.
- New: Add navigation on donation sheets.
- New: Added estimated value for stocks.
- New: Added module Gravatar to found photo of users or members
       from their email on gravatar.com.
- New: Include Dolibarr version in suggested dump filename.
- New: Enhancement in project module.
- New: Add log tab on emailing module.
- New: Minor enhancements in look themes.
- New: Add option to hide help in menu.
- New: Added a "force LDAP synchronize" on member and contact cards.
- New: Can split a discount into two smaller discount. This allows to use a
       discount on an invoice even if invoice amount is lower than discount
       credit available.
- New: Can use variables into the free text on PDF (__TOTAL_TTC_, __TOTAL_VAT...)
- New: Increase page loading speed (all changes reported by Google PageSpeed
       tool has been added).
- New: Add support of constant MAIN_ONLY_LOGIN_ALLOWED to allow to lock all
       access to any users except the one defined in constant.
- New: Add an admin page of PHP sessions with a way to lock new connections
       for other users than yourself. Can also purge existing sessions.
- New: Add point of sale module.
- New: Better usage when using with smartphones.
- New: Add module FTP client.
- New: Can set first day of week.
- New: Installer now create a .htaccess to protect documents directory.
- New: Experimental support for Postgresql.
- New: Full support of SMTPS (can works with Google SMTP).
- Fix: "Now" link works when date popup is not used.
- Fix: Debug seriously the email notification module.
- Fix: Error Call to a member function trans when refusing a supplier order.
- Fix: Fix payment conditions on commercial proposals.
- Fix: Nb of orders to process was wrong.
- Fix: Customer code was not correct on PDF it if contains special 
       characters.
- Fix: Can update price even with "NPR" VAT rates.
- Fix: When product type is missing, description is not lost when adding 
       new product lines.
- Fix: CC and BCC in emails was not used if using SMTPS handler.
- Fix: Last character was lost when text end with n or r.
- Fix: LDAP synchronization is now more robust (transaction and 
  use modify instead of delete/add).
- Fix: Fix: Setup of member synchronization does not conflict 
  with contact or user synchronization.

For translators:
- Update some language files.
- Can accept right to left languages. Added an "automatic" arabe translation.

For developers:
- An external module can force the third party code to be required whatever
  is the rule of third party code module.
- Update fckeditor to 2.6.4.
- Update Smarty to 2.6.26.
- Removed some deprecated code and files.
- Creation of directory in module descriptor is simpler.
- Can use an alternate document_root directory to develop with 
  sources on two repositories.
- Removed useless code of old commercial module.
- Move some modules into the CVS modules repository dolibarrmod. This reduces
  amount of code in main branch.
- Updated wiki documentation.
- Better W3C standard.
- Can add init data when enabling a module.
- Can fix some corruptions in database by calling the update page 
  /install/repair.ksh
- Log files contains more information (PHP_SELD added and OS user used for 
  log of command lines scripts) 
- Can protect a module to not being enabled if javascript disabled.
- If module numberwords is installed, code can use langs->getLabelFromNumber 
  to get value of an amount in text.
- A module can add subsitution keys in makesubsitutions() functions.
- Add $conf->browser->phone defined to optimise code for smartphone browsers.
- All external libs are now in same directory /includes.
- All install files are now in same directory /install.


***** ChangeLog for 2.6 compared to 2.5.* *****
For users:
- New: Add filter on status in emailing selector for Dolibarr users.
- New: Can add bookmarks on all pages.
- New: Enhance bank transactions reporting.
- New: When creating a contact from a third party, informations from third
  party card are automatically suggested.
- New: Sort list of languages in combo box.
- New: EMails links are show with function dol_print_email
- New: Add graph report on number of entities in product statistics page.
- New: Can delete a supplier order whatever is its status.
- New: No limit on free text on PDF generated documents.
- New: Can force login value when creating a user from a member.
- New: Can clone commercial proposals and orders.
- New: Major enhancement of project module.
- New: Added product label in invoice exports fields.
- New: Add VAT number in export fields.
- New: Upgrade FPDF to 1.6
- New: Upgrade Scriptaculous to 1.8.2 and Prototype to 1.6.0.3
- New: Added keywords in PDF.
- New: Add hidden option MAIN_DISABLE_PDF_COMPRESSION.
- New: Add attachments on intervention cards.
- New: Can add personalized fields in emailing selectors.
- New: Customer code and supplier code can be defined automatically.
- New: Emailing feature can extract civility from contacts.
- New: Can create a third party from a member of foundation module.
- New: Can set a limit for stock alert to 0.
- New: Support SMTPS.
- New: Added a page /support to provide a help center service on Dolibarr.
- New: Distinct status "running not expired" from "running expired" in lines 
  contract status.
- New: Add a first version of a module for Paybox.
- New: Can add contact to suppliers orders.
- New: Changes to support the external Bit Torrent module.
- New: Can filter on social contribution type in list.
- New: Upload of joined files need create/modify permissions to work.
- New: For admin users, show the SQL request in export build.
- New: Can modify proposal date if status is draft.
- New: The help link on some pages now links directly to the wiki web page.
- New: Enhancements in barcode module.
- New: Can use decimal values in stocks.
- Fix: Partial payment on social contributions not shown on main page.
- Fix: Handle correctly the comment in status changing of supplier orders.
- Fix: Author, title and topic are correctly encoded in PDF.
- Fix: Now HTML output is always UTF8, this solve bad PDF encoding on old
  users.
- Fix: Save new model when changed on interventions.
- Fix: Failed to go on the future view of bank transaction if there is no 
  future bank transaction already wrote.  
- Fix: Bad ref in supplier list.
- Fix: Bad link in product statistics for supplier referrers.
- Fix: Usage of reset of cursor in personalized numbering modules for a particular
  month (@ option) was broken.
- Can add contacts to a supplier invoice.
- Fix: When an invoice is changed back to status draft, warehouse is increased 
  back.
- Fix: Category of a bank transaction was not saved.
- Fix: Clicktodial plugin works correctly now
- Fix: Multiprices features works correctly.
- Fix: Project module and task creation.
- Fix: Validation of order if a file was attached.
- Fix: A lot of fixes in PDF generators.
- Fix: Bad line/page break with long description of products on PDF.
- Fix: Option force invoice date to validation date working correctly.
- Fix: Creation of a member from the example public page works.

For translators:
- Added 10 more new language files.
- Added autotranslator tool. A tool to build/update automatically
  languages files using Google API for a new language. Wonderful to start a
  new translation.
  
For developers:
- Removed some deprecated files.
- Removed treemenu library.
- Renamed all function dolibarr_xxx into dol_xxx to have same prefix everywhere.
- Rewrite clone feature for supplier invoice to work like other clone features.
- First change to manage a future feature "stock PMP value".
- A module can add a new tab in third party view tabs.
- First change for future geoip module.


***** ChangeLog for 2.5 compared to 2.4.* *****
For users:
- Sessions timeout can be configured to overwrite PHP setup.
- Can filter on date in services list.
- Support bookmark add of product cards.
- Enhancement in stock management (Automatic increase/decrease
  from order or invoice is possible).
- New filter options in prospect lists (category and level).
- New view in ECM module.
- Look enhancements for graphics (add transparency).
- Added statistics report for supplier invoices.
- Added average amount in invoices statistics reports.
- Can move a contract line to another contract of same third party.
- Add an export definition to export interventions.
- Can set umask file permissions on Unix/Linux/BSD systems.
- Miscelanous bug fixes.
- A lot of other enhancements to increase productivity.
- All phone numbers show the clicktodial link if module is enabled.
- Can define hour and minutes in intervention cards.
- Can edit a validated intervention.
- Add filters on intervention list.
- Add juridical status and number of employees in third party 
  export definition.
- A lot of enhancements and translation in withdraw module.
- Full support of Mysql option mode=strict.
- Added a new event from member module to agenda tracked events.
- Can attach a file to suppliers orders.
- Change to make Bank Account Number form more "internationnal".
- Can clone an invoice.
- Can clone an emailing.
- Reduce memory usage (about 2%).
- Add weight and size in sendings module.
- Add a fast search form on left menu for member module.
- Fix: Do not show export filter for disabled modules
- Show greyed lines for not allowed export filters.
- Add nature in product fields (manufactured product or not).
- Add export filters for category module and trip and expenses module.
- Can choose login of dolibarr account created when create from contact

For translators:
- The errors language file contains only error or warning messages with 
  prefix Error or Warning.
- HTML Output is by default in UTF8 and language files can be provided
  in UTF8.

For developers:
- Update skeletons (some fixes and add function createFromClone).
- Add an experimental Cash Desk module.
- Added new triggers events in agenda module.
- All submodules are moved in the includes directory.
- Removed some deprecated files.
- Menu managers now use same class name for their menu entry
  and add a different value in an HTML id for each entry. This allows
  to build skins that use different style for each menu entry.
- All emails and url HTML output use same function.
- Add more integrity check on database
- Can disable modules on logon page. This make possible to
  have several profiles of demo with only one demo. Also added a new
  Dolibarr demo front page (in htdocs/public/demo).
- Allow modules to add new tabs.

   

***** ChangeLog for 2.4 compared to 2.2.* *****
For users:
- Add a calendar module (module agenda) with ical/vcal/rss export.
- Look enhancement in graphics (thanks artichow).
- Add tel and fax on delivery addresses.
- Add a tool to edit personalized menu.
- Add an ical and vcal export link in agenda and webcalendar module.
- Reduce memory usage.
- Now triggers are enabled/disabled according to module they refers to.
- Fix infinite loop on popup calendar.
- Change in tanslation to make Dolibarr easier to understand.
- Add a warning when sending a mail from a user with no email defined.
- Added clicktodial module.
- Add a property private/public in contact. This allows to user Dolibarr
  for a personnal address book.
- French NAF code can accept 5 chars.
- Supplier prices can be input with or without taxe.
- New generic numbering modules to offer more solutions for generating
  automatic id.
- Add new predefined exports wizards (stocks, suppliers, taxes...).
- Add feature to log security events (logon, change of users, passwords).
- Can link all documents (included supplier invoices and orders) to a 
  project.
- Can attach several files to email when sending an invoice, order or
  proposal by email.
- Can choose accuracy (number of decimals) for prices.
- Localization for decimal and thousand delimiter on number is fully
  supported.
- More informations reported in system information pages.
- Add a budget report.
- Added a security audit report.
- Other minor changes (features, look, fixes)
- Added compatibility with Firefox 3.
- Changes for compatibility with PHP6/Mysql6.
- Some bug fixes.

For translators:
- Added spanish es_ES translation.
- Added en_AU translation.

For developers:
- Removed useless code:
  Replaced phplot and phplot5 librairies by artichow.
  Removed cryptograph library replaced by artichow.
- Login functions are now externalised as modules.
- Update code skeletons examples.
- Several enhancements to make addon development easier.
- Add a tool to generate PHP classes completely mapped to a table.
- Added a check to enable external modules only if dolibarr version is
  high enough.
- Changes in wizard installer to allow building autoexe installer for
  Windows with Apache and Mysql included.


***** ChangeLog for 2.2 compared to 2.1.* *****
- Add more statistics on main page.
- Add option to add message on login page.
- Management of categories for third parties.
- Add volume on products properties.
- Support for LDAP authentication.
- Full member synchronisation with LDAP database in
  fundation module.
- More LDAP fields supported for user synchronization.
- Better logger for install.
- First changes to support UTF8.
- Add a "forget password" feature.
- Setup process can run several migrate files if need
  to jump several versions to upgrade.
- Support for webcalendar 1.1 in webcalendar module.
- Support for menu in database.
- Better support for using Dolibarr on more WHP.
- Removed some deprecated files and clean code.
- New theme: Auguria
- Removed PHP warnings.
- Some bugs fixes.
- Traduction more complete.
- Better code comments for Doxygen documentation.
- Better support of vcard export format.
- A lot of security enhancements (no more password in log files,
  crypted password in database, in config file...).
- Themes are full CSS compliant.
- A lot of other minor changes...
- Option to scan uploaded document by an antivirus.
- Transparency for picto files works with IE.
- Can drag and drop boxes on main page.


***** ChangeLog for 2.1 compared to 2.0.* *****
- Added a better installer.
- Support user and groups permissions.
- Translation in english and support for several languages.
- New enhanced look and several new themes.
- Small search boxes for each Dolibarr elements (invoices, contracts,
  orders, proposals...)
- Added an export assistant module to export main dolibarr data.
- Added backup tool to backup database via mysqldump.
- Added product categories management with a categorie tree.
- Management of companies' discounts (relative or absolute).
- Support credit note and discounts (relative and absolute) on
  commercial proposal, orders and invoices.
- Support multi-langual description for products.
- Graphical enhancements (picto to describe all status).
- Added more permissions (ie: can restrict access for a commercial user
  to elements of its companies only).
- Little enhancements to OSCommerce module.
- Added a second OSCommerce module working through web services.
- Added a Mantis module to have a Mantis application in Dolibarr menu.
- Building a PDF document for invoices works like other modules. You
  can change model just before generating the PDF.
- Can generate documents (PDF) for customer orders. Can send them by mail.
- Added FPDI and FPDI_Protection (ie: PDF with password-protection)
- Can make one payment for several supplier invoices.
- Rule to suggests passwords when creating a user are in modules
  allowing to add easily other rules.
- Option to encrypt passwords in database (MD5).
- Add Dolibarr triggers support on users creation/change.
- Add Dolibarr triggers support on payments.
- Add Dolibarr triggers on supplier and customers orders.
- Webcalendar triggers for actions on Member module.
- Support optionnal new javascript popup selector for date fields.
- Support for several RSS boxes in external RSS module. Setup easier.
- Can attach documents on Action, Orders, Invoices, Commercial proposals.
- Can attach contacts on proposals, orders, contracts, invoices.
- Preview on results of PDF generator modules in setup pages.
- Code cleaner. Remove unused or duplicate code.
- Save and show last connexion date for users.
- Enhancements on a lot of forms for better ergonomy.
- Can add/remove company logo.
- Added LDAP synchronisation for users, groups and/or contacts.
- Can configure your own SMTP server/port for mail sendings.
- Works even on "UTF8 by default" systems (Mysql, Linux...)
- Better compatibility with different PHP version or setup.
- Added mysqli driver.
- Add a WISIWYG editor (FCKEditor) to edit note and comment areas.
- Added AJAX features like a 'search product selector'.
- Modules boxes on main page can be dragged and dropped (with firefox only).
- Support for PHP5.
- Experimental support for Postgresql (not working yet, but waiting feedbacks).
- Removed obsolete files and documentation.
- Added admin tools (backup and files purge).
- Added a tool to build a lang package.
- Added a tool to build a module package.
- Added a tool to build a theme package.
- Traduction more complete.
- Added skeletons for code examples.
- Lot of fixes after 2.0 release not fixed in 2.0.1.
- Added more security option (ie: encrypted password in database)




***** ChangeLog for 2.0.1 compared to 2.0 *****
Minor bug fixes



***** ChangeLog for 2.0 compared to 1.0.* *****
ChangeLog file size is so important, that it is not included inside Dolibarr
package. You can find it at www.dolibarr.org<|MERGE_RESOLUTION|>--- conflicted
+++ resolved
@@ -7,15 +7,11 @@
 Fix: [ bug #1351 ] VIES verification link broken.
 Fix: [ bug #1352 ] Removing a shipping does not remove the delivery.
 Fix: Option MAIN_INVERT_SENDER_RECIPIENT broken with typhon template.
-<<<<<<< HEAD
 Fix: Can disable features with PHPEXCEL (no DLSF compatible).
 Fix: Can disable features with CKEDITOR. 
 Fix: Pb of records not correctly cleaned when module marge is
      uninstalled (conflict between 'margin' and 'margins').
-=======
 Fix: [ bug #1341 ] Lastname not added by file or direct input in mass e-mailing
-
->>>>>>> 26373050
 
 ***** ChangeLog for 3.5.2 compared to 3.5.1 *****
 Fix: Can't add user for a task.
