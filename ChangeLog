--- conflicted
+++ resolved
@@ -49,16 +49,11 @@
 - New: Extrafields can be used as substitution key %EXTRA_XXX% into emails texts for members.
 - Fix: Project Task numbering customs rule works.
 - Fix: Add actions events not implemented.
-- Fix: Price min of composition is not supplier price min by quantity
-- Fix: [ bug #1356 ] Bank accountancy number is limited to 8 numbers
-<<<<<<< HEAD
-- New: Add categories translation 
-- New: Enable option "clone target emailing" 
-=======
-- New: Add categories translation
-- New: Improved tax module:
-	   Add specific page for salaries payment	
->>>>>>> 270e5863
+- Fix: Price min of composition is not supplier price min by quantity.
+- Fix: [ bug #1356 ] Bank accountancy number is limited to 8 numbers.
+- New: Add categories translation.
+- New: Enable option "clone target emailing".
+- New: Improved tax module: Add specific page for salaries payment	
 
 TODO
 - New: Predefined product and free product use same form.
