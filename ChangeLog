--------------------------------------------------------------
English Dolibarr ChangeLog
--------------------------------------------------------------


<<<<<<< HEAD
***** ChangeLog for 12.0.0 compared to 11.0.0 *****
For Users:
NEW: Module MO (Manufacturing Order) is available as stable module.

For Developers or integrators:



WARNING:

Following changes may create regressions for some external modules, but were necessary to make Dolibarr better:
* PHP 5.5 is no more supported. Minimum PHP is now 5.6+.

  
  
=======
***** ChangeLog for 11.0.1 compared to 11.0.0 *****
FIX: advanced target emailing sql and ergonomy.
FIX: After import of a website template, home page was not set.
FIX: Avoid deletion of bank record if in accounting
FIX: compatibility with multicompany (avoid duplicate data)
FIX: Confusion between 'bank reconciled' and 'accounted'. Show both data.
FIX: Count of Stripe payment mode must take test/live into account
FIX: Creation of Stripe card from backoffice must return a clean message
FIX: CVE-2019–17223
FIX: CVE-2019–17223 
FIX: CVE-2020-7994
FIX: CVE Need permission to be able to develop modules
FIX: #13053
FIX: Disable ticket status change if ticket closed
FIX: doc of dictionnary API
FIX: expedition ceate line new parameter is not required.
FIX: export ledger
FIX: FEC export have specific name
FIX: Filenames must not contains non ascii char or we will get non ascii
FIX: Filter on list of events were lost after "Back to list"
FIX: hasDelay for retained warranty
FIX: If we can change vendor status, we must be able to chane vendor code
FIX: links in products/services index
FIX: Log of authentication ok or ko + CVE-2020-7996
FIX: Look and feel v11
FIX: Mail smtps truncated if content has a line with single .
FIX: missing hook parameter
FIX: Missing include
FIX: need weight short label in shipping doc
FIX: Picture of contact not visible in tooltip
FIX: Problem with column label in subscription list
FIX: ref_client not visible in tooltip.
FIX: search filter on extrafields were not restored after "Back to list"
FIX: situation invoice: allow excess paid to be converted to discount
FIX: situation invoice: bad amount for previous payments because of local variable overwriting a more global one
FIX: situation invoice: can't convert excess received to discount & bad previous payment amount
FIX: SQL request and phpunit
FIX: Update export_files.php
FIX: Use ref into label of ticket message
FIX: use "usergroup" instead of "user"
FIX: Warning on admin/export_files
FIX: #10203
FIX: default filtering for 'select' extrafields should use "=", not "LIKE"
FIX: #11975 When a product is split between multiple pages in a document, prices/quantity/etc appear on the last relevant page
FIX: #12760 #12763 #12755 #12765 #12751
FIX: #12874
FIX: #12892
FIX: #12908 User login with credentials from self-subscription form fails
FIX: #12932
FIX: #12966
FIX: #12973
FIX: #12974
FIX: #12975
FIX: #12978
FIX: #12986
FIX: #12991
FIX: #12992
FIX: #12995
FIX: #13018 Extrafields Supplier invoice
FIX: #13019
FIX: #13022
FIX: #13028
FIX: #13038 ExpenseReport PDF - custom category description is not correct
FIX: #13046 More complete
FIX: #13048
FIX: #13050
FIX: #13077 Replace left join with inner join (left join was useless)
FIX: #13085
FIX: #13094
FIX: #13096
FIX: #13100

>>>>>>> 58ad62aa
***** ChangeLog for 11.0.0 compared to 10.0.0 *****
For Users:

NEW: Module BOM is now stable.
NEW: Module MO (Manufacturing Order) is available with experimental status.
NEW: Can set the Address/Contact by default on third parties.
NEW: Add a dictionary to edit list of Social networks.
NEW: A nicer dashboard for open elements on Home page.
NEW: Add task widget and add task progress bar
NEW: Support of deployment of metapackages
NEW: Menu "Export accounting document" to generate a zip with all documents requested by a bookkeeper is now stable.
NEW: Add button "Save and Stay" in website editor of pages.
NEW: Accountancy - Can add specific widget in this accountancy area.
NEW: Accountancy - Add export model LDCompta V9 & higher
NEW: Accountancy - Add permission on export, delete operations in ledger
NEW: Can defined alternative profiles (email and signatures) for users.
NEW: add ability to edit price without tax before adding a line of a predefined product.
NEW: Add a tab to setup "Opening hours" of company (information only).
NEW: Add attendee to ical export + cleanup.
NEW: Add bank data of users into the expense report exports.
NEW: add clone customers prices in clone product or service.
NEW: Add column of module source and POS terminal in the invoice list.
NEW: Add column last modification date into the table of targets for emailing.
NEW: Add column VAT rate in product list
NEW: add constant DISPATCH_FORCE_QTY_INPUT
NEW: Add constant MAIN_DISABLE_GLOBAL_WORKBOARD to disable workboard in home page
NEW: add country code in import product model
NEW: Add 'Direct Cash Payment' button in TakePOS
NEW: Add odt support to supplier orders
NEW: Add feature to search a string into website containers
NEW: Add GET and POST /supplierinvoices/payments REST API endpoints.
NEW: Show progress bar for declared progression of tasks.
NEW: Add last change date in page "Other setup". Can sort page on name/date.
NEW: Add link to export targets of an emailings into a CSV file.
NEW: Add link to the public interface on the ticket card.
NEW: Add location into event tooltip. Use full day for fullday events
NEW: add MAIN_LANGUAGES_ALLOWED constant to limit languages displayed.
NEW: add MAIN_SHOW_COMPANY_NAME_IN_BANNER_ADDRESS constant.
NEW: add mass actions in shipment list.
NEW: add minimum stock filter in load warehoues for product form.
NEW: add name_alias in fields used for quick search.
NEW: add new rule fetchidfromcodeandlabel for categories import.
NEW: add office phone for salespresentatives
NEW: add office phone & job on user tooltips
NEW: Add option MAIN_PDF_FORCE_FONT_SIZE
NEW: Add option MEMBER_CAN_CONVERT_CUSTOMERS_TO_MEMBERS
NEW: Add option WORKFLOW_CAN_CREATE_PURCHASE_ORDER_FROM_PROPOSAL
NEW: Add pagination on list of object of a category
NEW: add parent category id or label in import category module
NEW: add parent id or ref column in warehouse import
NEW: Add search into template
NEW: Add shipment widget
NEW: Add statistics on product into contracts
NEW: Add status of warehouse in the tooltip of a warehouse.
NEW: add supplier's product list
NEW: add units fields in buying price tab of product card
NEW: Add units in select products lines
NEW: Add upload document on account statement
NEW: Add widgets for BOMs and MOs.
NEW: Amount invoiced column in proposal list
NEW: Ask the new label and new dates in confirm popup when cloning tax
NEW: auto set closing date and user on invoice
NEW: Avoid wrap between picto and text on getNomUrl
NEW: Balance Stripe connect account for supplier
NEW: Bank Add an option for colorize background color of debit or credit movement
NEW: Beautify the select box of warehouses
NEW: Add birthday widget for members
NEW: Widgets uses fiscal year.
NEW: Can change supplier when cloning a Purchase Order.
NEW: can choose lines to keep while creating order from origin
NEW: Can crop/resize image attached on a bank record
NEW: Can edit date or RUM mandate.
NEW: Can edit link to the translation page in website module
NEW: Can edit the price of predefined product during adding in documents
NEW: Can enter price tax incl on vendor proposal and purchase orders
NEW: Can filter on description on bank account transaction lists.
NEW: Can filter on label on invoice in accounting vendor binding pages
NEW: Can load multilang translation in same step than fetch_lines
NEW: Can restrict access using DAV module to some host IPs only
NEW: Can restrict API usage to some IP only
NEW: Can select website templates from available default templates with a preview.
NEW: Can set a squarred icon on your company setup
NEW: can specify hour start end for selectDate and step for minutes
NEW: Categories/Tags are also available on warehouses
NEW: Check if a resource is in use in an event
NEW: Compute column value from others columns in import module
NEW: Copy linked categories on product clone process.
NEW: Default mode for Stripe is STRIPE_USE_INTENT_WITH_AUTOMATIC_CONFIRMATION
NEW: Digitaria model for numbering accountancy thirdparty
NEW: Display membership in takepos if member linked to the thirdparty
NEW: Display supplier in objectline if defined
NEW: Add default duration of subscriptions on members type
NEW: Email template for Takepos (to send invoice)
NEW: Expense request and holiday validator fields
NEW: Export ledger table in Charlemagne format
NEW: Extend option ORDER_ADD_ORDERS_WITH_PARENT_PROD_IF_INCDEC for all virtual product stats (renamed into PRODUCT_STATS_WITH_PARENT_PROD_IF_INCDEC)
NEW: Value "None" to unbind an invoice line and its accounting account is more visible
NEW: FCKeditor setup for tickets
NEW: The default theme of TakePOS work better on smartphones.
NEW: GeoIP v2 support is natively provided -> So IPv6 is supported
NEW: List by closing date on order list and proposal list
NEW: Look and feel v11: Some setup pages are by default direclty in edit mode.
NEW: Management of retained warranty on situation invoices
NEW: Mass email action on invoice list use billing contact if exists
NEW: more living colors for charts and option for "color bind" people
NEW: Supports multiple payments in a TakePOS sale
NEW: multiselect with checkbox in categories/tags search for product list
NEW: Option to allow to create members from third-party
NEW: Platform compliance with Stripe Connect
NEW: print / send email form in TakePOS
NEW: Public holidays are now in a dictionary table (no more hard coded per country)
NEW: Better performance by reducing the $companystatic calls on some pages.
NEW: Replace the "info" tab on contract with the more complete "agenda" tab.
NEW: Save user of last modification in donation record.
NEW: Show html combo list instead input text for extrafields typed as list.
NEW: Show POS application and the terminal used on invoice card.
NEW: Add categories/tags for stocks.
NEW: Support Net Measure in product's card.php
NEW: Extrafields separator can be collapsed or not
NEW: Extrafields support on Leave requests.
NEW: Extrafields support on Salaries.
NEW: Extrafields support in Product supplier prices.
NEW: Add extrafields for warehouses
NEW: Add extrafields in export of expense report (and holiday)
NEW: The integrity checker now show also the expected size of files.
NEW: The order method in purchase order is now mandatory when recording an order.
NEW: update / delete stripe account for supplier
NEW: Use the gender of member for picto in member lists.
NEW: Use the squarre logo as favicon of pages
NEW: VAT list - Add date start & date end in filters
NEW: widget box for supplier orders awaiting reception
NEW: Update translations
NEW: #4301

For Developers or integrators:

NEW: Compatible with PHP 7.4 
NEW: Code for extrafields uses the new array $extrafields->attributes
NEW: Can set a filter on object linked in modulebuilder.
NEW: Can defined a position of numbering submodules for thirdparties
NEW: Add option multiselect for developers on the selector of language.
NEW: Add a manifest.json.php file for web app.
NEW: Support of deployement of metapackages
NEW: Removed deprecated code that create linked object from ->origin
NEW: experimental zapier for dolibarr
NEW: Accountancy - Add hook bookkeepinglist on general ledger
NEW: Can update product type with the update method.
NEW: add API shipment mode dictionnary
NEW: Add API to get Country by code and iso
NEW: Add API to get objects by ref, ref_ext, ...
NEW: Add anonymous telemetry
NEW: Add a category to a contact in API
NEW: Add fk projet on stock movement
NEW: Add hidden option to set fields for the quick search on products.
NEW: add hook on commongeneratedocument
NEW: Add hook on fileupload.class.php to enable modules to override…
NEW: Add hooks on index pages
NEW: adding 'formObjectOptions' hooks loading at card.php of adherents module
NEW: Add method getStructuredData for website
NEW: Add payments GET and POST REST API endpoints for supplierinvoices.
NEW: Add POST /bankaccounts/transfer REST API endpoint.
NEW: add "printBucktrackInfo" hook, an external module can add info
NEW: Add trigger DIRECT_DEBIT_ORDER_CREATE on widthdraw is missing
NEW: API to post documents for "product" and Delete document
NEW: add new function "setEntity()" and better compatibility with Multicompany
NEW: Can add a button "Create" after combo of object with modulebuilder.
NEW: contacts type dictionnary in api_setup.class.php
NEW: Look and feel v11: Introduce CSS "trforbreak"
NEW: list of measuring units API
NEW: get social networks  dictionary by API
NEW: Get thirdparty's salesrepresentatives by API
NEW: get user connected informations in REST API
NEW: mode for list thirdparty API (add easy filter for supplier only)
NEW: purchase_prices API
NEW: Provides more complete demo data
NEW: Module builder can generate CSS of JS file.
NEW: Use a dedicated css for the pencil to edit a field.
NEW: multilangs in fetch_lines
NEW: Add more complete info for triggers actioncom
NEW: add multicurrency rate at currency list API
NEW: Add 2 hidden options to set the default sorting (sort and order) on document page.
NEW: Add hidden option to update supplier buying price during receptions.
NEW: Add hidden option PROPOSAL_SHOW_INVOICED_AMOUNT (not reliable if one invoice is done on several order or several proposal)
NEW: Add hidden option SUPPLIER_ORDER_CAN_UPDATE_BUYINGPRICE_DURING_RECEIPT for add possibility to update supplier buying price in the reception on a supplier order
NEW: Add hidden option THIRDPARTY_PROPAGATE_EXTRAFIELDS_TO_ORDER to copy extrafields from third party to order.
NEW: Add hidden options to send by email even for object with draft status.
NEW: Update jquery library to 3.4.1
NEW: Upgrade ACE editor to v1.4.6

WARNING:

Following changes may create regressions for some external modules, but were necessary to make Dolibarr better:
* Properties ->libelle_incoterms were renamed into ->label_incoterms
* Removed the method liste_array() of project class. It was not used by core code.
* The function show_theme() hase been renamed into showSkins()
* Rename 'module_part' parameter into 'modulepart' into document APIs, for consistency.
* The deprecated method get_OutstandingBill has been removed. You can use getOutstandingBills() instead.
* The hook "moreFamily" must return payment into var "totalpayment" and no more "paiement" (english replace french).
* Removed deprecated method actioncomm->add(), use create() instead
* If you have developed your own emailing target selector and used parent::add_to_target(...), you must now use parent::addToTargets(...)
* Removed function dol_micro_time. Use native PHP microtime instead.
* The trigger BON_PRELEVEMENT_CREATE has been renamed into DIRECT_DEBIT_ORDER_CREATE.
* The constant INVOICE_SHOW_POS_IN_EXPORT has been renamed into INVOICE_SHOW_POS.
* If your logo is no more visible on the menu bar, you must upload a new logo into 'Home-Setup-Company/Organization' to have it visible again. 
* All properties 'libstatut', 'labelstatut', 'labelstatus' were renamed into 'labelStatus'. 
* All properties 'labelstatusshort' and 'labelstatut_short' were renamed into 'labelStatusShort'. 
* All properties 'type_libelle' were renamed into 'type_label'.
* Renamed property of thirdparty "statut_commercial" into "status_prospect_label"
* The jquery plugin/dependency multiselect has been removed. It was not used by Dolibarr core.


***** ChangeLog for 10.0.6 compared to 10.0.5 *****
FIX Regression of 10.0.5 to create/edit proposals and orders.
FIX: #12760 #12763 #12755 #12765 #12751
FIX: add product qty in shipment already sent (fix for option STOCK_CALCULATE_ON_SHIPMENT_NEW)
FIX: an issue that shows all entities stock
FIX: class Facture undefined in displaying margin information
FIX: error 500 when getting margin info for objects other than invoices
FIX: Loan card - Wrong language key used
FIX: Missing language key for MAIN_MAXTABS_IN_CARD
FIX: product with empty stock were not visible
FIX: remove backward compatibility projectid and uses object id instead
FIX: Some issues on salary payment
FIX: Some problems on conciliation with others modules
FIX: typo on language key
FIX: url new for task time spent in project element tab
FIX: uses GETPOSTISSET instead of GETPOST for projectfield
FIX: var transkey not defined in input hidden
FIX: wrong var name and avoid warning

***** ChangeLog for 10.0.5 compared to 10.0.4 *****
FIX: 10.0: add URL param "restore_last_search_values=1" to all backlinks pointing to lists
FIX: 10.0: do not display single-letter values (indicating duration unit without value) in product list
FIX: #12473
FIX: #12481 : fix ticket creation from thirdparty, mission $socid var
FIX: #12482
FIX: #12644
FIX: #12665 Mass invoice validation with stock management
FIX: #12688
FIX: #12745
FIX: add and modify category translate form with posted values on errors
FIX: add URL param "restore_last_search_values=1" to all backlinks that point to a list
FIX: CommandeFournisseurLigne update function must not be able to return other value than 1 if success
FIX: contact card state address selected after filling address
FIX: dol_string_nohtmltag when there is html with windows EOL "<br>\r\n"
FIX: filter language is an array
FIX: first col at wrong position in Export 2007 (new)
FIX: getrights() request
FIX: Invoice Situation integration into Margin
FIX: missing nl2br conversion
FIX: not fee in payout list
FIX: product_fourn_price_id was assigned too late for logPrice() function
FIX: Reduce number of request for list of products
FIX: set due date in object in create invoice
FIX: units traductions for selectUnits() function
FIX: when we need to bill several orders, order lines unit is not on bill lines
NEW: 9.0: allow users to use the mysqldump '--quick' option

***** ChangeLog for 10.0.4 compared to 10.0.3 *****
FIX: The pdf templates were using the large logo making PDF too large (and edition of proposal, order, invoice VERY slow)
FIX: #12258
FIX: #12319 Restore feature ACCOUNTANCY_AUTOFILL_ACCOUNT_WITH_GENERIC.
FIX: #12356
FIX: #12372
FIX: #12385
FIX: Advisory ID: usd20190053
FIX: Advisory ID: usd20190067
FIX: Avoid fatal error when creating thumb from PDF
FIX: compatibility with Multicompany
FIX: display job of contact list
FIX: Extrafields missing in export of expense report
FIX: Hook getAccessForbiddenMessage was missing parameters
FIX: limit 20 prevent to see all products/services
FIX: Search on leave request ref
FIX: security check. A user can see holiday with link without permissions
FIX: Set unpaid of expense report
FIX: shipping extrafields line
FIX: the SELECT examine more than MAX_JOIN_SIZE rows #12305
FIX: triggers: directories read with opendir() never closed
FIX: we need to be able to recalculate tva only if invoice not in accountancy
FIX: wrong invoice id for fetchObjetctLinked

***** ChangeLog for 10.0.3 compared to 10.0.2 *****
IMPORTANT : This version fixes a serious bug in saving the units of weight, size, surface and volume on product card.
The unit were not saved correctly in database making calculation on shipments wrong. 
Update to this version must be done if you use them and have installed version 10.0.0, 10.0.1 or 10.0.2 and set some products after installing or upgrading to one of this version.
Once update is done you must then edit (manually) the product that has bad unit to set the correct unit to have features restored.

FIX: #11702 
FIX: #11861 No consistent code to manage measuring units
FIX: #11942
FIX: #12026
FIX: #12040
FIX: #12041
FIX: #12054
FIX: #12083
FIX: #12088
FIX: CVE-2019-17578 CVE-2019-17577 CVE-2019-17576
FIX: Clean the + of categories on the product view only in POS module
FIX: access to public interface when origin email has an alias.
FIX: Alias name is not into the email recipient label.
FIX: allow standalone credit note even if no invoice
FIX: an admin can not access his own permissions after enabling advanced permissions
FIX: Attachement of linked files on ticket when sending a message
FIX: avoid non numeric warning
FIX: Bad currency var used in stripe for connect
FIX: Bad list of ticket on public interface for ticket emailcollector
FIX: Can't modify vendor invoice if transfered into accountancy
FIX: change product type must be allowed if we activate hidden conf
FIX: colspan on VAT quadri report
FIX: CSS
FIX: Debug feature orderstoinvoice for suppliers
FIX: do not output return code on screen after a select of bank account
FIX: Edit of ticket module parameters erased others
FIX: empty cache when we want to load specific warehouses in select
FIX: escape email alias
FIX:  expedition.class.php
FIX: Export of leave request show the number of open days
FIX: Filtering the HTTP Header "Accept-Language".
FIX: Filter on project on ticket list
FIX: Filter "Open all" of ticket was ko.
FIX: Force downlaod of file with .noexe as octet-stream mime type
FIX: form not closed.
FIX: hidden conf to prevent from changing product_type
FIX: If product account not suggested during bind, it is not preselected
FIX: If we share invoice, we need to see discount created from a deposit on each entity
FIX: Import of product using units
FIX: label of thirdparty is wrong on open project list
FIX: Look and feel v10
FIX: missing begin()
FIX: missing "$this->id" in "fetch" function
FIX: navigation on ticket tab of projects
FIX: new invoice with generic thirdparty in takepos
FIX: Pb in units of shipments
FIX: regression with option to hide picto on top menu
FIX: selection of project i am contact of.
FIX: Send email from expense report card.
FIX: shipping card: missing user error messages when classifying closed or billed
FIX: SQL injection on qty
FIX: stripe payment when there is a quote into address
FIX: Substitution of __PROJECT_XXX__ not done
FIX: TakePOS no invoice validation control and good payment translate
FIX: the access of the bank account of one user
FIX: top menu right padding
FIX: Update of leave request when CSRF with token is on
FIX: Var not enough sanitized
FIX: wrong test
FIX: XSS
FIX: Payment from POS ware not recorded.
FIX: Can validate invoice with amount including tax of zero for the case of having a final invoice with
     VAT that includes a deposit without vat. 

***** ChangeLog for 10.0.2 compared to 10.0.1 *****
FIX: #10460 compatibility with MariaDB 10.4
FIX: #11401 Adherent unknown language key
FIX: #11422 Can't edit his own events with standard rights
FIX: #11427 require product class (fixes POST /supplierinvoices REST API endpoint)
FIX: #11570
FIX: #11591 FIX: #11592
FIX: #11671 CVE-2019-15062
FIX: #11672
FIX: #11685
FIX: #11702
FIX: #11711
FIX: #11720
FIX: #11746 Unable to modify amount of insurance of a loan
FIX: #11752
FIX: #11789 FIX: #11790
FIX: #11804 list of tickets from a customer card display ALL tickets
FIX: #11834
FIX: add char $ and ; in sanitizing of filenames
FIX: add comment before protected functions
FIX: add log and type of content in dolWebsiteOutput and
FIX: add repair.php option 'restore' to restore user picture after v10
FIX: amount opened on thirdparty card dont care of credit note not converted
FIX: API of documents work with value 'thirdparty'
FIX: author in message / ticket API
FIX: avoid SQL error if fk_project is empty during update
FIX: avoid Warning: A non-numeric value encountered
FIX: bad consistency in list of invoice for direct debit order
FIX: bad error management in zip compress and web site export
FIX: bad substitution for extrafields type checkbox
FIX: better help message with multicompany
FIX: calculation of $products_dispatched
FIX: Can't add a new chart of account
FIX: Can't delete a draft leave even if it should
FIX: Can't save setup of mailman module
FIX: column jabberid missing
FIX: Confirmation of deletion
FIX: Consistency in direct debit order lists
FIX: Content send before header warning
FIX: credit note can be split
FIX: credit note used on list
FIX: CSS was saved on wrong website
FIX: delivery extrafields
FIX: Disabling a website does not put it offline
FIX: display only stripe sources for customer
FIX: display payment intent in stripe's charge list
FIX: document list for products in API
FIX: dol_thirdparty_id for stripe PI
FIX: Do not show tooltip if tooltip is empty
FIX: duplicate css tag, decrease padding-bottom for boxes in eldy theme
FIX: duration when creating service
FIX: EDB-ID:47370
FIX: Enable web site
FIX: error management when adding a property with type real
FIX: Fatal situation if payment removed on expense report. Action
FIX: filepath of generated documents doesn't handle products with special characters
FIX: for MAIN_MAXTABS_IN_CARD = $i card
FIX: gzip and bzip2 must use option -f
FIX: it was possible to create cashfence without entering data
FIX: javascript error when using dol_use_jmobile=1
FIX: logout redirect to takepos.php
FIX: Look and feel v10
FIX: Make protected all pfd models functions
FIX: management of extrafields in modulebuilder
FIX: missing div for buttons in tax, loan, various payment modules
FIX: missing include (dol_convert_file not found)
FIX: Missing some replacements in website module
FIX: missing test on permission on button to delete ledger record
FIX: Missing the filter fields in export of expense report and leaves
FIX: Missing ticket icon on md theme
FIX: Missing transaction
FIX: Mode smartphone was not triggered when there is too loo menu
FIX: Must escape shell
FIX: Must exclude logs and some dirs for compressed backup
FIX: name and position of hook FIX: #11710
FIX: Not showing MAIN_INVERT_SENDER_RECIPIENT when edit field
FIX: Nowrap missing on amount in boxes
FIX: Option to use ZipArchive instead of PclZip bugged with large files.
FIX: order or proposals billed if both workflow conf activated
FIX: permission check on API intervention
FIX: phpcs
FIX: placement function
FIX: qty in invoice list on product's stats
FIX: remove disabled product type from product list
FIX: Return code of pdf_einstein.modules.php and proformat
FIX: round for application fee in stripe
FIX: Sens of the balance (Debit - Credit in accountancy not contrary)
FIX: Several pb in export of documents
FIX: SQL syntax error and CSRF check on VAT reports
FIX: takepos layout clear or focus search
FIX: too many record in sql request. When a criteria is a filter, we must
FIX: Translation of month
FIX: USEDOLIBARREDITOR not always set
FIX: VAT number for Monaco (it uses FR)
FIX: vulnerability in uploading file found by 美创科技安全实验室
FIX: wrong display (and hidden input) for already dispatched quantity
FIX: wrong parameters (same error in branch 9, 10, develop)
FIX: Wrong variable. Must be PROJECT_HIDE_UNSELECTABLES

***** ChangeLog for 10.0.1 compared to 10.0.0 *****
FIX: #10930
FIX: #10984 
FIX: reposition on "Build backup" button
FIX: #11400
FIX: #11412
FIX: #11460 
FIX: #11463
FIX: #11466
FIX: #11492 
FIX: #11498
FIX: #11505
FIX: #11506
FIX: #11507
FIX: #11509
FIX: #11537
FIX: #11543
FIX: #11553
FIX: #11576 
FIX: #11584
FIX: #11590
FIX: accounting mode must be taken from global conf, because there's no way to choose a mode with interface
FIX: Add message from public interface
FIX: add missing hook calls
FIX: Add warning when setup is strange
FIX: ajax call for line positioning when CSRFCHECK_WITH_TOKEN is on
FIX: API return 404 sometimes even if API exists
FIX: Attachment was lost when we validate an expense report
FIX: avoid conflict with "$classname" in card.php
FIX: Bad sql request
FIX: better compatibility with multicompany transverse mode
FIX: Better PHP compatibility
FIX: Block to link with tickets
FIX: Can't submit a ticket from public interface
FIX: categories import: prevent mismatch between category type and object type
FIX: Closing ticket from public interface
FIX: Column 'paid' missing in expense report
FIX: compatibility mysql 8. rank is reserved
FIX: Computed field were not calculated into lists.
FIX: Content of email for subscription
FIX: correct error in files with multiple spaces
FIX: CVE-2019-11199
FIX: delete of links between objects
FIX: div not balanced
FIX: do not return formatted prices in json string
FIX: duplicate on the check (TODO field $onetrtd not used ?)
FIX: element name in update_price
FIX: empty product_use_units in product configuration
FIX: expedition card: infinite loop for printObjectLine hook if return > 0
FIX: extrafield loading bug due to assumption that an object is a third party while it may be a contact if MAIN_USE_COMPANY_NAME_OF_CONTACT is set.
FIX: Fatal error on dol_htmloutput_mesg with corrupted array
FIX: Fatal situation if payment removed on expense report. Action
FIX: FEC Format - Missing date_creation in general ledger when you add a new transaction
FIX: FEC Format - Save translation of the journal label in database & nowrap on amount
FIX: floating point precision errors in the triggers of the workflow module
FIX: for #11232
FIX: format of field with type timestamp
FIX: fournrprice log for insert
FIX: help text
FIX: import filter error
FIX: __INFOS__ tag not exists
FIX: issue #9300: install error with PostgreSQL when using custom table prefix
FIX: Language key
FIX: Limit of uploaded files (max_post_size was not used)
FIX: list of balance of leaves
FIX: minor spelling issues
FIX: missing "dropdown-icon" replacement
FIX: Missing field "Conciliated" into bank transaction export
FIX: missing filter by current contact
FIX: missing token
FIX: Missing where on entity
FIX: move sql request in INNER JOIN
FIX: name was able to be in field but went back to new line
FIX: Nowrap on amount
FIX: Online payment
FIX: on shipment delete confirm dialog, a new checkbox allows the user to choose if they want their stock re-incremented after the deletion.
FIX: option EXPORT_LABEL_FOR_SELECT to restore compatibility in export
FIX: Option THIRDPARTY_SUGGEST_ALSO_ADDRESS_CREATION
FIX: outdated phpdoc
FIX: Permission for BOM menu
FIX: permission to delete a draft purchase order
FIX: phpcs
FIX: Position was lost when we edit the line of template invoice
FIX: product_use_units was set to 0 each time a conf in block other was set
FIX: propal createFrom hook: undefined parameter attached
FIX: Responsive of public interface of ticket
FIX: search by phone pro
FIX: Setup of TakePos was not possible after a clean install
FIX: Show list of events on tickets
FIX: socpeople assigned list in action com list
FIX: SQL problem on donation & nowrap on amount
FIX: stock increase on shipment deletion if STOCK_CALCULATE_ON_SHIPMENT_NEW: is set
FIX: stripe webhook ID constant set
FIX: summary of time spent in preview tab of projects
FIX: the feature to bill time spent was not enabled.
FIX: The new feature to attach document on lines was not correclty
FIX: The proposed new supplier code does not work
FIX: this function can not be private
FIX: tk9877 - PDF rouget requires product.lib.php (otherwise measuring_units_string() is not defined)
FIX: Update the file index table when we validate/rename a ref.
FIX: use rounding to compare the amounts
FIX: We must save code instead of value in database for template invoice modelpdf
FIX: we need to be able to add freeline with qty between 0 & 1 in supplierorder line
FIX: We should remove property comments only for project and task api.
FIX: When saving an action it didn't save the label based on the type of event if the label is empty and the type is customized
FIX: when STOCK_CALCULATE_ON_SHIPMENT_NEW: is set, deleting a "closed" shipment now increases stock as expected
FIX: wrong path sociales/index.php doesnt exist anymore


***** ChangeLog for 10.0.1 compared to 10.0.0 *****
FIX: #10930
FIX: #10984 
FIX: reposition on "Build backup" button
FIX: #11400
FIX: #11412
FIX: #11460 
FIX: #11463
FIX: #11466
FIX: #11492 
FIX: #11498
FIX: #11505
FIX: #11506
FIX: #11507
FIX: #11509
FIX: #11537
FIX: #11543
FIX: #11553
FIX: #11576 
FIX: #11584
FIX: #11590
FIX: accounting mode must be taken from global conf, because there's no way to choose a mode with interface
FIX: Add message from public interface
FIX: add missing hook calls
FIX: Add warning when setup is strange
FIX: ajax call for line positioning when CSRFCHECK_WITH_TOKEN is on
FIX: API return 404 sometimes even if API exists
FIX: Attachment was lost when we validate an expense report
FIX: avoid conflict with "$classname" in card.php
FIX: Bad sql request
FIX: better compatibility with multicompany transverse mode
FIX: Better PHP compatibility
FIX: Block to link with tickets
FIX: Can't submit a ticket from public interface
FIX: categories import: prevent mismatch between category type and object type
FIX: Closing ticket from public interface
FIX: Column 'paid' missing in expense report
FIX: compatibility mysql 8. rank is reserved
FIX: Computed field were not calculated into lists.
FIX: Content of email for subscription
FIX: correct error in files with multiple spaces
FIX: CVE-2019-11199
FIX: delete of links between objects
FIX: div not balanced
FIX: do not return formatted prices in json string
FIX: duplicate on the check (TODO field $onetrtd not used ?)
FIX: element name in update_price
FIX: empty product_use_units in product configuration
FIX: expedition card: infinite loop for printObjectLine hook if return > 0
FIX: extrafield loading bug due to assumption that an object is a third party while it may be a contact if MAIN_USE_COMPANY_NAME_OF_CONTACT is set.
FIX: Fatal error on dol_htmloutput_mesg with corrupted array
FIX: Fatal situation if payment removed on expense report. Action
FIX: FEC Format - Missing date_creation in general ledger when you add a new transaction
FIX: FEC Format - Save translation of the journal label in database & nowrap on amount
FIX: floating point precision errors in the triggers of the workflow module
FIX: for #11232
FIX: format of field with type timestamp
FIX: fournrprice log for insert
FIX: help text
FIX: import filter error
FIX: __INFOS__ tag not exists
FIX: issue #9300: install error with PostgreSQL when using custom table prefix
FIX: Language key
FIX: Limit of uploaded files (max_post_size was not used)
FIX: list of balance of leaves
FIX: minor spelling issues
FIX: missing "dropdown-icon" replacement
FIX: Missing field "Conciliated" into bank transaction export
FIX: missing filter by current contact
FIX: missing token
FIX: Missing where on entity
FIX: move sql request in INNER JOIN
FIX: name was able to be in field but went back to new line
FIX: Nowrap on amount
FIX: Online payment
FIX: on shipment delete confirm dialog, a new checkbox allows the user to choose if they want their stock re-incremented after the deletion.
FIX: option EXPORT_LABEL_FOR_SELECT to restore compatibility in export
FIX: Option THIRDPARTY_SUGGEST_ALSO_ADDRESS_CREATION
FIX: outdated phpdoc
FIX: Permission for BOM menu
FIX: permission to delete a draft purchase order
FIX: phpcs
FIX: Position was lost when we edit the line of template invoice
FIX: product_use_units was set to 0 each time a conf in block other was set
FIX: propal createFrom hook: undefined parameter attached
FIX: Responsive of public interface of ticket
FIX: search by phone pro
FIX: Setup of TakePos was not possible after a clean install
FIX: Show list of events on tickets
FIX: socpeople assigned list in action com list
FIX: SQL problem on donation & nowrap on amount
FIX: stock increase on shipment deletion if STOCK_CALCULATE_ON_SHIPMENT_NEW: is set
FIX: stripe webhook ID constant set
FIX: summary of time spent in preview tab of projects
FIX: the feature to bill time spent was not enabled.
FIX: The new feature to attach document on lines was not correclty
FIX: The proposed new supplier code does not work
FIX: this function can not be private
FIX: tk9877 - PDF rouget requires product.lib.php (otherwise measuring_units_string() is not defined)
FIX: Update the file index table when we validate/rename a ref.
FIX: use rounding to compare the amounts
FIX: We must save code instead of value in database for template invoice modelpdf
FIX: we need to be able to add freeline with qty between 0 & 1 in supplierorder line
FIX: We should remove property comments only for project and task api.
FIX: When saving an action it didn't save the label based on the type of event if the label is empty and the type is customized
FIX: when STOCK_CALCULATE_ON_SHIPMENT_NEW: is set, deleting a "closed" shipment now increases stock as expected
FIX: wrong path sociales/index.php doesnt exist anymore

***** ChangeLog for 10.0.0 compared to 9.0.0 *****
For Users:
NEW: Module "Ticket" is available as a stable module.
NEW: Module "Email Collector" is available as a stable module.
NEW: Module "TakePOS" is available as a stable module.
NEW: Experimental module "Vendor receptions".
NEW: Experimental module "BOM".
NEW: Accounting - Add default accounting account for member subcriptions.
NEW: Accounting - More comprehensive menu.
NEW: Agenda/event - add description column available in list (hidden by default).
NEW: Add accounting account for result.
NEW: Add accounting code for EEC sales and export sales on products.
NEW: Add a security permission to edit php dynamic content on the WebSite module.
NEW: Attached document on bank account are now visible in automatic ECM.
NEW: Add Autofill Remainder Amount picto on the Expense Report Payment Page.
NEW: Add contact status in category export
NEW: Add Default Warehouse to user record (if module stock is on)
NEW: Add employee/user to subledger account list
NEW: Add gender in member card
NEW: Add getFormatedCustomerRef and getFormatedSupplierRef methods
NEW: Add history to view and print previous sales on TakePos.
NEW: Add import of accounting account for intra/export selling on product card
NEW: Adding code to show update date of supplier price shown
NEW: Add line total on list of payments
NEW: Add LinkedIn field in social network module
NEW: Add more complete error messages in log on stripe payments
NEW: Add no_email field in contact list
NEW: Add notes are show in tooltips
NEW: Add option DONATION_USE_THIRDPARTIES in admin of membership module
NEW: Add option STOCK_SHOW_VIRTUAL_STOCK_IN_PRODUCTS_COMBO
NEW: add page to setup opening hours of the company
NEW: add payments table to pdf of expense report
NEW: add payment terms to invoices list
NEW: Add picto of deletion on mass action combo lists
NEW: add product extrafields available into shipping export
NEW: add ref supplier on supplier invoice
NEW: Add stats on entries & movements by fiscal year
NEW: Add subledger in various payment module
NEW: Add tag for ODT generation for localtax rates
NEW: Add the now link when creating expense report
NEW: Ask date of invoice when using the Clone feature.
NEW: auto event msg
NEW: Automatically binding for intra/export accountancy code in customer list
NEW: automatic / manual selector form
NEW: Better explanation for setup of WebDav module
NEW: Can add more lines on situation invoices at end of project when there is extra to add.
NEW: Can change the customer account of an instance
NEW: Can choose the root category to show products for TakePOS module
NEW: Can edit supplier on draft order supplier
NEW: Can enter price with or without tax when entering expense repor line
NEW: Can filter on the date of period for social contributions
NEW: Can generate invoices from the timespent entered on a project
NEW: Can update product supplier price ref
NEW: Can upload files from the edit page of expense report
NEW: Color for hover and for checked line is on by default
NEW: Column of p...arent company is available in list of third parties
NEW: conditionnal add member button by statut
NEW: constant KEEP_DISCOUNT_LINES_FROM_ORIGIN
NEW: Contact related items tab
NEW: Can create of supplier invoice from a reception
NEW: Ensure External RSS Links Open in New Window
NEW: Export available for reception module
NEW: Extend import option to Order's card and Propal's card
NEW: filter by thirdparty on report CA by prod/serv
NEW: Save space by moving the meteo on the title line
NEW: Get the list of groups of a user with the REST API.
NEW: Hidden option MAIN_CAN_EDIT_SUPPLIER_ON_SUPPLIER_ORDER to edit supplier on draft supplier order
NEW: Improve Displaying Shortcut Access Keys in Navigation.
NEW: Improve Expensereport, Inverse Receiver.
NEW: Improve pdf description item visibitity.
NEW: Introduce a config parameter $dolibarr_main_instance_unique_id
NEW: Introduce css "nobottomiftotal"
NEW: Introduce PhpSpreadsheet for export (need php5.6+)
NEW: Invoice creation from the timesheet
NEW: Can list remote stripe's payout in a dedicated page.
NEW: Manage account sell_intra & sell_export in page accoutancy admin default product
NEW: Manage loan schedule.
NEW: Manage status of member types.
NEW: Mass action "create bills" for validated reception
NEW: Measuring unit are now defined into an editable dictionary. Add product size/unit into product import. 
NEW: Template pdf 'canelle_reception' displays linked reception lines.
NEW: Moral/physic status can be defined at member type level
NEW: Pagination into list of time spent.
NEW: Performance enhancement (Replace dirname(__FILE__) with __DIR__)
NEW: POS support in order (ex: online cart).
NEW: Preview of images into the filemanager component.
NEW: Resource module can be used in products/services (in a dedicated tab)
NEW: Retrieve invoice infos from order when billing shipment
NEW: Save and display type of membership in subscription table for more explicit historic
NEW: Setup default thirdparty type (customer or prospect/customer)
NEW: Add shipping "set draft" button and can update lines.
NEW: show in blod, the invoice amount where we came from, when making payment
NEW: Show product dimensions in product tooltips.
NEW: Show the latest date of subscription in member statistics reports.
NEW: Sort list of templates alphabetically
NEW: Stripe Payment Intent (need option to use this new Stripe api method)
NEW: Can support barcode on supplier price references.
NEW: Support tag {ccc} on payment ref
NEW: The preview of PDF files generates only 1 png file, even if several pages.
NEW: Can select a Thirdparty object in donation module if option ON.
NEW: Tooltip with VAT amount and price incl tax on lines of objects.
NEW: Unsubscribed emails are now stored in a dedicated table.
NEW: Update working chkbxlst filter for lists.
NEW: Use ajax switch into setup of donation.php and multi-currency module.
NEW: use recipient language when generating the fullname for emails.
NEW: When you create product or service, sell accountancy account by default is suggested.
NEW: Widget birthdays of the month.
NEW: Option in workflow module to set a reception billed on validate supplier bill.
NEW: Autocompletion on lists should be available on mobile applications.
NEW: Add mass action to close several members.
NEW: Add hidden option ADD_UNSPLASH_LOGIN_BACKGROUND for random background
NEW: Add hidden option to be ready for BREXIT

For Developers:
NEW: Module "DebugBar" is available as a stable module.
NEW: Add API REST for donations
NEW: Add a script 'purge-data.php' to purge data older than a defined creation date
NEW: Add constant XFRAMEOPTIONS_ALLOWALL
NEW: Add function isValidVATID() to heck syntax of a VAT ID/number.
NEW: Add document's product support in APIs
NEW: Add REST API: get the list of objects in a category.
NEW: Update Stripe library to 6.35
NEW: Upgrade jquery lib to 3.3.1
NEW: Add hook 'addHtmlHeader()'
NEW: Add hook 'createRecurringInvoices()'
NEW: Add hook 'afterSelectContactOptions'
NEW: Add hook 'getAccessForbiddenMessage'
NEW: Add hook support in accountancy index
NEW: Add hook support in list of template invoices
NEW: Add parameter 'replaceambiguouschars' on getRandomPassword function
NEW: Add property 'noteditable' in modulebuilder
NEW: Add the current modulepart into the Conf class object
NEW: Add trigger FICHINTER_UNVALIDATE
NEW: Add visibility with value 4 in framework to define fields to show
NEW: More option to tune initialization of a new module with modulebuilder.
NEW: Add REST API to list currencies
NEW: REST API Proposal, Orders, Invoices: Add contact details
NEW: hidden option to change concat order of description/product label.
NEW: Enhance management of webhooks
NEW: Generation of doc by modulebuilder can include README and CHANGELOG
NEW: massfilesarea feature is possible for external modules
NEW: Show list of enabled modules in dol_print_error().
NEW: Simplification of CSS styles of default themes. 
NEW: Clean code of a lot of deprecated code.
NEW: Add hidden option to set a search entry to the top
NEW: add hidden option DISPLAY_DISCOUNTED_SUPPLIER_PRICE
NEW: add hidden option MAIN_DEFAULT_LANGUAGE_FILTER
NEW: add hidden option NO_CONCAT_DESCRIPTION
NEW: Add hidden option ACCOUNTANCY_COMBO_FOR_AUX
NEW: Add Hidden option OVERRIDE_VAT_FOR_EXPENSE_REPORT
NEW: add hidden option MAIN_DOC_UPLOAD_NOT_RENAME_BY_DEFAULT
NEW: Hidden conf to improve pdf desc item visibitity
NEW: Look and feel v10 - Add CSS 'tabBarNoTop'


WARNING:

Following changes may create regressions for some external modules, but were necessary to make Dolibarr better:
* PHP 5.4 is no more supported. Minimum PHP is now 5.5+.
* The PHP extension php-intl is not mandatory and must be installed to have new features working correctly.
* Method GetUrlTrackingStatus were renamed into getUrlTrackingStatus for consistency with naming rules.
* API getListOfCivility has been renamed into getListOfCivilities for consistency with naming rules.
* Deprecated function img_phone as been removed. You can use img_picto(..., 'call|call_out') instead.; 
* Files for variables of themes were renamed from graph-color.php into theme_vars.inc.php to match naming 
  convention of extension .inc.php for files to be included.
* All methods set_draft() were renamed into setDraft().
* Signatures of methods createFromClone() has been standardized. All methods requires the object User as first parameter.
* Removed deprecated function function test_sql_and_script_inject that was replaced with testSqlAndScriptInject.
* Method load_measuring_units were renamed into selectMeasuringUnits and select_measuring_units was deprecated.
* Hidden option CHANGE_ORDER_CONCAT_DESCRIPTION were renamed into MAIN_CHANGE_ORDER_CONCAT_DESCRIPTION.
* Method dolEscapeXML was moved from functions.lib.php into function2.lib.php (not used enough to be loaded by default).
* Removed deprecated use of string in dol_print_date(). Only date allowed.
* Deprecated property ->fk_departement is now ->state_id everywhere.
* Removed the method 4 of GETPOST (to get $_COOKIE). It was not used and not recommanded to use in Dolibarr.
* Column llx_facture.facnumber change to llx_facture.ref
* Variable $dolibarr_main_cookie_cryptkey is no more created at install (it was not used by Dolibarr). A new variable 
  called $dolibarr_main_instance_unique_id is now generated at each installation. It will be used by some future features.


***** ChangeLog for 9.0.4 compared to 9.0.3 *****
FIX: #5249
FIX: #11025
FIX: #11032
FIX: #11097
FIX: #11169
FIX: #11202
FIX: #11244
FIX: #11296
FIX: #11316
FIX: #11335
FIX: Add missing end date of subscription in export
FIX: A user may read holiday and expense report without permissions
FIX: better syntax
FIX: condition
FIX: confirmation of mass email sending + option MAILING_NO_USING_PHPMAIL
FIX: crabe pdf: bad detailed VAT for situation invoices, in situations S2 and above
FIX: default value for duration of validity can be set from generic
FIX: do not include tpl from disabled modules
FIX: Error management when MAILING_NO_USING_PHPMAIL is set
FIX: Even with permission, can't validate leave once validator defined.
FIX: extrafield list search: SQL error when field is multiselect
FIX: if last char of customercode is accent making the truncate of first
FIX: Import of chart of account
FIX: in edit mode, dictionary inputs do not escape the string inside the 'value' attribute, causing errors if there are any double quotes
FIX: invalid link on user.fk_user
FIX: invoice class: bad SQL request if product type not set
FIX: javascript error when ckeditor module not enabled
FIX: mail presend: can overwrite a file previously uploaded (Issue #11056)
FIX: mass send mail
FIX: missing compatibility with multicompany transverse mode
FIX: missing llx_const encrypt
FIX: modulebuilder: hardcoded llx_
FIX: Not showing Contract and Project columns on ficheinter list
FIX: only profid1 to 4 were editable for pdf option to show. Not 5 and 6.
FIX: productaccount buylist with pages
FIX: remove isolated transaction commit
FIX: security (a user can read leave or holiday of other without perm.
FIX: situation invoices: bad detailed VAT in situations following the first one
FIX: situation invoices: block progress percentage change for discount lines
FIX: syntax error
FIX: the id was not loaded in fetch of accounting system
FIX: try to use WHERE EXISTS instead of DISTINCT
FIX: use dol_sanitizeFileName() function to remove double spaces in filenames, as well as done on document.php when we want to download pdf
FIX: Use of cron with multicompany
FIX: var name
FIX: we need to fetch fourn invoice with ref in current entity
FIX: Wrong stock movement on supplier credit notes
FIX: Import of record in ledger

***** ChangeLog for 9.0.3 compared to 9.0.2 *****
FIX: #11013
FIX: #11041
FIX: actioncomm: sort events by date after external calendars and hook (into 7.0)
FIX: better test
FIX: Combo list was limited to 20 in stock correction
FIX: Confusion between expired and late
FIX: Cursor pointer in payment screen for autofill
FIX: CVE-2019-11199
FIX: CVE-2019-11200
FIX: CVE-2019-11201
FIX: Default value on form to send email
FIX: error messages not displayed
FIX: Massive debug in lettering function
FIX: missing compatibility with multicompany
FIX: missing global $user
FIX: missing situation invoice in list
FIX: MultiEntity in lettering functionality
FIX: Product accountancey sell intra code must be visible if main feature level 1
FIX: ref for table without ref manager are set to NULL.
FIX: Sending email to mass actions send same email on same customer
FIX: Several fixes on import of services/products
FIX: shipping default warehouse if only one warehouse
FIX: sortfield on lettering function
FIX: Status of opportunity should never be -1
FIX: test to display create invoice button on supplier_order card
FIX: The autocopy feature was ko for suppliers
FIX: Total per day in timespent per week
FIX: Total per day shows 00:00 if the total time spent is equal to 12:00
FIX: Update/delete currency on same languages
FIX: Wrong variable name make contact of supplier order not used on PDF.
FIX: Add hidden option MAIN_PDF_HIDE_SITUATION to hide situation (quick hack to fix output pb).
FIX: attached files list with link file was broked

***** ChangeLog for 9.0.2 compared to 9.0.1 *****
FIX: #10822
FIX: Accountancy - Format EBP import
FIX: A page of a site replaced with another when switching in edit mode
FIX: Autodetect buy price for invoices autogenerated with templates.
FIX: Avoid error 500 when extension php-intl not loaded
FIX: bad check on type of expense report (mandatory status not working)
FIX: Bad label of status for members (must be short version in list)
FIX: Can not create contract with numbering module without autogen rule
FIX: Can't set default value of extrafield of type varchar
FIX: check only if invoice module is enabled (bank is check after)
FIX: counter of permissions in badge was wrong
FIX: default value of language of thirdparty
FIX: Don't show accountingjournal:getNomUrl without data
FIX: Duplicate executeHook function
FIX: Edit of personalized groups
FIX: Error with various & salary payment on project
FIX: extrafields always visible on view mode
FIX: function not found
FIX: If we build one invoice for several orders, we must put the ref of
     orders on lines.
FIX: expensereport must be in $check array
FIX: missing entity filter and wrong var name
FIX: Missing field "In sale" in list
FIX: missing hook completeTabsHead in margins module
FIX: missing hook in agenda export
FIX: missing vat_src_code when inserting an expense report line
FIX: More complete auto setup of barcode module
FIX: need to round with 2 decimals to avoid movements not correctly balanced
FIX: no need to test anything to display documents tabs on expense report
FIX: old export models was not visible
FIX: Param keepn must be 1 when dol_escape_htmltag used for textarea
FIX: possibility to set up payment mode when invoice module is disabled
FIX: problem with sign of various payment in project preview
FIX: Remane of project
FIX: setup of module export
FIX: several hooks in shipping/delivery cards
FIX: supplier discount was not retrieved when choosing a product
FIX: The minimum amount filter does not work in the VAT report per customer
FIX: Tooltip on click was ko on smartphone
FIX: translation
FIX: useless join
FIX: Vat src code lost after editing expense report line
FIX: we need to keep originline special_code
FIX: Can't insert if there is extrafields mandatory on another entity.
FIX: error in create object when 2 extra fields are mandatory in 2 different entities
FIX: when we create deposit with multi tva, we mustn't add line if amount = 0 (example when we have a 100% reduc on one of origin invoice line)
FIX: wrong redirect link on holiday refuse
NEW: Add more complete error messages in log on stripe payments

***** ChangeLog for 9.0.1 compared to 9.0.0 *****
FIX: #10381
FIX: #10460 compatibility with MariaDB 10.4
FIX: #10485
FIX: #10638
FIX: Accountancy - Adding transaction with multicompany uses all the time 1st entity
FIX: actioncomm export: ORDER BY clause is in wrong export property + event type filter does not work
FIX: add fk_unit on addline action
FIX: adding css by page if url is externam
FIX: Bad link in menu manager
FIX: better test on fetch
FIX: can't add lines on invoices
FIX: Check for old picture name if the new one was not found
FIX: could not create several superadmin in transversal mode
FIX: creation of menu entry with parent id not int
FIX: creation of new left menu entry
FIX: Default language of company is not set
FIX: error on setup of password if pass generators have a .old file.
FIX: error report not returned
FIX: expedition: reset status on rollback + replace hardcoded status with const
FIX: fetch module / pos source
FIX: fk_default_warehouse missing in group by
FIX: function sendEmailsReminder isn't completely developed, then MAIN_FEATURES_LEVEL must be 2 to "use" it
FIX: if empty error message, we just see "error" displayed
FIX: label of bank account
FIX: line edit template: keep fk_parent_line
FIX: Mark credit note as available for credit note in other currency
FIX: missing access security checking with multicompany
FIX: missing entity filter in function "build_filterField()" (export module)
FIX: missing $ismultientitymanaged for previous/next ref
FIX: Missing province in export of invoice
FIX: must fetch member in current entity
FIX: positive values creating diff on addline rounding
FIX: positive values IN supplier credit notes creating diff on addline rounding
FIX: Price in combo list of service does not use the correct price level
FIX: project_title for display of getNomUrl()
FIX: same thing here
FIX: Show button POS Ticket only if invoice was generated by POS
FIX: supplier invoice payment total doesn't care about deposit or credit
FIX: supplier invoice product stats total ht is line total not invoice total
FIX: The notes was also copied on invoice
FIX: Transaction on leave approval and decrease ko if setup not complete
FIX: Translation not loaded by scheduled jobs
FIX: [URGENT] broken feature, "$usercancreate" is for Dolibarr 9
FIX: we want to be able to reopen fourn credit note
FIX: wrong feature2 when user rights "group_advance" is used
FIX: wrong merged conflict
FIX: wrong tests on fetch
NEW: Add protection to avoid packaging if files non indexed exists

***** ChangeLog for 9.0.0 compared to 8.0.0 *****
For Users:
NEW: Stable module: DAV (WebDAV only for the moment)
NEW: Stable module "Skype" has been replaced with module "Social Networks" to support more services.
NEW: Stable module "Module Builder"
NEW: Stable module: Website
NEW: Experimental module "TakePos"
NEW: Experimental module "Ticket"
NEW: Experimental module "Data Privacy"
NEW: Experimental module "Email Collector"
NEW: Dolibarr can provide information in page title when multicompany is enabled of not, making
     Android application like DoliDroid able to provide native features for multicompany module.
NEW: Compatibility with PHP 7.3 =>
NEW: Add admin page for modulebuilder
NEW: Add civility in list of members. Close #9251
NEW: Add configuration to disable "customer/prospect" thirdparty type
NEW: Add CONTRACT_ALLOW_TO_LINK_FROM_OTHER_COMPANY and CONTRACT_HIDE_UNSELECTABLES by SELECT_HIDE_UNSELECTABLES
NEW: Add __DAY_TEXT__ and __MONTH_TEXT__ substitutions vars
NEW: Add due date column in payment lists
NEW: Add email in event history, for reminder email of expired subsription
NEW: Add event tab on resource record
NEW: Add FEC Export in accountancy
NEW: Add filter on staff range in list of thirdparties
NEW: Add a first complete template of website
NEW: Add format code into exported filename of ledger
NEW: Add hidden option EXPENSEREPORT_DEFAULT_VALIDATOR_UNCHANGEABLE
NEW: Add hidden option MAIN_DOCUMENTS_DESCRIPTION_FIRST
NEW: Add link to inventory code
NEW: Add more common social networks fields for business
NEW: Add option PDF_DISABLE_MYCOMPANY_LOGO to disable logo on PDF
NEW: add option PROPOSAL_AUTO_ADD_AUTHOR_AS_CONTACT
NEW: Add option to display thirdparty adress in combolist
NEW: Add option to swap sender/recipient address on PDF
NEW: Add option to display thirdparty adress in combolist
NEW: Add project on payment of salaries
NEW: Add SHIPPING_PDF_HIDE_WEIGHT_AND_VOLUME and
NEW: Add somes hooks in bank planned entries
NEW: Add supplier ref in item reception page
NEW: Advanced permission to ignore price min
NEW: Allow to enter a timespent with a numeric value
NEW: Automatic position of scroll when creating an extrafield
NEW: Can add autorefresh=X in any URLs to refresh page after X seconds
NEW: can add project's task to agenda on create event form
NEW: Can delete a website in experimental website module
NEW: Can disable meteo on smartphone only
NEW: Can export/import a website template
NEW: Can filter on EEC, not EEC, etc... in binding step of accountancy
NEW: Can mix offset before and after with rules for due date of invoices
NEW: Can record the supplier product description
NEW: Can select several prospect level in thirdparty filter.
NEW: Can set 2 url in url field of thirdparty
NEW: Can set if a field is mandatory on form level.
NEW: Can set the default focus of each page.
NEW: Add category filter on user list
NEW: Change forgotten password link in general parameters
NEW: Child label of variants change if parent label changes
NEW: Compatibility with new Paybox HMAC requirement
NEW: Each user can set its prefered default calendar page
NEW: Enhancement in process to make manual bank conciliation
NEW: Enhancement in the generic file manager
NEW: Extrafield totalizable
NEW: Hidden conf INVOICE_USE_DEFAULT_DOCUMENT
NEW: hidden conf to search product by supplier ref
NEW: hidden constant to be able to use a thirdparty for donation
NEW: hidden option to define an invoice template for each invoice type
NEW: Highlight lines on lists when they are checked
NEW: Notification module support expense report+holiday validation and approval
NEW: On customer/supplier card, add simple tooltip to amount boxes
NEW: Page to check if the operations/items created between two dates have attached item(s) and possibility to download all attachements
NEW: possibility to add all rights of all modules in one time
NEW: redirect if only one result on global search on card
NEW: Permission to ignore price min
NEW: Can build an archive of full documents directory from backup page
NEW: tag odt line_product_ref_fourn for supplier doc lines
NEW: The binding step in accountancy has a country filter with autocompletion
NEW: Top menu is always on screen with MD theme.
NEW: Withdraw request massaction can include already partially paid invoices
NEW: Option "Simplify interface for blind persons"
NEW: Generic cash fence feature (compatible with several POS modules)

For developers:
NEW: Add lib for multiselect with checkboxes
NEW: Add function isValidMXRecord
NEW: Add hook changeRoundingMode in update_price
NEW: Add hook formconfirm to contractcard
NEW: Add hook for virtual stock
NEW: ADD url to see the last version of a external module
NEW: Can enable a module, even external module, from command line
NEW: Can set a tooltip help text on extrafields
NEW: Add product search from barcode via REST api
NEW: can add documents on agenda events using API REST
NEW: Can set the datestart and dateend of cron job into module descriptor
NEW: Close #9296 Add field ref_ext into llx_categorie
NEW: move ticket dictionary in API /setup
NEW: PHPUnitTest on Loan class #3163
NEW: Code changes to be more compatible with PSR2
NEW: Removed trigger USER_LOGOUT, USER_LOGIN, USER_LOGIN_FAILED (Some hooks are already dedicated for that)
NEW: Add agenda documents in API REST
NEW: Add "checked" field for new list engine compatibility
NEW: REST API improvements
NEW: Save external payment IDs into table of payment
NEW: triggers add commercial and del commercial
NEW: #9236 Allow to import shipment lines via API
NEW: ADD civility list in API
NEW: support selllist in the  module builder
NEW: optional param to show a specific extrafield
NEW: hook formConfirm always called if hooked
NEW: hook on dispatch order fourn

WARNING:

Following changes may create regressions for some external modules, but were necessary to make Dolibarr better:
* If you use some links like viewimages.php?modulepart=mycompany&file=... in your external modules, you must
  replace them with links like viewimages.php?modulepart=mycompany&file=logos/... (note that link change only for
  modulepart=mycompany that now works like others).
* Hidden option MAIN_PDF_SHIPPING_DISPLAY_AMOUNT_HT has been renamed into SHIPPING_PDF_DISPLAY_AMOUNT_HT
* Remove the no more used and deprecated dol_print_graph function


***** ChangeLog for 8.0.6 compared to 8.0.5 *****
FIX: #11244
FIX: #11316
FIX: Add missing end date of subscription in export
FIX: A user may read holiday and expense report without permissions
FIX: better syntax
FIX: condition
FIX: confirmation of mass email sending + option MAILING_NO_USING_PHPMAIL
FIX: crabe pdf: bad detailed VAT for situation invoices, in situations S2 and above
FIX: default value for duration of validity can be set from generic
FIX: do not include tpl from disabled modules
FIX: Error management when MAILING_NO_USING_PHPMAIL is set
FIX: Even with permission, can't validate leave once validator defined.
FIX: extrafield list search: SQL error when field is multiselect
FIX: if last char of customercode is accent making the truncate of first
FIX: in edit mode, dictionary inputs do not escape the string inside the 'value' attribute, causing errors if there are any double quotes
FIX: invalid link on user.fk_user
FIX: invoice class: bad SQL request if product type not set
FIX: mail presend: can overwrite a file previously uploaded
FIX: mail presend: can overwrite a file previously uploaded (Issue #11056)
FIX: mass send mail
FIX: missing compatibility with multicompany transverse mode
FIX: modulebuilder: hardcoded llx_
FIX: Not showing Contract and Project columns on ficheinter list
FIX: remove isolated transaction commit
FIX: security (a user can read leave or holiday of other without perm.
FIX: situation invoices: bad detailed VAT in situations following the first one
FIX: situation invoices: block progress percentage change for discount lines
FIX: syntax error
FIX: try to use WHERE EXISTS instead DISTINCT
FIX: use dol_sanitizeFileName() function to remove double spaces in filenames, as well as done on document.php when we want to download pdf
FIX: var name
FIX: we need to fetch fourn invoice with ref in current entity
FIX: Wrong stock movement on supplier credit notes

***** ChangeLog for 8.0.5 compared to 8.0.4 *****
FIX: #10381
FIX: #10460 compatibility with MariaDB 10.4
FIX: #11025
FIX: Accountancy - Add transaction with multicompany use all the time 1st entity
FIX: Accountancy - Format EBP import
FIX: actioncomm export: ORDER BY clause is in wrong export property + event type filter does not work
FIX: actioncomm: sort events by date after external calendars and hook
FIX: action list: add printFieldListSelect and printFieldListWhere hooks
FIX: add fk_unit on addline action
FIX: avoid php warning
FIX: bad sql request
FIX: better method
FIX: better test
FIX: better test on fetch
FIX: broken external authentication module feature and avoid warning
FIX: Can not create contract with numbering module without autogen rule
FIX: can't add lines on invoices
FIX: Can't generate invoice pdf
FIX: Can't insert if there is extrafields mandatory on another entity.
FIX: Can't insert if there is extrafields mandatory on another entity. FIX: Can't set default value of extrafield of type varchar
FIX: Check for old picture name if the new one was not found
FIX: Civility not saved when creating a member.
FIX: $conf->fournisseur->commande->enabled doesn't exist, we must use $conf->fournisseur->enabled
FIX: could not create several superadmin in transversal mode
FIX: credit note can have negative value
FIX: Default value on sales representative on third party creation
FIX: Don't show journal:getNomUrl without data
FIX: Erreur dans le Total
FIX: error messages not displayed
FIX: expedition: reset status on rollback + replace hardcoded status with const
FIX: Fix PHP warning "count(): Parameter must be an array..."
FIX: fk_default_warehouse missing in group by
FIX: function sendEmailsReminder isn't completely developed, then MAIN_FEATURES_LEVEL must be 2 to "use" it
FIX: holidays get natural_search if search params are set only
FIX: if empty error message, we just see "error" displayed
FIX: if(!method_exists(dol_loginfunction))
FIX: If we build one invoice for several orders, we must put the ref of order on the line to not lose information.
FIX: in fact expensereport must be in $check array
FIX: Interface regression for bind people. Fix option MAIN_OPTIMIZEFORTEXTBROWSER
FIX: line edit template: keep fk_parent_line
FIX: Loan impossible to account
FIX: Mark credit note as available for credit note in other currency
FIX: missing access security checking with multicompany
FIX: missing entity filter and wrong var name
FIX: missing entity filter in function "build_filterField()" (export)
FIX: Missing field in import/export of users
FIX: missing hook completeTabsHead in margins module
FIX: missing $ismultientitymanaged for previous/next ref
FIX: Missing province in export of invoice
FIX: multicompany compatibility
FIX: must fetch member in current entity
FIX: need an order by in case we found other invoice with same number but not same date
FIX: need to round with 2 decimals to avoid movements not correctly balanced
FIX: no need to test anything to display documents tabs on expense report
FIX: positive values creating diff on addline rounding
FIX: problem with multicompany transverse mode
FIX: Product accountancey sell intra code must be visible if main feature level 1
FIX: project_title for display of getNomUrl()
FIX: quick search for supplier orders
FIX: Remane of project
FIX: same thing here
FIX: Selection of email recipient with option MAIN_OPTIMIZEFORTEXTBROWSER
FIX: several hooks in shipping/delivery cards
FIX: shipping default warehouse if only one warehouse
FIX: SQL injection on rowid of dict.php
FIX: 'statut' is ignored when updating a user with the REST API.
FIX: supplier invoice payment total dont care about deposit or credit
FIX: supplier invoice product stats total ht is line total not invoice total
FIX: The minimum amount filter does not work in the VAT report per customer
FIX: Total per day shows 00:00 if the total time spent is equal to 12:00
FIX: Update/delete currency on same languages
FIX: [URGENT] broken feature, "$usercancreate" is for Dolibarr 9
FIX: useless join
FIX: we need to keep originline special_code
FIX: we want to be able to reopen fourn credit note
FIX: when 2 extra fields are mandatory in 2 different entities
FIX: when we add a payment on an invoice which already has payments with credit note or deposit amount, and then we get an excess received, discount amount must be $total_paiements + $total_creditnote_and_deposit - $object->total_ttc;
FIX: when we create deposit with multi tva, we mustn't add line if amount = 0 (example when we have a 100% reduc on one of origin invoice line)
FIX: wrong redirect link on holiday refuse
FIX: wrong test enabled
FIX: Wrong variable name
FIX: XSS

***** ChangeLog for 8.0.4 compared to 8.0.3 *****
FIX: #10030 better german chart
FIX: #10036
FIX: #10080 Supplier translations are in english
FIX: #10183 using backport of fix done in 9.0
FIX: #10218 Bad redirection after deleting a user or group
FIX: #3234
FIX: #6580
FIX: #8741
FIX: #9629 #9625
FIX: #9971
FIX: avoid Class 'AdherentType' not found
FIX: Can relaunch install on v8
FIX: Can't create a thirdparty from member if customer code is mandatory.
FIX: Can't delete a line of minimal stock per warehouse
FIX: check if "entity" is already defined in "$param"
FIX: contact/address tab issue when changing company
FIX: contact/adress tab: when changing company ajax combo, the first contact change is not taken into account
FIX: CVE-2018-19799
FIX: CVE-2018-19992
FIX: CVE-2018-19993
FIX: CVE-2018-19994
FIX: CVE-2018-19995 and CVE-2018-19998
FIX: Error reported when creation of thirdparty from member fails
FIX: export only prices of the current entity !
FIX: Extrafields on shipment module
FIX: filter on product category doesn't work
FIX: form actions: select_type_actions could be too small + bad $db init
FIX: form actions: select_type_actions could be too small + bad  init
FIX: fourn payment modes musn't be available on customer docs
FIX: Function updatePrice with wrong parameters
FIX: hidden extrafield
FIX: if qty is 0
FIX: If we change customer/supplier rule we can't edit old thirdparty.
FIX: lang not loaded
FIX: Lines are not inserted correctly if VAT have code
FIX: marge sign
FIX: Method setValid not found
FIX: Migration do not create not used table
FIX: missing action "edit" for the hook
FIX: missing field "visible"
FIX: Missing last month on vat report per month
FIX: mode is only customer in stats fichinter
FIX: OppStatusShort doesn't exists
FIX: Remote ip detection was wrong with proxy (example: cloudflare)
FIX: Removed not use table
FIX: Replenishment with option STOCK_ALLOW_ADD_LIMIT_STOCK_BY_WAREHOUSE
FIX: responsive
FIX: Same on customer card
FIX: same on lines
FIX: screen size fall
FIX: Select first mail model by default
FIX: slow SQL query on creating a new supplier invoice
FIX: sql query performance on list_qualified_avoir_supplier_invoices.
FIX: supplier order list keep socid
FIX: Same on customer card
FIX: same on lines
FIX: screen size fall
FIX: Select first mail model by default
FIX: slow SQL query on creating a new supplier invoice
FIX: sql query performance on list_qualified_avoir_supplier_invoices.
FIX: supplier order list keep socid
FIX: Vendor translations are in english
FIX: Warning: count()
FIX: We want to be able to send PDF of paid invoices

***** ChangeLog for 8.0.3 compared to 8.0.2 *****
FIX: #9161
FIX: #9432
FIX: #9432 Assign yourself as a commercial when you don't have permission to see all thirds
FIX: #9510
FIX: #9567
FIX: According to french law, if seller is in France and buyer isn't in UE and isn't a company, TVA used = TVA product
FIX: Amount when using mutlicurrency on PDF
FIX: Backup of database without mysqladmin available from cron.
FIX: Bad label on delete button
FIX: bad link in notification
FIX: Bad position of hook formattachOptions call
FIX: Can't create shipping if have shipping line's extrafields
FIX: check !empty exclude select element
FIX: content lost when editing a label with "
FIX: correct migration of old postgresql unique key
FIX: credit note progression
FIX: default accounting accounts on loan creation #9643
FIX: Delete of draft invoice
FIX: deletion on draft is allowed if we are allwoed to create
FIX: Do not show check box if not applicable
FIX: exclude element of the select
FIX: extrafields of taks not visible in creation
FIX: filter on employee
FIX: invoice stats: situation invoices were not counted
FIX: keep external module element when adding resource
FIX: langs fr
FIX: Link template invoice to contract
FIX: Look and feel v8. Missing button "Create category"
FIX: Menu to show/edit Users categories was missing
FIX: missing name alias field in societe import/export #9091
FIX: missing symbol for indian rupies
FIX: Missing transaction around action
FIX: modify parenting before task deletion
FIX: nb of session in title
FIX: need to filter on current entity on replenish
FIX: number mailing for a contact with multicompany
FIX: Option for prof id mandatory not working with custom type of company
FIX: Option MAIN_DISABLE_NOTES_TAB #9611
FIX: Pagination stats
FIX: pdf typhon: order reference duplicate
FIX: position 0 for emails templates
FIX: previous situation invoice selection
FIX: Product marge tabs on product card
FIX: Product margin tab and credit note
FIX: propal pdf: missing parenthesis for customs code
FIX: properties on proposal must not be modified if error
FIX: qty not visible for a lot when making shipment on a dedicated stock
FIX: Quick hack to solve pb of bad definition of public holidays
FIX: remain to pay for credit note was wrong on invoice list
FIX: replenish wasn't caring about supplier price min quantity #9561
FIX: Required extrafield value numeric should accept '0'
FIX: ressource list with extrafields
FIX: restore last seach criteria
FIX: Selection of addmaindocfile is lost on error
FIX: Sending of reminder for expired subscriptions
FIX: shared link ko on proposals
FIX: showOptionals: column mismatches
FIX: situation invoice total with credit note
FIX: situation invoice prev percent
FIX: special code on create supplier invoice from supplier order
FIX: Symbol of currency in substitution variables
FIX: The max size for upload file was not corectly shown
FIX: the member e-mail on resign and validation.
FIX: thirdparty property of object not loaded when only one record
FIX: title
FIX: Title problem on admin RSS module
FIX: Tooltip on invoice widget
FIX: Total of timespent
FIX: trackid into email sent from member module.
FIX: translation in select unit form
FIX: use discount with multicurrency
FIX: Variable name
FIX: When we delete a product, llx_product_association rows are not deleted
FIX: when we're just admin and not super admin, if we create new user with transverse mode, we don't see it then we can't add him in usergroup
FIX: wrong function name
FIX: wrong occurence number of contract on contact card, we must only count externals
FIX: wrong value for module part and return access denied
FIX: Wrong variable name
FIX: XSS vulnerability reported by Mary Princy E

***** ChangeLog for 8.0.2 compared to 8.0.1 *****
FIX: #8452
FIX: #9043
FIX: #9316 Error when listing invoices
FIX: #9317
FIX: #9353 Bug: html error - div inside span on graphs
FIX: #9355
FIX: #9393 inconsistency behaviour. option FACTURE_ENABLE_NEGATIVE_LINES
FIX: #9394
FIX: #9396
FIX: #9403
FIX: #9412
FIX: #9497
FIX: Add paypal error message in alert email when online payment fails.
FIX: better compatibility with multicompany
FIX: capital must be empty and not 0 if undefined
FIX: character making error on bill list
FIX: Entering negative price on order.
FIX: Expedition not showing extrafields on creation.
FIX: Homepage links were using wrong topmenus
FIX: inconsistency behaviour on option FACTURE_ENABLE_NEGATIVE_LINES
FIX: invert mime type and name.
FIX: invoice popup hide localtax2 and 3 if not defined.
FIX: Lose filter on payment type or category after a sort on invoice list.
FIX: Maxi debug to allow to load chart of account with multicompany.
FIX: Missing translation in predefined email to membership renewal.
FIX: Mixing tickets of different thirdparties.
FIX: "Other ..." link so the "Back to" link works.
FIX: PDF address: handle when contact thirdparty is different from thirdparty of document
FIX: Problems with permissions of module to record payment of salaries
FIX: remove debug
FIX: Several fixes on the management of minimal amount for orders
FIX: wrong var name

***** ChangeLog for 8.0.1 compared to 8.0.0 *****
FIX: #9258
FIX: #9328
FIX: #9337
FIX: adding GROUP BY for PostgreSQL
FIX: API template for list pages in module builder
FIX: API template for record page to delete a record
FIX: a removed option was still in setup
FIX: badge on time spent on project and tasks
FIX: Delete file on smartphone
FIX: Fetch function will fetch comments
FIX: Fetch task will now fetch comments
FIX: $fk_account is always empty, must be $soc->fk_account
FIX: Force stripe api version to avoid trouble if we update stripe api
FIX: get_product_vat_for_country functions.lib.php
FIX: Get templates in a forced language
FIX: hook on dispatch order fourn
FIX: Language selection lost if error during creation of email template
FIX: Look and feel v8
FIX: propal.class.php
FIX: Add calls to fetchComments function
FIX: Remove fetchComments from project and task fetch function
FIX: remove internal property isextrafieldmanaged from API returns
FIX: sql error
FIX: table llx_chargessociales doesn't exists
FIX: trans on null object
FIX: vat rate code not returned by get_product_vat_for_country
FIX: warning for late template invoices to remove when suspended
FIX: Add hidden option MAIN_xxx_IN_SOURCE_ADDRESS to solve legal issues on PDF
FIX: Table llx_facture_rec_extrafields missing after migration


***** ChangeLog for 8.0.0 compared to 7.0.0 *****
For Users:
NEW: Experimental module: Ticket
NEW: Experimental module: WebDAV
NEW: Accept anonymous events (no user assigned)
NEW: Accountancy - Add import on general ledger
NEW: Accountancy - Show journal name on journal page and hide button draft export (Add an option in admin)
NEW: Can create event from record card of a company and/or member
NEW: Add a button to create Stripe customer from the customer Payment mode tab
NEW: Add accounting account number on product tooltip
NEW: Add any predefined mail content
NEW: Add arrows to navigate into containers in experimental website module
NEW: Add a tab to specify accountant/auditor of the company
NEW: Add Date delivery and Availability on Propals List
NEW: Add date in goods reception supplier order table
NEW: Add delivery_time_days of suppliers in export profile
NEW: Add Documents'tab to expedition module
NEW: Use dol_print_phone in thirdparty list page to format phone
NEW: Add entry for the GDPR contact
NEW: Add extrafield type "html"
NEW: Add file number in accountant card and update export filename
NEW: Add files management on products lot
NEW: add filter on project task list
NEW: Add hidden option COMPANY_AQUARIUM_CLEAN_REGEX to clean generated
NEW: add internal stripe payment page for invoice
NEW: Add key __USER_REMOTE_IP__ into available substitution variables
NEW: Add link between credit note invoice and origin
NEW: Add linked file tab to vat
NEW: add link to stripe's info in bank menu
NEW: Add margin filters
NEW: Add mass action enable/disable on cron job list
NEW: Add mass action on project's list to close projects
NEW: Add method to register distributed payments on invoices
NEW: Add multicurrency support for product buy price for supplier propales, orders and invoices
NEW: Add name of day in the timesheet input page per day.
NEW: add new parameters for tcpf encryption
NEW: add optional esign field in pdf propal
NEW: Add option BANK_ACCOUNT_ALLOW_EXTERNAL_DOWNLOAD
NEW: Add option CONTRACT_SYNC_PLANNED_DATE_OF_SERVICES
NEW: Add param $dolibarr_main_restrict_ip in config file to limit ips
NEW: add pdf function to check if pdf file is protected/encrypted
NEW: Add pdf template for stock/warehouse module
NEW: Add phone format for a lot of countries
NEW: Add product and product categories filters on customer margins
NEW: Add product categories filter on product margin
NEW: Add romanian chart of accounts
NEW: Add stats in salaries module
NEW: add stripe transaction
NEW: Add tab contact on supplier proposals
NEW: Add total of time spent in timespent page at top of page too.
NEW: Add trigger CONTRACT_MODIFY
NEW: Add triggers on ECM object and add fill src_object_type/id fields
NEW: Add type of website container/page into dictionary
NEW: advance target filtering can be used everywhere with tpl and fk_element
NEW: Allow negative quantity for dispatch (supplier order)
NEW: bank reconcile: checkbox to select all bank operations
NEW: Better performance with openldap
NEW: Can add filter actiontype and notactiontype on event ical export
NEW: Can add product in supplier order/invoice even w/o predefined price
NEW: cancel orders on massaction
NEW: Can crop image files attached in "document" tabs of a member
NEW: Can delete dir content in media and ECM module recursively
NEW: Can dispatch if more than ordered (if hidden option set)
NEW: Can edit the text color for title line of tables
NEW: Can enter time spent from the list of time spent of project
NEW: Can export leave requests
NEW: Can filter on account range in general ledger grouped by account
NEW: Can filter on country and taxid into the binding page
NEW: Can filter on progression in timesheet
NEW: Can fix the bank account of a payment if payment not conciliated
NEW: Can force usage of shared link for photo of products
NEW: Can get template of email from its label
NEW: Can see Unit Purchase Value of product in stock movement
NEW: Can select from the user list into send form email (For field to and CC)
NEW: Can select sample to use when creating a new page
NEW: can send mail from project card
NEW: Can set position of images in module tickets
NEW: Can set the reply-to into email sent
NEW: Can set the start/end date of service line in invoice templates
NEW: Can share any file from the "Document" tab.
NEW: Can sort on priority in task scheduler list
NEW: Can sort order of files in attach tab for leave and expensereport
NEW: Can use setValueFrom without user modification field
NEW: Cat set the encryption algorithm for extrafields of type password
NEW: check idprof1 for country pt
NEW: default add action: new param $backurlforcard to redirect to card
NEW: default warehouse field for products + prefill warehouses when dispatching supplier orders
NEW: Display price HT on all commercial area boards
NEW: display total on contract service list
NEW: display weight volume in proposal
NEW: Edit of extrafields position page on the edit form
NEW: Experimental DAV module provides a public and private directory
NEW: export filter models can be share or not by user
NEW: Externalsite module can accept iframe content.
NEW: Filter export model is now by user
NEW: Finish implementation of option PRODUIT_CUSTOMER_PRICES_BY_QTY_MULTIPRICES
NEW: generalize use of button to create new element from list
NEW: hidden conf AGENDA_NB_WEEKS_IN_VIEW_PER_USER to set nb weeks to show into per user view
NEW: hidden conf to assign category to thirdparty that are neither customer nor prospect or supplier
NEW: hidden conf to set nb weeks to show into user view
NEW: hidden option MAIN_DISABLE_FREE_LINES
NEW: improve way of adding users/sales representative to thirdparty
NEW: Introduce option THIRDPARTY_QUICKSEARCH_ON_FIELDS to personalize fields use to search on quick search.
NEW: Introduce permission "approve" for "leave request" like for "expense report"
NEW: Load product data optional fields to the line -> enables to use "line_options_{extrafield}"
NEW: Look and feel v8 - Show Picto "+" on all links "Add record"
NEW: Look and feel v8: Use a different picto for delete and unlink
NEW: mail templates for projects
NEW: Module variant supported on services
NEW: monthly VAT report show "Claimed for the period" + "Paid during this
NEW: Mutualize code for action="update_extras"
NEW: On invoice card, show accounting account linked
NEW: Online payment of invoice and subscription record the payment
NEW: OnSearchAndListGoOnCustomerOrSupplierCard conf
NEW: Optimize load of hooks classes (save 1-5Kb of memory)
NEW: Option MAIN_SHOW_REGION_IN_STATE renamed into MAIN_SHOW_REGION_IN_STATE_SELECT are more complete
NEW: Option to force all emails recipient
NEW: Hidden option to send to salaries into emails forms
NEW: order minimum amount
NEW: add price in burger menu on mouvement list
NEW: Report a list of leave requests for a month
NEW: Section of files generated by mass action not visible if empty
NEW: send mails from project card
NEW: Show also size in bytes in tooltip if visible unit is not bytes
NEW: Show keyboard shortcut of nav arrow into tooltip
NEW: Show last result code of cron jobs in error in red
NEW: Show region in company info & Global option to show state code MAIN_SHOW_STATE_CODE
NEW: Show total number of records by category
NEW: Show total of time consumed in week in time spent entry page
NEW: Stripe online payments reuse the same stripe customer account
NEW: Suggest link to pay online for customer orders
NEW: supplier credit notes is now supported like for customer credit notes
NEW: supplier order/order lines export: add supplier product ref
NEW: supplier relative discounts
NEW: Support alternative aliases of page name in website
NEW: syslog file autoclean
NEW: thirdparty categ filter on lists
NEW: Use a css style for weekend in time spent
NEW: Use common substitution rule for language to get translation in ODT
NEW: Variable __ONLINE_PAYMENT_URL__ available in email templates

For developers:
NEW: class reposition can also work on POST (not only GET)
NEW: add a hook in dol_print_phone
NEW: The field "visible" on extrafield can accept expression as condition
NEW: Upgrade of Stripe lib to 6.4.1
NEW: work on CommonObject 'array' field typeNew common object array
NEW: method Form::selectArrayFilter() + use in left menu search
NEW: [REST API] Add the possibility to remove a category from a thirdparty
NEW: doActions on categorycard
NEW: add "moreHtmlRef" hook
NEW: add hook for more permissions control
NEW: add hook moreHtmlStatus to complete to status on banners
NEW: Add hook printEmail
NEW: Add hook setContentSecurityPolicy
NEW: Add password_hash as a hash algorithm
NEW: Add dol_is_link function
NEW: Adds a contact to an invoice with REST API
NEW: Adds a payment for the list of invoices given as parameter
NEW: adds billing contacts ids to REST API returns
NEW: Add showempty parameter in country selection
NEW: add printUserListWhere hook
NEW: add "printUserPasswordField" hooks
NEW: Call to trigger on payment social contribution creation
NEW: Call to trigger on social contribution creation
NEW: hook getnomurltooltip is replaced with hook getNomUrl more powerfull

WARNING:

Following changes may create regressions for some external modules, but were necessary to make Dolibarr better:
* Remove old deprecated hook 'insertExtraFields'. Triggers must be used for action on CRUD events.
* Hook 'maildao' was renamed into 'mail' into the method sendfile that send emails, and method was renamed from
  'doaction' into 'sendMail'.
* Rename trigger CONTRACT_SERVICE_ACTIVATE into LINECONTRACT_ACTIVATE and
  CONTRACT_SERVICE_CLOSE into LINECONTRACT_CLOSE
* Remove triggers *_CLONE. The trigger CREATE with context 'createfromclone' is already called so this is
  a duplicated feature. Cloning is not a business event, the business event is CREATE, so no trigger required.
* PHP 5.3 is no more supported. Minimum PHP is now 5.4+
* Remove the old deprecated code of doActions and getInstanceDao in canvas. The doActions of standard hooks are
  already available and are better.
* Removed method fetch_prods() and get_each_prod() not used, keep only get_arbo_each_prod() that is better.
* The hook contaxt commcard has been renamed thirdpartycomm
* The hook contaxt thirdpartycard has been renamed thirdpartycontact
* Remove method Categorie:get_nb_categories() that was not used.
* Hook getnomurltooltip provide a duplicate feature compared to hook getNomUrl so all hooks getnomurltooltip
  are now replaced with hook getNomUrl.
* The substitution key __CONTACTCIVNAME__ is no longer present, it has been replaced by __CONTACT_NAME_{TYPE}__
  where {TYPE} is contact type code (BILLING, SHIPPING, CUSTOMER, ... see contact type dictionnary).


***** ChangeLog for 7.0.5 compared to 7.0.4 *****
FIX: #3234
FIX: #6580
FIX: #8741
FIX: #9934
FIX: avoid Class 'AdherentType' not found
FIX: Can't create a thirdparty from member if customer code is mandatory.
FIX: Can't generate invoice pdf
FIX: contact/adress tab: when changing company ajax combo, the first contact change is not taken into account
FIX: Error generating ODT when option to use contact on doc on
FIX: Error reported when creation of thirdparty from member fails
FIX: filter on product category doesn't work
FIX: form actions: select_type_actions could be too small + bad  init
FIX: fourn payment modes musn't be available on customer docs
FIX: Function updatePrice with wrong parameters
FIX: If we change customer/supplier rule we can't edit old thirdparty.
FIX: Interface regression for bind people. Fix option MAIN_OPTIMIZEFORTEXTBROWSER
FIX: Lines are not inserted correctly if VAT have code
FIX: OppStatusShort doesn't exists
FIX: pdf typhon: order reference duplicate
FIX: propal pdf: missing parenthesis for customs code
FIX: Same on customer card
FIX: same on lines
FIX: Select first mail model by default
FIX: sql query performance on list_qualified_avoir_supplier_invoices.
FIX: task time screen: last fix was overkill
FIX: task time screen: prevent users with access to all project from assigning to tasks they're not allowed to do
FIX: use discount with multicurrency
FIX: Variable name
FIX: We want to be able to send PDF of paid invoices
FIX: When delete a product, llx_product_association rows are not deleted
FIX: wrong occurence number of contract on contact card, we must only count externals

***** ChangeLog for 7.0.4 compared to 7.0.3 *****
FIX: #8984 button create expense report
FIX: #9032
FIX: #9161
FIX: #9328
FIX: According to french law, if seller is in France and buyer isn't in UE and isn't a company, TVA used = TVA product
FIX: Add calls to fetchComments function
FIX: better compatibility with multicompany
FIX: case when we valid form with keyboard
FIX: character making error on bill list
FIX: check !empty exclude select element
FIX: combo into popup become crazy with IE10
FIX: combo of stock in popup are crazy in IE
FIX: Deletion of files in migration
FIX: exclude element of the select
FIX: extrafieldkey
FIX: Fetch function will fetch comments
FIX: Fetch task will now fetch comments
FIX: filter supplier invoice list by societe name.
FIX: $fk_account is always empty, must be $soc->fk_account
FIX: Force stripe api version to avoid trouble if we update stripe api
FIX: getEntity project and not projet
FIX: Get templates in a forced language
FIX: global $mysoc missing (to avoid php notice on lines 279, 280 & 281)
FIX: Injection
FIX: invoice stats: situation invoices were not counted
FIX: keep context filter on contact list on change column displayed
FIX: Keep same project when creating shipping from order
FIX: langs fr
FIX: Lose filter on payment type or category after a sort on invoice list
FIX: Missing behavior
FIX: missing hook to edit sql
FIX: multicompany compatibility !
FIX: need to filter on current entity on replenish
FIX: Option MAIN_DISABLE_NOTES_TAB #9611
FIX: page must always be 0 when we search (to avoid case : when we're on page 3 and we're looking for a precise thirdparty, we stay on page 3 and nothing's displaied)
FIX: Pagination on related item pages
FIX: Pagination on withdraw request list
FIX: PDF address: handle when contact thirdparty different from document thirdparty
FIX: PHP warning, undefined index notnull
FIX: Product marge tabs on product card
FIX: Product margin tab and credit note
FIX: propal: correctly preset project when creating with origin/originid
FIX: remain to pay for credit note was wrong on invoice list
FIX: remove debug
FIX: Remove fetchComments from project and task fetch function
FIX: remove rowid for multicompany compatibility
FIX: Search on Ref project on order list
FIX: search on ref project on propal list
FIX: showOptionals: column mismatches
FIX: SQL Injections reported by mu shcor (ADLab of Venustech)
FIX: stock replenish with multientity
FIX: table llx_chargessociales doesn't exists
FIX: we must see number of all shared projects
FIX: when stock is empty for current entity but > 0 in other entity, until this commit product wasn't displaied on replenishment, it must depends on multientity stock sharing
FIX: when we're just admin and not super admin, if we create new user with transverse mode, we don't see it then we can't add him in usergroup
FIX: wrong function name
FIX: Wrong position of firstname lastname
FIX: wrong value for module part and return access denied
FIX: Wrong variable and trigger name

***** ChangeLog for 7.0.3 compared to 7.0.2 *****
FIX: 7.0 task contact card without withproject parameters
FIX: #8722
FIX: #8762
FIX: #8813
FIX: #8858 #8860 Backport better compatibility fix
FIX: #8893 to get formatted price as substitution vars
FIX: Avoid converting into reduction twice and draft invoice
FIX: bad result on fetch ProductStockEntrepot
FIX: Bad substitution key used for default send proposal email
FIX: button to pay still visible when amount null used
FIX: clause must not be there
FIX: Contact tab not visible when using canvas
FIX: dol_delete_file must work in a context without db handler loaded
FIX: entity test must be on product_fourn_price table and not product table
FIX: Fetch shipping will now fetch project id
FIX: If we enable 3 steps for supplier order approbation, we must not delete all fourn rights def.
FIX: intervention: extrafield error when calling insertExtrafields
FIX: It's not possible to remove a contact which is assigned to an event #8852
FIX: javascript showempty error
FIX: Keep supplier proposal price for supplier order
FIX: link for projets not linked to a thirdparties
FIX: Missing extrafields in export of stock or products
FIX: missing filters during ordering
FIX: missing filters during reordering
FIX: missing parenthesis
FIX: need to filter on aa.entity for same accounting accounts available in several entities
FIX: picto for type in product link in accountany list is wrong
FIX: Problems in accountancy module when using multicompany module.
FIX: proposal: missing contact type translation key
FIX: pu_ht_devise was not converted to numeric so decimals were lost when calculating total_ht_devise
FIX: Select user on add time spent form
FIX: shipment: fk_proje(c)t not handled in fetch() and update() methods
FIX: sometimes amounts are identical but php find them different.
FIX: supplier order: product supplier ref not saved on addline
FIX: test is_erasable() must be done before call function delete() too to avoid delete invoice with &action=delete in url
FIX: wrong var name $search_month_lim

***** ChangeLog for 7.0.2 compared to 7.0.1 *****
FIX: #8023
FIX: #8259 can't update contact birthday with REST API
FIX: #8359
FIX: #8389
FIX: #8478 !empty instead of count to avoid warning
FIX: #8488
FIX: #8559 Bug to generate cheque receipt
FIX: #8571
FIX: #8574
FIX: #8580
FIX: #8650
FIX: actioncomm export: type filtering not working
FIX: Add a test to avoid to reset binding by error.
FIX: addline on invoice supplier manage rank on its own if not provided
FIX: Add warning when expense report line not into range
FIX: avoid Error: Call to undefined method mysqli::get_charset()
FIX: avoid focus problem when select2 is in a modal dialog window
FIX: Binding pages must start on fiscal month not calendar month
FIX: button "Classify bill" on supplier order was not visible
FIX: Button receive products not visible
FIX: can bypass the CSRF protection with url with domain inside
FIX: Can't edit option PROJECT_ALLOW_TO_LINK_FROM_OTHER_COMPANY
FIX: commonobject: don't require notnull field if default set
FIX: CommonObject: don't require 'notnull' field if 'default' set
FIX: cron script disabled if module disabled
FIX: CVE-2018-10092
FIX: CVE-2018-10094
FIX: CVE-2018-10095
FIX: CVE-2018-9019
FIX: CWE-89
FIX: Data on income/expense report was always 0
FIX: default addupdatedelete actions: uniformize add/update value checks
FIX: default currency not set on supplier order creation from commercial menu #8459
FIX: delete all product variants of a parent product
FIX: Detail per account not visible when total < 0
FIX: DOL_AUTOSET_COOKIE was not correctly setting value of cookie
FIX: don't print empty date in CommonObject::showOutputField
FIX: dont print empty date in CommonObject::showOutputField
FIX: Draft invoice must be excluded from report
FIX: environment shown on cron card
FIX: Error in ContractLigne not return to Contract
FIX: extrafields price and double were lost during a failed post.
FIX: File name not visible in email preview
FIX: filter/sorting on extrafield on contact list from contact tab
FIX: Initial month on report income/expense per predefined group
FIX: issue #8037
FIX: Issue #8455
FIX: issue #8470
FIX: label in getnomurl projectlist
FIX: limit access of email template page to internal users
FIX: look and feel v7 "back to" for bookkeeping record
FIX: Max nb of generation of recurring invoice should not show warning
FIX: missing english name for object
FIX: Missing include
FIX: missing User object with API REST
FIX: modulebuilder: could not create html fields
FIX: modulebuilder: handle 'price' fieldtype
FIX: multiple creation of same event
FIX: Name of user not visible on journalizing expense report payments
FIX: Not approved holidays must not be visible into timesheet
FIX: Only approved expense report must be journalized
FIX: payment term doc-specific label was not used
FIX: payment term doc-specific label was not used (issue #8414)
FIX: project category is type 6 not 5
FIX: Projet is not prefilled when created from overwiew page
FIX: Related contact printed in societe agenda
FIX: Removed error when no error on accounting setup page
FIX: remove var_dump
FIX: sanitize setup params
FIX: selectForFormsList: entity checked even is object not multi-entity managed
FIX: service creation, right is tested regarding the product type
FIX: some localtaxes errors
FIX: Some report have data when several chart of accounts exists
FIX: sql error using no category
FIX: SQL Injection CWE-89
FIX: Support or multicompany for sheduled jobs
FIX: Test on mandatory status when closing proposal failed
FIX: to allow IRPF not null even if main VAT is null.
FIX: update wrong datetime extrafield
FIX: Use priority to define order of sheduled jobs
FIX: various modulebuilder-related issues
FIX: view of balance before field
FIX: weird password autocompletion in Goocle Chrome (issue #8479)
FIX: weird password autocompletion in Google Chrome (issue #8479)
FIX: When clearing filter, we must not save tmp criterias in session
FIX: With x extrafields, request for multicompany label was done x times
FIX: several XSS
FIX: zip not filtered

***** ChangeLog for 7.0.1 compared to 7.0.0 *****
FIX: #8139 User search does not work if MAIN_USE_OLD_SEARCH_FORM, missing list.php
FIX: #8200
FIX: #8219
FIX: #8232
FIX: #8269
FIX: #8277
FIX: #8285 Extrafields now reported by /api/index.php/agendaevents/{id}
FIX: #8289 add a configuration for stock calculation
FIX: Activate all also if there are inactive services
FIX: add planned delivery to order exports
FIX: approval date was not visible if leave was canceled after
FIX: avoid "Array" on screen
FIX: Avoid empty value to fk_multicurrency attribute
FIX: Bad var for substitution of free text
FIX: Can't activate tasks on projects configuration
FIX: Can use odx templates that does not include lines tags
FIX: check shipping on delete order
FIX: check verif exped on delete order
FIX: comment on tasks
FIX: country must not be mandatory for accounting report groups
FIX: css
FIX: Delete tasks on project delete will now trigger TASK_DELETE
FIX: Do not lose filter when editing comment of a time spent in task view
FIX: duplicate confirm message. Missing reposition class
FIX: Duplicate product_type asignement on order addline
FIX: email use the validate user instead of approver in holiday approval
FIX: Error management in leave request
FIX: for nondisplay of  fk_element 's id in  REST API response
FIX: Generic substitution of constant disabled for sensitive constant
FIX: if we make a mistake with situation_percent, now we can correct it. before situation_final was always set to 1 and no way to go back
FIX: Import process must stop after ending line nb to import
FIX: Infinite loop on deletion of temp file when there is symbolic links
FIX: Input of holiday for subordinates was ko
FIX: invoice creation fails when next date not defined
FIX: Label of event show twice
FIX: letter for month March
FIX: Look and feel v7
FIX: Make a redirect after the remove_file action to avoid deletion done
FIX: migration script for product photo
FIX: missing email of customer in stripe info payments
FIX: missing object entity in fetch
FIX: Missing restore_lastsearch_values
FIX: multicompany compatibility and fix reports
FIX: natural search double quote
FIX: navigation and filters on holiday list
FIX: Parameter must be an array or an object that implements Countable
FIX: Payment mode not correctly set in donation and document
FIX: Permission in list of holiday
FIX: Properties updated if update successfull.
FIX: reverse field to have object loaded in doaction
FIX: Saving wrong localtax on order addline
FIX: Search criteria on vat
FIX: security report by DIGITEMIS CYBERSECURITY & PRIVACY
FIX: show status on societe banner
FIX: solve column mismatch in user card with multicompany transverse mode + code cleanup
FIX: Subscription events not recorded into agenda
FIX: Subscription not correctly log in blockedlog
FIX: Temporary dir for mail files must be cleaned at beginning of form
FIX: Trad and creation date in subscription create
FIX: translation of holiday types
FIX: Unknown column 'pl.amount_requested' in compta/prelevement/factures.php
FIX: Useless clean of tree
FIX: Use of undefined constant _ROWS_2
FIX: warning when adding ECM files using old photo path


***** ChangeLog for 7.0.0 compared to 6.0.7 *****
For users:
NEW: Add a preview icon after files that can be previewed (pdf + images)
NEW: When payment is registered, PDF of invoices are also regenerated so payments
     appears with no need to click on regenerate.
NEW: #5711 Add shipment line deleting and editing for draft shipments.
NEW: Accept substitution key __(ABC)__ replaced with value of translation of key ABC
NEW: Accept substitution key __[ABC]__ replaced with value of const ABC
NEW: Accountancy Add fields for sale accounting account for intracommunity sales & export sales
NEW: Add a button "Activate all services" on contracts
NEW: Add a confirmation for all mass action 'delete'
NEW: Add a group task line for tasks on same level on gantt diagram
NEW: Add and edit country for chart of accounts systems
NEW: add a new notification for the signed closed event of a proposal.
NEW: Add a parameter to specify char used as separator for variant product label
NEW: Add a profile to import product translations
NEW: Add a protection so we can't journalize non balanced transactions
NEW: Add a status enabled/disabled on recurring invoices
NEW: add burger menu to list action comm
NEW: Add button cancel on shipment creation
NEW: Add chart of account for england
NEW: Add Chile accounting plan
NEW: Add class in societe/card.php
NEW: add company alias name when create company from member
NEW: Add date of birth on user card.
NEW: Add date_valid and date_pointoftax on supplier invoices.
NEW: Added Region name to state/province form field
NEW: Added regions to third party/societe lists, can be filtered
NEW: Add error message
NEW: Add expense report rules and ik
NEW: Add filter on event code on automatic filling setup page
NEW: Add filters on month/year on the accountancy binding tools
NEW: add fk_unit field into product/service import/export
NEW: add 'formObjectOptions' hook to the form setting the product selling price
NEW: Add hidden option PROJECT_DISABLE_UNLINK_FROM_OVERVIEW
NEW: add image object_phoning_mobile.png
NEW: Adding Field "First date of expire" + filter on contract list
NEW: add ldap_rename for avoid password if ldap key changed
NEW: Add mass action "validate" on supplier invoices.
NEW: add members types ldap group management
NEW: Add new property visible dy default on lists on extrafields
NEW: Add Next/Previous button on operation date of bank line
NEW: Add option EXPENSEREPORT_ALLOW_OVERLAPPING_PERIODS
NEW: Add option PROPOSAL/ORDER/INVOICE_ALLOW_EXTERNAL_DOWNLOAD
NEW: Add product unit fields for ODT substitution
NEW: Add project on a various payment
NEW: Add project related fields to ODT
NEW: Add protection to avoid to send to much emails using builk actions
NEW: Add search field for date on supplier payment page
NEW: Add search on date and accounting account in various payment list
NEW: add specific translation for title of documents (Invoice, Order, Proposal)
NEW: Adds the payment reference to the return of the function getListOfPayements
NEW: Add supplier proposals into stats of product page.
NEW: Add tab "Expense report" on user card
NEW: add the ability to regenerate a pdf for the order module
NEW: Add The accountancy Switzerland chart of accounts
NEW: Add The developed French chart of accounts 2014
NEW: Add The Luxembourg chart of accounts
NEW: Add The Moroccan chart of accounts
NEW: Add The Switzerland chart of accounts
NEW: Add The SYSCOHADA chart of accounts
NEW: Add the total in the perday view of the time spent form.
NEW: Add The Tunisia chart of accounts
NEW: Add toolkit for StockLimit and DesiredStock
NEW: add translation and possibility to change month and year
NEW: Add view of status of template invoice
NEW: All search boxes are available on smartphone
NEW: All setup of accountancy can be done from menu "Accountancy-Setup"
NEW: Attaching doc automatically in email is now a parameter of template.
NEW: automatic activation of external module on country set
NEW: Better autoselect customer or supplier fields to save clicks
NEW: Better behaviour when using a text browser
NEW: Break lines per project on the new timesheet page
NEW: Bulk action validate on customer invoices
NEW: Bulk delete actions available on leave requests
NEW: burger menu and hooks on list action
NEW: Can add html content on right of tabs
NEW: Can add link to other element on a donation
NEW: Can create intervention from a proposal
NEW: Can create thirdparty from card proposal, order or invoice
NEW: Can download PDF document from the payment page
NEW: Can edit the language into the email templates editor.
NEW: Can edit with delete/insert a forced translation
NEW: Can export list of stock movements
NEW: Can filter on date on the page showing existing bindings
NEW: Can filter on document name in ECM module for automatic tree
NEW: can filter on status of template invoices
NEW: Can filter on the "other" column on emailing target list
NEW: Can filter on type of email template
NEW: Can filter on user on unalterable log
NEW: Can import local tax rates in prices
NEW: Can include extrafields into member card templates
NEW: Can include tag {uuu} into some numbering masks to replace with user
NEW: Can make a specific setup for SMTP sending for emailing module
NEW: Can rename (so reorder) bank receipts
NEW: Can send email from contract card
NEW: Can send email from the member card using email templates.
NEW: Can set a dedicated message on payment forms
NEW: Can set email of thirdparty as unique and/or mandatory
NEW: Can setup csv accounting export from admin config
NEW: Can show currency in list of bank accounts
NEW: Can show stock in alert even if alter is set to 0
NEW: Can sort joined files on thirdparty and user card.
NEW: Can transfer from bank account to bank account with different currencies
NEW: Can use an url like $conf->global>-MYPARAM for menu urls
NEW: change description on click
NEW: Chart of account is loaded when selected into accounting setup
NEW: Classify the order as invoiced in the REST API
NEW: comments system on task
NEW: comment system working with all objects
NEW: Compatibility with PHP 7.2
NEW: confirm form style to accept or reject proposal
NEW: Create an invoice using an existing order
NEW: Create an order using an existing proposal
NEW: customizable meteo in value or percentage
NEW: Days where user is on vacation use different colors in timesheet.
NEW: Deduct an available credit to an existing invoice
NEW: Default filter and sort order can use partial list of query
NEW: Deposit invoice more explicit in invoice line description
NEW: deposits can be converted even if unpaid
NEW: detection of edge browser
NEW: Each user can edit its own email template (menu tools)
NEW: Enabled sending email in bulk actions for supplier orders
NEW: Enhance the anti XSS filter
NEW: extrafield on facture_rec
NEW: Extrafields "link to object" now use a combo selection and getNomUrl
NEW: filter date for blockedlog
NEW: filter on extrafield on product list (as in company list)
NEW: General ledger : Add field date_creation and selected field
NEW: generate also document when invoice is build from recurring template
NEW: Generated files are now indexed in database
NEW: generate invoice PDF on disount application or payment
NEW: Get a list of payments terms
NEW: hrm details output on user
NEW: If max nb of generation is reached, date for next gen is striked
NEW: improvements of invoices, orders and proposals in the REST API
NEW: Include a color syntaxed HTML editor for emailing edition.
NEW: Introduce code syntax coloration with mode 'ace' for DolEditor.
NEW: Introduce experimental feature to search dolistore from application
NEW: jquery date selector become default date selector
NEW: langs
NEW: link project from other company conf
NEW: manageme extrafields with multientity
NEW: Mass PDF Merging is available on contracts
NEW: merge categories while merging thirdparties
NEW: Merge resource/add.php to resource/card.php
NEW: Module "Product variants" is moved as stable.
NEW: More picto for phone
NEW: Move accountancy features into a dedicated menu
NEW: Move contacts of a thirdparty on tab Contacts/Addresses
NEW: Move the upload input on top right in ECM module
NEW: new columns into extrafields table to get update create information
NEW: new param on load_board() function in ActionComm class to avoid duplicate code
NEW: On bulk email from a list, can uncheck "Join main document".
NEW: On reconciliation, show balance including all reconciliated fields
NEW: Option "one email per recipient" when using bulk actions emails.
NEW: Option STOCK_SUPPORTS_SERVICES become visible.
NEW: option to avoid countries to disable there blockedlog
NEW: option to fix top menu with eldy theme (hidden conf)
NEW: Popup for preview of image add a button "Original size"
NEW: post lines of an invoice using the REST API
NEW: preload comments in task
NEW: Provide a way to download a file from a public URL for files in ECM
NEW: Reduce size of HTML page by removing duplicate tooltips
NEW: Remove background on agenda view when event is a not busy event.
NEW: Retrieves available discounts and payments details from a specific invoice
NEW: Revenue stamp can be a percent
NEW: Search filters in lists are restored when using "back to list"
NEW: Send by email available in bulk for expense report
NEW: Set a proposal to draft
NEW: Show badge with nbr of shipment on shimpen tab of order
NEW: Show country and vat number into company tooltip
NEW: Show direct preview link on contract
NEW: Show expected worked hours on the timesheet form.
NEW: Show line "other filtered task" when using filter on timesheet.
NEW: Show list of tracked events into the module config page.
NEW: Show the supplier ref into supplier cards
NEW: Show user id of web process in system info - web server
NEW: Summary of last events on a card are sorted on decreasing date.
NEW: Support Italian addresses format. Fixes #7785
NEW: Support visibility on extrafields
NEW: Template invoices are visible on the customer tab
NEW: template invoices support substition key
NEW: The bank account is visible on payment of taxes
NEW: The comment when closing a proposal is added to commercial proposal
NEW: The gantt diagram is now sensitive to hours
NEW: The lot of a product uses the link and picto when shown into list.
NEW: The "Show detail by account" accepts 3 values: yes, no, if non zero
NEW: The unalterable log can be browse by any user with he permission
NEW: Tooltip for substitutions variables on tooltips on admin pages
NEW: unexistant function load_state_board() on several objects
NEW: Update availability
NEW: Update bank account when updating an invoice
NEW: Update bank account when updating an order
NEW: Use autocompletion on selection of chart of account
NEW: view company name if different of fullname in dol_banner
NEW: warning on module blocked log reset if country code is FR

For developers:
NEW: Add 2 new automatic classification in workflow module
NEW: Add API for contracts
NEW: Add API to activate/unactivate a contract
NEW: Add api validate and close on contracts
NEW: add doActions hook in admin ihm
NEW: add doActions hook in company admin
NEW: Added functionality to get order customer contact as contact_xx tags
NEW: Add hook addAdminLdapOptions and doAction in ldap admin page
NEW: Add method executeCLI and a phpunit
NEW: add '$moreatt' parameter in picto_from_langcode function
NEW: Add non intrusive js library to make syntaxic coloring of textarea
NEW: Add payment line to a specific invoice using the REST API
NEW: add possibility to disabled the LDAP trigger
NEW: add possibility to hide LDAP tab for non admin
NEW: Add possibility to propose last num releve in conciliation
NEW: add possibility to remove address field
NEW: Add REST API for supplier proposals
NEW: Add REST API to add payment line to a specific invoice
NEW: Add the attribute accept to the input form for file upload
NEW: add translation column for extrafields list
NEW: Add performances indexes on calendar events
NEW: A module can change order of element in the quick search combo
NEW: Can test signature of a version from API
NEW: complete_head_from_modules() in ldap_prepare_head()
NEW: Consolidates REST dictionary APIs into a single tree and a single file
NEW: Delete a line of invoice using the REST API
NEW: documents REST API return list of documents by element
NEW: Download a document using the REST API
NEW: Enhance framework so we can use html/icons into SELECT options.
NEW: External module can interact with the customer summary page
NEW: Generates the document before downloading using REST API
NEW: get and post lines of an invoice using the REST API
NEW: Get a payment list of a given invoice using the REST API
NEW: Get available assets of an invoice using the REST API
NEW: Get credit notes or deposits of a thirdparty
NEW: GET lines of an invoice in the REST API
NEW: get payment types using the REST API + consolidates REST dictionary APIs
NEW: Get the list of payments terms.
NEW: hook formObjectOptions in the form setting product selling price
NEW: hook to enrich homepage open elements dashboard
NEW: Insert a discount in a specific invoice using the REST API
NEW: Remove js library fileupload that was not used by core code.
NEW: Remove tooltip tipTip library replaced with standatd jquery tooltip
NEW: Set invoices as draft using the REST API
NEW: Sets an invoice as paid using the REST API
NEW: Tag the order as validated (opened) in the REST API
NEW: Update end of validity date of proposal using the API
NEW: Update in the order REST API
NEW: Upgrade jquery select2 to 4.0.4


WARNING:

If you enabled (for test) the experimental BlockedLog module before 7.0, you must purge the table llx_blockedlog because
way to save data for final version has changed.

Following changes may create regressions for some external modules, but were necessary to make Dolibarr better:
* The methode "cloture" on contract were renamed into "closeAll".
* The method "is_erasable" of invoice return a value <= 0 if not erasable (value is meaning) instead of always 0.
* The substitution key for reference of objects is now __REF__ whatever is the object (it replaces __ORDERREF__,
  __PROPALREF__, ...)
* The substition key __SIGNATURE__ was renamed into __USER_SIGNATURE__ to follow naming conventions.
* Substitution keys with syntax %XXX% were renamed into __XXX__ to match others.
* Removed old deprecated REST API (APIs found into '/root' section of the REST API explorer in Dolibarr v6).
* Some REST API to access setup features, like dictionaries (country, town, extrafields, ...) were moved into a
  common API "/setup".
* The REST API /documents were renamed into /documents/download and /documents/upload.
* Page bank/index.php, bank/bankentries.php and comm/actions/listactions.php were renamed into
  bank/list.php, bank/bankentries_list.php and comm/actions/list.php to follow page naming
  conventions (so default filter/sort order features can also work for this pages).
* The trigger ORDER_SUPPLIER_STATUS_ONPROCESS was renamed into ORDER_SUPPLIER_STATUS_ORDERED.
* The trigger ORDER_SUPPLIER_STATUS_RECEIVED_ALL was renamed into ORDER_SUPPLIER_STATUS_RECEIVED_COMPLETELY.
* The parameter note into method cloture() is added at end of private note (previously in v6, it replaced).
* The parameter $user is now mandatory for method createFromOrder and createFromPropal.
* Removed js library 'fileupload' that was not used by core code.
* Jquery plugin tableDnd updated. You now need to use decodeURI on the return value of tableDnDSerialize()
  and add 'td.' to the beginning of the dragHandle match string.
* IE8 and earlier and Firefox 12 and earlier (< 2012) are no more supported.
* The module ExpenseReport use numbering rules that you can setup (like other modules do). If you need to
  keep the hard coded numbering rule of expenses report used in 6.0, just add constant
  EXPENSEREPORT_USE_OLD_NUMBERING_RULE to 1.
* If you use the external module "multicompany", you must also upgrade the module. Multicompany module for
  Dolibarr v7 is required because with Dolibarr v7, payment modes and payment conditions are management as data
  that are dedicated to each company. If you keep your old version of multicompany module, mode and
  condition of payments will appears empty in all companies that are not the first one. By upgrading the
  multicompany module to a version that support Dolibarr v7, everything should work as expected.


***** ChangeLog for 6.0.8 compared to 6.0.7 *****
FIX: #8762
FIX: #9032
FIX: case when we valid form with keyboard
FIX: clause must not be there
FIX: dol_delete_file must work in a context without db handler loaded
FIX: entity test must be on product_fourn_price table and not product table
FIX: Fetch shipping will now fetch project id
FIX: $fk_account is always empty, must be $soc->fk_account
FIX: getEntity project and not projet
FIX: If we enable 3 steps for supplier order approbation, we must not delete all fourn rights def.
FIX: Keep supplier proposal price for supplier order
FIX: langs fr
FIX: missing filters during reordering
FIX: need to filter on aa.entity for same accounting accounts available in several entities
FIX: page must always be 0 when we search (to avoid case : when we're on page 3 and we're looking for a precise thirdparty, we stay on page 3 and nothing's displaied)
FIX: PDF address: handle when contact thirdparty different from document thirdparty
FIX: propal: correctly preset project when creating with origin/originid
FIX: pu_ht_devise was not converted to numeric so decimals were lost when calculating total_ht_devise
FIX: remain to pay for credit note was wrong on invoice list
FIX: shipment: fk_proje(c)t not handled in fetch() and update() methods
FIX: showOptionals: column mismatches
FIX: sometimes amounts are identical but php find them different.
FIX: test is_erasable() must be done before call function delete() too to avoid delete invoice with &action=delete in url
FIX: we must see number of all shared projects
FIX: wrong var name

***** ChangeLog for 6.0.7 compared to 6.0.6 *****
FIX: #8023
FIX: #8259 can't update contact birthday with REST API
FIX: #8478 !empty instead of count to avoid warning
FIX: #8488
FIX: actioncomm export: type filtering not working
FIX: addline on invoice supplier manage rank on its own if not provided
FIX: issue #8037
FIX: label in getnomurl projectlist
FIX: payment term doc-specific label was not used
FIX: payment term doc-specific label was not used (issue #8414)
FIX: project category is type 6 not 5 !!
FIX: some localtaxes errors
FIX: weird password autocompletion in Google Chrome (issue #8479)

***** ChangeLog for 6.0.6 compared to 6.0.5 *****
FIX: #7974 Contract - Invalid reference on the document
FIX: #8139
FIX: #8139 User search does not work if MAIN_USE_OLD_SEARCH_FORM, missing list.php
FIX: #8151
FIX: #8200
FIX: add planned delivery to order exports
FIX: a discount is a percent, not an amount, so we use vatrate not price
FIX: Avoid empty value to fk_multicurrency attribute
FIX: Bad localtaxes assignment in cashdesk
FIX: check shipping on delete order
FIX: check verif exped on delete order
FIX: creer into lire
FIX: Delete tasks on project delete will now trigger TASK_DELETE
FIX: Global on $user parameter reset the variable
FIX: if we make a mistake with situation_percent, now we can correct…
FIX: if we make a mistake with situation_percent, now we can correct it. before situation_final was always set to 1 and no way to go back
FIX: Import process must stop after ending line nb to import
FIX: migration script for product photo
FIX: natural search double quote
FIX: reverse field to have object loaded in doaction
FIX: Saving wrong localtax on order addline
FIX: show status on societe banner
FIX: solve column mismatch in user card's usergroup list + code cleanup
FIX: solve column mismatch in user card with multicompany transverse mode + code cleanup
FIX: unset categorie
FIX: update_extras on fourn card
FIX: warning when adding ECM files using old photo path
FIX: Withdrawals lines not filter by company name and not respect dropdown limit lines by page
NEW: Add sale representative einstein_pdf_modules
NEW_einstein_pdf_modules
NEW: field commerciaux and categ export CustomersInvoicesAndPayments


***** ChangeLog for 6.0.5 compared to 6.0.4 *****
FIX: security vulnerability reported by ADLab of Venustech
     CVE-2017-17897, CVE-2017-17898, CVE-2017-17899, CVE-2017-17900
FIX: #7379: Compatibility with PRODUCT_USE_OLD_PATH_FOR_PHOTO variable
FIX: #7903
FIX: #7933
FIX: #8029 Unable to make leave request in holyday module
FIX: #8093
FIX: Bad name alias showing in name of third column
FIX: Cashdesk should not sell to inactive third parties
FIX: Edit accountancy account and warning message on loan
FIX: $accounts[$bid] is a label !
FIX: $oldvatrateclean & $newvatrateclean must be set if preg_match === false
FIX: product best price on product list
FIX: search on contact list
FIX: stats trad for customerinvoice
FIX: translate unactivate on contractline
FIX: email sent was not in HTML
FIX: missing hook invoice index
FIX: subject mail sepa


***** ChangeLog for 6.0.4 compared to 6.0.3 *****
FIX: #7737
FIX: #7751
FIX: #7756 Add better error message
FIX: #7786
FIX: #7806
FIX: #7824
FIX: add line bad price and ref
FIX: A lot of several fix on local taxes and NPR tax
FIX: createfromorder
FIX: CSS for IE10
FIX: external user cannot be set as internal
FIX: Filter type on actioncomm with multiselect doesn't work
FIX: list of donation not filtered on multicompany
FIX: list of module not complete when module mb_strlen not available
FIX: Locatax were not propagated when cloning order or proposal
FIX: Searching translation should not be case sensitive
FIX: Search into language is ok for file into external modules two.
FIX: test for filter fk_status
FIX: too much users on holiday list
FIX: Wrong alias sql


***** ChangeLog for 6.0.3 compared to 6.0.2 *****
FIX: #7211 Update qty dispatched on qty change
FIX: #7458
FIX: #7593
FIX: #7616
FIX: #7619
FIX: #7626
FIX: #7648
FIX: #7675
FIX: Agenda events are not exported in the ICAL, VCAL if begin exactly with the same $datestart
FIX: API to get object does not return data of linked objects
FIX: Bad localtax apply
FIX: Bad ressource list in popup in gantt view
FIX: bankentries search conciliated if val 0
FIX: hook formObjectOptions() must use $expe and not $object
FIX: make of link to other object during creation
FIX: Missing function getLinesArray
FIX: old batch not shown in multi shipping
FIX: paid supplier invoices are shown as abandoned
FIX: selection of thirdparty was lost on stats page of invoices
FIX: sql syntax error because of old field accountancy_journal
FIX: Stats on invoices show nothing
FIX: substitution in ODT of thirdparties documents
FIX: wrong key in selectarray
FIX: wrong personnal project time spent

***** ChangeLog for 6.0.2 compared to 6.0.1 *****
FIX: #7148
FIX: #7288
FIX: #7366 renaming table with pgsql
FIX: #7435 Can't add payment term
FIX: #7461
FIX: #7464
FIX: #7471
FIX: #7473 Mass update of vat rates and other bugs on localtax
FIX: #7475
FIX: #7486 Empty value for multicurrency rate must be forbidden
FIX: #7490
FIX: #7505
FIX: #7510 Bug: extrafield content disappear when generate pdf within intervention
FIX: #7514
FIX: #7531 #7537
FIX: #7541
FIX: #7546
FIX: #7550
FIX: #7554
FIX: #7567
FIX: Accountancy export model for Agiris Isacompta
FIX: Allow create shipping if STOCK_SUPPORTS_SERVICES option is enabled
FIX: Bad preview on scroping when special file names
FIX: Generation of invoice from bulk action "Bill Orders"
FIX: Implementation of a Luracast recommandation for the REST api server (#7370)
FIX: Missing space in request
FIX: Only modified values must be modified
FIX: replenish if line test GETPOST on line 0
FIX: Stripe not working on live mode
FIX: wrong basePath in the swagger view
FIX: Implementation of a Luracast recommandation for the REST api server

***** ChangeLog for 6.0.1 compared to 6.0.* *****
FIX: #7000 Dashboard link for late pending payment supplier invoices do not work
FIX: #7325 Default VAT rate when editing template invoices is 0%
FIX: #7330
FIX: #7359
FIX: #7367
FIX: #7368
FIX: #7391
FIX: #7420
FIX: Add some missing attributes in Adherent:makeSubstitution (type, phone…
FIX: Bad const name
FIX: Bad link to unpayed suppliers invoices
FIX: Better protection to no send email when we change limit
FIX: Calculation in the activity box
FIX: Clean bad parameters when inserting line of template invoice
FIX: dateSelector was not taken into account
FIX: hidden option MAIN_PROPAGATE_CONTACTS_FROM_ORIGIN
FIX: journalization for bank journal should not rely on a label.
FIX: menu enty when url is external link
FIX: missing supplier qty and supplier discount in available fields for product export.
FIX: multicompany better accuracy in rounding and with revenue stamp.
FIX: Must use pdf format page as default for merging PDF.
FIX: PDF output was sharing 2 different currencies in same total
FIX: Position of signature on strato template
FIX: Protection to avoid to apply credit note discount > remain to pay
FIX: Remove warning when using log into syslog
FIX: Responsive
FIX: Security fixes (filter onload js, less verbose error message in
FIX: SEPA recording payment must save one payment in bank per customer
FIX: Several problem with the last event box on project/tasks
FIX: Sign of amount in origin currency on credit note created from lines
FIX: Some page of admin were not responsive
FIX: SQL injection
FIX: time.php crashed without project id in param
FIX: transfer of line extrafields from order to invoice
FIX: Upgrade missing on field
FIX: View of timespent for another user
FIX: ODT generation
FIX: CVE-2017-9840, CVE-2017-14238, CVE-2017-14239, CVE-2017-14240, CVE-2017-14241,
     CVE-2017-14242

***** ChangeLog for 6.0.0 compared to 5.0.* *****
NEW: Add experimental BlockeLog module (to log business events in a non reversible log file).
NEW: Add a payment module for Stripe.
NEW: Add module "Product variant" (like red, blue for the product shoes)
NEW: Accountancy - Activate multi-journal & Add journal_label to database (FEC)
NEW: Add a tracking id into mass emailing.
NEW: Tax system more compatible with the new tax rollout in India (IGST / CGST / SGST).
NEW: Add calculation function for Loan schedule
NEW: Add "depends on" and "required by" into module informations
NEW: Add hidden option THIRDPARTY_INCLUDE_PARENT_IN_LINKTO
NEW: Add key __USERID__ and __ENTITYID__ as key for dynamic filters.
NEW: Add last activation author and ip of modules
NEW: Add mass actions (pdf merge and delete) for interventions
NEW: Add module resources import/export
NEW: Add option PROJECT_THIRDPARTY_REQUIRED
NEW: Add page statistics for project tasks
NEW: add property to show warnings when activating modules
NEW: add rapport file for supplier paiement
NEW: Add statistics on supplier tab.
NEW: Add tooltip help on shipment weight and volume calculation
NEW: An external module can hook and add mass actions.
NEW: Better reponsive design
NEW: Bookmarks are into a combo list.
NEW: Bulk actions available on supplier orders
NEW: Can add a background image on login page
NEW: Can change customer from POS
NEW: Can clone expense report on another user
NEW: Can control constants values into file integrity checker
NEW: Can define default values for create forms.
NEW: Can define default filters for list pages.
NEW: Can define default sort order for list pages.
NEW: Can deploy an external module from the module setup area.
NEW: Can disable all overwrote translations in one click.
NEW: Can edit background color for odd and even lines in tables
NEW: Can filter on code in dictionnaries
NEW: Can filter on year and product tags on the product statistic page
NEW: Can import users
NEW: Can read time spent of others (hierarchy only or all if granted)
NEW: Can send an email to a user from its card.
NEW: Can send email to multiple destinaries from the mailform combo list.
NEW: Can set margins of PDFs
NEW: Can set number of dump to keep with job "local database backup"
NEW: Can sort customer balance summary on date.
NEW: Can sort thumbs visible on product card.
NEW: Can use a credit note into a "down payment/deposit".
NEW: Can use dol_fiche_end without showing bottom border.
NEW: Can use translations into all substitutions (watermark, freetext...)
NEW: Change to allow a specific numbering rule for invoice with POS module.
NEW: convert exceiss received to reduc
NEW: custom dir is enabled dy default on first install.
NEW: Description of feature of a module visible into a dedicated popup.
NEW: Direct open of card after a search if one record only found.
NEW: download button
NEW: Enable bulk actions delete on supplier invoices.
NEW: Extrafields support formulas to be computed using PHP expressions.
NEW: Feature to crop/resize images available on user and expense reports.
NEW: Filechecker can include custom dir and report added files.
NEW: fix listview class and add a demo for product list
NEW: [FP17] Accountancy - Add select field in list of accounts
NEW: get amount base on hourly rate for ficheinter
NEW: hidden Easter egg to display commitstrip strip on login page
NEW: Include an hourglass icon when we click on online payment button
NEW: Index upload files into database.
NEW: Introduce mass action on product list ('delete' for the moment)
NEW: Introduce mass actions on contacts
NEW: Introduce option MAIN_HTTP_CONTENT_SECURITY_POLICY
NEW: It's easier to switch between sandbox and live for paypal
NEW: Mass action delete available on project and tasks
NEW: Move login information on home page into a widget
NEW: new demo entry page
NEW: No external check of version without explicit click in about page.
NEW: ODT docs for USER USERGROUP CONTRACT and PRODUCT class
NEW: odt usergroup
NEW: On invoices generated by template, we save if invoice come from a source template.
NEW: option to copy into attachement files of events, files send by mail (with auto event creation)
NEW: PDF with numbertoword
NEW: Permit multiple file upload in linked documents
NEW: PHP 7.1 compatibility
NEW: Reduce memory usage by removing deprecated constant loading.
NEW: Report page and menu for suppliers paiements
NEW: Show by default README.md file found into root dir of ext module.
NEW: Show company into combo list of projects
NEW: show files in the bank statement + download
NEW: Show local taxes in facture list
NEW: Show local taxes in supplier facture list
NEW: Small PDF template for products
NEW: Option SUPPLIER_ORDER_EDIT_BUYINGPRICE_DURING_RECEIPT
NEW: The substitution keys available for emailing edition are now visible into a popup.
NEW: Uniformize behaviour: Action to make order is an action button.
NEW: Use autocompletion on the "Add widget list".
NEW: Use html5 type "number" on select field for year and duration.
NEW: Can use pdktk to concat mass pdf because tcpdf generate avoid to split large file into multiple smaller file (all have same size) encounter issue with mailer provider virtual delivery service
NEW: Default theme of v6 is cleaner.
NEW: When down payment is entered, discount to reuse into final invoice is automatically created. This save one click into invoice workflow.
NEW: Add UI to configure MEMBER_NEWFORM_FORCETYPE
NEW: #2763 Go to document block after clicking in Generate document button
NEW: #6280: Generate PDF after creating an invoice from a customer order
NEW: #6915 Simplest change.
NEW: Uniformize the look and feel with v6 new look.

For developers:
NEW: Add a lot of API REST: dictionaryevents, memberstypes, ...
NEW: Big refactorization of multicompany transverse mode.
NEW: getEntity function use true $shared value by default.
NEW: Add font-awesome css.
NEW: Add function ajax_autoselect
NEW: Add function dolMd2Html
NEW: Add hook doUpgrade2
NEW: Add hook "formatNotificationMessage"
NEW: Add index and constraints keys on supplier proposal detail table
NEW: Add phpunit to check the engine is defined into sql create files.
NEW: Add project and Hook to Loan
NEW: Add REST API to push a file.
NEW: Allow extrafields list select to be dependands on other standard list and not only other extrafields list
NEW: Architecture to manage search criteria persistance (using save_lastsearch_values=1 on exit links and restore_lastsearch_values=1 in entry links)
NEW: data files are now also parsed by phpunit for sql syntax
NEW: Hook to allow inserting custom product head #6001
NEW: Introduce fields that can be computed during export in export profiles.
NEW: Introduce function dol_compress_dir
NEW: Removed commande_pdf_create, contract_pdf_create,expedition_pdf_create, facture_pdf_create, delivery_order_pdf_create, task_pdf_create, project_pdf_create, propale_pdf_create, supplier_invoice_pdf_create, supplier_order_pdf_create, supplier_proposal_pdf_create deprecated functions
NEW: tooltip can be on hover or on click with textwithpicto function.
NEW: Upgrade jquery to 3.3.1 and jquery-ui to 1.12

WARNING:

Following changes may create regression for some external modules, but were necessary to make Dolibarr better:
* The hook getNodeList has been replaced by a normalized 'addreplace' hook getDirList.
* The trigger USER_SETINGROUP and USER_REMOVEFROMGROUP has been replaced with trigger USER_MODIFY.
* The page societe/soc.php was renamed into societe/card.php to match page naming conventions.
* The page compta/facture.php was renamed into compta/facture/card.php to match page naming conventions.
* The signature of method ->delete() of class Product and PriceExpression was changed from
  ->delete(id, notrigger) to ->delete(User, notrigger) to match standard dev rules.
* The signature of method ->delete() of class Adherent was changed from
  ->delete(id) to ->delete(id, User, notrigger) to match standard dev rules.
* Removed CommonObject::displayMarginInfos (was deprecated in 3.8). Use same method into
  html.formmargin.class.php
* Removed Societe::set_commnucation_level (was deprecated in 4.0). Was not used.
* Removed the trigger file of PAYPAL module that stored data that was not used by Dolibarr. The trigger event still
  exists, but if an external module need action on it, it must provides itself its trigger file.
* Use $conf->global->MULTICOMPANY_TRANSVERSE_MODE instead $conf->multicompany->transverse_mode. So, if you set var
  $multicompany_transverse_mode to 1 into your conf file, you must remove this line and a new key into
  the Home - setup - other admin page.
* If you use Multicompany transverse mode, it will be necessary to check the activation of the modules in the children
  entities and to review completely the rights of the groups and the users.
* Use getEntity('xxx') instead getEntity('xxx', 1) and use getEntity('xxx', 0) instead getEntity('xxx')
* Some other change were done in the way we read permission of a user when module multicompany is enabled. You can
  retreive the old behavior by adding constant MULTICOMPANY_BACKWARD_COMPATIBILITY to 1.
* The hook formObjectOptions was not implemented correctly in previous version. Sometimes, you had to return output
content by doing a print into function, sometimes by returning content into "resprint". This has been fixed to follow
hook specifications so you must return output into "resprint".


***** ChangeLog for 5.0.7 compared to 5.0.6 *****
FIX: #7000 Dashboard link for late pending payment supplier invoices do not work
FIX: #7148
FIX: #7325 Default VAT rate when editing template invoices is 0%
FIX: #7366 renaming table with pgsql
FIX: #7391
FIX: #7510 Bug: extrafield content disappear when generate pdf within intervention
FIX: Agenda events are not exported in the ICAL, VCAL if begin exactly with the same $datestart
FIX: Bad link to unpayed suppliers invoices
FIX: bankentries search conciliated if val 0
FIX: multicompany better accuracy in rounding and with revenue stamp.
FIX: PDF output was sharing 2 different currencies in same total
FIX: Upgrade missing on field
FIX: wrong key in selectarray
FIX: wrong personnal project time spent

***** ChangeLog for 5.0.6 compared to 5.0.5 *****
FIX: Removed a bad symbolic link into custom directory.
FIX: Renaming a resource ref rename also the directory of attached files.

***** ChangeLog for 5.0.5 compared to 5.0.4 *****
FIX: #7075 : bad path for document
FIX: #7156
FIX: #7173
FIX: #7224
FIX: #7226
FIX: #7239
FIX: add supplierproposaldet without price (new product)
FIX: amount overlap other amount when a pagebreak is done due to an image at the bottom of page.
FIX: Bad tax calculation with expense report
FIX: Best buy price calculation
FIX: Buying prices must always be in positive value.
FIX: calculate correct remain to pay for planned bank transactions
FIX: delete linked element on facture rec
FIX: edit sociale was emptying label
FIX: Error when updating thirdparty not returned
FIX: holidays with postgresql like on rowid integer
FIX: id of user not saved when making a payment of expense report
FIX: invoice page list
FIX: invoice situation VAT total rounding into PDF crabe
FIX: PgSQL compatibility.
FIX: remove order rights on invoice page
FIX: status were wrong on product referent list
FIX: supplier id was not passed to hooks
FIX: Support of vat code when using price per customer
FIX: User id correction on holiday request
FIX: value of user id filled to 0 in llx_bank_url when recording an expense report.
FIX: we have to check if contact doesn't already exist on add_contact() function
FIX: We should be able to insert data with value '0' into const
FIX: install process with DoliWamp

***** ChangeLog for 5.0.4 compared to 5.0.3 *****
FIX: #5640 Prices of a predefined product/service were incorrect under certain circumstances
FIX: #6541 since 4.0.4 to 5.0.0 autofill zip/town not working
FIX: #6880 #6925
FIX: #6885
FIX: #6926
FIX: #7003
FIX: #7012
FIX: #7040
FIX: #7048 #6075
FIX: Can set supplier invoice to billed.
FIX: Can't create invoice if PO disapproved
FIX: contratligne update
FIX: CVE-2017-7886
FIX: default param
FIX: Line of invoices not inserted when using POS module and VAT NPR.
FIX: origin & originid on supplierproposal
FIX: Redirect to payment page from member subscription page failed if a unique security key was defined.
FIX: REST api to get project when user has permission to read all.
FIX: situation_progress param default value must be 100 and not 0
FIX: SQL injection on user/index.php parameter search_statut.
FIX: vat code not saved during product creation.
FIX: Warnings

***** ChangeLog for 5.0.3 compared to 5.0.2 *****
FIX: #6677 Expired contracts dashboard box does not show the name of the thirdparty
FIX: #6813
FIX: 6863
FIX: #6877
FIX: #6881
FIX: Better sanitizing of search all parameter.
FIX: Correction with author and validator user on orders
FIX: dialog window with md theme must not be hidden by left menu part.
FIX: doactions hook missing in invoice model page
FIX: Fullname when member is a moral entity with no name.
FIX: Link to files on bank account tab broken with multicompany FIX: Link to preview on thirdparty broken with multicompany
FIX: New vat code not correctly implemented if "1 price per customer".
FIX: Pagination of invoices
FIX: pagination on resources
FIX: REST API not possible to add agendaevents
FIX: situation invoice broken due to the all percent application form inside addline form
FIX: SQL injection on user/index.php parameter search_statut.
FIX: XSS

***** ChangeLog for 5.0.2 compared to 5.0.1 *****
FIX: #6468 + Fix missing translation
FIX: #6517 #6525 Autocompletion of thirdparty after n chars not implemented
FIX: #6613 Default subject for Supplier proposal emails is filled with a non-existing key
FIX: #6614
FIX: #6619 Template invoices list do not respect restricted thirdparty user rights
FIX: #6621 Documents tab shows greyed out upload form even if the option to show actions not available is disabled
FIX: #6623 User card shows "Return to list" link even if the user has no rights to list users
FIX: #6636 Complete fix
FIX: #6669 User with no permission to edit customer invoices can see a edit button in project entry
FIX: #6671 Cannot remove thirdparty type with "#" in its name
FIX: #6673 Missing "nature" table header in thirdparty list
FIX: #6675 Restricted user with no agenda permissions can see a button to create appointment in thirdparty contact list
FIX: #6679 User with restricted supplier invoice permissions can edit project, payment conditions, payment mode
FIX: #6680 User with restricted supplier invoice permissions sees "reopen" button even if he has no permission to do it
FIX: #6718 Bug: Discount amount is not locally formatted in CommonObject View
FIX: #6767 serious critical error, no login possible with postgresql and ipv6.
FIX: #6795 #6796
FIX: Add option MAIN_MAIL_USE_MULTI_PART to include text content into HTML email and add option MAIN_MAIL_ADD_INLINE_IMAGES_IF_IN_MEDIAS to restore the inline images feature.
FIX: ajax autocomplete on clone
FIX: A non admin user can not download files attached to user.
FIX: Can't download delivery receipts (function dol_check_secure_access_document)
FIX: complete hourly rate when not defined into table of time spent
FIX: dont get empty "Incoterms : - " string if no incoterm
FIX: dont lose supplier ref if no supplier price in database
FIX: Enter a direct bank transaction
FIX: extrafield css for boolean type
FIX: forgotten parameter for right multicompany use
FIX: Found duplicate line when it is not.
FIX: global $dateSelector isn't the good one, then date selector on objectline_create tpl was hidden
FIX: Journal code of bank must be visible of accountaing module on.
FIX: length_accounta return variable name
FIX: limit+1 dosn't show Total line
FIX: No filter on company when showing the link to elements.
FIX: overwrapping of weight/volume on rouget template
FIX: Several bugs in accounting module.
FIX: shared bank account with multicompany not visible in invoice setup
FIX: spaces not allowed into vat code
FIX: supplier default condition not retrieved on create
FIX: supplier order line were always created with rang = 0

***** ChangeLog for 5.0.1 compared to 5.0.0 *****
FIX: #6503: SQL error in "Last pending payment invoices"
FIX: #6505 Project elements page shows greyed-out links even if the option to show actions not available is disabled
FIX: #6507: Statistics counter show wrong total Contract numbers when the user does not have full access
FIX: #6533 #6590
FIX: #6535
FIX: bank account not visible on payment card
FIX: colspan
FIX: Data lost during merge of thirdparties
FIX: Detection of color brightness
FIX: Filter on date lost after submit on time spent page
FIX: forgottent fk_unit field on llx_supplier_propaldet
FIX: list of projects
FIX: LOG_ERROR does not exists. Use LOG_ERR.
FIX: Missing total on project overview.
FIX: multicurrency management on supplier order/invoice
FIX: Notification sending was broken.
FIX: origin & origin id on supplier order line
FIX: param php doc
FIX: Picto of project on dol_banner and box
FIX: Some errors when downloading files.

***** ChangeLog for 5.0.0 compared to 4.0.* *****
For users:
NEW: Add module mulicurrency.
NEW: Add module accoutancy expert (double party accountancy).
NEW: Better responsive design, above all on smartphone.
NEW: #5801 More complete change to allow to disable supplier invoice document generation.
NEW: #5830 Can choose a generic email or use remail in the mail from field.
NEW: #5896 More complete data on event sent by email (name in title, emails list in details)
NEW: Add a better icon to show when "run" in cron jobs is disabled.
NEW: Add account statement into fields of bank account transaction list.
NEW: Add a direct debit mandate PDF template.
NEW: add clone contract feature.
NEW: Add color regarding stock even on ajax autocompleter product selector.
NEW: Add date into list of print jobs for Google Print.
NEW: add field and filters on turnover by third party report.
NEW: Add last activation date as info in module list.
NEW: add option to limit stock product by warehouse.
NEW: Add missing unique key on table llx_links.
NEW: Add option "Hide images in Top menu".
NEW: Add option PROJECT_LINES_PERWEEK_SHOW_THIRDPARTY to show thirdparty on page to submit time.
NEW: Add option "Stock can be negative". Off by default.
NEW: Add option SUPPLIER_ORDER_3_STEPS_TO_BE_APPROVED.
NEW: Add hidden option to include parent products too in stats of orders (not supported in rest of app yet).
NEW: Add Panama datas.
NEW: Add ressource extrafields.
NEW: add restrictions on standard exports (agenda, order, deplacement, facture, fournisseur, societe, propal, expedition)
NEW: Add substitution keys __SHIPPINGTRACKNUM__, __SHIPPINGTRACKNUMURL__ into shipping email template.
NEW: Add status Done on interventions.
NEW: Add system tool "Files integrity checker" to detect modified files for packaged versions.
NEW: Add tooltip in payment term edition in dictionnary.
NEW: Add type "url" as possible extrafield.
NEW: Add workflow to calculated supplier order status on stock dispatch.
NEW: Add workflow to classifed propal bill on invoice validation.
NEW: allow to save a parent warehouse.
NEW: Better filtering of automatic/manually inserted events.
NEW: Bill orders from order list.
NEW: Can add event from the card listing events.
NEW: Can change thirdparty when cloning a project.
NEW: Can create expense report for someone else (advanced permission).
NEW: Can clone an expense report.
NEW: Can edit a label for each price segment when using several segment prices for products.
NEW: Can filter on fields on admin translation page.
NEW: Can filter on project/task ref/label on the "new time consumed" page.
NEW: Can filter on status on objects on the "statistics" pages.
NEW: Can filter on type of leave requests in list.
NEW: Can generate SEPA mandate for each bank account of your customers.
NEW: Can see/make bank conciliation from bank transaction list.
NEW: Can edit RUM number of a customer bank account.
NEW: Can link template invoice to other objects. Generated invoices will be linked to same objects (example: contracts).
NEW: Can renamed attached files on some documents tabs (like products and expense reports).
NEW: Can see/edit the customer ref of a shipment.
NEW: Can select fields/extrafields on contract list + Mass delete action.
NEW: Can select fields on expense report list. Can make mass delete.
NEW: Can select fields to show on list of bank transaction.
NEW: Can set to paid automatically social or fiscal taxes after a payment was recorded.
NEW: Can sort on status of recurring invoice in list of template invoices.
NEW: Can use native php and dolibarr object on pages of module website.
NEW: Checkbox 'close order to "Everything received" automatically if all products are received' is visible on supplier orders.
NEW: conf to allow payments on different thirdparties bills but same parent company.
NEW: Consumption view on thirdparty total line and total HT by element.
NEW: Display bookkeeping by accounting account - Bookkeeping ordered by accounting account - Link with customers and suppliers invoices - Sub Total by accounting account - Ability to display more than 25 lines and filter by customer/supplier, invoice and accounting account
NEW: Each user can select its landing page (on tab "user display setup").
NEW: Editing translation GUI become easier with tool to search existing translation.
NEW: Error code of each email sent is visible in list of email targets
NEW: Export thirdparty with payment terms and mode.
NEW: filter actiontype on thirdparty tab.
NEW: filter by supplier and fk_warehouse on replenishment page.
NEW: Filters can accept generic search key like __DAY__, __MONTH__, __YEAR__ replaced with current day, month year before making the search.
NEW: Function "crop" images available on project, product and holiday attachment tab.
NEW: function to display full path to current warehouse.
NEW: Generation of document is available on member card.
NEW: Introduce mass action "delete" on sales orders.
NEW: Introduce option MAIN_DEFAULT_PAYMENT_TERM_ID to set default payment term on company level.
NEW: introduce option PROJECT_DISABLE_PRIVATE_PROJECT and PROJECT_DISABLE_PUBLIC_PROJECT.
NEW: Link between objects can be done on both side and on all objects.
NEW: More filter on bank transaction list.
NEW: Mutualize mass action. So "Send by email" is also available on orders.
NEW: New set of icon for status easier to understand.
NEW: option "Current/Next" for limit payment date (in payment term dictionary setup) to use a specific day of current month or jump to same day of next month.
NEW: Option DOC_SHOW_FIRST_SALES_REP shows name of "user buyer or saler" on PDF.
NEW: Option MAIN_INFO_SOCIETE_MAIL_ALIASES to be able to use several identities into the "email from".
NEW: Pagination available on list of users.
NEW: Phone formatting for Canada. Add dol_print_phone into phpunit tests.
NEW: Reduce nb of picto visible after reference of an object into lists, merging preview and download.
NEW: Reduce space lost on EDM module.
NEW: Reopen a paid bill is a user advanced permission.
NEW: can set a default bank account on thirdparty card.
NEW: Show photo of contacts on thirdparty card.
NEW: Show subtotal into list of linked elements.
NEW: Show total line (planned workload and time spent) on list of tasks.
NEW: Start to introduce search filters on dictionnaries for vat list.
NEW: Support extrafields for expense reports.
NEW: Support extrafields on product lot.
NEW: Support free bottom text and watermark on expense report template.
NEW: Support mass actions for proposals
NEW: Table with list of lots/serial can be viewed (module product batch).
NEW: The autofill zip/town table option is on by default.
NEW: the count of linked files on card includes external links.
NEW: Usage of vat code seems ok everywhere.
NEW: User date of employment added.
NEW: Use small photo of user on all user links.
NEW: Use new archi to select fields into list of time spent.
NEW: Available substitution key (__INVOICE_MONTH__, __INVOICE_PREVIOUS_MONTH__, ...) to use into note text of recurring invoices.

For developers:
NEW: Add ORDER_MODIFY trigger on each order modification.
NEW: Trigger on delete stock
NEW: The getURLContent return more information on success and error.
NEW: Uniformize code and correct deal with triggers
NEW: REST API explorer. Can create invoice and orders with lines.
NEW: Add a lot of API REST: expense reports, orders, commercial proposals, projects, agenda events, users, invoices, ...
NEW: Default collation for mysql is now utf8_unicode_ci
NEW: Can use any filter on all REST API to list.
NEW: ckeditor accept a parameter to disable all html filtering.
NEW: Complete table llx_ecm_files with field generated_or_uploaded
NEW: Enhance function setValueFrom so we can use it for "edit in form" feature.
NEW: getNomUrl displays full path to warehouse
NEW: Hook formObjectOptions
NEW: hook in element overview
NEW: Hook on stock product card
NEW: param socid find_min_price_product_fournisseur() function
NEW: More phpunit tests

WARNING:

Following changes may create regression for some external modules, but were necessary to make
Dolibarr better:
- Function delete of class Facture (invoice) need the object $user as first parameter. Also you must
  check you make a fetch on object before calling the delete.
- The old driver of "mysql" has been removed. Dolibarr use the new one (mysqli) by default.
- Remove not used function calculate_byte(). Use dol_print_size() instead.
- Function pdf_getTotalQty is now deprecated. Not used by Dolibarr core.
- Method commande->deleteline($lineid) has been replaced with commande->deleteline($user, $lineid).
- Method expensereport->delete(id, user) has been replaced with ->delete(user)
  Method warehouse->delete(id) has been replace with ->delete(user)
  This is to follow good practice to make a fetch on object before deleting it.
- The form to add a product to a draft proposal/order/invoice, from the product card, is hidden by default.
  It was not commonly used and usage generates some problems (cost price for margin calculation not entered, vat setting).
  Set constant PRODUCT_ADD_FORM_ADD_TO to retrieve it.
- The javascript "datatables" library was previously provided into Dolibarr sources, but it was not used by application.
  So there is no reason to maintain its compatibility with other dolibarr components. If an external module need this
  library, this external module must embed the library in his own sources/packages.
- Trigger name SUPPLIER_PROPOSAL_CREATE has been renamed into PROPOSAL_SUPPLIER_CREATE.
- A new paramater sqlfilters was introduced to allow filter on any fields int the REST API. Few old parameters,
  no more required, were also removed. Use this new one if you were using one of them.
- The trigger that activate or close a contract line is run on a contract line, not on contract.
- Method commande->set_availability(user, availability_id) removed from commande class, use method commande->availability(availability_id, notrigger).

Dolibarr 5.0 was frozen before PHP 7.1 was released. Unit tests are successful on PHP 7.1 but we don't have enough
feedback to confirm whole application is compatible. Current officiel supported PHP versions are PHP 5.3 to 7.0.


***** ChangeLog for 4.0.6 to 4.0.5 *****
FIX: #6613 Default subject for Supplier proposal emails is filled with a non-existing key
FIX: #6623 User card shows "Return to list" link even if the user has no rights to list users
FIX: #6636 Complete fix
FIX: #6669 User with no permission to edit customer invoices can see a edit button in project entry
FIX: #6671 Cannot remove thirdparty type with "#" in its name
FIX: #6673 Missing "nature" table header in thirdparty list
FIX: #6675 Restricted user with no agenda permissions can see a button to create appointment in thirdparty contact list
FIX: #6677 Expired contracts dashboard box does not show the name of the thirdparty
FIX: #6679 User with restricted supplier invoice permissions can edit project, payment conditions, payment mode
FIX: #6680 User with restricted supplier invoice permissions sees "reopen" button even if he has no permission to do it
FIX: #6813
FIX: Correction with author and validator user on orders
FIX: doactions hook missing in invoice model page
FIX: dont get empty "Incoterms : - " string if no incoterm
FIX: dont lose supplier ref if no supplier price in database
FIX: forgotten parameter for right multicompany use
FIX: global $dateSelector isn't the good one, then date selector on objectline_create tpl was hidden
FIX: limit+1 dosn't show Total line
FIX: supplier order line were always created with rang = 0


***** ChangeLog for 4.0.5 to 4.0.4 *****
FIX: #6234
FIX: #6259
FIX: #6330
FIX: #6360
FIX: #6411
FIX: #6443
FIX: #6444
FIX: #6453
FIX: #6503: SQL error in "Last pending payment invoices"
FIX: #6505 Project elements page shows greyed-out links even if the option to show actions not available is disabled
FIX: #6507: Statistics counter show wrong total Contract numbers when the user does not have full access
FIX: #6533 #6590
FIX: #6619 Template invoices list do not respect restricted thirdparty user rights
FIX: #6621 Documents tab shows greyed out upload form even if the option to show actions not available is disabled
FIX: add entity param to document link
FIX: Can use quote into supplier ref on order line add
FIX: Change the customer code only if error on duplicate
FIX: Creation of credit note on invoice with deposit stole the discount.
FIX: delete bank class lines when we delete bank_categ
FIX: deletion of bank tag
FIX: detail of deposit and credit not was not visible into final invoice
FIX: Error management during bank account creation
FIX: error management in bank account deletion.
FIX: event status is not modified when assign an user
FIX: forgotten fk_facture_fourn attribute on supplierinvoice line object
FIX: If bank module on, field must be required to register payment of expense report.
FIX: load multicurrency informations on supplier order and bill lines fetch
FIX: Missing total on project overview.
FIX: multicurrency_subprice
FIX: param billed when we change page
FIX: protection against infinite loop on hierarchy
FIX: Supplier Order list filter by project
FIX: the dolCopyDir fails if target dir does not exists.
FIX: use param for http links

***** ChangeLog for 4.0.4 to 4.0.3 *****
FIX: #6227 Document models table header "Unit" is shown in 2 lines in Spanish
FIX: #6230
FIX: #6237
FIX: #6245 Thirdparty link in supplier invoices list, links to "comm/card" instead of "fourn/card" page
FIX: #6253 Supplier invoice list filter does not respect "thirdparty" filter
FIX: #6277
FIX: project list and ajax completion return wrong list.
FIX: bug margin calculation by user with multicompany
FIX: Can make a stock transfert on product not on sale/purchase.
FIX: extrafield input for varchar was not working with special char within (ie double quotes)
FIX: javascript error
FIX: link for not found photo when using gravatar. Must use external url.
FIX: Protection so even if link is output for external user, links is disabled.
FIX: repair tool was ko to restore extrafields with type select.
FIX: Security access problem with external users on projects/tasks
FIX: We must not drop extrafield column if there is still record on other entities.
FIX: regression with sedning email when introducing security options to restrict nb of email sending.
t
***** ChangeLog for 4.0.3 to 4.0.2 *****
FIX: #5853 $conf->global->$calc==0 || $conf->global->$calc==1
FIX: #5958 no discount on supplier command made by replenishment
FIX: #5966 Bug: getNomUrl tooltips show Proposal info even if user has no rights to read them
FIX: #5972 #5734
FIX: #6007
FIX: #6010
FIX: #6029
FIX: #6043 - Payment mode not visible on supplier invoice list
FIX: #6051
FIX: #6062
FIX: #6088
FIX: A draft can be deleted by a user with create permission.
FIX: bad permission to see contract on home page
FIX: bad permission to see contract statistics
FIX: Bcc must not appears to recipient when using SMTPs lib
FIX: Consistent description for add or edit product
FIX: delete contract extrafields on contract deletion
FIX: Deposits and credit notes weren't added in the received and pending columns
FIX: export extrafields must not include separe type
FIX: Export of opportunity status must be code, not id.
FIX: False positive on services not activated
FIX: Filter was wrong or lost during navigation
FIX: HT and TTC price should always be displayed together
FIX: if a supplier price reference is changed after creating an order, we can't clone order.
FIX: in export. Error when using a separate extrafields.
FIX: Introduce hidden option MAIL_PREFIX_FOR_EMAIL_ID to solve pb of tracking email.
FIX: javascript error when using on mobile/smartphone
FIX: javascript xss injection and a translation
FIX: Label of project is in field title not label.
FIX: List of people able to validate an expense report was not complete.
FIX: Missing field
FIX: Module gravatar was not triggered on thirdparty and contact card
FIX: Must use external link into a forged email content.
FIX: Pb in management of date end of projects
FIX: Regression when deleting product
FIX: rendering of output of estimated amount on project overview page.
FIX: Sanitize title of ajax_dialog
FIX: Security to restrict email sending was not efficient
FIX: Setting supplier as client when accept a supplier proposal
FIX: Some statistics not compatible with multicompany module.
FIX: the time spent on project was not visible in its overwiew
FIX: Update intervention lline crash with PgSQL
FIX: wrong test on dict.php
FIX: wrong var name

***** ChangeLog for 4.0.2 compared to 4.0.1 *****
FIX: #5340
FIX: #5779
FIX: #5849
FIX: #5866
FIX: #5907
FIX: Addline if $txlocaltax1 is empty
FIX: Avoid error 500 if phpexcel is disabled
FIX: Avoid errors on debian
FIX: Can edit the customer ref even if order is not draft.
FIX: Documents not moved in new directory if we change reference of the task.
FIX: Error when CATEGORIE_RECURSIV_ADD is enabled and new category is child of an already linked to object
FIX: Extra fields of task not copied on project cloning
FIX: Hidden option PRODUCT_MAX_VISIBLE_PHOTO
FIX: Link on supplier invoice in widget was not clickable
FIX: margin tab on customer card must filter on current entity invoices
FIX: missing column into SQL on thirdparty list
FIX: Nber of attached files were not reported in event report of email sent
FIX: only show projects of related third if external user
FIX: Search provider by price
FIX: Solve backup when using mysqldump that return warning
FIX: Sql error in widget of product for stock alerts
FIX: updateligne if $txlocaltax1 is null

***** ChangeLog for 4.0.1 compared to 4.0.0 *****
FIX: #2853
FIX: #2991
FIX: #3128
FIX: #5699
FIX: #5734
FIX: #5742 error on project list if an extra field separator is added.
FIX: #5746 chrome php Try a fix. Not sure it solved all problems reported
FIX: #5748 Bug: Error updating to 4.0.1 with Postgresql. Field must be varchar.
FIX: #5750 Bug: CmailFile::server_parse enters an infinite loop if $server_response is false
FIX: #5752 Bug VAT NPR not propagated during proposal cloning
FIX: #5763 Bug: Cannot Create Supplier Price Request
FIX: #5770 Dolibarr doesn't modify correctly the hour of a task
FIX: #5776
FIX: #5802 Incoterms not set
FIX: #5813 Bug: Incoterms not being read correctly
FIX: #5818
FIX: alignement of intervention status
FIX: Clean of search fields
FIX: Creation of donation should go back on card after creation
FIX: Date visible on project overview
FIX: Execute a dedicated job from its id may results of launching other jobs too.
FIX: Failed to export contact categories with contact extra fields
FIX: inversion customer/supplier price
FIX: link "back to list" was not visible.
FIX: Lost filter on opportunities
FIX: Mandatory field payment term was not css highlighted.
FIX: Menu users not visible on dolidroid.
FIX: SEC for HTB23302
FIX: The email test sender in email setup was broken
FIX: Translation of "Name" is not a good choice for floow-up.
FIX: Update of maxnbrun on job list failed.
FIX: Value of payment term and project are not set on correct default value when invoice generated from template.
FIX: vat dictionary should allow enter and edit multiple values for localtaxes, separated by: (ex -19:-15)
FIX: Vat not visible in dictionnary

***** ChangeLog for 4.0.0 compared to 3.9.* *****
For users:
NEW: Add recurring invoice feature and automatic generation of invoices.
NEW: Add module "Loan" as stable.
NEW: Add module "Supplier commercial proposal" (price request) with stable status.
NEW: Can select dynamicaly number of lines to show on page on product, shipment, contact, orders, thirdparties.
NEW: Can select fields to show on list also for list of customer orders, supplier orders, shipments, proposals and invoices.
NEW: Show into badge on tab head, the number of dedicated contacts for all objects.
NEW: Add a checkbox to select/unselect all lines on page that support mass actions (like invoice list page)
NEW: Add a new method for margin calculation. Added margin on "cost price" in addition to margin on WAP price and margin on "best supplier price".
NEW: Add an explanation message on shipment page to explain you can't make shipment if order is not validated
NEW: Add date_rum into table of thirdparty bank account.
NEW: The probability of lead/opportunity can be defined per lead.
NEW: Added Malta VAT into migration script
NEW: Add Expense report into accountancy report
NEW: Add Expense report to approve into workboard
NEW: Selection of boxes is moved on top of home page
NEW: Add filter on a keyword, status and nature into list of modules.
NEW: Add hidden option BANK_DISABLE_CHECK_DEPOSIT to disable check deposit feature.
NEW: Add hidden option MAIN_PUBLIC_NOTE_IN_ADDRESS
NEW: Add index on invoice status
NEW: Add constant MAIN_LOGTOHTML to 0 into setup by default to save time when we need to make debug on hosted instance.
NEW: Add list of billed
NEW: Add minimum stock and desired stock into import/export profiles.
NEW: Add state into thirdparty export fields.
NEW: Add more trackable events (create, submit and receive supplier order).
NEW: Add hidden option MAIN_PROPAGATE_CONTACTS_FROM_ORIGIN
NEW: Add picto on module list to show warning and if module is an external module.
NEW: Add product type filter on turnover report
NEW: Add state into list of fields available for personalized fields of thirdparties
NEW: Add statistics for interventions module
NEW: Add statistics on number of projets on home page
NEW: Add statistics and late records into dashboard for supplier proposals.
NEW: Add the admin info on combo of type of contact
NEW: Add the event BILL_PAYED to the list of supported events for module notification.
NEW: Add total weight and volume on PDF.
NEW: Add hidden option to hide column qty ordered on shipments.
NEW: Add view of virtual stock into product list (when appropriate)
NEW: Add warning on tasks when they are late (add also the warning tolerance parameter)
NEW: Add weight/volume for one product into shipment export
NEW: Add width and height on product table
NEW: allow a document to be linked to project from another customer on config
NEW: allow project to be shared across entities (for multicompany module)
NEW: All variant of ckeditor config can be tested into the setup page of module.
NEW: Can change dynamically number of records visible into lists.
NEW: Can change type of extrafields (for some combinations only).
NEW: Can define number of first and last line to import into import wizard.
NEW: Can edit next execution date of a cron job.
NEW: Can edit value date of a vat payment after recording it.
NEW: Can filter modules on publisher.
NEW: Can filter on employee status when building emailing from users.
NEW: Can reopen an closed shipment.
NEW: Can search on shipments into the quick search box.
NEW: Can select language from a combo list on page to overwrite a translation.
NEW: Can select number of lines on page list for projects and tasks.
NEW: Can use ^ and $ (to say start with or end with like regex syntax) into search fields when search field is text. Bonus: ^$ can filter all lines with field not defined.
NEW: Clean and enhance code for cron engine
NEW: Can decrease stock on shipment closing/classifying (only if module lot is not enabled for the moment)
NEW: Disabled users are striked.
NEW: Enhance navigation of project module
NEW: fichinter lines ordered by rang AND DATE
NEW: hidden conf to use input file multiple from mail form
NEW: hidden feature: SUPPLIER_ORDER_WITH_NOPRICEDEFINED allow supplier order even if no supplier price defined
NEW: Hidden option MAIN_LANDING_PAGE to choose the first page to show after login works as a "global" option (llx_const) and as a "per user" option (llx_user_param).
NEW: Holiday is a now a RH module. All RH module provides by default visilibity on users of its hierarchy.
NEW: If error is reported during migration process, you can ignore it to avoid to be locked.
NEW: if nb total of lines provided in print barre_liste, display in title
NEW: If option to see non stable modules is on, add a filter into module list to filter on level (deprecated, experimental, development)
NEW: Include number of linked files into badge counter of "Linked files" tab.
NEW: Include sales representative into export of thirdparties
NEW: Indicator on workboard are red/green if late or not.
NEW: Into GED module, filename is truncated only if there is not enough space into table
NEW: Introduce a predefined job to run database backup
NEW: Introduce option MAIN_WEIGHT_DEFAULT_UNIT and MAIN_VOLUME_DEFAULT_UNIT to force output unit for weight and volume.
NEW: Introduce position of records into dictionnary of type of contacts
NEW: Link on a user in leave page reach to leave tab of user.
NEW: List of user in agenda view per user show photo thumb.
NEW: Margins module - Check/update buying price on invoice lines
NEW: Merge all admin tools (system and module admin tools) into same entry "Admin tools", so now things are clear: All features restricted to an admin user is inside "setup" (for setup) or "admin tools" (for action tools) instead of 3 different entries.
NEW: Merge all boxes "related objects" into one. This save a lot of room on most card and avoid often horizontal scoll.
NEW: Moved code that deals with bank categories to BankCateg. Created BankCateg::fetchAll function
NEW: Move HRM dictionary from module to core dictionaries.
NEW: Mutualize code to manage email substitution variables. Show available variables into page to edit email templates.
NEW: Mutualize code: Use one call of function "addThumbs", when possible, to generate thumbs files instead of several call of "vignette" function.
NEW: On translation admin page, admin can overwrite a translation value.
NEW: Option MAIN_LIST_FILTER_ON_DAY is supported on proposal list.
NEW: Add reputation field for price supplier.
NEW: Selection of fields is available on member list.
NEW: Show a badge with number of withdraw requests done on the withdraw tab of invoice.
NEW: Add option to show detail per warehouse into reassort.
NEW: Show total number of modules into the module list.
NEW: Survey system has now a status like other objects. You can close or reopen a survey.
NEW: The note on time spent can be entered when using the "view per day".
NEW: Use ellipsis truncation on too large left menu text.
NEW: When a new field to show into lists is selected, the form is automatically submited and field added.
NEW: When creating a template invoice from a draft invoice, if there is link to contract on draft invoice, link is kept on template invoice.
NEW: When emailing is not sent completely, show progression.
NEW: Experimental module Accountancy Expert.
NEW: Experimental module Multicurency

For developers:
NEW: Add entity field in llx_societe_remise_except and llx_societe_remise.
NEW: Rest API token is no more reset at each call. We can reset it with param reset=1 on login call.
NEW: Add html id/class to locate value in the DOM html
NEW: Add a css class style called 'reposition', so when clicking on a link with this class will move scrollbarr to be placed at same page location.
NEW: TimeZone can be supplied to mktime
NEW: hook in shipment card
NEW: Deprecated Societe::set_prospect_level, Societe::set_commnucation_level, Societe::set_OutstandingBill functions
NEW: A module can add, into its import profiles, a sql request to execute at end of import. This allow to update dernormalized data after import.
NEW: Add hook pdf_build_address
NEW: Add a parameter on graph function to show a generic graph when no data are available.
NEW: Add $object in parameter of pdf_build_address so we could include hook into the function.
NEW: Add a tool for developers to purge database with no loose of setup
NEW: Can disable a module by renaming dir of module into module.disabled (this save time for maintenance when working with FTP).
NEW: Created AccountLine::insert function and started using it for transaction creation
NEW: Created Account::__toString, Account::getFieldsToShow and Account::getAccountNumberOrder to refactor the way account number was shown
NEW: Created FormBank::getIBANLabel function to get the label of "IBAN" depending on bank account country
NEW: prepare for additional warehouse statuses
NEW: project sharing in select_projetcs_list function
NEW: Removed deprecated CommonObject::client property. Please use CommonObject::thirdparty instead
NEW: Removed unused FormOrder::selectSourcesCommande function
NEW: Renamed ActionComm::add function to ActionComm::create
NEW: Rename Form::select_date to Form::selectDate and Form::form_date to Form::formDate
NEW: Rename path for generic media files
NEW: More phpunit tests. Include some REST API into automatic tests.
NEW: Move Expense report menu from module to menu files.


WARNING:

Dolibarr 4.0 should be compatible with PHP 7 but more feedbacks are still expected to confirm that.

Following changes may create regression for some external modules, but were necessary to make
Dolibarr better:
- Function log() of class CommandeFournisseur has been removed. Using it is no more required.
- Class Resource was renamed into DolResource to avoid conflict with a reserved PHP word.
- Method commonobject->add_thumb() has been renamed into commonobject->addThumbs().
- Method select_type_comptes_financiers() has been renamed into selectTypeOfBankAccount()
- Property ->client that was deprecated 6 years ago, is replaced in all core code with ->thirdparty.
- File '/core/tpl/document_actions_pre_headers.tpl.php' were renamed into '/core/actions_linkedfiles.inc.php'.
So if you included it into your module, change your code like this to be compatible with all version:
  $res=@include_once DOL_DOCUMENT_ROOT . '/core/actions_linkedfiles.inc.php';
  if (! $res) include_once DOL_DOCUMENT_ROOT . '/core/tpl/document_actions_pre_headers.tpl.php';



***** ChangeLog for 3.9.4 compared to 3.9.3 *****
FIX: #2853
FIX: #3128
FIX: #4447
FIX: #5128 if create method return duplicated code error not use GETPOST in order to get a new code
FIX: #5340
FIX: #5473
FIX: #5474 Country_id of "Don" object is still empty
FIX: #5534
FIX: #5535 bad dependency.
FIX: #5537 AJAX project search does not work properly
FIX: #5540 getFormMail is not registered as addReplace hook
FIX: #5544 Disabled Contact still appear in lists to send emails
FIX: #5549 getNomUrl tooltips show Order info even if user has no rights to read them
FIX: #5568
FIX: #5594
FIX: #5629 PgSQL Interger string stylish error
FIX: #5651
FIX: #5660
FIX: #5853 $conf->global->$calc==0 || $conf->global->$calc==1
FIX: #5907
FIX: #5966 Bug: getNomUrl tooltips show Proposal info even if user has no rights to read them
FIX: #6051
FIX: #6088
FIX: Can correct stock of lot using eatby or sell by date
FIX: Can make a movement on "out of sell" products
FIX: cannot update bank account on invoice if module order not activated
FIX: Can't create withdrawal document
FIX: delete contract extrafields on contract deletion
FIX: Direction of movement lost if an error occurs
FIX: Error when CATEGORIE_RECURSIV_ADD is enabled and new category is daughter of an already linked to object
FIX: export extrafields must not include separe type
FIX: External user must not be able to edit its discounts
FIX: Failed to export contact categories with contact extra fields
FIX: header title in commercial area
FIX: HT and TTC price should always be displayed together
FIX: incoterms
FIX: incoterms do not output into crabe invoice PDF
FIX: in PgSQL no quote "word style" is permitted around column name
FIX: Introduce hidden option MAIL_PREFIX_FOR_EMAIL_ID to solve pb of tracking email.
FIX: margin tab on customer card must filter on current entity invoices
FIX: missing column into SQL on thridparty list
FIX: only show projects of related third if external user
FIX: PgSQL Module Ressource list crash #5637
FIX: php Strict
FIX: Regression when deleting product
FIX: Security to restrict email sending was not efficient
FIX: tag for date rfc in odt substitution
FIX: Update intervention lline crash with PgSQL
FIX: update limit stock on product stock
FIX: vat dictionary should allow enter and edit multiple values for localtaxes, separated by: (ex -19:-15)
FIX: wrong test on dict.php


***** ChangeLog for 3.9.4 compared to 3.9.3 *****
FIX: #2853
FIX: #3128
FIX: #4447
FIX: #5128 if create method return duplicated code error not use GETPOST in order to get a new code
FIX: #5340
FIX: #5473
FIX: #5474 Country_id of "Don" object is still empty
FIX: #5534
FIX: #5535 bad dependency.
FIX: #5537 AJAX project search does not work properly
FIX: #5540 getFormMail is not registered as addReplace hook
FIX: #5544 Disabled Contact still appear in lists to send emails
FIX: #5549 getNomUrl tooltips show Order info even if user has no rights to read them
FIX: #5568
FIX: #5594
FIX: #5629 PgSQL Interger string stylish error
FIX: #5651
FIX: #5660
FIX: #5853 $conf->global->$calc==0 || $conf->global->$calc==1
FIX: #5907
FIX: #5966 Bug: getNomUrl tooltips show Proposal info even if user has no rights to read them
FIX: #6051
FIX: #6088
FIX: Can correct stock of lot using eatby or sell by date
FIX: Can make a movement on "out of sell" products
FIX: cannot update bank account on invoice if module order not activated
FIX: Can't create withdrawal document
FIX: delete contract extrafields on contract deletion
FIX: Direction of movement lost if an error occurs
FIX: Error when CATEGORIE_RECURSIV_ADD is enabled and new category is daughter of an already linked to object
FIX: export extrafields must not include separe type
FIX: External user must not be able to edit its discounts
FIX: Failed to export contact categories with contact extra fields
FIX: header title in commercial area
FIX: HT and TTC price should always be displayed together
FIX: incoterms
FIX: incoterms do not output into crabe invoice PDF
FIX: in PgSQL no quote "word style" is permitted around column name
FIX: Introduce hidden option MAIL_PREFIX_FOR_EMAIL_ID to solve pb of tracking email.
FIX: margin tab on customer card must filter on current entity invoices
FIX: missing column into SQL on thridparty list
FIX: only show projects of related third if external user
FIX: PgSQL Module Ressource list crash #5637
FIX: php Strict
FIX: Regression when deleting product
FIX: Security to restrict email sending was not efficient
FIX: tag for date rfc in odt substitution
FIX: Update intervention lline crash with PgSQL
FIX: update limit stock on product stock
FIX: vat dictionary should allow enter and edit multiple values for localtaxes, separated by: (ex -19:-15)
FIX: wrong test on dict.php


***** ChangeLog for 3.9.3 compared to 3.9.2 *****
FIX: #4383 $userid not defined
FIX: #4448 $filebonprev is not used, $this->filename now
FIX: #4455
FIX: #4749
FIX: #4756
FIX: #4828
FIX: #4926
FIX: #4964 buyprice in customer from shipping buyprice wasn't load in expedition::fetch_lines
FIX: #5004
FIX: #5068
FIX: #5170 tva sign with INVOICE_POSITIVE_CREDIT_NOTE option
FIX: #5338 use of not initialized var $aphour, $apmin, etc
FIX: #5343
FIX: #5380
FIX: #5383 bad object id on don delete
FIX: #5414
FIX: #5470 User of expense report in bank transactions page is not correct
FIX: a case of corrupted ODT by Word that insert <text:s> when it should not.
FIX: Can't create thirdparty or validate invoice if profid is mandatory and profid does not exists for other countries
FIX: dasboard wrong for late invoice
FIX: duplicate jquery.js files
FIX: extrafield cloned on project clone
FIX: Failed to open file
FIX: Filter on opportunity amount and budget
FIX: form_confirm to delete payment on supplier invoice
FIX: javascript error with german-switzerland language
FIX: large expense note
FIX: Missing original .js file (license violation if sources are not provided)
FIX: Option strict mode compatibility
FIX: product stats all bloc module without enbaled test
FIX: receiving link never works
FIX: task ODT company object not correctly retrieved
FIX: Translate group perms as it is done into user perms
FIX: We must take the last recent defined price when using price level

***** ChangeLog for 3.9.2 compared to 3.9.1 *****
FIX: #4813 Won translation for the key OppStatusWON instead OppStatusWIN
FIX: #5008 SQL error when editing the reference of a supplier invoice that already exists
FIX: #5236 Cron module activated but "Modules tools" does not appear in the left menu.
FIX: Accountancy - 3.9 - Chart of accounts are limited on only one country
FIX: bug on email template
FIX: Can't create a stock transfer from product card
FIX: can't fetch by siret or siren because of first "if"
FIX: Check stock of product by warehouse if $entrepot_id defined on shippings
FIX: Compatible with multicompany
FIX: Creation of the second ressource type fails.
FIX: end of select when no fournprice
FIX: Filter on assigned to was preselected on current user on list "All events" (instead of no filtering)
FIX: Filter on category tag for suppliers
FIX: hook on group card called but not initialized
FIX: Infinite loop on menu tree output for edition
FIX: Can show tree of entries added by external modules using fk_mainmenu and fk_leftmenu instead of fk_menu.
FIX: init var at wrong place report incorrect "shippable" flag on draft order.
FIX: It doesn't check if there is enough stock to update the lines of orders/invoices
FIX: Menu statistics was not visible if module proposal was not enabled
FIX: Merge manually PR #5161 - Bad translation key
FIX: missing column when module was installed before standard integration
FIX: Missing number total of modules
FIX: Not filtering correctly when coming from dashboard
FIX: PROPAL_MERGE_PDF with PRODUCT_USE_OLD_PATH
FIX: Remove PHP Warning: Creating default object from empty value.
FIX: same page added several times on mergepropal option
FIX: search on date into supplier invoice list dont work because of status -1
FIX: Search supplier ref on contract
FIX: Split of credit note into discount page generates records not correctly recognised as credit note.
FIX: SQL error function on getAvailableDiscounts function, on bill create mode if socid is empty
FIX: #5087
FIX: #5108
FIX: #5163
FIX: #5195
FIX: #5203
FIX: #5207
FIX: #5209
FIX: #5230

***** ChangeLog for 3.9.1 compared to 3.9.* *****
FIX: #3815 Call to undefined function local_by_date()
FIX: #4424 Missing email of user popup in supplier orders area
FIX: #4442 Missing translation in Banks menu
FIX: #4737 Bank transacion type selector translation is cropped
FIX: #4742 Able to delete a supplier invoice with a registered payment
FIX: #4743 UI glitch in project summary page
FIX: #4747 Missing UI background when registering a supplier invoice payment
FIX: #4748 Supplier invoice payment confirmation amount is not translated
FIX: #4766 VAT not shown in supplier invoice popup
FIX: #4784
FIX: #4809 Duplicate functions with different content
FIX: #4812
FIX: #4839
FIX: #4851 Project selector in supplier invoices shows the project label twice
FIX: #4870
FIX: #4874 SQL error when listing users
FIX: #4880
FIX: #4961
FIX: #4989
FIX: If oauth has never been activated two tables are missing and printing is not working
FIX: A not enabled field for list must not into fields to add
FIX: Bad color of message password changed
FIX: Bad error and style message when changing its own login
FIX: Bad function name call on delete
FIX: Bad include and param for project numbering module call
FIX: bad translation language loaded FIX: When changing thirdparty on event card, the showempty option of contact was lost. FIX: Bad placeholder shown on combo to select a thirdparty.
FIX: Bad vat definition when using POS module
FIX: Box disabled because bugged
FIX: Can not select a commercial on the creation of a third
FIX: Check of EAN13 barcode when mask was set to use 13 digits instead of 12
FIX: correct display of minimum buying price
FIX: Creation of thumb image for size "small" was not done.
FIX: Damn, where was the project ref ?
FIX: Default vat is not set correctly when an error occured and we use VAT identified by a code.
FIX: dont retrieve new buying price on margin display
FIX: Duplicate records into export
FIX: Each time we edit a line, we loose the unit price.
FIX: Email templates not compatible with Multicompany
FIX: Export must use a left join to not loose lines
FIX: fetchAllEMailTemplate
FIX: Filter/search on extrafields on lists
FIX: finished parameters not used
FIX: Generated thumbs must always use the png format so using thumbs can work.
FIX: Hook resprint  be printed
FIX: image extension must be in lower case
FIX: Missing clean of criteria
FIX: Missing database escaping on supplier price insert/update
FIX: Missing function
FIX: Multiprice generator didn't recalculate prices if only the price_base_type property changes
FIX: Not removing code into vatrate.
FIX: Not showing sellprice properly on product list
FIX: Parsing of amount to pay vat
FIX: PHPCS
FIX: PMP is deprecated at warehouse level
FIX: real min buying price
FIX: Same term to create than other objects
FIX: Some records were lost into margin per product report
FIX: systematic rounding causes prices to be updated without reason
FIX: Template email must take care of positino column
FIX: VAT rate can be negative. Example spain selling to morroco.
FIX: When cloning an order the order result from clone must be now
FIX: When using option Price per level, when adding a predefined product, the vat for customer was not correctly set.

***** ChangeLog for 3.9.0 compared to 3.8.* *****
For users:
NEW: A new and more modern look for "eldy" theme.
NEW: Introduce a new theme called "Material Design".
NEW: #3767 Allow changing multiple prices of a product at once
NEW: Add a button to purge criteria in user list
NEW: Add a filter field to restrict list of member when doing a LDAP list request. Use also this filter into ldap command line script making sync from ldap to dolibarr.
NEW: Add all assigned users and all extrafields data in new event when we createFromClone
NEW: Add hidden option to use standard position address in crabe model For electronic sending solutions
NEW: Add a refresh button on page list of direct print jobs.
NEW: Add a tab "document" in donation card
NEW: Add cancel button on thirdparty create page
NEW: Add chart of product statistics
NEW: Add color on categories
NEW: Add date value filter on account records list
NEW: Add __PROJECT_NAME__ tag for customer invoice emails
NEW: Add option PDF_ALLOW_HTML_FOR_FREE_TEXT to be able to enter pdf footer text with wysiwyg editor.
NEW: Add fields into llx_cronjobs to be able to use job table to queue one shot jobs.
NEW: Add filter on status on invoice list
NEW: Add filter on status on shipments
NEW: Add gender property managed on user card FIX: Better error messages when uploading photo of user when permission to write are not granted
NEW: Add help tooltips on fields of dictionary edit pages.
NEW: Add hidden option MAIN_MAILFORM_DISABLE_ENTERKEY to disable the key enter into the form to send email.
NEW: Add $ID$ into extrafields management to allow use of current object id on filter for select list from table and checkbox list from table
NEW: Add info page on product card
NEW: Add into about page, a sample text to use to promote new version release (visible only if version is last stable)
NEW: Add none/all selection into list of files for FTP browser module
NEW: Add opportunity amount on project card.
NEW: Add link "date of invoice" to select date of invoice when creating a payment in one click.
NEW: Add planned workload and declared progress on project summary list on project home page (data aggregated from tasks of project)
NEW: Add ref and label of project into export
NEW: Add status into filters of graph
NEW: Add tab document on salaries payment
NEW: Add thumb of users into stats box on home page
NEW: A link to the bugtracker report tool can be enabled in the GUI
NEW: Better look for POS. More responsive design.
NEW: Can add project search on left menu search area
NEW: Can assign a task to yourself to have it appear on timesheet.
NEW: Can close a project that has draft status with no need to switch it to validate status before.
NEW: Can edit Background color for Top menu and Background color for table title line.
NEW: Can edit email templates using WYSIWYG editor.
NEW: Can edit list of prospect status for customers/prospects. Add a new entry into dictionary table to manage list fo status.
NEW: Can filter on contact status in prospect list. Removed deprecated menu entry.
NEW: Can filter proposal on a tag of a product.
NEW: Can filter proposal, orders or invoices with criteria "contain at least one product with following tag"
NEW: Can choose fields to show on project list.
NEW: Can choose fields to show in product list. Extrafields are also supported.
NEW: Can choose fields to show into the contact list. Extrafields are also supported.
NEW: Can choose fields to show into list of users. Extrafields are also supported.
NEW: Can set default value of event type when creating an event (if option "manage type of event" is used).
NEW: Can upload files on leave requests. Use more standard permissions.
NEW: Can use a "|" to make a OR search on several different criterias into search text filters of tables.
NEW: Can use the * as a joker characters into search boxes of lists.
NEW: Clean code into salary module, debug and add indexes
NEW: Can filter on user list and salary payments on user with naural search.
NEW: Can clone agenda events.
NEW: Color category is visible onto the thumb of tags on thirdparty, or products cards.
NEW: Conf to use next product/service ref when we clone a product/service
NEW: Contract module can be used to follow both sold and bought contracts/recurring subscriptions.
NEW: Can change amount when creating withdraws requests.
NEW: FEATURE PROPOSAL: on proposal, order or invoice creation from scratch, reload page after customer selection so its informations can be loaded
NEW: Filter "active" by default on user list. Fix label of permission of project module.
NEW: Forms are using the "tab look", even in creation mode.
NEW: Free text for cheque deposit receipt can be HTML content.
NEW: Hidden option THEME_ELDY_USE_HOVER is stable enough to become officialy visible into setup.
NEW: If module salaries is on, you can set a hourly value for time consumed by users. When a user enter its time consumed on a project, a calculation is done to provide the cost for human services. This value appears into the "Overview" of project.
NEW: Add import profile to import sales representatives of third parties.
NEW: Increase length of bank code to 128 char #3704
NEW: Into the overview of projects, the name of thirdparty appears into combo lists of elements to link to project.
NEW: Introduce a "code" into table of vats to describe VAT. This will allow to suggest different vat lines with same value with ability to differentiate them.
NEW: Introduce cost price on products.
NEW: Introduce hidden option MAIN_LANDING_PAGE to decide the home page visible just after login.
NEW: Introduce hidden option MAIN_REPLACE_TRANS_xx_XX to allow simple replacement of translated string on the fly. Prefer to use next method.
NEW: Introduce table llx_overwrite_trans to be able to overwrite translations by simple database edition.
NEW: Introduce use of cache for thumbs images of users to save bandwith.
NEW: Experimental level multiprice generator based on per cent variations over base price.
NEW: List of projects of a thirdparty are visible on a project tab for the thirdparty.
NEW: Merge all left menu search boxes into one.
NEW: Merge all search fields of an area page into one search box.
NEW: Next ref on clone doesn't need conf, it's used if mask exists.
NEW: Only arrow of current sorted field is visible into table views. This save a lot of space. You can click on the column title to sort. This make clickable area larger and click to sort is easier.
NEW: On page to see/edit contact of an ojbect, the status of contact is visible (for both external and internal users).
NEW: Option "encrypt password" into database is set to on by default on first install.
NEW: Print event type on third party card tab agenda list (only if AGENDA_USE_EVENT_TYPE = 1)
NEW: Provide an easier way to understand if an order can be shipped.
NEW: Quick search filter works also on invoice, proposal, order, intervention, contract and expense reports.
NEW: Replace category edition page on members with new select2 component.
NEW: Show photo of logged user into login top right block.
NEW: If no photo is available for user, we show a generic photo depending on gender.
NEW: Show photo of user into user list.
NEW: Show which fields were used for search when doing a "generic search" from the "quick search" form on left menu.
NEW: Statistic graphs on products offer a filter on product type (product / service or both)
NEW: Syslog displays configuration errors
NEW: The clicktodial module is now able to provide link "tel:" on phone numbers. So it is also possible to use clicktodial with a client solution like the "xivo" local client.
NEW: The conditional IF into ODT templates works also on not defined var so we can show data only if defined. Close #3819
NEW: The free text in PDF footers can now be a HTML content. So the WYSIWYG editor is on by default to edit it into module setup.
NEW: The thirdparties tabs, the contacts tabs and the members tabs are now presented using a new "top banner", saving space and using a same way to show address, status and navigation arrows.
NEW: Thumbs for statistics on main page are fully clicable (not only link inside the thumb)
NEW: Translate extrafield's labels.
NEW: Use new select2 component for juridical status, country and state selection.
NEW: When creating order, proposal or invoice from thirdparty card, the project is asked during creation. A link to create project if it does not exists is also available.
NEW: Uniformize form creation of proposal to add public and private notes during creation like for order and invoice.
NEW: More robust antiXSS engine.
NEW: Compatibility with Mysql 5.7+

For developers:
NEW: The search box and the bookmarks are now rendered by the menu manager.
NEW: Add a new widget $form->selectArrayAjax() to use combo list with content coming from an Ajax URL.
NEW: Add doActions hook method call in contract card
NEW: Added doActions hooks to user cards
NEW: Add a new component to select categories/tags from the main edit page of product. The dedicated tab is also removed.
NEW: upgrade jQuery Component Datable (and extras) to 1.10.7
NEW: script to build API class from existing class
NEW: Prepare database to store information per files (for example to define if an image can be used as a cover or not)
NEW: log hooks loading
NEW: Introduce property module_position so a module can decide where it appears into list of modules.
NEW: Introduce function dolGetFirstLineOfText
NEW: Introduce a method getDefaultCreateValueForField for developers to get a default value to use for a form in create mode. Implement it for public and private notes.
NEW: A module can add its entries into cron module.
NEW: Framework feature. To have a page being loaded at same scrollbar level after a click on a href link, just add the class "reposition" on this link.
NEW: Add exemple of setup for multitail to render dolibarr log files
NEW: Add restler framework. First step to build REST API into Dolibarr.
NEW: Add css class and ids on column of detail lines to allow module to easily manipulate fields.
NEW: Add hook in send mail
NEW: Add hooks on list of members to allow an external module to add more fields into list view.
NEW: Add hooks to allow an external module to complete list of events into calendar views.
NEW: Add "productpricecard" hook and uniformize code
NEW: Enhance also the prototype test_arrays to include select form before table.
NEW: Enhance prototype, project list and proposal list with new hooks to have an external module able to add more fields.
NEW: Enhance style engine. Add option to set color of links.
NEW: ODT generators can now also set meta properties of ODT file.
NEW: Add missing columns into llx_expedition to match other tables.
NEW: A new function getImageFileNameForSize was also introduced to choose image best size according to usage to save bandwith.
NEW: Support logging to a Sentry server
NEW: Prepare database to have agenda able to store more detailed emails events.

WARNING:

Dolibarr 3.9 is not yet fully compatible with PHP 7 even if most features seems to work.

Mysql minimum version is now 5.0.3

Following changes may create regression for some external modules, but were necessary to make
Dolibarr better:
- Deprecated Product::setPriceExpression. Use Product::update instead
- Deprecated hidden option MAIN_USE_CUSTOM_TRANSLATION has been removed. Use table llx_overwrite_trans instead.
- Trigger LINECONTRACT_INSERT has been renamed into LINECONTRACT_CREATE to match common denomination.
- A lot hooks used into PDF generation were not correctly implemented. We had to fix this. The result si that
the following hook were set as hook of type "replace". This means if your module implement such hooks, it must
return 0 to execute standard code or 1 to replace standard code (value to output should be set into resPrints instead).
This is list of hooks modified:
'pdf_getlinenum', 'pdf_getlineref', 'pdf_getlineref_supplier', 'pdf_getlinevatrate', 'pdf_getlineupexcltax',
'pdf_getlineupwithtax', 'pdf_getlineqty', 'pdf_getlineqty_asked', 'pdf_getlineqty_shipped', 'pdf_getlineqty_keeptoship',
'pdf_getlineunit', 'pdf_getlineremisepercent', 'pdf_getlineprogress', 'pdf_getlinetotalexcltax', 'pdf_getlinetotalwithtax'
- Renamed Product::isservice and Product::isproduct to match PSR-2
- Remove deprecated Product::hidden property



***** ChangeLog for 3.8.5 compared to 3.8.4 *****
FIX: #3815 Call to undefined function local_by_date().
FIX: #4424 Missing email of user popup in supplier orders area
FIX: #4442 Missing translation in Banks menu
FIX: #4448 $filebonprev is not used, $this->filename now
FIX: #4455
FIX: #4737 Bank transacion type selector translation is cropped
FIX: #4742 Able to delete a supplier invoice with a registered payment
FIX: #4743 UI glitch in project summary page
FIX: #4747 Missing UI background when registering a supplier invoice payment
FIX: #4748 Supplier invoice payment confirmation amount is not translated
FIX: #4749
FIX: #4756
FIX: #4766 VAT not shown in supplier invoice popup
FIX: #4809 - Duplicate functions with different content
FIX: #4851 Project selector in supplier invoices shows the project label twice
FIX: #4870
FIX: #5008 SQL error when editing the reference of a supplier invoice that already exists
FIX: #5048 Product supplier list display only one produc
FIX: #5170 tva sign with INVOICE_POSITIVE_CREDIT_NOTE option
FIX: #5203
FIX: #5207
FIX: #5338 use of not initialized var $aphour, $apmin, etc
FIX: #5380
FIX: #5383 bad object id on don delete
FIX: #5474 Country_id of "Don" object is still empty
FIX: Accountancy - 3.8 - Chart of accounts are limited on only one country
FIX: Bad include and param for project numbering module call
FIX: Box disabled because bugged
FIX: bug on email template
FIX: Can correct stock of lot using eatby or sell by date
FIX: Can make a movement on "out of sell" products
FIX: Can't create thirdparty or validate invoice if profid is mandatory and profid does not exists for other countries
FIX: can't fetch by siret or siren because of first "if"
FIX: Check stock of product by warehouse if $entrepot_id defined on shippings
FIX: correct display of minimum buying price
FIX: Creation of thumb image for size "small" was not done.
FIX: Direction of movement lost if an error occurs
FIX: dont retrieve new buying price on margin display
FIX: Duplicate records into export
FIX: Email templates not compatible with Multicompany
FIX: end of select when no fournprice
FIX: finished parameters not used
FIX: hook on group card called but not initialized
FIX: It doesn't check if there is enough stock to update the lines of orders/invoices
FIX: large expense note
FIX: missing column when module was installed before standard integration
FIX: Missing database escaping on supplier price insert/update
FIX: Not filtering correctly when come from dashboard
FIX: PROPAL_MERGE_PDF with PRODUCT_USE_OLD_PATH
FIX: real min buying price
FIX: receiving link never works
FIX: same page added several times on mergepropal option
FIX: search on date into supplier invoice list dont work because of status -1
FIX: Search supplier ref on contract
FIX: SQL error function on getAvailableDiscounts function, on bill create mode if socid is empty
FIX: systematic rounding causes prices to be updated without reason
FIX: task ODT company object not correctly retrieved
FIX: Template email must take care of positino column
FIX: VAT rate can be negative. Example spain selling to morroco.

***** ChangeLog for 3.8.4 compared to 3.8.3 *****
FIX: #3694
FIX: #3798 #2519 Cron jobs would never be executed
FIX: #4155 Search Categories error
FIX: #4239
FIX: #4272 Error when trying to print the page "Linked objects" of a Thirdparty
FIX: #4291 Correctly filter bank card GETPOSTs
FIX: #4291 Correctly filter external calendar GETPOSTs
FIX: #4341
FIX: #4394 Untranslated label in list of expense reports
FIX: #4414 Supplier invoices use FAC_FORCE_DATE_VALIDATION client invoices property
FIX: #4418
FIX: #4425 Missing "VAT" translation in supplier order popup
FIX: #4434 Weird behaviour when enabling multiprices
FIX: #4440 Wrong price is filled by Product::fetch into multiprices arrays
FIX: #4453 SEPA Direct Debit generated XML shows a trailing comma in RmtInf field
FIX: #4528
FIX: #4556 desiredstock and seuil_stock_alerte cleared on modify product card
FIX: #4580
FIX: #4583 Incorrect call of Categories::containing throws a DoliDB error
FIX: #4649 Wrong parameters order
FIX: #4768
FIX: #4785
FIX: Add a test to show bugged module with a bad declaration of dictionaries to avoid to see clean module to be breaked.
FIX: add Croatia into list of country in EEC
FIX: add missing global def for ttc column
FIX: ajax error with multicompany module
FIX: Avoid errors when batch stock is negative
FIX: bad field in select
FIX: bad path
FIX: bad transaction level due to code of situation invoices
FIX: best sql request
FIX: bookmark's user change after update if the user hasn't superadmin right
FIX: call trigger LINEBILL_SUPPLIER_CREATE
FIX: Can not disabled an opened service line in a contract
FIX: can't clone event
FIX: can't send mail to thirdparty contact if no mail defined on thirdparty card
FIX: Check stock of batch on shippment
FIX: code corrupting database
FIX: compatibility with multicompany transversal mode
FIX: compatibility with multicompany transversal mode and more security issue
FIX: Contrat card don't consider user permissions to show active/unactive service button
FIX: CVE CVE-2015-8685
FIX: Deadlock situation. Can't edit anymore contract. FIX: List of automatic events was not visible.
FIX: disable main.inc.php hooks
FIX: do not show warning if account defined
FIX: don't see the sales representative of anothers entities
FIX: duration format
FIX: Correct problem of rights beetween tax and salaries module
FIX: Email templates not compatible with Multicompany
FIX: $fileparams is not defined
FIX: filter by socid if from customer card
FIX: for avoid conflict with "global $m" in memory.lib.php
FIX: for avoid division by 0
FIX: hover css
FIX: If option to hide automatic ECM is on, dont show menu.
FIX: if we dont use SUPPLIER_ORDER_USE_HOUR_FOR_DELIVERY_DATE the hour is displayed on pdf
FIX: Introduce hidden option to disable feature than hangs when too much data
FIX: ISSUE #4506 : make working the PROPAL_CLONE_ON_CREATE_PAGE hidden constant
FIX: issue when bank module is disabled FIX: missing entity filter for lines of payment
FIX: list of leave request was not showing label correctly.
FIX: MAIN_THIRDPARTY_CREATION_INDIVIDUAL syntax error in name
FIX: markRate can be 100
FIX: minor css error (pixel size must have "px"). Compatibility with old behaviour.
FIX: missing field "label"
FIX: missing signature and uniformize code between card and script
FIX: missing traduction
FIX: missing translation
FIX: missing translation key
FIX: nblignes not calculated after hook and hook can't modify this value. Usefull for modules
FIX: no database structure change is allowed into minor versions
FIX: no transaction in this place
FIX: Noway to validate a leave request for some uer even if they have permission for.
FIX: Option to disable meteo was not set correctly in edit mode
FIX: $outputlangs is not defined (dolibarr 3.7, 3.8, 3.9)
FIX: path to copyrighted files
FIX: php unit to work both with old and new setup
FIX: Purge of temp files was broken
FIX: Relative discount decimals are not saved
FIX: Removed a bugged list. Fixed another one to not count data of previous year.
FIX: retrieve correct pu_ttc (set by printObjectLine function) like in 3.7
FIX: search product in customer product prices doesn't work
FIX: Some filters are lost when paging
FIX: sql injection #4341
FIX: sql injection even when code is on several lines
FIX: sql request and total for time spen for current month
FIX: Sql syntax error in doc_generic_task_odt
FIX: Status filter don't work
FIX: Strict Standards: Only variables should be passed by reference
FIX: The part added with hidden option MAIN_DOC_USE_TIMING was included with a . instead of -. This make os think it is part of extension instead of file name.
FIX: The third dashboard don't consider user permissions
FIX: the view my task must show only task you are assigned to
FIX: to allow phpunit of migration process for 3.4 to 3.5
FIX: to allow phpunit of migration process for 3.5 to 3.6
FIX: userlocaltax
FIX: view of product image when using old path
FIX: size of image uploaded on user.
FIX: We must ue the "small" size of imge to show on card pages.
FIX: When we make a direct assignement on a task to a user, we must check he is also assigned to project (and if not assign it)
FIX: wrong fk_parent_line in credit note with invoiceAvoirWithLines option
FIX: wrong modelpdf var name
FIX: wrong object name

***** ChangeLog for 3.8.3 compared to 3.8.2 *****
FIX: #3805
FIX: #3231 [Members] Public subscription page displays GeoIP error
FIX: #3240
FIX: #3293 Login page form icons not shown
FIX: #3508 Useless tooltip in 3.8 boxes
FIX: #3661 Margin is not selected correctly when adding a product
FIX: #3679 Error when deleting a Localtax2 special payment
FIX: #3707 Thirdparty bank account page table has a glitch
FIX: #3726 When upload file, don't test if PRODUCT_USE_OLD_PATH_FOR_PHOTO variable is empty or not
FIX: #3734 Do not show empty links of deleted source objects in stock movement list
FIX: #3836 Unable to upload a document to an invoice under some circunstances
FIX: #3878 Storing and deleting files on emailing was done at wrong place
FIX: #3880
FIX: #3882
FIX: #3890 Expected transactions bank account page, shows negative numbers
FIX: #3912
FIX: #3928 Creating a Customer order and a Customer invoice from a project, does not inherit payment conditions and method of payment of customer card
FIX: #3953 Don't round supplier price
FIX: #3953 rounding of buying price
FIX: #3980 Search field in "product by supplier" list sends empty result 3.8 and 3.7
FIX: #3987 Undefined variable $newref in CommandeFournisseur::approve
FIX: #3988 Undefined variable $conf and $error in CommandeFournisseur::addline
FIX: #3989 Undefined variable $conf in CommandeFournisseur::getNomUrl
FIX: #3990
FIX: #3992 CommandeFournisseur::ref is marked as deprecated and it shouldn't be
FIX: #3996 Dictionnary hooks are not working in 3.8
FIX: #3997 Wrong permission key used for Margins > Read all
FIX: #4016 User link is not correctly formed in emailing receivers
FIX: #4018 SQL error if trying to access the mailing/card.php page without an ID defined
FIX: #4036 Direct printing module without any driver configured, shows an unformatted error message
FIX: #4043 Incorrect translation in error mesage in menu creation admin page
FIX: #4049 PHP warning when trying to access a non-existing product/service
FIX: #4055 SQL error when trying to access a non-existing expedition
FIX: #4081 Added missing translation
FIX: #4097 Public holiday calculation
FIX: #4182 SQL error when deleting an unexisting bank entry
FIX: #4242 Allow disabling dashes in documents
FIX: #4243 sql injection
FIX: #4281
FIX: #4282 Defined shipping time were not shown in Customer order's PDF documents
FIX: #4285 SQL query shown when accessing an unexisting invoice
FIX: #4287 SQL error when accessing an unexisting proposal
FIX: #4302 Undefined variable $conf in Commande::LibStatut
FIX: Allow to search on alias name into select
FIX: Add a protection to not make release if ChangeLog was not generated.
FIX: autofocus on input search product
FIX: bad calculation for stock value
FIX: Better compatibility for users that used the not supported option MAIN_USE_JQUERY_MULTISELECT set to 1.
FIX: Bug: $this is not accessible in static context in Mailing::libStatutDest #4050
FIX: can not have access to the new ids or propal lines on PROPAL_CLONE
FIX: Can't update line's duration
FIX: Can use formated float number on old expense report module.
FIX: change object statut on close shipping and remove erratic db commit
FIX: change order date on clone (as everywhere else)
FIX: event's data lost on user assign update
FIX: export propal and order with extrafields
FIX: export with category contact extrafields
FIX: jquery select of project generate js error on change event
FIX: label of line is set in description field if empty
FIX: loss data also if update was cancel by error of ended state with no end date, try a generic patch
FIX: mail isn't display in title on event in mode view
FIX: Missing to set context into workflow actions, so triggers can't know we are creating an invoice from order or an order from a proposal.
FIX: NB task and percent progress in box project
FIX: Not delete a product when have customer price
FIX: Not deleting contrats on element_element table
FIX: Not use localtaxes when invoice some orders
FIX: only active customer should be available into select list thirdparty on invoice creation
FIX: only active customer should be return into new invoice creation select list
FIX: AWP calculation
FIX: product link in project box
FIX: Remove  column creation for table llx_product_fournisseur_price, the column use un calss is fk_supplier_price_expression, and fk_price_expression does not exist into lx_product_fournisseur_price sql file declaration
FIX: Show category selector if we have permission to view products or services
FIX: showrefnav htmlspecialchar instead of < >
FIX: The label hidden was not supported when using jmobile
FIX: Too many information were hidden. A lot of users still need bank account on PDF.
FIX: Use "WHERE true" instead of "WHERE 1" #4132

***** ChangeLog for 3.8.2 compared to 3.8.1 *****
FIX: Add a protection to not make release if ChangeLog was not generated.
FIX: 1/ update_extra() function must not be in  "if(!empty(MAIN_DISABLE_CONTACTS_TAB)" test. 2/ Reindented code
FIX: #3240
FIX: #3541 Bypass authentication when user was created using LDAP
FIX: #3605 deleting a shipping
FIX: #3661 Margin is not selected correctly when adding a product
FIX: #3689 Bug on workflow module
FIX: #3724 Bug: Blank page after cloning proposal if we changed client
FIX: #3726 Better support for PRODUCT_USE_OLD_PATH_FOR_PHOTO
FIX: #3726 Not showing images on product card
FIX: #3757 Can't set amount in a social contribution with some languages
FIX: #3786 Translation of select box.
FIX: #3841 creation of a task completed has not status set to finished by default
FIX: #3878 Storing and deleting files on emailing was done at wrong place
FIX: #3880
FIX: #3882
FIX: action not appear before an update because of a lack of line in action ressource
FIX: add tag myuser_job into ODT replacement
FIX: Avoid changing the state to a thirdparty who shouldn't be contacted anymore
FIX: bad calculation for stock value
FIX: Bad parameters
FIX: Bad picto for expense report
FIX: bad property so after creating an event from calendar, filter were lost.
FIX: bad stock valorisation
FIX: better fix to generate a PROV ref after clone
FIX: bug invoice classified in propale next update commonobject class in 3.8
FIX: Can export a field into task time table with export project profile
FIX: change order date on clone (as everywhere else)
FIX: clone customer order create new order with validate ref and not with PROV
FIX: Contacts are not added to the list with the status "no contact"
FIX: Default thirdparty when cloning invoice was not set.
FIX: double db escape add too quote
FIX: event's data lost on user assign update
FIX: Filter in customer price per product of a thirdparty returned error
FIX: filters on supplier invoices list are not used, search_status instead
FIX: fix HTML into formconfirm box
FIX: IF autocomplete was set on thirdparty list, it was not possible to open list of extrafields.
FIX: If no end date is set on survey, we should be able to vote.
FIX: loss data also if update was cancel by error of ended state with no end date, try a generic patch
FIX: no need to remove file into mail form, the temp dir will be deleted after any sending
FIX: pmp calculation
FIX: Preview pages was not using correct style for ref
FIX: project was not retrieved on invoice creation form
FIX: Revert option WORKFLOW_PROPAL_CAN_CLASSIFIED_BILLED_WITHOUT_INVOICES into option WORKFLOW_PROPAL_NEED_INVOICE_TO_BE_CLASSIFIED_BILLED for better compatibility with old versions
FIX: Search status not saved into list
FIX: search_status not used in mergefusiontool
FIX: Show category selector if we have permission to view products or services
FIX: Show product image on getNomUrl()
FIX: skeleton class must use db->order rather than ORDER BY into fetchAll
FIX: Societe::set_parent() function needs societe object to be fetched to update parent
FIX: supplier rights for orderToInvoice
FIX: tag object_total_vat_x need x to be a string with unknown decimal lenght. Now use for x the real vat real with no more decimal (x = 20 or x = 8.5 or x = 5.99, ...)
FIX: The preview of PDF was never refreshed if PDF document was changed
FIX: The thumb of user into top menu was using the image in full size. This make a large download at each page call. We must use the mini thumbs.
FIX: Total in summary was not same than into detail on the referrer page.

***** ChangeLog for 3.8.1 compared to 3.8.0 *****
FIX: #3521 postgresql migration error
FIX: #3524
FIX: #3529
FIX: #3530
FIX: #3533
FIX: #3533 Load categories language
FIX: #3534
FIX: #3572 Impossible to attach project in order
FIX: #3599 Not saving legal form
FIX: #3606
FIX: #3607 Better categories setting and unsetting
FIX: #3628
FIX: #3630 - Wrong balance report when module salaries and donation disabled
FIX: Add a test to save life when ref of object (invoice ref, order ref, ...) was empty. The was no way to go back to a clean situation, even after vaidating again the object.
FIX: Admin fiche inter page do not take good action
FIX: Always use type send in parameters in showCategories method
FIX: avoid SQL error in getValueFrom common object when all params are not send
FIX: avoid SQL error when no sortfield send to method
FIX: bad link into project box
FIX: Bad title line in project view when using jmobile
FIX: Bad translation key for project "Overview"
FIX: Can create Proposal on close thridparty #3526
FIX: Can't change state on a contact
FIX: Can't change the admin with default setup
FIX: Can't delete thirdparty if there is some discounts
FIX: Can't reopen a canceled invoice.
FIX: Creation of tables or keys must not be done with a random order.
FIX: debian install when module mysqli is not installed.
FIX: Description of tags was mandatory in edit mode but not in create mode. Should not be mandatory.
FIX: display error on extrafields on ficheinter
FIX: Email selector contact must not include inactive contact
FIX: error in SQL due to a previous fix
FIX: Error retrieving customer prices
FIX: Event from ical stream should not be movable into calendar view
FIX: facturestat bad sql when customer view is limited
FIX: Filter on status of thirdparty list and bad encoding of url
FIX: icon into export profile may be not correctly output
FIX: Init into bad var
FIX: Link of project must be cickable if user has permission to read all projects FIX: Missing information into the alt of project picto
FIX: List of project for user that are restrited as sale repreentative to some thirdparties.
FIX: Mass Mailing activity don't display all status
FIX: Missing contracts into list in page of Refering objects of a thirdparty.
FIX: Missing menu entry for list of thirdparties when using auguria menu manager
FIX: Missing validate button if permission are not valid.
FIX: New adherent from, always redirect on entity
FIX: not closing CSS.
FIX: not responsive part for project page
FIX: Only are showing one object linked
FIX: order ref must not be translated
FIX: Payment form for paypal and paybox was not centered.
FIX: Pb into pagination scroll widget FIX: Style of previous-next card when using dolidroid
FIX: Regression on bad use of fk_account showing the bad bank account on PDF.
FIX: Removed warnings
FIX: remove twice same test
FIX: select of project using ajax autocomplete option
FIX: sortder field was missing so manually added values were moved to begin.
FIX: Syntax error in Debian Apache configuration
FIX: The admin flag is mising.
FIX: The filter on thirdparty prices should be visible if there is at least one thirdparty price.
FIX: Thirdparty is missing on card
FIX: update2.php test res befre assign it
FIX: When delete actioncomm also delete actioncomm_resources
FIX: when editing time spent, date of line suggested was a rubbish value
FIX: When filter with empty status, by default get canceled status (-1)
FIX: When update a member login for a member linked to a user, the login of user was not sync (not updated).
FIX: Wizard for restore does not show import command


***** ChangeLog for 3.8 compared to 3.7.* *****
For users:
FIX: #2519
FIX: #2758 Product::update sets product note to "null" when $prod->note is null
FIX: #2832: Fixed a problem with special characters in expense report PDF model
FIX: #2856 : Wrong table design
FIX: #2901
FIX: #2957 : missing $langs object for trigger
FIX: #2983 Load gravatar avatar images securely over HTTPS
FIX: #2987: removed dead function moneyMeter()
FIX: #3009: Better filtering to prevent SQL injection
FIX: #3009: Better filtering to prevent SQL injection
FIX: #3091 TotalHT amount in supplier order is bold unlike the rest of Dolibarr
FIX: #3138 - Too much visible thing when access is denied on public pages
FIX: #3173 Overlapping of shipment ref
FIX: Adding 5 more choice link into survey module was not working with chrome
FIX: bad calculation for stock value
FIX: Bad link to login page into email for password renewal.
FIX: Bad logo for status "Do not contact" of thirdparty.
FIX: Bad variable usage
FIX: Better management error into the color conversion functions
FIX: [bug #1883] missing field in SQL installation
FIX: Bug on order and supplier invoice numeration mask when use supplier code
FIX: Bug on order and supplier invoice numeration mask when use supplier code
FIX: button create payment hide if tax amount is less than 1
FIX: can receive new batch product on supplier order
FIX: can show print page after product save
FIX: Close #2835 Customer prices of a product shows incorrect history order
FIX: Close #2837 Product list table column header does not match column body
FIX: Close bug #2855 Wrong translation key in localtax report page
FIX: Close bug #2861 Undefined variable $res when migrating from 3.6.2 to 3.7.0
FIX: Close bug #2891 Category hooks do not work
FIX: Close bug #2900 Courtesy title is not stored in create thirdparty form
FIX: Close bug #2976: "Report" tab is the current tab but it is not marked as selected by the UI
FIX: Correct migration script
FIX: create contact with extrafiel is null when it is require
FIX: Description of contract line was not visible.
FIX: Correct path of loan class
FIX: Correct problem field with note - Add note_private & use wysiwyg editor
FIX: Edit in place of "Outstanding Limit"
FIX: Module Expense Report - Correct init
FIX: Update licence to GPLv3
FIX: End log must use same level then start log.
FIX: event for restricted user was restricted if company null
FIX: event not linked to contact on creation
FIX: Export of tags for contact and member
FIX: extrafields required on thirdparty
FIX: Force ref
FIX: Function expects an int, not a boolean
FIX: Function was expecting a boolean not a string
FIX: hide category if it's not enable
FIX: If supplier invoice block linked element is display after other block total HT amount is not reset to 0 and sum other block (like customer orders values)
FIX: jdate returning -62169955200 on x64 machine
FIX: Let ability to use IDPROF verifications even if new entry is "private"
FIX: migration error
FIX: moved built-in bug report system to GitHub Issues
FIX: Moved code to where the variable is defined
FIX: No check warehouse is provided if module stock is not enabled.
FIX: Payed invoices are showed as canceled FIX: Bad date filter on customer order
FIX: Ref/label of product on contract line was not visible, nor into page, nor into PDF.
FIX: Removed concatenation on undeclared variable
FIX: Remove deprecated property 'libelle' on product object
FIX: Replaced some deprecated call
FIX: Replaced some deprecated property
FIX: Save of filters into export profiles failed.
FIX: "script" balise with wrong syntax
FIX: send mail, copy sendto don't read the list of contact
FIX: top links menu have target attribute with wrong value
FIX: total amount in tpl linked object are not reset
FIX; Unknown field 'sc.fk_soc' in field list
FIX: update usergroup name
FIX: Variable declared boolean
FIX: Variable might not be traversable
FIX: We did a test on a permission to export contract when permission did not exists.
FIX: when mailing is deleted, the targets list was kept in database
FIX: when multicompany was enabled, this function didn't check just on the good entity (problem when both company use same mask)
FIX: When we automatically creta an order from a proposal with workflow module, if some extrafields of propal don't exist in order object, insertExtraFields() function tries to insert extrafields in unexistant column of commande_extrafields table.
FIX: When we clone a propal, if it has a project which is not assigned to a third, it was not on new propal because fk_project was always set to empty string if new propal is for another third.
FIX: when we create an agenda event with "Not applicable" status, it is automatically saved with "To do" status
FIX: width multiselect
FIX: Wrong type hinting
FIX: XSS security using the onerror and missing escapement on type of member page.
FIX: Missing visibility of static property
NEW: Add a button to purge criteria in user list
NEW: add all assigned users and all extrafields data in new event when we createFromClone
NEW: Add a new component to select categories/tags from the main edit page of product. The dedicated tab is also removed.
NEW: Add a search field and report on hrm area
NEW: Add a tab document in donation card
NEW: Add bank account owner in invoice/proposal/orders footer
NEW: Add button to purge search criteria into list
NEW: Add close date and user for projects.
NEW: Add company information into  category contact export
NEW: Add current salary on list of payment
NEW: add date value filter on account records list
NEW: Add exemple of setup for multitail to render dolibarr log files
NEW: Add filter on status on invoice list
NEW: Add filter on task ref and task label into list of tasks
NEW: Add filter on user contact or user task into task list
NEW: Add gender property managed on user card FIX: Better error messages when uploading photo of user when permission to write are not granted
NEW: Add help tooltips on fields of dictionary edit pages. Fix: visible list of tasks are for opened project only.
NEW: Add hidden option MAIN_MAILFORM_DISABLE_ENTERKEY to disable the key enter into the form to send email.
NEW: add hook in send mail
NEW: Add hooks on list of members to allow an external module to add more fields into list view.
NEW: Add hooks to allow an external module to complete list of events into calendar views.
NEW: Add opportunity amount on project card.
NEW: Add option THEME_TOPMENU_DISABLE_IMAGE to disable images into menu eldy.
NEW: add PDF icon on linked element into project
NEW: add "productpricecard" hook and uniformize code
NEW: Add ref and label of project into export
NEW: Add search box for supplier order search.
NEW: Add status into filters of graph
NEW: Add tab document on salaries payment
NEW: A link to the bugtracker can be enabled in the GUI
NEW: A module can add its entries into cron module.
NEW: autofocus on product selection dropdown list or search field
NEW: Backup and restore tool is easier to use
NEW: Can add all user of a project as user of a task, in one step.
NEW: Can add project search on left menu search area
NEW: Can assign a task to yourself to have it appear on timesheet
NEW: Can close a project that has draft status with no need to switch it to validate status before.
NEW: Can edit Background color for Top menu and Background color for table title line (works only with theme menu eldy).
NEW: Can edit email template using WYSIWYG editor
NEW: Can edit internal label of invoice even when closed (this is a private information)
NEW: Can edit list of prospect status for customers/prospects. Add a new entry into dictionary table to manage list fo status. Removed deprecated files.
NEW: Can filter on contact status in prospect list. Removed deprecated menu entry.
NEW: Can filter proposal on a tag of a product Enhance also the prototype test_arrays to include select form before table.
NEW: Can filter proposal, orders or invoices with criteria "contain at least one product with following tag"
NEW: Can install an external module from admin pages, if web server has permission for and if setup is ok for.
NEW: Can search on customer order amount into customer order list.
NEW: Can upload files on leave requests. Use more standard permissions.
NEW: Can use a "|" to make a OR search on several different criterias into text filters of tables.
NEW: Clean code into salary module, debug and add indexes NEW: Can filter on user list and salary payments on user with naural search.
NEW: clone action on agenda events
NEW: dev feature : replace conf filename with "conf" parameter on url by GET
NEW: display linked object in edit mode when we create an event from an order, propal...
NEW: Enhancement of module 'Notification by Email'. Show nb of notifications set. Can set several emails. Can set a threshold on amount for notifications. Add notification on supplier order validation.
NEW: Enhance prototype, project list and proposal list with new hook to have an external module able to add more fields.
NEW: Enhance the natural_search function so we can use it to search numeric fields with criteria with operator <>= inside (< 100, >= 1000)
NEW: Enter amount for withdraws requests
NEW: Feature request: A page to merge two thirdparties into one #2613
NEW: Feature to build a merged pdf with all unpaid invoice can work for paid invoices.
NEW: Filter "active" by default on user list. Fix label of permission of project module
NEW: For a contract line, price is no more mandatory.
NEW: Forms are using the tab look, even in creation mode.
NEW: Hidden option THEME_ELDY_USE_HOVER is stable enough to become officialy visible into setup.
NEW: If module salaries is on, you can set a hourly value for tome consumed by users. Each time a user enter its time consumed on a project, a calculation is done to provide the cost for human services. This value appears into the "Transversal view" of project.
NEW: Implement option SUPPLIER_ORDER_USE_DISPATCH_STATUS to add a status into each dispathing line of supplier order to "verify" a reception is ok. Status of order can be set to "total/done" only if line is verified.
NEW: Into the overview of projects, the name of thirdparty appears into combo lists of elements to link to project.
NEW: Introduce option SUPPLIER_ORDER_DOUBLE_APPROVAL to allow 2 approvals to make a supplier order approved. Activating this option introduce a new permission to the second level approval.
NEW: Introduce TCPDI as replacement of FPDI.
NEW: List of recent modified supplier product prices in Supplier card
NEW: Module notification should details of emails into confirm box, not only number.
NEW: On page to see/edit contact of an ojbect, the status of contact is visible (for both external and internal users).
NEW: Product stock and subproduct stock are independant
NEW: Propal merge product card PDF into azur
NEW: Rename install etape to step
NEW: Replace category edition page on members with new select2 component.
NEW: Show difference between timespent by everybody and time spent by user making timesheet into timesheet pages. NEW: Can enter start hours of task when creating timesheet
NEW: Show last official stable version into system - update page.
NEW: Show photo of logged user into login top right block. NEW: If no photo is available for user, we show a generic photo depending on gender
NEW: [T1758] Merge bank card & account card
NEW: [ task 1191 ] AJAX selector for projects
NEW: [ task #851 ] Add a new field: Commercial name
NEW: [ task #977 ] New option to manage product unit Migrated code from GPCSolutions/dolibarr:3.2-units branch and adapted for 3.8 with some improvements
NEW: The line where mouse is over can be highlight with option THEME_ELDY_USE_HOVER (on by default)
NEW: The notification module accept keyword __SUPERVISOR__ to send notification to supervisor of user.
NEW: Thumbs for statistics on main page are fully clicable (not only link inside the thumb)
NEW: Title of page project contains project ref and label
NEW: update skeleton and class builder
NEW: Use new select2 component for juridical status, country and state selection.
NEW: Web service to create or update product can correct stock during creation/update.
NEW: When creating order, proposal or invoice from thirdparty card, the project is asked during creation. A link to create project if it does not exists is also available. NEW: Uniformize form creation of proposal to add public and private notes during creation like done for order and invoice.
NEW: When using transfer or correct stock from warehouse, after recording we go back to the warehouse page.
NEW: Add Option to not change date on cloning project
NEW: Add check list from table for extrafield type
NEW: Use new combobox.
NEW: Add hidden option MAXTABS_IN_CARD.
NEW: A default label is suggested for stock correction and transfer instead of empty string.
NEW: Add Weighted average price as default price for buying price for margin calculation. Add option MARGIN_PMP_AS_DEFAULT_BUY_PRICE to replace with first supplier price.
NEW: Introduce option MAIN_HTML_TITLE to start to control format of html title content.
NEW: Add extrafields on bank account cards.
NEW: Added delay between mails in Newsletter module.
NEW: [ task #1793 ] Create new permission to restrict commercial agent margin to logged user.
NEW: Add experimental module ask supplier price to request supplier quotation.
NEW: Add module batch management.

For translators:
NEW: Update language files.
NEW: When a translation is not available we always jump to en_US and only en_US.
NEW: All language tranlsations (except source en_US) is now managed on https://www.transifex.com/projects/p/dolibarr/.
FIX: Typo errors in translation.

For developers:
NEW: Function yn can show a visual checkbox.
NEW: Introduced select2 jquery plugin.
NEW: Possibility to add javascript in main login page with "getLoginPageOptions" hook.
NEW: possibility to defined a tab for all entities in module descriptor.
NEW: add restler framework First step to build REST API into Dolibarr.
NEW: add an explorer for REST API consultation & documentation.
NEW: script to build API class from existing class.
NEW: Add function dolCopyDir to copy directory with recursive content.
NEW: Introduce function dolGetFirstLineOfText.

WARNING: Following changes may create regression for some external modules, but were necessary to make
Dolibarr better:
- Removed hook supplierorderdao into supplier order creation. This is a business event, so we must use the
  trigger ORDER_SUPPLIER_CREATE instead.
- Hooks 'printLeftBlock' and 'formConfirm' are now compliant with hook development rules. They are
  "addreplace" hooks, so you must return content with "->resprints='mycontent'" and not with "return 'mycontent'"
- All fields "fk_societe" and "fk_soc" are now named "fk_soc" (same name for all fields).
- Method select_PriceBaseType and load_PriceBaseType were merged into selectPriceBaseType.
- The triggers USER_LOGIN* are deprecated. They are still working but you should prefer use the
  hook afterLogin or afterLoginFailed instead.
- The trigger USER_CREATE_FROM_CONTACT has been replace with USER_CREATE and property context is now filled
  to make difference between creation from contact or not.
- Function get_exdir require now 6 parameters. This is to prepare a future feature.


***** ChangeLog for 3.7.4 compared to 3.7.3 *****
FIX: #3694
FIX: #4239
FIX: #4291 Correctly filter external calendar GETPOSTs
FIX: #4341
FIX: #4414 Supplier invoices use FAC_FORCE_DATE_VALIDATION client invoices property
FIX: #4440 Wrong price is filled by Product::fetch into multiprices arrays
FIX: add missing global def for ttc column
FIX: Contrat card don't consider user permissions to show active/unactive service button
FIX: CVE CVE-2015-8685
FIX: Email templates not compatible with Multicompany
Fix: for avoid division by 0
FIX: ISSUE #4506 : make working the PROPAL_CLONE_ON_CREATE_PAGE hidden constant
FIX: $outputlangs is not defined (dolibarr 3.7, 3.8, 3.9)
FIX: sql injection even when code is on several lines
FIX: The third dashboard don't consider user permissions

***** ChangeLog for 3.7.3 compared to 3.7.2 *****
FIX: #3734 Do not show empty links of deleted source objects in stock movement list
FIX: #3890 Expected transactions bank account page, shows negative numbers
FIX: #3928 Creating a Customer order and a Customer invoice from a project, does not inherit payment conditions and method of payment of customer card
FIX: #3980 Search field in "product by supplier" list sends empty result 3.8 and 3.7
FIX: #4081 Added missing translation
FIX: #4097 Public holiday calculation
FIX: #4242 Allow disabling dashes in documents
FIX: #4243 sql injection
FIX: Can use formated float number on old expense report module.
FIX: Change object statut when closing shipment and remove erratic db commit
FIX: Export with category contact extrafields
FIX: NB task and percent progress in box project
FIX: Not delete a product when have customer price
FIX: Not deleting contrats on element_element table
FIX: Not use localtaxes when invoice some orders
FIX: Product link in project box
FIX: Use "WHERE true" instead of "WHERE 1" #4132

***** ChangeLog for 3.7.2 compared to 3.7.1 *****
FIX: #2957 : missing $langs object for trigger
FIX: #2983 Load gravatar avatar images securely over HTTPS
FIX: #3009: Better filtering to prevent SQL injection
FIX: #3091 TotalHT amount in supplier order is bold unlike the rest of Dolibarr
FIX: #3262 Webservice getProductsForCategory()
FIX: #3318
FIX: [ #3460 ] Selected bank account was not saved when an error happened when trying to create a customer invoice
FIX: #3530
FIX: #3630 - Wrong balance report when module salaries and donation disabled
FIX: #3679 Error when deleting a Localtax2 special payment
FIX: #3707 Thirdparty bank account page table has a glitch
FIX: #3724 Bug: Blank page after cloning proposal with changed client
FIX: #3836 Unable to upload a document to an invoice under some circunstances
FIX: #3841 creation of a task completed has not status set to finished by default
FIX: Add a protection to not make release if ChangeLog was not generated.
FIX: adjusted test for affecting supplier reference
FIX: Admin fiche inter page do not take good action
FIX: Avoid warning strict mode when hosting server do not have php5_curl installed
FIX: bad calculation for stock value
FIX: Bad condition into invoice export request making reporting too many rows.
FIX: bad stock valorisation
FIX: Bad visualization of suppliers name on Incomes-Expenses mode
FIX: Better management error into the color conversion functions
FIX: [ bug 1634 ] Error deleting a project when it had many linked objects
FIX: [ bug 1925 ] "Link to order" option in supplier invoices is not working properly
FIX: [ bug #2893 ] Dolibarr error when viewing an invoice after changing invoice mask
FIX: [ bug #3211 ] Error about sold to pay (Montant encours)
FIX: [ bug #3321 ] Users with certain permissions were shown a "forbidden access" page even if they had the rights
FIX: [ bug #3358 ] Tasks box does not work with PostgreSQL
FIX: [ bug #3383 ] Company name is overlapped with company direction in PDF models
FIX: [ bug #3426 ] Unable to create an invoice from a contract with extrafields
FIX: [ bug #3431 ] Invoice bank account is not respected
FIX: [ bug #3432 ] Spaces should be removed from IBAN when formatting it
FIX: Can create Proposal on close thridparty #3526
FIX: change order date on clone (as everywhere else)
FIX: Close #2835 Customer prices of a product shows incorrect history order
FIX: Close #2837 Product list table column header does not match column body
FIX: Close bug #2855 Wrong translation key in localtax report page
FIX: Close bug #2861 Undefined variable $res when migrating from 3.6.2 to 3.7.0
FIX: Close bug #2891 Category hooks do not work
FIX: Close bug #2900 Courtesy title is not stored in create thirdparty form
FIX: Close bug #2976: "Report" tab is the current tab but it is not marked as selected by the UI
FIX: contact country had wrong display if the country dont have translate
FIX: Display country name instead of country id (display country id makes no sense on vcard files)
FIX: display error on extrafields on ficheinter
FIX: double db escape add too quote
FIX: Email selector contact must not include inactive contact
FIX: End log must use same level then start log.
FIX: error in SQL due to a previous fix
FIX: event's data lost on user assign update
FIX: Export of tags for contact and member
FIX: facturestat bad sql when customer view is limited
FIX: if multicompany enabled, call to undifend method _setCookie instead of setCookie
FIX: If supplier invoice block linked element is display after other block total HT amount is not reset to 0 and sum other block (like customer orders values)
FIX: keep filter by category or by not enough stock if we switch page
FIX: Line break display as a block
FIX: load propal langs for availability traduction
FIX: loss data also if update was cancel by error of ended state with no end date, try a generic patch
FIX: Mass Mailing activity don't display all status
FIX: Missing to set context into workflow actions, so triggers can't know we are creating an invoice from order or an order from a proposal.
FIX: multientity warehouse management
FIX: New adherent from, always redirect on entity
FIX: No check warehouse is provided if module stock is not enabled.
FIX: no need to remove file into mail form, the temp dir will be deleted after any sending
FIX: no projet_task_time id from trigger TASK_TIMESPENT_CREATE
FIX: Not showing task extrafields when creating from left menu
FIX: only active customer should be return into new invoice creation select list
FIX: Payed invoices are showed as canceled FIX: Bad date filter on customer order
FIX: WAP calculation
FIX: Save of filters into export profiles failed.
FIX: supplier rights for orderToInvoice
FIX: Syntax error in Debian Apache configuration
FIX: The hours of date filter aren't correct
FIX: tool export handle the type "select" extrafields and return the value instead of id
FIX: total amount in tpl linked object are not reset
FIX: translate Jabberid on contact page with edit view
FIX: translation for 1 word do not work if product/service module are disabled because the translation search in products.lang
FIX: update2.php test res befre assign it
FIX: When delete actioncomm also delete actioncomm_resources
FIX: when fetch_optionnal_by_label in Extrafields with $this->db cannot work because this->db is never instanciated
FIX: when mailing is deleted, the targets list was kept in database
FIX: when multicompany was enabled, this function didn't check just on the good entity (problem when both company use same mask)
FIX: When we add an user on event in create mode, we lose linked object
FIX: When we automatically creta an order from a proposal with workflow module, if some extrafields of propal don't exist in order object, insertExtraFields() function tries to insert extrafields in unexistant column of commande_extrafields table.
FIX: When we clone a propal, if it has a project which is not assigned to a third, it was not on new propal because fk_project was always set to empty string if new propal is for another third.
FIX: XSS security using the onerror and missing escapement on type of member page.

NEW: Created new ContratLigne::insert function

***** ChangeLog for 3.7.1 compared to 3.7.* *****
FIX Bug in the new photo system
FIX Error management
FIX [ Bug #2714 ] Members -> Memberxy-> Agenda -> technical Error
FIX [ Bug #2713 ] 3.7.0 mailing-unsubscribe.php not unsubscribe
FIX #2901
FIX when we create an agenda event with "Not applicable" status, it is automatically saved with "To do" status
FIX check the user status during authentication
FIX top links menu have target attribute with wrong value
FIX extrafields required on thirdparty
FIX create contact with extrafield is null when it is require
FIX width multiselect
FIX "script" tag with wrong syntax
Fix bug debian 786479
FIX update usergroup name
Fix facturestats was not filtering on invoice type
FIX #2856 : Wrong table design
FIX button create payment hide if tax amount is less than 1
FIX event for restricted user was restricted if company null
FIX send mail, copy sendto don't read the list of contact
FIX Properly escape untrusted data to prevent HTML injection.
FIX send mail, copy sendto don't read the list of contact

WARNING:

Path to save photos of products was moved to match path of other attached files. If you had loose your photo
on the photo tab of products, you can set the constant "PRODUCT_USE_OLD_PATH_FOR_PHOTO" to 1 (home - setup - other)
to restore old path and get back working links without having to resubmit images.

WARNING:

Do not try to make any Dolibarr upgrade if you are running Mysql version 5.5.40.
Mysql version 5.5.40 has a very critical bug making your data beeing definitely lost.
You may also experience troubles with Mysql 5.5.41 with error "Lost connection" during migration.
Upgrading to any other version or database system is abolutely required BEFORE trying to
make a Dolibarr upgrade.

***** ChangeLog for 3.7 compared to 3.6.* *****
For users:
- New: Match other auth system: Login can be done entering login or user
       email (this open the road for SSO).
- New: Agenda export by project #1967.
- New: Increase length of thirdparty to 128 chars.
- New: "Is Order shippable" icon #1975.
- New: statistics on supplier orders and invoices on home page.
- New: Add permissions to read all trips and expenses.
- New: Can filter on date into tab "Referring object" of a project.
- New: Module notification has been enhanced:
       EMail use now language of target contact.
       Can also define a fixed email for notifications.
- New: Feature to link manually an order to an invoice does not disappear once
       link has been done.
- New: Can set a color on user card (visible into agenda view).
- New: extrafields for projects and tasks are exported to ODT documents.
- New: Add number of active notification into tab title (like we do for notes and documents)
- New: Can add product into category from category card.
- New: PDF event report show project and status of event.
- New: Can filter on status on interventions.
- New: Add help info of field type into dictionary of payment types.
- New: Add proposals into referer page of thirdparty.
- New: On contact list can set filter on both active and not active (no more exclusive select).
- New: Intervention documents are now available in ECM module.
- New: Can attach supplier order to a customer order.
- New: Supervisor is now visible into user list.
- New: Add user of creation and validation on invoice export.
- New: Add info page about browser.
- New: Enable feature developed for 3.6 we forgot to enabled: Adding prefix
       on uploaded file names.
- New: No more dependency between contract and service module.
- New: [ task #867 ] Remove ESAEB external module code from core.
- New: Can create proposal from an intervention.
- New: An event can be assigned to several users.
- New: Can filter events on a group of users.
- New: Can filter events of a thirdparty.
- New: Onto event summary of elements, end date and status are visible.
- New: Split Agenda view (month, week, day) into different tabs.
- New: Add a view "per user" of agenda events (with different colors according to type of event).
- New: Each user can include its own external ics calendar into dolibarr agenda view.
- New: Add event FICHINTER_CLASSIFY_BILLED into list of possible events to
       create an automatic event into agenda.
- New: Add new type of event (when type of events are used, not by default).
- New: Can disable predefined type of events.
- New: Form to add a photo is immediatly available on photo page if
       permissions are ok (save one click per photo to add).
- New: Add option PRODUCT_MAX_VISIBLE_PHOTO to limit number of photos
       shown on main product card.
- New: Add country into table of thirdparties type. This will allow to provide
       a list of thirdparty types specific to a country (like argentina that
       need type A or B).
- New: Can force a specific bank account onto an invoice/order.
- New: Home page of project area shows list of draft project (like other main page).
- New: Can search on project ref or string from project main page (like other main page).
- New: First change to match accessibility rules: http://www.w3.org/TR/WCAG10-HTML-TECHS/
       Differentiate text and img.
       Use label into quick search form.
       Use accesskey on form search.
- New: Intervention documents are now available in ECM module.
- New: Add attachments on user card + in ECM module.
- New: Can add __PROJECT_REF__ and __THIRDPARTY_NAME__ into email topic or content template.
- New: [ task #1204 ] add Numering contrat module free (like leopard in product module).
- New: [ task #712 ] Add warning when creating invoice from proposal or order, when there is already one invoice.
- New: Enable supplier price log table.
- New: [ task #1204 ] add a supplier reference to contract.
- New: [ task #1218 ] Can drag and drop an event from calendar to change its day.
- New: Optimize size of image static resources.
- New: Add hourly and daily amount on user card. Add weekly working hours and salary on user card.
- New: Content of predefined email come firstly from table llx_c_email_template, then translation key.
- New: Add option MAIN_GENERATE_INVOICES_WITH_PICTURE to show picture
       onto PDF like MAIN_GENERATE_PROPOSALS_WITH_PICTURE dir for proposals.
- New: Add more search field in list of cheque deposits.
- New: Add feature to order to invoice on supplier part.
- New : Use of MAIN_USE_FILECACHE_EXPORT_EXCEL_DIR to use disk cache for big excel export.
- New: Direct invoice creation from predefined invoice.
- New: Add dunning into accountancy report.
- New: Add favorite button into country dictionary to put value on top select list
- Upgrade phpexcel lib to 1.7.8
- New : Use of MAIN_USE_FILECACHE_EXPORT_EXCEL_DIR to use disk cache for big excel export.
- New : Option on extrafields to have them always editable regardless of the document status.
- New : New module PrintIPP to print without opening document is available as stable.
- New : Introduce hidden option STOCK_WAREHOUSE_NOT_REQUIRED_FOR_SHIPMENTS to solve at no risk
        a missing control on missing warehouse.
- Fix: [ bug #1487 ] PAYMENT_DELETE trigger does not intercept trigger action
- Fix: [ bug #1470, #1472, #1473] User trigger problem
- Fix: [ bug #1489, #1491 ] Intervention trigger problem
- Fix: [ bug #1492, #1493 ] Member trigger problem
- Fix: [ bug #1474, #1475 ] Contract trigger problem
- Fix: [ bug #1496 ] ACTION_DELETE trigger does not show trigger error
- Fix: [ bug #1494 ] CATEGORY_CREATE and CATEGORY_MODIFY triggers do not intercept trigger action
- Fix: [ bug #1502 ] DON_CREATE trigger does not intercept trigger action
- Fix: [ bug #1505, #1504] Project trigger problem
- Fix: [ bug #1463, #1464 ] Proposal triggers problem
- Fix: [ bug #1498, #1499 ] Shipment/Delivery triggers problem
- Fix: [ bug #1465, #1466 ] Product triggers problem
- Fix: [ bug #1508 ] STOCK_MOVEMENT does not show trigger error message
- Fix: [ bug #1501 ] DEPLACEMENT_CREATE trigger do not intercept trigger action
- Fix: [ bug #1506, #1507 ] ECM trigger error problem
- Fix: [ bug #1469 ] Triggers CONTACT_MODIFY and CONTACT_DELETE duplicates error message
- Fix: [ bug #1533 ] Links triggers do not show trigger error message
- Fix: [ bug #1537 ] Difference between societe.nom and adherent.societe.
- Fix: [ bug #1535 ] Supplier invoice Extrafields are not shown
- Fix: datepicker first day of week can be monday by setting into display setup
- Fix: [ bug #575 ] GED doesn't works if there is "/" in a mask
- Fix: [ task #1728 ] Deactivate RIB suggest in proposals / invoices / orders

For users, new experimental module (need to set feature level of instance to experimental to see them):
- New: Module Accounting Expert to manage accountancy
		Special Thanks to developpers :
			Olivier Geffroy
			Alexandre Spangaro
			Ari Elbaz
			Florian Henry
			Juanjo Menent
		And to the contributors :
			Jeff Info				2000 euros
			Nord Anim		 		 120 euros
			Hydroflex		 		 120 euros
			Asysteo			 		 120 euros
			Fournisseur médical		 120 euros
- Removed: unmaintained OScommerce module

For translators:
- Update language files.
- New: When a translation is not available we always jump to en_US and only en_US.

For developers:
- New: Syslog module can be set to use ChromePHP plugin to output log server into browser console.
- New: Add a css style "cursorpointer".
- New: Select list of users can return user into hierarchy.
- New: getBrowserInfo can return type of layout of browser (classic/phone/tablet)
- New: Add hook "searchAgendaFrom" and "beforePDFCreation".
- New: Add trigger DON_UPDATE, DON_DELETE
- New: Add country iso code on 3 chars into table of countries.
- Qual: Removed hard coded rowid into data init of table llx_c_action_trigger.
- LINEBILL_DELETE, LINK_DELETE, ORDER_SUPPLIER_DELETE, RESOURCE_DELETE trigger called before SQL delete
- New: [ Task #1481 ] Add trigger BILL_SUPPLIER_UPDATE.
- New: [ Task #1495 ] Add trigger LINECONTRACT_CREATE.
- New: Added hook "formConfirm" and "doActions" for supplier invoice card.
- New: [ task #1511, #1426 ] Added hook "doActions" for supplier card and supplier order card.
- New: renamed table llx_c_pays to llx_c_country & libelle field to label.
- New: Added hook "formConfirm" and "doActions" for fichinter card
- New: Can search list of thirdparties from web service on part of name.
- New: Function getCurrencyAmount is marked as deprecated. Use function price to output a price
       including currency symbol.
- Qual: Renamed table llx_c_civilite into llx_c_civility,
		field civilite into label in the same table,
		and field civilite into civility in other table.
- Qual: Renamed all files & links "liste.php" into "list.php".
- Qual: Renamed all files & links "fiche.php" into "card.php".
- Qual: Replace all constants COMPTA_* by ACCOUNTING_*.
- Qual: Replace all constants ACCOUNTINGEX_* by ACCOUNTING_* to simplify migration of the module
- Fix: [ bug #1724 ] Can't add a submenu to projects

WARNING:

Do not try to make any Dolibarr upgrade if you are running Mysql version 5.5.40.
Mysql version 5.5.40 has a very critical bug making your data beeing definitely lost.
You may also experience troubles with Mysql 5.5.41 with error "Lost connection" during migration.
Upgrading to any other version or database system is abolutely required BEFORE trying to
make a Dolibarr upgrade.

WARNING:

Following changes may create regression for some external modules, but was necessary to make
Dolibarr better:

- Path to save photos of products was moved to match path of other attached files. If you had loose your photo
  on the photo tab of products, you can set the constant "PRODUCT_USE_OLD_PATH_FOR_PHOTO" to 1 (home - setup - other)
  to restore old path and get back working links without having to resubmit images.
- If you can't see trips and expenses records, check that you have the new permission "read all
  trips and expenses".
- Deprecated module "oscommerce" were removed.
- Changed the way parameters are provided to scripts sync_xxx_ldap2dolibarr.php
- Some field into database were renamed from "libelle" to "label".
- Table llx_c_pays were renamed into llx_c_country.
- Triggers *_BUILDDOC are removed. Building a doc is not a business event. For action after
  creation of a pdf or odt, hook "afterPDFCreation" or "afterODTCreation" must be used instead.
- A lot of pages named fiche.php were renamed into card.php
- A lot of pages named liste.php were renamed into list.php
- If you used warehouse/stock module, recheck setup of stock increase/decrease rules of the
  warehouse module and your Point Of Sale module setup if you use one.
- Replaced USER_UPDATE_SESSION trigger with an updateSession hook may break modules using it.



***** ChangeLog for 3.6.7 compared to 3.6.6 *****
FIX: #4291 Correctly filter external calendar GETPOSTs
FIX: CVE CVE-2015-8685

***** ChangeLog for 3.6.6 compared to 3.6.5 *****
FIX: #3734 Do not show empty links of deleted source objects in stock movement list
FIX: #4081 Added missing translation
FIX: #4097 Public holiday calculation
FIX: #4242 Allow disabling dashes in documents
FIX: #4243 sql injection
FIX: Add a protection to not make release if ChangeLog was not generated. Prepare package 3.6.5
FIX: export with category contact extrafields
FIX: Not delete a product when have customer price
FIX: Not deleting contrats on element_element table

***** ChangeLog for 3.6.5 compared to 3.6.4 *****
FIX: #2957 : missing $langs object for trigger
FIX: #2983 Load gravatar avatar images securely over HTTPS
FIX: #3009: Better filtering to prevent SQL injection
FIX: #3841 creation of a task completed has not status set to finished by default
FIX: #3890 Expected transactions bank account page, shows negative numbers
FIX: #3928 Creating a Customer order and a Customer invoice from a project, does not inherit payment conditions and method of payment of customer card
FIX: bad calculation for stock value
FIX: bad stock valo
FIX: bad stock valorisation
FIX: [ bug #2893 ] Dolibarr error when viewing an invoice after changing invoice mask
FIX: button create payment hide if tax amount is less than 1
FIX: change object statut on close shipping and remove erratic db commit
FIX: change order date on clone (as everywhere else)
FIX: Close #2835 Customer prices of a product shows incorrect history order
FIX: Close #2837 Product list table column header does not match column body
FIX: Close bug #2861 Undefined variable $res when migrating from 3.6.2 to 3.7.0
FIX: Close bug #2891 Category hooks do not work
FIX: Close bug #2976: "Report" tab is the current tab but it is not marked as selected by the UI
FIX: contact country had wrong display if the country dont have translate
FIX: double db escape add too quote
FIX: End log must use same level then start log.
FIX: error in SQL due to a previous fix
FIX: event for restricted user was restricted if company null
FIX: facturestat bad sql when customer view is limited
FIX: If supplier invoice block linked element is display after other block total HT amount is not reset to 0 and sum other block (like customer orders values)
FIX: keep filter by category or by not enough stock if we switch page
FIX: no need to remove file into mail form, the temp dir will be deleted after any sending
FIX: no projet_task_time id from trigger TASK_TIMESPENT_CREATE
FIX: pmp
FIX: send mail, copy sendto don't read the list of contact
FIX: The hours of date filter aren't correct
FIX: tool export handle the type "select" extrafields and return the value instead of id
FIX: top links menu have target attribute with wrong value
FIX: total amount in tpl linked object are not reset
FIX: when multicompany was enabled, this function didn't check just on the good entity (problem when both company use same mask)

***** ChangeLog for 3.6.4 compared to 3.6.3 *****
- Fix: [ bug #2893 ] Dolibarr error when viewing an invoice after changing invoice mask

***** ChangeLog for 3.6.3 compared to 3.6.2 *****
- Fix: ref_ext was not saved when recording a customer order from web service
- Fix: withdrawal create error if in the same month are deleted previus withdrawals.
- Fix: amarok is a bugged theme making dolidroid failed. We switch to eldy automatically with dolidroid.
- Fix: [ bug #1788 ] Duplicated doActions hook in product/fournisseurs.php
- Fix: withdrawal create error if in the same month are deleted previous withdrawals.
- Fix: [ bug #1801 ] FAC_FORCE_DATE_VALIDATION constant alters supplier invoice date given to numeration modules
- Fix: [ bug #1802 ] SQL error when updating a task with PostgreSQL database
- Fix: [ bug #1785 ] Start date is lost in Project > Linked objects
- Fix: [ bug #1804 ] SQL error when sending email without address
- Fix: [ bug #1803 ] AJAX company contact input is not aligned
- Fix: [ bug #1787 ] Incorrect behaviour of doActions hook
- Fix: [ bug #1796 ] Unable to use numeration modules from an external module
- Fix: [ bug #1783 ] SQL error when enabling 3rd party module with PostgreSQL and MySQL strict mode ON
- Fix: [ bug #1717 ] Sorting unpaid invoices by amount received brings due amount
- Fix: [ bug #1784 ] MOTD doesn't show up in Amarok theme
- Fix: Tracking number not visible on shipment pdf
- Fix: [ bug #1812 ] SQL Error message while sending emailing with PostgreSQL database
- Fix: [ bug #1819 ] SQL error when searching for an invoice payment
- Fix: [ bug #1827 ] Tax reports gives incorrect amounts when using external modules that create lines with special codes
- Fix: [ bug #1822 ] SQL error in clientfourn.php report with PostgreSQL
- Fix: [ bug #1832 ] SQL error when adding a product with no price defined to an object
- Fix: [ bug #1833 ] user permissions in contact/note.php not working
- Fix: [ bug #1826 ] Supplier payment types are not translated into fourn/facture/paiement.php
- Fix: [ bug #1830 ] Salaries payment only allows checking accounts
- Fix: [ bug #1825 ] External agenda: hide/show checkbox doesn't work
- Fix: [ bug #1790 ] Email form behaves in an unexpected way when pressing Enter key
- Fix: Bad SEPA xml file creation
- Fix: [ bug #1892 ] PHP Fatal error when using USER_UPDATE_SESSION trigger and adding a supplier invoice payment
- Fix: Showing system error if not enough stock of product into orders creation with lines
- Fix: [ bug #2543 ] Untranslated "Contract" origin string when creating an invoice from a contract
- Fix: [ bug #2534 ] SQL error when editing a supplier invoice line
- Fix: [ bug #2535 ] Untranslated string in "Linked objects" page of a project
- Fix: [ bug #2545 ] Missing object_margin.png in Amarok theme
- Fix: [ bug #2542 ] Contracts store localtax preferences
- Fix: Bad permission assignments for stock movements actions
- Fix: [ bug #2891 ] Category hooks do not work
- Fix: [ bug #2696 ] Adding complementary attribute fails if code is numerics
- Fix: [ bug #3074 ] Accruals accounting use payment date instead of commitment date in turnover reports for salaries
- Fix: Not showing product supplier reference when page break
- Fix: [ bug #3341 ] Missing translation in /compta/paiement_charge.php
- Fix: [ bug #3342 ] Taxes dictionary page does not accept localized decimals for localtax2 rate

***** ChangeLog for 3.6.2 compared to 3.6.1 *****
- Fix: fix ErrorBadValueForParamNotAString error message in price customer multiprice.
- Fix: bug 1588 : relative discount.
- Fix: label of input method not translated.
- Fix: box of customer and prospects were not correctly disabled.
- Fix: [ bug #1618 ] PHP Error thrown when saving a barcode
- Fix: Civility & birthdate wasn't save into adherent module.
- Fix: webservice Thirdparty parameter lastname for individual creation is now lastname and not ref
- Fix: Chars - is no more allowed into value for code for extra fields.
- Fix: [ bug #1622 ] Requesting holiday than spans across two years cause high CPU usage by Apache
- Fix: [ bug #1595 ] Selected boolean extrafield in intervention creation page, does not save state
- Fix: Show sender Country on PDF docs when sender Country <> receiver Country
- Fix: [ bug #1624 ] Use lowest buying price for margin when selling with POS
- Fix: [ bug #1749 ] Undefined $mailchimp
- Fix: [ bug #1736 ] Failing supplier Elephant numeration module with some masks
- Fix: [ bug #1649 ] Cancel button of several thirdparty actions, does the same thing as modify
- Fix: [ bug #1736 ] Failing supplier Elephant numeration module with some masks
- Fix: [ bug #1731 ] Can't use quick navigation on project tasks secondary tabs

***** ChangeLog for 3.6.1 compared to 3.6.* *****
For users:
- Fix: Can upload files on services.
- Fix: sql errors on update fichinter.
- Fix: debian script syntax error.
- Fix: error "menu param is not inside list" into pos module.
- Fix: Salary payments are not reflected on the reporting sheets.
- Fix: Unsubscribe emailing not working.
- Fix: Trigger on create category call failed because user is not passed on card.
- Fix: list event view lost type event filter.
- Fix: Save also code event.
- Fix: VAT payment - Add control on field date value.
- Fix: Salaries payment - Field date value is now required and add control on it.
- Fix: Iban was used instead of Bic into SEPA file.
- Fix: Must unaccent strings into SEPA file.
- Fix: Extrafield feature select from table should try to translate multiple column when not needed
- Fix: cents for indian ruppes are called paisa and paise.
- Fix: Invoices payments may be older than invoices.
- Fix: Withdrawal total amount is double
- Fix: [ bug #1593 ] Spanish Localtax IRPF not being calculated since 3.6.0 in supplier invoices when adding a line
- Fix: Web service categorie WDSL declaration is correct
- Fix: ErrorBadValueForParamNotAString was displayed in virtual product if no base price defined
- Fix: Category creation failed and no message output
- Fix: Lang for Payment Type
- Fix: PHPCheckstyle 1.5.5

***** ChangeLog for 3.6 compared to 3.5.* *****
For users:
- New: Update ckeditor to version 4.
- New: Add form "search customer order" on commercial main page.
- New: Can create contract from an order.
- New: Add list of orders products in tab "consumption" on thirdparties.
- New: Add graph stats for suppliers orders in tab "stats" on products.
- New: Add option MAIN_HIDE_INACTIVETAB_ON_PRINT to hide inactive tabs when you
       use the "print" view on screen.
- New: Add option MAIN_AUTO_TIMESTAMP_IN_PUBLIC_NOTES and MAIN_AUTO_TIMESTAMP_IN_PRIVATE_NOTES
       to automatically add timestamp and user line into edition field when editing a note.
- New: Add button cancel into edition of notes.
- New: Improved Barcode module:
       Can input barcode during product creation step.
       Add autonumbering of barcode value for products.
       Add a page/tool for mass barcode generation.
- New: Improved Opensurvey module:
       Added options to disable comments and disable public votes.
       Limit dates use calendar popup.
       Description of survey use wysiwyg editor.
       More information shown on result tab.
       Renamed "survey" into "poll" (better translation).
- New: Add filter on text and status into survey list. Can also sort on id, text and date end.
- New: The box "balance of bank accounts" show all opened accounts.
- New: Add option MAIN_ADD_SALE_REP_SIGNATURE_IN_NOTE to add sale representative into public
       note of generated documents.
- New: Add warning if supplier payment is higher that due amount.
- New: Increase length of url into bookmark module.
- New: Automatic events sending mails add info about linked objects into email content.
- New: Price management enhancement (multiprice level, price by customer, if MAIN_FEATURES_LEVEL=2 Price by qty).
- New: Add option MAIN_FAVICON_URL.
- New: Created {line_price_ht_locale}, {line_price_vat_locale} and {line_price_ttc_locale} ODT tags.
- New: Add filter on project status into task list. By default, only "opened" project are visible.
- New: Status "validated" for project are renamed into "opened".
- New: Add barcode fields into user database.
- New: Add manager name (ceo, director, president...) into main company information page.
- New: Add field url as product properties.
- New: More options to create a credit note (can be filled automatically according to remain to pay).
- New: Can define custom fields for categories.
- New: Prepare generation of SEPA files into module withdrawal.
- New: [ task #1164 ] Add "Ref. supplier" search box in supplier orders
- New: [ task #1345 ] Can filter on status for supplier order.
- New: Add option FACTURE_SENDBYEMAIL_FOR_ALL_STATUS to allow to send invoice by email
       whatever is its status.
- New: Add filter date in bank writing list page.
- New: Extrafields can be used as substitution key %EXTRA_XXX% into emails texts for members.
- New: Add categories translation.
- New: Enable option "clone target emailing".
- New: Improved tax module: Add specific page for salaries payment
- New: Add composer.json file so Dolibarr can be publish onto packagist.org.
- New: The combo list of juridical status is now sorted
- New: [ task #926 ] Add extrafield feature on order lines.
- New: [ task #927 ] Add extrafield feature on Proposal lines.
- New: [ task #928 ] Add extrafield feature on invoice lines.
- New: Paypal/paybox email sent after backcall of a payment is now a formatted and translated
       HTML content. For member subscription renewal, there is also a link to member.
- New: When a subscription is recorded with invoice and payment:
       - the document (PDF) of invoice is also generated.
       - the invoice is set to status paid.
- New: Can enter holiday for someone else if user has permission for.
- Fix: Project Task numbering customs rule works.
- Fix: Add actions events not implemented.
- Fix: Price min of composition is not supplier price min by quantity.
- Fix: [ bug #1356 ] Bank accountancy number is limited to 8 numbers.
- Fix: [ bug #1439 ] impossible to remove a a translation (multilanguage-feature)
- New: If multilangue is enabled, mail (from propal, invoice, etc...) message is pre-defaulted in Customer language
- Fix: [ bug #1459 ] _ADD_CONTACT and _DEL_CONTACT triggers do not intercept insertion when reported an error
- Fix: [ bug #1478 ] BILL_PAYED trigger action does not intercept failure under some circumstances
- Fix: [ bug #1479 ] Several customer invoice triggers do not intercept trigger action
- Fix: [ bug #1477 ] Several customer invoice triggers do not show trigger error messages
- Fix: [ bug #1471 ] Several PHP warnings when intercepting USER_CREATE trigger.
- Fix: [ bug #1517 ] Packages sizes.
- Fix: [ bug #1521 ] The second order's page from a provider shows all orders

For translators:
- Update language files.

For developers:
- New: Add path file of trigger into admin trigger list page.
- New: More phpunit tests.
- New: Payments and supplier payment pages tabs can now be extended from modules.
- New: Add option 'aZ' into GETPOST function to check parameters contains
       only a to z or A to Z characters.
- New: Opensurvey polls tab cards can now be extended from external modules.
- New: Triggers OPENSURVEY_CREATE, OPENSURVEY_DELETE added.
- New: Add new hook function addMoreActionsButtons to allow a module to add/replace
       action buttons into an element.
- New: Normalize code for barcode generation to match other modules.
- New: Uniformize code for contacts forms.
- New: Add some hooks for financial reports.
- New: A module can add its own ECM view.
- New: A module can disable a standard ECM view.
- New: Add multilang support into product webservice.
- New: Add hooks on project card page.
- New: Add call_trigger method on CommonObject class. So new trigger call within object is just :
$result = $this->call_trigger($trigger_name, $user)

WARNING: Following change may create regression for some external modules, but was necessary to make
Dolibarr better:

- The deprecated way (with 4 parameters) to declare a new tab into a module descriptor file has been
removed. You must now use the 6 parameters way. See file modMyModule.class.php for example.
- Remove the javascript function ac_delay() that is not used anymore by core code.
- Properties "dictionnaries" into module descriptor files have been renamed into "dictionaries".
- Method form->select_currency() has been removed. Use instead print form->selectCurrency().
- Method form->select_methodes_commande() has been renamed into english name selectInputMethod().
- The following hooks are now 'addreplace' hooks: "formCreateThirdpartyOptions"
  So check that return value is 0 to keep default standard behaviour after hook, or 1 to disable
  default standard behaviour.
- Properties "civilite_id" were renamed into "civility_id".
- Remove add_photo_web() that is not used anymore by core code.


***** ChangeLog for 3.5.8 compared to 3.5.7 *****
FIX: #4291 Correctly filter external calendar GETPOSTs
FIX: bad calculation for stock value
FIX: bad stock valo
FIX: change order date on clone (as everywhere else)
FIX: CVE CVE-2015-8685
FIX: The hours of date filter aren't correct
FIX: #3442 Remove useless syslog
FIX: #3448 Pass expected date format
FIX: #3471 3.5 Rounding issue when dispatching non-integer

***** ChangeLog for 3.5.7 compared to 3.5.6 *****
Fix: Paypal link were broken due to SSL v3 closed.
Fix: [ bug #1769 ] Error when installing to a PostgreSQL DB that contains numbers
Fix: [ bug #1752 ] Date filter of margins module, filters since 12H instead of 00H
Fix: [ bug #1757 ] Sorting breaks product/service statistics
Fix: [ bug #1797 ] Tulip supplier invoice module takes creation date instead of invoice date
Fix: [ bug #1792 ] Users are not allowed to see margins module index page when no product view permission is enabled
Fix: [ bug #1846 ] Browser IE11 not detected
Fix: [ bug #1906 ] Deplacement does not allow translated decimal format
Fix: [ bug #1905 ] Custom deplacement types do not get translated in deplacement card
Fix: [ bug #2583 ] Unable to create a bank transfer with localized numbers
Fix: [ bug #2577 ] Incorrect invoice status in "Linked objects" page of a project
Fix: [ bug #2576 ] Unable to edit a dictionary entry that has # in its ref
Fix: [ bug #2758 ] Product::update sets product note to "null" when $prod->note is null
Fix: [ bug #2757 ] Deleting product category photo gives "Forbidden access" error
Fix: [ bug #2976 ] "Report" tab is the current tab but it is not marked as selected by the UI
Fix: [ bug #2861 ] Undefined variable $res when migrating
Fix: [ bug #2837 ] Product list table column header does not match column body
Fix: [ bug #2835 ] Customer prices of a product shows incorrect history order
Fix: [ bug #2814 ] JPEG photos are not displayed in Product photos page
Fix: [ bug #2715 ] Statistics page has broken layout with long thirdparty names
Fix: [ bug #2570 ] [Contacts] Page should not process if ID is invalid
Fix: [ bug #3268 ] SQL error when accessing thirdparty log page without a socid parameter
Fix: [ bug #3180 ] formObjectOptions hook when editing thirdparty card does not print result
Fix: [ bug #1791 ] Margin menu not available if any Finance module is not enabled
Fix: [ bug #3310 ] OrderLine::fetch, FactureLigne::fetch and PropaleLigne::fetch do not return anything
Fix: [ bug #3206 ] PropaleLigne, OrderLine and FactureLigne given to triggers through update function does not contain all the information
Fix: [ bug #3313 ] Error enabling module with PostgreSQL database

***** ChangeLog for 3.5.6 compared to 3.5.5 *****
Fix: Avoid missing class error for fetch_thirdparty method #1973
Fix: Can't update phone_pro from web service
Fix: Some security holes.
Fix: copy extrafields when creating order from proposal.
Fix: report on action was not filtering by environment.
Fix: Avoid missing class error.
Fix: Add function dolEscapeXML.
Fix: Bad days and month reported by function.
Fix: Bad margin calculation.

***** ChangeLog for 3.5.5 compared to 3.5.4 *****
Fix: Holiday module was broken. Initialization of amount of holidays failed.
Fix: [ bug #1523 ] suite bug #1334 : filtre et ordre de tri conjoints ne s'appliquent pas.
Fix: Fusion PDF button on unpaid invoice is no more displayed.
Fix: Unpaid invoice launch fusion PDF action even if it is only search (with enter keyboard input instead of lens click).
Fix: Pb when showing log list of holiday module with some mysql versions.
Fix: Error with bad timezone pushed by some browsers.
Fix: shipping list SQL request was not filtering on shipping element
Fix: debian package provided by dolibarr team must use embedded libraries.
Fix: [ bug #1528 ] Leopard Services numeration module description is not translated.
Fix: [ bug #1523 ] suite bug #1334 : filtre et ordre de tri conjoints ne s'appliquent pas.
Fix: [ bug #1534 ] Unknown error when deleting a product photo under special circumstances.
Fix: Update impayees.php
Fix: Link product, In list view and label product.
Fix: visible task into area "time" for "My task" must limit task to tasks i am assigned to.
Fix: When disabled, all fields to add time into task line must be disabled.
Fix: Missing include files.lib.php in some pages that use dol_delete_recursive
Fix: [ bug #1558 ] Product/service edit page title shows new Ref instead of old ref.
Fix: [ bug #1553 ] Saving User displays setup removes menu.
Fix: [ bug #1544 ] Can remove date from invoice.
Fix: list event view lost type event filter.
Fix: Add code save on create event.
Fix: SQL injection.
Fix: [ bug #1589 ] Menu type in "Edit menu" page is not translated
Fix: [ bug #1591 ] Linked object block shows Total HT/TTC even if not having permission to read them
Fix: [ bug #1577 ] When creating new Private individual third, selected third type is ignored
Fix: [ bug #1555 ] Update accountancy code of products does not throw PRODUCT_MODIFY trigger
Fix: [ bug #1548 ] Supplier payment card shows type in French
Fix: [ bug #1546 ] Incorrect page number when searching in the list of bank transactions

***** ChangeLog for 3.5.4 compared to 3.5.3 *****
Fix: Hide title of event when agenda module disabled.
Fix: When using option MAIN_MAIL_ALLOW_SENDMAIL_F, a mail was sent to sender.
Fix: Question about warehouse must not be done when module stock is disabled.
Fix: Option STOCK_SUPPORTS_SERVICES was not correctly implemented
     (missing test at some places).
Fix: Renaming a project with uploaded files failed.
Fix: [ bug #1476 ] Invoice creation form loses invoice date when there is a validation error.
Fix: [ bug #1431 ] Reception and Send supplier order box has a weird top margin.
Fix: [ bug #1428 ] "Nothing" is shown in the middle of the screen in a supplier order.
Fix: The object deliverycompany was not used anymore and output of
     details for delivery reports was lost during 3.5. Rewrite code to
     restore feature.
Fix: [ bug #1445 ] html fix : missing </tr>
Fix: [ bug #1415 ] Intervention document model name and suppliers model names is not shown
     properly in module configuration
Fix: [ bug #1416 ] Supplier order does not list document models in the select box of the
     supplier order card
Fix: [ bug #1443 ] Payment conditions is erased after editing supplier invoice label or
     limit date for payment
Fix: Filter on status was not visible when selected from url.
Fix: Filtering on status was last when asking to sort.
Fix: [ bug #1432 ] Trigger SHIPPING_CREATE ignores interception on error.
Fix: [ bug #1449 ] Trigger ORDER_CREATE, LINEORDER_DELETE, LINEORDER_UPDATE and LINEORDER_INSERT ignore interception on error.
Fix: [ bug #1450 ] Several Customer order's triggers do not report the error from the trigger handler.
Fix: [ bug #1451 ] Interrupted order clone through trigger, loads nonexistent order.
Fix: [ bug #1454 ] Mention de bas de page erroné
Fix: Do not display dictionary for non activated module
Fix: Link element from element project pages
Fix: [ bug #1509 ] Expedition admin free text & watermark submit error
Fix: [ bug #1349 ] AJAX contact selector does not work fine in Project card
Fix: [ bug #1452 ] variable used but not defined
Fix: If multiprice level is used the VAT on addline is not correct
Fix: [ bug #1254 ] Error when using "Enter" on qty input box of a product (on supplier order part)
Fix: [ bug #1462, 1468, 1480, 1483, 1490, 1497] $this instead of $object
Fix: [ bug #1455 ] outstanding amount
Fix: [ bug #1425 ] LINEBILL_SUPPLIER_DELETE failure trigger leads to an endless loop
Fix: [ bug #1460 ] Several supplier order triggers do not show error messages
Fix: [ bug #1461 ] LINEORDER_SUPPLIER_CREATE does not intercept supplier order line insertion
Fix: [ bug #1484 ] BILL_SUPPLIER_PAYED trigger action does not intercept failure under some circumstances
Fix: [ bug #1482 ] Several supplier invoice triggers do not show trigger error messages
Fix: [ bug #1486 ] LINEBILL_SUPPLIER_CREATE and LINEBILL_SUPPLIER_UPDATE triggers do not intercept trigger action
Fix: [ bug #1522 ] Element list into associate object into project are no more filterd by project thirdparty
Fix: [ bug #1526 ] Thumbs of files uploaded with dots in their names do not load correctly
Fix: Import ProfId1 to siren and ProfId2 to siret

***** ChangeLog for 3.5.3 compared to 3.5.2 *****
Fix: Error on field accountancy code for export profile of invoices.
Fix: [ bug #1351 ] VIES verification link broken.
Fix: [ bug #1352 ] Removing a shipping does not remove the delivery.
Fix: Option MAIN_INVERT_SENDER_RECIPIENT broken with typhon template.
Fix: Can disable features with PHPEXCEL (no DLSF compatible).
Fix: Can disable features with CKEDITOR.
Fix: Pb of records not correctly cleaned when module marge is
     uninstalled (conflict between 'margin' and 'margins').
Fix: [ bug #1341 ] Lastname not added by file or direct input in mass e-mailing.
Fix: [ bug #1357 ] Invoice creator state not printed in generated invoice documents.
Fix: Suppliers invoice mask fails using {tttt} in numbering.
Fix: [ bug #1350 ] pdf template name for typhon was not correctly set when enabling module.
Fix: Navigation on notes for shipments was not working.
Fix: [ bug #1353 ] Email notifications, wrong URL.
Fix: [ bug #1362 ] Note is not saved.
Fix: tr/td balance.
Fix: [ bug #1360 ] note indicator for member tab.
Fix: Nb of notes and doc not visible onto tasks.
Fix: [ bug #1372 ] Margin calculation does not work in proposals.
Fix: [ bug #1381 ] PHP Warning when listing stock transactions page.
Fix: [ bug #1367 ] "Show invoice" link after a POS sell throws an error.
Fix: TCPDF error file not found in member card generation.
Fix: [ bug #1380 ] Customer invoices are not grouped in company results report.
Fix: [ bug #1393 ] PHP Warning when creating a supplier invoice.
Fix: [ bug #1399 ] [pgsql] Silent warning when setting a propal as "facturée" in propal.php
Fix: When number reach 9999 with default numbering module, next number
     will be 10000 instead of 0000 and error.
Fix: element page on project give wrong href link.
Fix: [ bug #1397 ] Filter by supplier orders with status Draft does not filter.
Fix: [ bug #1388 ] Wrong date when invoicing several orders.
Fix: [ bug #1411 ] Unable to set an expedition note if invoices module is not enabled.
Fix: [ bug #1407 ] Rouget pdf overlapped when using tracking number and public notes.
Fix: [ bug #1405 ] Rouget PDF expedition incorrect when two expeditions under the same commande
Fix: [ bug #1434 ] Muscadet supplier order document model linked objects overlap the text

***** ChangeLog for 3.5.2 compared to 3.5.1 *****
Fix: Can't add user for a task.
Fix: Autoselect of warehouse if there is only one warehouse.
Fix: Install of odt template for project and tasks.
Fix: [ bug #1318 ] Problem with enter key when adding an existing
     product to a customer invoice.
Fix: [ bug #1307 ] Quotes get removed from several inputs.
Fix: [ bug #1317 ] Removing a category does not remove all child categories
Fix: [ bug #1312 ] Call to undefined function _()
Fix: Restore build for obs and launchpad.
Fix: deleting files into backup system tools.
Fix: Dump using php not not include lock on tables that are deleted.
Fix: Fixed a problem with bank accounts sharing across entities.
Fix: fields into group by of sql requests for module margins must be
     same than fields into select.
Fix: When select_date is called with '' as preselected date,
     automatic user date was not correctly et (We must set a date into PHP
     server timezone area)
Fix: First param of select_date must always be forged with a dolibarr
     date function and not time().
Fix: fix can't add line with product in supplier order
Fix: [bug #1309]
Fix: Solve pb of too many embedded tables
Fix: [ bug #1306 ] Fatal error when adding an external calendar
Fix: A fix to manage automatic creation of code for import.
Fix: Try to add code to provide easy way to fix warning on timezone not
     defined.
Fix: Several fix into workflow/condition for invoice payments or convert
     into discount.
Fix: Option MAIN_PDF_DASH_BETWEEN_LINES was not working when tcpdf was
     making a pagebreak higher than 2 pages.
Fix: form to add images should not show link form.
Fix: Correction when adding order line with price as '0'.
Fix: [ bug #1283 ] ROUGET Shipment PDF.
Fix: [ bug #1300 ]
Fix: Miscellaneous problems on task tabs (withproject parameter lost and
     download fails).
Fix: Avoid home project page to hung when too many tasks opened.
Fix: bug #1295: Error when creating an agenda extrafield with a number as reference
Fix: Translation of number for pt_PT.
Fix: Error on ajax_constantonoff function.
Fix: [ bug #1323 ] problème pour générer un odt depuis les taches dans projet.
Fix: Can not make withdrawals

***** ChangeLog for 3.5.1 compared to 3.5.0 *****
Fix: Do not report trigger errors twice.
Fix: Error when creating event was not reported.
Fix: Bug of import of agenda when using https link
Fix: Field nature not saved correctly
Fix: Substitution of extra field was ko for order
Fix: Bad translation of date format for pt_BR.
Fix: priority field of agenda record is smallint.
Fix: Missing loading of lang in some pages.
Fix: Write note in invoice when using pos module.
Fix: Link to paypal was invalid into email text.
Fix: ref and date of supplier invoice.
Fix: Check on bank account.
Fix: Problem with file upload and download.
Fix: Page load not ending when large number of thirdparties. We
     added option MAIN_DISABLE_AJAX_COMBOX to disable javascript
     combo feature that is root cause of problem.
Fix: [ bug #1231 ] PDF always generated in interventions
Fix: Be sure there is no duplicate default rib.
Fix: Enable extrafields for customer order, proposal and invoice lines. This feature
     was developed for 3.5 but was disabled (hidden) because of a bug not possible to
     fix enough quickly for 3.5.0 release.
Fix: user right on Holiday for month report nor working.
Fix: [ bug #1250 ] "Supplier Ref. product" sidebar search box does not work
Fix: Bad space in predefined messages.
Fix: [ bug #1256 ] Signature was not added for email sent from thirdparty page.
Fix: Action event SHIPPING_VALIDATE is not implemented
Fix: The customer code was set to uppercase when using numbering module leopard. We
     must keep data safe of any change.
Fix: [ bug #1291 ] Loading actions extrafields fails.
Fix: [ bug #1123 ] Paid deposit invoices are always shown as partially paid when fully paid
Fix: Corrected project contact types translation.
Fix: [ bug #1206 ] PMP price is bad calculated.
Fix: [ bug #520 ] Product statistics and detailed lists are wrong.
Fix: [ bug #1240 ] traduction.
Fix: [ bug #1238 ] When creating accompte with a %, free product are used for calculation.
Fix: [ bug #1280 ] service with not end of date was tagged as expired.
Fix: [ bug #1295 ] Error when creating an agenda extrafield with a number as reference.
Fix: [ bug #1306 ] Fatal error when adding an external calendar.
New: Added es_CL language
Fix: Margin tabs bad data show
Fix: [ bug #1318 ] Problem with enter key when adding an existing product to a customer invoice.
Fix: [ bug #1410 ] Add customer order line asks for required Unit Price but doesn't interrupt the creation of the line

***** ChangeLog for 3.5 compared to 3.4.* *****
For users:
- New: Add hidden option BANK_DISABLE_DIRECT_INPUT.
- New: More options to select status of users into select user list.
- New: [ task #862 ] Add ODT on shipments.
- New: [ task #149 ] Add # of notes and attachments in tabs.
- New: Can edit customer ref at any time.
- New: [ task #877 ] Reorganize menus.
- New: [ task #858 ] Holiday module: note on manual holiday assignation.
- New: [ task #892 ] Add hidden option in thirdparty customer/supplier module to hide non active
  companies in select_company method.
- New: [ task #531 ] Add a workload field on tasks.
- New: Add graph of bank account input/output into input-output report page.
- New: Add script export-bank-receipts.php
- New: Add option "filter=bank" onto script rebuild_merge_pdf.php to merge PDF that
  has one payment on a specific bank account.*
- New: [ task #901 ] Add Extrafield on Fiche Inter.
- New: Show process id in all command line scripts.
- New: Module mailman can subscribe/unsubscribe to ML according to categories or type of member.
- New: Add object_hour and object_date_rfc as substitution tag for open document generation.
- New: Add options to send an email when paypal or paybox payment is done.
- New: Clone product/service composition.
- New: Add option ADHERENT_LOGIN_NOT_REQUIRED.
- New: Add a cron module to define scheduled jobs.
- New: Add new graphical boxes (customer and supplier invoices and orders per month).
- New: [ task #286 ] Enhance rounding function of prices to allow round of sum instead of sum of rounding.
- New: Can add an event automatically when a project is create.
- New: Add option MAIN_GENERATE_DOCUMENT_WITH_PICTURE.
- New: Add option excludethirdparties and onlythirdparties into merge pdf scripts.
- New: [ task #925 ] Add ODT document generation for Tasks in project module.
- New: [ task #924 ] Add numbering rule on task.
- New: [ task #165 ] Add import/export of multiprices.
- New: Add Maghreb regions and departments.
- New: A more responsive design for statistic box of home page.
- New: [ task #1005 ] Adapting to Spanish legislation bill numbering
- New: [ task #1011 ] Now supplier order and invoice deal with payment terms and mode.
- New: [ task #1014 ] Add option to recursively add parent category.
- New: [ task #1016 ] Can define a specific numbering for deposits.
- New: [ task #918 ] Stock replenishment.
- New : Add pdf link into supplier invoice list and supplier order list.
- New : Genrate auto the PDF for supplier invoice.
- New : Add category into filter webservice thirdparty method getListOfThirdParties.
- New : Allow to define margin or mark rate during quoting, ordering, invoicing.
- New : User permissions on margin module.
- New : Add ref supplier into muscadet model/
- New : Add ability to copy contact address to clipboard.
- New: Can use tag {mm} before {yy} even when there is a reset into numbering masks.
- New: [ task #1060 ] Register fields localtax(1|2)_type into details tables.
- New: [ task #923 ] Localtax support for ODT templates.
- New: [ task #90 ] Barcode search.
- New: Add hidden option MAIN_VAT_DEFAULT_IF_AUTODETECT_FAILS.
- New: Can send an email from thirdparty card.
- New: Can cancel holidays that were previously validated.
- New: Can choose contact on event (action com) creation, and filtered by thirdparty.
- New: Add hidden option MAIN_FORCE_DEFAULT_STATE_ID.
- New: Add page to make mass stock movement.
- New: Add field oustanding limit into thirdparty properties.
- New: Can enter a vat payment of zero.
- New: Add path to installed dir of external modules + Name and web of module provider.
- New: Add option to use a specific mask for uploaded filename.
- New: Can attach external links to objects as we can attach files.
- Qual: Implement same rule for return value of all command line scripts (0 when success, <>0 if error).
- Fix: [ bug #992 ] Proforma invoices don't have a separated numeric count.
- Fix: [ bug #1022 ] correct margin calculation for credit notes.
- Fix: Better management of using ajax for upload form (to solve problem when enabling ajax jquery multifile upload in some cases).
- Fix: Lost stats filters into year selection.
- Fix: Some config data are shared between suppliers orders and suppliers invoices

New experimental module:
- New: [ task #157 ] Add a Skype button (adherents / third parties / contacts)

For translators:
- Qual: Normalized sort order of all languages files with English reference files.
- New: Add language code files for South Africa, France new Caledonia, Vietnam.
- New: Translate string for email to change password.

For developers:
- New: DolGraph can build graph with three lines.
- New: DolGraph accept a parameter to cache data of graph getNbByMonthWithPrevYear.
- New: Can enable tuning info with option MAIN_SHOW_TUNING_INFO.
- New: Show version of client lib used by mysql drivers.
- New: Add function to get content of an url (using all dolibarr setup like timeout, proxies...)
- New: Upgrade lib of TCPDF to 6.0
- New: Upgrade jquery flot library to 0.8.1
- New: Add property "hidden" into module descriptors to allow to hide a module according to
  some dynamic conditions.
- New: Add option MAIN_MOTD_SETUPPAGE to add a content onto setup page. Also content for
  MAIN_MOTD_SETUPPAGE, MAIN_MOTD_SETUPPAGE, MAIN_HOME now accept "|langfile" into translation
  key to use a specific language file.
- New: Make some changes to allow usage of several alternative $dolibarr_main_url_root variables.
- Qual: All nowrap properties are now using CSS class nowrap.
- Qual: Move hard coded code of module mailmanspip into trigger.
- New: Into POST forms, if you can add a parameter DOL_AUTOSET_COOKIE with a value that is list name,
  separated by a coma, of other POST parameters, Dolibarr will automatically save this parameters
  into user cookies.
- New: Add hook addHomeSetup.
- New: Add trigger CATEGORY_LINK and CATEGORY_UNLINK.
- New: A trigger can return an array of error strings instead of one error string.
- New: Add method to use a dictionary as a combo box.
- New: Add update method for web service product.
- Fix also several bugs with old code.

WARNING: Following change may create regression for some external modules, but was necessary to make
Dolibarr better:

1) We started to clean hooks code.
If your hook want to modify value of $actions, it's role of your hook to modify it. Dolibarr
hook code will no more decide this for your module. If your action class for hook was returning
a string or an array, instead your module must set $actionclassinstance->results (to return array)
or $actionclassinstance->resprints (to return string) to return same thing. The return value must
be replaced by a "return 0";
Goal is to fix old compatibility code that does not match hook specifications:
 http://wiki.dolibarr.org/index.php/Hooks_system

2) If you implemented hook printTopRightMenu, check that output does not include '<td>' tags any more.
All content added must be tagged by a '<div>' with css class="login_block_elem"

3) Some methods object->addline used a first parameter that was object->id, some not. Of course
this was not a good practice, since object->id is already known, there is no need to provide id as
parameter. All methods addline in this case were modified to remove this parameter.

4) Method ->classer_facturee() is deprecated. It must be replace with ->classifyBilled().

5) Property ->tel on objects is now ->phone

6) Trigger LINEPROPAL_MODIFY is renamed into LINEPROPAL_UPDATE and
   Trigger CONTRACT_LINE_DELETE rnamed into LINECONTRACT_DELETE to match naming rules.



***** ChangeLog for 3.4.3 compared to 3.4.2 *****
Fix: Bad get of localtaxes into contracts add lines
Fix: Warning into bank conciliation feature.
Fix: Bad get of localtaxes into contracts add lines.
Fix: Add a limit into list to avoid browser to hang when database is too large.
Fix: [ bug #1212 ] 'jqueryFileTree.php' directory traversal vulnerability
Fix: Agenda and Banks module were not working with multicompany module
Fix: [ bug #1317 ] Removing a category does not remove all child categories
Fix: [ bug #1380 ] Customer invoices are not grouped in company results report.

***** ChangeLog for 3.4.2 compared to 3.4.1 *****
Fix: field's problem into company's page (RIB).
Fix: Document cerfa doesn't contained firstname & lastname from donator.
Fix: Bad rounding on margin calculations and display.
Fix: Option drop table into backup was broken.
Fix: [ bug #1105 ] Searching Boxes other search option.
Fix: wrong buy price update.
Fix: [ bug #1142 ] Set paiement on invoice (PGSql).
Fix: [ bug #1145 ] Agenda button list type do not display.
Fix: [ bug #1148 ] Product consomation : supplier order bad status.
Fix: [ bug #1159 ] Commercial search "other" give p.note do not exists.
Fix: [ bug #1174 ] Product translated description not good into PDF.
Fix: [ bug #1163 ] SQL Error when searching for supplier orders.
Fix: [ bug #1162 ] Translaction for morning and afternoon.
Fix: [ bug #1161 ] Search on product label.
Fix: [ bug #1075 ] POS module doesn't decrement stock of products in delayed payment mode.
Fix: [ bug #1171 ] Documents lost in interventions after validating.
Fix: fix unsubscribe URL into mailing when sending manually (not by script).
Fix: [ bug #1182 ] ODT company_country tag is htmlencoded.
Fix: [ bug #1196 ] Product barcode search does not expect 13th digit on EAN13 type.
Fix: [ bug #1202 ] Wrong amount in deposit % invoice from proposal.
Fix: Removed analytics tags into doc page.
Fix: Call Image on this instead of pdf.
Fix: Missing parameter for photo.
Fix: Bad SQL request for turnover report.

***** ChangeLog for 3.4.1 compared to 3.4.0 *****
Fix: Display buying price on line edit when no supplier price is defined.
Fix: Retrieving of margin info when invoice created automatically from order.
Fix: Reordering supplier products in list by supplier or supplier ref was crashing.
Fix: [ bug #1029 ] Tulip numbering mask.
Fix: Supplier invoice and supplier order are not displayed into object link into agenda event card.
Fix: [ bug #1033 ] SUPPLIER REF disappeared.
Fix: update extrafield do not display immediatly after update.
Fix: Fix bug with canvas thirdparty.
Fix: [ bug #1037 ] Consumption> Supplier invoices related.
Fix: User group name do not display in card (view or edit mode).
Fix: Link "Show all supplier invoice" on suplier card not working.
Fix: [ bug #1039 ] Pre-defined invoices conversion.
Fix: If only service module is activated, it's impossible to delete service.
Fix: [ bug #1043 ] Bad interventions ref numbering.
Fix: Mailing module : if an email is already in destinaires list all other email from selector was not inserted.
Fix: Localtaxes balance not showing.
Fix: Intervention box links to contracts id.
Fix: Compatiblity with multicompany module.
Fix: Edit propal line was losing product supplier price id.
Fix: Delete linked element to supplier invoice when deleted.
Fix: [ bug #1061 ] Bad info shipped products.
Fix: [ bug #1062 ] Documents lost in propals and contracts validating.
Fix: Supplier price displayed on document lines and margin infos didnt take discount.
Fix: sorting on qty did not work in supplier product list.
Fix: there was no escaping on filter fields in supplier product list.
Fix: bugs on margin reports and better margin calculation on credit notes.
Qual: Add travis-ci integration.

***** ChangeLog for 3.4 compared to 3.3.* *****
For users:
- New: Can use ODS templates as document templates.
- New: Add link to autofill/reset with quantity to ship when creating a
  delivery receipt.
- New: Event into calendar use different colors for different users.
- New: Support revenue stamp onto invoices.
- New: Add a tab "consumption" on thirdparties to list products bought/sells.
- New: Some performance enhancements.
- New: Can attach files onto trip and expenses modules.
- New: Add hidden option MAIN_PDF_TITLE_BACKGROUND_COLOR.
- New: Merge tab customer and prospect.
- New: Add ES formated address country rule.
- New: Can define a hierarchical responsible on user and add a tree view to
  see hierarchy of users.
- New: Can expand/collapse menus, categories and users list.
- New: extra parameters are supported into ODT/ODS templates.
- New: total per vat rate are available as tags for ODT/ODS templates.
- New: Some part of interface use more CSS3 (ie: agenda)
- New: [ task #707 ] Create option "ProfIdx is mandatory to validate a invoice".
- New: Can define if we want to use VAT or not for subscriptions (foundation module).
- New: Can define a default choice for "More action when recording a
  subscription" (foundation module).
- New: Add link to check professional id for India.
- New: [ task #731 ] Uniformize ref generation
- New: [ task #748 ] Add a link "Dolibarr" into left menu
- New: Script email_unpaid_invoices_to_representative accepts now a parameter "test"
  and a "late delay".
- New: Can define different clicktodial setups for each user.
- New: Add hidden option INVOICE_CAN_NEVER_BE_REMOVED.
- New: Enhance agenda module to reach RFC2445 ("type" not enabled by default and add
  "busy" information).
- New: Add module Opensurvey.
- New: Default approver for holidays is set by default to hierchical parent.
- First change to prepare feature "click to print" (IPP) for PDF.
- New: [ task #350 ] Merge tab customer and prospect.
- New: [ task #710 ] Add substitution into mailing send (and HTML is now valid).
- New: [ task #711 ] Add combobox for contact, as done for product/thirdparty.
- New: [ task #714 ] In Emailing module admin autogenerate security key of READRECEIPT.
- New: [ task #743 ] GED : Add aministration option to disable autotree display.
- New: [ task #767 ] Customer Address fallback when a contact doesn't have an address.
- New: [ task #768 ] WYSIWYG for all mails.
- New: [ task #773 ] Add Project document in GED(ECM) modules.
- New: [ task #783 ] Add more types for extra parameters (lists, phone, emails, checkbox,
  prices, radio).
- New: [ task #798 ] Add range limit date on product/services as it is done on order
  and invoice.
- New: [ task #814 ] Add extrafield feature for projects ands tasks.
- New: [ task #770 ] Add ODT document generation for Projects module.
- New: [ task #741 ] Add intervention box.
- New: [ task #826 ] Optionnal increase stock when deleting an invoice already validated.
- New: [ task #823 ] Shipping_validate email notification.
- New: [ task #900 ] Review code of ficheinter.class.php
- Fix: [Bug #958] LocalTax2 for Spain fails on Suppliers
- Fix: [ bug #972 ] Auto completion contact field do not take account the min caract number before search
- Fix: [ bug #971 ] html.form.class.php select_contact with autocomplete do not exclude id from exclude array
- Fix: Expedition creation, can retreive product from other expedition

For translators:
- Update language files.

For developers:
- System of menu managers has been rewritten to reduce code to do same things.
- An external module can force its theme.
- Add function dol_set_focus('#xxx').
- A mymodule can bring its own core/modules/mymodule/modules_mymodule.php file.
- Removed not used libraries.
- More web services.
- Renamed some database fields, code variables and parameters from french to english.
- First change to manage margins on contracts.
- Add hook getFormMail.
- Function plimit of databases drivers accept -1 as value (it means default value set
  into conf->liste_limit).
- New: Add option dol_hide_topmenu, dol_hide_leftmenu, dol_optimize_smallscreen,
  dol_no_mouse_hover and dol_use_jmobile onto login page (to support different terminal).
- New: dol_syslog method accept a suffix to use different log files for log.
- New: Type of fields are received by export format handlers.
- New: when adding an action, we can define a free code to tag it for a specific need.
- New: Enhance Dolibarr migration process to include migration script of external
  modules.
- New: [ task #811 ] Uniformanize note field.


WARNING: If you used external modules, some of them may need to be upgraded due to:
- Fields of classes were renamed to be normalized (nom, prenom, cp, ville, adresse, tel
  were renamed into lastname, firstname, zip, town, address, phone).
  This may also be true for some fields into web services.
- If module use hook pdf_writelinedesc, module may have to add return 1 at end of
  function to keep same behaviour.

TODO:
backport commit 53672dff75f4fdaeeed037ff9d15f860968022ca to fix confirm with jmobile
backport commit 384e3812eb73a15adafb472cacfb93397a54459b to fix W3C/edit contract



***** ChangeLog for 3.3.5 compared to 3.3.4 *****
- Fix: Change to make debian package ok despite removal of ckeditor.
- Fix: jcrop file to match debian rules
- Fix: Add missing country UK.
- Fix: Minor fix into package.
- Fix: Add missing label on project field.

***** ChangeLog for 3.3.4 compared to 3.3.3 *****
- Fix: [ bug #1001 ] Social Contribution : State not correct
- Fix: Better management of pdf generation when tcpdf is not available.
- Fix: Change to be more debian compliant natively.

***** ChangeLog for 3.3.3 compared to 3.3.2 *****
- Fix: [ bug #903 ] Fatal error: Call to undefined function dol_get_first_day() in htdocs/commande/liste.php
- Fix: [ bug #934 ] Error on proformat invoice creation (pgsql)
- Fix: [ bug #947 ] Can't create proposal lines with unit price = 0

***** ChangeLog for 3.3.2 compared to 3.3.1 *****
- Fix: Dutch (nl_NL) translation
- Generalize fix: file with a specific mask not found, again
- Fix: translations and BILL_SUPPLIER_BUILDDOC trigger
- Fix: Can't reset payment due date
- Fix: Orderstoinvoice didn't act as expected when no order was checked
- Fix: Bad link to all proposals into Third party card if customer is prospect
- Fix: Some bugs on withdrawal rejects
- Fix: [ bug #774 ] Bug on creating event with box "all day" crossed
- Fix: [ bug #787 ] Invoice supplier box incorrect tooltip when delay on payment
- Fix: [ bug #789 ] VAT not being calculated in POS
- Fix: [ bug #790 ] Spanish localtax RE not being correctly calculated
- Fix: [ bug #794 ] Lost filter on zipcode in prospect list
- Fix: [ bug #806 ] Margins module with orders2invoice does not respect cost price
- Fix: [ bug #810 ] Cannot update ODT template path
- Fix: [ bug #816 ] Sales journal does not reflect localtaxes
- Fix: [ bug #817 ] Purchases journal does not reflect localtaxes
- Fix: [ bug #824 ] MAIN_DB_PREFIX not use into dictionary
- Fix: [ bug #828 ] Error when code_region is not a number in llx_c_regions (with postgres)
- Fix: [ bug #855 ] Holiday approval email in French
- Fix: [ bug #856 ] (Holidays module) Mail error if destination user doesn't have an email
- Fix: [ bug #857 ] Invoice created from shipment does not have the order discount
- Fix: [ bug #861 ] Impossible to create a new event in agenda
- Fix: [ bug #827 ] AJAX search does not respect multiprice level
- Fix: [ bug #865 ] Dolibarr navigation array in project/task do not work
- Fix: [ bug #866 ] Standing order from an invoice suggests invoice total amount instead of remaining to pay
- Fix: [ bug #788 ] Date of linked interventions are not shown
- Fix: external users should not see costprice and margin infos
- Fix: [ bug #806 ] Tasks are ordered alphabetically instead of chronological order

***** ChangeLog for 3.3.1 compared to 3.3 *****
- Fix: [ bug #733 ] Mass emailing tools do not support <style HTML tag
- Fix: Package for launchpad
- Fix: [ bug #736 ] Missing column in llx_c_chargesociales
- Fix: Localtax2 for Spain must be based into buyer
- Fix: [ bug #762 ] Bad profit calculation in Reporting
- Fix: bug dictionary with wrong prefix table

***** ChangeLog for 3.3 compared to 3.2.* *****
For users:
- New: Add holiday module, to declare and follow holidays of your employees.
- New: Add margin management module.
- New: Add new theme Amarok.
- New: [ task #289 ] Can reorder tasks.
- New: Add field "signature" into user card. If filled, text is added
       at end of predefined email texts. If option MAIN_MAIL_DO_NOT_USE_SIGN is on, this
       feature is disabled.
- New: Can input a payment back onto an credit note.
- New: Add link "Back to list" on all cards.
- New: After first install, warning are visible onto mandatory setup not
       configured. Show also total number of activated modules.
- New: Can filter list of proposal, order or invoice on sales representative.
- New: Add supplier ref on supplier orders.
- New: Can export supplier orders and customers shipments.
- New: First change to install external plugins from gui (experimental).
- New: Monaco is like France for default vat calculation
- New: Can list elements (invoices, orders or proposals) on a particular
  user contact). This allow to view a "basket" of its elements.
- New: Show bank account on payment list of invoice card.
- New: Cloning project allow to clones task, notes, projects files, tasks files, contacts.
- New: Enhance default style.
- New: Can edit and resiliate member status from list.
- New: Can insert URL links into elements lines. Also reported into PDF.
- New: When a member is validated, we can subscribe to mailing-lists
       according to its type.
- New: Add a tab into members statistics to count members by nature.
- New: Add link to third party into sells and purchase journal.
- New: Suggest a method to generate a backup file for user with no access
       to mysqldump binary.
- New: Can also use extrafields on contacts/addresses and users.
- New: Support unique field for extrafields.
- New: Extra fields supports more types (int, string, double, date, datetime).
- New: Can correct stock of a warehouse from warehouse card.
- New: [ task #185 ] Can input amount when correcting stock to recalculate PMP.
- New: [ task #454 ] Add "No category" into filters on category.
- New: Auto check box on page to edit interface options of user.
- New: More surface control on stock correction page.
- New: Add great britain provinces.
- New: [ task #494 ] Send an email to foundation when a new member has auto-subscribed.
- New: [ task #326 ] Add a numbering module to suggest automatically a product ref.
- New: Add conditional substitution IF/ELSEIF/ENDIF for ODT templates.
- New: Add unit foot2, inch2, foot3 and inch3 for surface and volumes.
- New: Can select thirdparties into emailing targets, even if module category is not enabled.
- New: [ task #498 ] Improvement of the block to add products/services lines.
- New: ECM autodir works also for files joined to products and services.
- New: Add a selection module for emailing to enter a recipient from gui.
- New: Allow to search thirds and products from barcodes directly from the permanent mini search left box.
- New: Allow to search product from barcodes directly from invoices, proposals... through AJAX.
- New: Can make one invoice for several orders.
- New: POS module can works with only one payment method (cach, chq, credit card).
- New: Add possibility to defined position/job of a user.
- New: Add hidden option to add slashes between lines into PDF.
- New: [ task #210 ] Can choose cash account during POS login.
- New: [ task #104 ] Can create an invoice from several orders.
- New: Update libs/tools/logo for DoliWamp (now use PHP 5.3).
- New: Added ODT Template tag {object_total_discount_ht}
- New: Add new import options: Third parties bank details, warehouses and stocks, categories and suppliers prices
- New: English bank account need a bank code (called sort code) to identify an account.
- New: Can choose menu entry to show with external site module.
- New: Add hidden option MAIN_PDF_MARGIN_LEFT, MAIN_PDF_MARGIN_RIGHT, MAIN_PDF_MARGIN_TOP, MAIN_PDF_MARGIN_BOTTOM to force margins of generated PDF.
- New: [ task #314 ] Can define if prof id are mandatory or not.
- New: Add button on order card to create intervention from services.
- New: Add search box to find products by supplier reference.
- New: Add option MAIN_HELPCENTER_LINKTOUSE to define target link "I need help" onto logon page.
- New: [ task #608 ] Can clone a supplier order with prices updates
- New: [ task #559 ] Can define a discount % regarding quantity in supplier prices and price by quantity in customer prices
- New: [ task #527 ] After cloning a suplier invoice, go onto invoice ref into edit mode

New experimental module:
- New: Add commissions management module.

- Fix: [ bug #499 ] Supplier order input method not translated
- Fix: No images into product description lines as PDF generation does not work with this.
- Fix: Errors weren't being shown in customer's & supplier's orders
- Fix: Lastname wasn't being recorded in xinputuser emailing module.
- Fix: [ bug #653 ] Error while creating agenda additional attributes
- Fix: [ bug #654 ] Event rapport PDF showing ActionAC_OTH_AUTO
- Fix: [ bug #658 ] Search on bank do not work for description
- Fix: [ bug #659 ] Comment in recurrent invoices is not stored
- Fix: [ bug #622 ] Attaching wrong file when sending the invoice via e-mail

For developers:
- New: Add webservice for thirdparty creation and list.
- New: A module can overwrite templates parts.
- New: Can add a link on title field of added dictionary.
- New: Uniformize code.
- New: Add option WORKFLOW_DISABLE_CREATE_INVOICE_FROM_ORDER and
       WORKFLOW_DISABLE_CLASSIFY_BILLED_FROM_ORDER.
- New: A module can add several css and js.
- New: removed deprecated methods
       ldap::connect, formadmin::select_lang,
       html::select_tva
- New: Add custom substitution function for ODT product lines: mymodule_completesubstitutionarray_lines()
- New: Basic implementation of hooks and triggers for a lot (most) of core modules:
  action/calendar, trips and expenses, dons, vat payment, contact/society, contract, product lines,
  expedition, order supplier and order invoice (lines included), intervention card, project, tasks.
- New: Add ChromePHP output into syslog module.
- New: Add PRODUCT_PRICE_MODIFY trigger.
- New: Created function to retrieve total amount of discount of an invoice/proposal...
- New: We can use a dynamic value ($conf->global->XXX for example) into titles of menus.
- New: Use PHP classes DateTime* for some data functions instead of adodb
- Qual: Renamed SUPPLIER_INVOICE_BUILDDOC trigger to BILL_SUPPLIER_BUILDDOC
- Qual: Renamed INVOICE_SUPPLIER_DELETE trigger to BILL_SUPPLIER_DELETE
- Qual: Renamed SUPLIER_ORDER_BUILDDOC trigger to ORDER_SUPPLIER_BUILDDOC
- Qual: Renamed CONTRACTLINE_DELETE trigger to CONTRACT_LINE_DELETE
- Qual: Renamed all ficheinter.class.php triggers so that they start with 'FICHINTER_'
- Fix: [ bug #655 ] ORDER_REOPEN trigger incorrectly named
- Fix: [ bug #656 ] Contracts trigger CONTRACT_MODIFY incorrectly named
- Fix: [ bug #657 ] Usergroup class' GROUP_DELETE trigger incorrectly named

For translators:
- New: Update language files (de, tr, pt, ca, es, en, fr).
- New: Added bg_BG autotranslated language.
- New: Translate the donation receipt.

Dolibarr license has also been updated from GPLv2+ to GPLv3+.



***** ChangeLog for 3.2.3 compared to 3.2.2 *****
- Fix: Some permission into agenda module.
- Fix: Generation of PDF was not using correct font for some languages.
- Fix some translations.
- Fix: [ bug #607 ] Nom de société avec guillemets.
- Fix: Option MAIN_MAIL_SENDMAIL_FORCE_BA and MAIN_FIX_BUGGED_MTA was not
  complete.
- Fix: comaptiblity with multicompany module.
- Fix: Bad label when validating/paying an invoice from POS module.
- Fix: Correct recipient into rouget template.
- Fix: A lot of fix into PDF pagebreak management.
- Update VAT for some countries.
- Firstname was missing when sending email from file list.
- Added en_SA language.



***** ChangeLog for 3.2.2 compared to 3.2.1 *****
- Fix: Modify spanish VAT to new rates.
- Fix: Add error message when creating already existing product.
- Fix: Edition of percentage of an event.
- Fix: Minor look fix for theme bureau2crea.
- Fix: Start and end date not saved at project creation
- Fix: Default vat is zero for customer invoices if company does not use vat
- Fix: Localtaxes unit prices precision



***** ChangeLog for 3.2.1 compared to 3.2.0 *****
- Fix: Edit of projects.
- Fix: Activation of modules does not fails if directory install was removed.
- Fix: [ bug #444 ] Regression on auto-closing for proposals and orders.
- Fix: Update translations (catalan, french, spanish, brazilian).
- Fix: [ bug #445 ] Hex escaping in descriptions.
- Fix: error when validating shipment for non predefined products with a
  selected warehouse.
- Fix: Bad local taxes if price base type is TTC for spanish local taxes.
- Fix: Phone not saved when using web service.
- Fix: [ bug #464 ] Payment form should allow to add transmitter for bank transfers.
- Fix: Allows to use a comma decimal separator in supplier invoices payments.
- Fix: Translation for tr_TR, es_ES, pt_BR.
- Fix: Products with no prices not visible.
- Fix: Access to product card created with very old version of Dolibarr.
- Fix: Delete temporary files after validating an invoice.
- Fix: preview of supplier order and invoice template.
- Fix: [ bug #485 ] Configurated amount for public auto-subscription form is not taken into account
- Fix: Average amount graphs weren't comparing the previous year stats
- Fix: Closed project didn't show the new status unless the page was refreshed
- Fix: Files were not being uploaded to a project's task
- Fix: [ bug #503 ] Unable to delete linked file to a deposit
- Fix: [ bug #501 ] Error while trying to modify an user
- Fix: [ bug #506 ] Can't set percentage of a started event
- Fix: Bad assignation of const for pdf delivery module name



***** ChangeLog for 3.2.0 compared to 3.1.* *****
WARNING: PHP lower than 5.x are no more supported.
WARNING: Because of a major datastructure change onto supplier prices tables, be aware
to make a backup of your database before making upgrade.

For users:
- New: Each user can remove/add its own boxes.
- New: Add signature at end of predefined email text.
- New: Can use personalized fields on products/services.
- New: Can attach files on social contributions.
- New: Show payments terms and conditions onto muscadet template.
- New: Can open back a closed commercial proposal.
- New: show thirdparty barcode on main tab.
- New: Can input note (private and public) during note and expenses creation.
- New: Print ticket show invoice ref into POS module.
- New: Can edit customer discounts from invoice create and edit card.
- New: task #11243: Show quantity into stocks for each sub-products into the sub-product tab.
- New: task #10500: Option to choose if professional id are unique.
- New: Add hidden option FOURN_PRODUCT_AVAILABILITY.
- New: task #11123: Add best supplier price.
- New: Enhancement in styles.
- New: Can conciliate several lines in one operation.
- New: task #11289 : Modify third party accountancy code generator aquarium.
- New: task #10606 : more comprehensive message error.
- New: task #11278 : Option into point of sale module to add services in list.
- New: task #11261 : Add an entry into menu called "New shipment".
- New: [ task #187 ] Gerer les evenement recurrents dans les imports ical.
- New: Make option MAIN_GENERATE_DOCUMENTS_WITHOUT_VAT available by default.
- New: Can build PDF in USLetter format or canada format (change paper size).
- New: Can export into Excel 2007 format.
- New: Add hidden option CASHDESK_FORCE_STOCK_ON_BILL
- New: Can search on part of barcode into POS module.
- New: Cheques into cheques receipts are ordered by operation date.
- New: Add hidden option MAIN_DISABLE_PDF_AUTOUPDATE to avoid generating pdf each time data change.
- New: Add hidden option PROJECT_HIDE_UNSELECTABLES to hide project you can't select into combo list.
- New: Add option INVOICE_POSITIVE_CREDIT_NOTE.
- New: Support zip/town autocompletion into warehouses.
- New: Add box for last expired services.
- New: Reduce seriously size of packages.
- New: Can define country code for import.
- New: When invoice was generated from order, order date is visible on PDF, after order ref.
- New: [ task #181 ] Hide password of click2dial in user card.
- New: Chart are faster to build
- New: Value of data into charts are visible on mouse hover.
- New: Import wizard can import contacts.
- New: Import wizard can import personalized fields.
- New: Personalized fields support int type.
- New: Install process is now two times faster.
- New: Can sort files into backup tool.
- New: Default output charset are utf8 into backup tool.
- New: Add brazilian states.
- New: Increase usability of module project.
- New: [ task #285 ] Add search filter on project in tasks list.
- New: Automatic list of documents in ECM module is ok for customers,
       suppliers invoice, orders, customers orders, proposals and social contributions.
- New: All professional id can contains up to 128 chars instead of 32.
- New: [ task #176 ] Allow to use ODT templates for proposals and orders like it's done for invoices
- New: Add hidden option MAIN_ADD_PDF_BACKGROUND to add a PDF as background of invoice/order generated PDF.
- New: Can convert a product/service into service/product.
- New: Show delivery date into proposal template azur.
- New: Support tags into header and footer into ODT templates.
- Fix: Can use POS module with several concurrent users.
- Fix: Installer don't fails with Mysql version that added a ssl_cypher field.
- Fix: Sanitize input parameters.
- Fix: [ bug #368 ] Product list
- Fix: [ bug #370 ] Filter in accountancy -> suppliers_bills
- Fix: [ bug #399 ] Bad calculation of local taxes in update line products
- Fix: [ bug #427 ] Bad links to wiki help in certains menus

For developers:
- New: Can add a left menu into an existing top menu or left menu.
- New: Add webservice to get or create a product or service.
- New: Add webservice to get a user.
- New: Add more "hooks" (like hooks to change way of showing/editing lines into dictionnaries).
- New: Log module outputs can be setup with "or" rule (not only "xor").
- New: Add FirePHP output for logging module.
- New: Add trigger ACTION_DELETE and ACTION_MODIFY.
- New: Trigger now have a priority to define sort execution order.
- New: Can define different requests according to database type into migration files.
- New: Add "canvas" feature to overwrite page of thirdparty, contact, product with yours.
- New: Removed artichow deprecated libraries.
- New: A page can force reload of css style sheet
- New: A module can add import description for import wizard, even for tables with foreign keys.
- New: Can add tabs on statistics views.
- New: Add CSS id/class into public payment pages.
- Qual: Add a lot of more PHPUnit tests.
- Qual: Data structure for supplier prices is simpler.
- Qual: Removed no more used external libraries.
- Qual: Cleaned a lot of dead code.
- Qual: More OOP (usage of "abstract", "static", ...), uniformize constructors.
- Qual: Fix a lot of checkstyle warnings.
- Qual: task #216 : Move /lib into /core/lib directory
- Qual: task #217 : Move core files into core directory (login, menus, triggers, boxes, modules)
WARNING: To reduce technic debt, all functions dolibarr_xxx were renamed int dol_xxx.



***** ChangeLog for 3.1.3 compared to 3.1.2 *****
Fix: PgSQL - property must be set if success
Fix: Provide a solution for backup when mysqldump is not available
Fix: Bug #460 - Wrong entity assignment when creating a warehouse
Fix: bug #405 - Late icon always displayed on comm/propal.php



***** ChangeLog for 3.1.2 compared to 3.1.1 *****
- Fix: Can clone a proposal
- Fix: Add member ID in substitution method
- Fix: Duplicate end tag and missing form parts
- Fix: Support companies with no prof id.
- Fix: Sanitize data
- Fix: Bug #318
- Fix: Bug #369
- Fix: More bugs



***** ChangeLog for 3.1.1 compared to 3.1.0 *****
- New: Add option FACTURE_DEPOSITS_ARE_JUST_PAYMENTS. With this option added,
       credit notes are not removed from total amount of invoice but are just
       payments used to reducs remain to pay.
- New: Added hidden option MAIN_FIX_FOR_BUGGED_MTA to fix bugged MTA.
- Fix: Removed warnings during install.
- Fix: State into address of paypal payments were lost.
- Fix: Currency into paypal payments were always euros.
- Fix: Removed Bare LF from emails sent with smtps method.
- Fix: Can show report on selected period.
- Fix: product removed from list after deleted into order.
- Fix: [bug #270] PostgreSQL backend try to connect throught TCP socket for
- Fix: price was not without tax when using multiprice into POS module.
- Fix: Can delete bank account.
- Fix: [ bug #277 ] Year dropdown in table header of supplier invoices.
- Fix: Some other very minor fixes.


***** ChangeLog for 3.1 compared to 3.0 *****
WARNING: IE6 browser is no more supported in this version.
For users:
- New: War against number of clicks:
     - When adding a free bank transaction, form to add next one is still
       visible (save one click).
     - task #10969 : Add checkbox to close automatically invoice if
       payment is complete (save 3 clicks).
     - Reduce a step into supplier order workflow to save time. If user
       has permission to approve, order is approved when order is validated.
       (Save 2 clicks).
     - In commercial main menu, left menu are already opened. This save one click
       to open a proposal or order.
     - Can add a discount for third party, during invoice edition (and we
       saved clicks again).
     - When creating a contract, sales representative are preset to user. This save
       4 clicks.
     - Can edit several fields in bank transaction line page into one update.
     - Creation of contacts from third party page go back to third party.
     - Preselect model if there is only one. This save 2 clicks.
     - Can remove a project if project has tasks. No need to delete task one by one.
- New: Enhance donation module. Add a status "canceled".
- New: Add filters on all statistics report pages.
- New: If a service contains subproducts, subpoducts are decrease when service
       is decrease.
- New: Add status for third parties to disable a third party.
- New: Can send interventions cards by email.
- New: Increase list of available notifications into module Notifications.
- New: Add option MAIN_FIRST_TO_UPPER to force upper case of first
       letters for names and firstname.
- New: Can filter of payment type in bank transaction list.
- New: Status of users is visible into user list.
- New: Support BSB code for bank account in Australia.
- New: Can set date of payment for autocreate invoice/payment when
       creating a foundation subscription.
- New: Can edit note of payment.
- New: Option to make login not mandatory in member module.
- New: Add box for last members for foundation module.
- New: A specialized menu can now be used when using smartphones.
- New: Can add information on current user on ODT generation.
- New: Prefix on third party is not used by default. Hidden option
       SOCIETE_USEPREFIX can restore old feature.
- New: Standing orders module use bank account from banks module.
- New: Ask password when creating a user from a contact.
- New: task #10577: Use a numbering module for shipment and contract.
- New: Can create manually order from proposal.
- New: Add a first workflow module to create automatic action on some
       events (create order on proposal closing).
- New: Use autocompletion on invoice select when creating replacement
       or credit note invoice.
- New: task #10885: Add a week view for calendar.
- New: task #11018: Add a status "not applicable" on events.
- New: Add subscriptions/country/region/town statistics for member module.
- New: Can define a proxy for external web access.
- New: task #11003: checkbox on checks for deposit.
- New: Add status into export. Add third party default language into export.
- New: Can filter on date and bank account when building check receipts.
- New: task #10958 : Add link to cheque receipts into bank transaction
       line if exists
- New: Can import external ical url into dolibarr agenda view.
- New: Can add a logo on third parties card.
- New: task #11194 : Can delete uploaded photos
- New: task #9744 : Add the barcode to select products on Point of Sale module
- New: Subscription/Unsubscription to mailman mailing-list can be done on
       validate/resiliate in foundation module.
- New: Can use extrafields on third parties.
- New: Add chart to report counts by status on element home area pages.
- New: Look: Usage of Jquery Notify to show result or error messages on action.
- New: Look: Minor enhancements into agenda view.
- New: Look: Nicer tooltips with transparency and shadow.
- New: task #11004: Create invoice from intervention.
- New: task #10501: Can use point of sale with different bank accounts.
- Fix: Better Postgresql compatibility.
- Fix: Numbering module for invoices use same number for invoice
       and credit note if mask is same.
- Fix: Debug and clean withdraw module.
- Fix: Allow access permission for point of sale module.
- Fix: Permissions issues with suppliers.
- Fix: Admin dict data is showing with active language

For developers:
- New: External modules can add tabs on agenda views.
- New: External modules can also remove default tabs.
- New: External modules can force skin directory so force their own skins.
- New: External modules can add their own menu manager.
- New: External modules can force menu manager.
- New: External modules can overwrite all default language files by
       forcing priority on langs directories on its own lang directory.
- New: External modules can show export list with an "enabled" condition.
- New: Support a backtopage parameter on contact creation page.
- New: Add id on div to show logo.
- New: Install wizard can activate a module at end of install.
- New: Dictionary setup works with very large external dictionnaries (Add
       page navigation).
- New: Add api to draw graphics with javascript (using Jquery Flot).
- New: Can add user login into menu urls added by modules.

For translators:
- New: Add fa_IR language.
- Fix: Move language ar_AR to ar_SA, sv_SV to sv_SE and da_Da to da_DK.



***** ChangeLog for 3.0 compared to 2.9.* *****
For users:
- New: Can edit date of cheque receipts.
- New: Add Sales journal and Purchase journal report.
- New: Can create supplier invoice from supplier order.
- New: Support login by openid
- New: Support "full day" event in calendar module.
- New: Add a weather on dashboard.
- New: Add a Paypal module.
- New: Can choose third party to use in point of sale module during logon.
- New: A lot of enhancements into ECM module:
       Directories can contains special characters,
       Speed enhancements,
       Directories can be created outside of Dolibarr, refresh button will
       update database,
       Can rename a file.
- New: Reordering lines in invoice, orders, commercial proposal is faster (use Ajax
       technology).
- New: Can import members using assistant.
- New: Can exclude deposit, replacement or credit notes in script rebuild_merge_pdf.
- New: task #10473 : Option MAIN_PROFIDx_IN_ADDRESS must no more be hidden.
- New: Can generate business card for on particular member.
- New: Task #10553 : Can attach files on members card.
- New: Can filter on payment type and bank account in payment lists.
- New: When sending supplier orders by mail, a text is predefined.
- New: Upgrade process works with Postgresql.
- New: Task #10538: Add filter on expiration date of subscription for
       foundation module email selector.
- New: Task #9643: Add 2 status (tosell/tobuy) on products instead of only
       1 status for both selling and buying.
- New: Can input payment conditions on several lines.
- New: Add hidden option MAIN_LOGOUT_GOTO_URL to set the exit url after
       a logout.
- New: For germany, we invert order of address.
- New: Add hidden option MAIN_SERVICES_ARE_ECOMMERCE_200238EC.
- New: Support NPR in customer product prices.
- New: Add more volume units (ounce, gallon, inch, feet, ...)
- New: Delivery date accepts hours and minutes.
- New: Can add a comment on stock dispatching to be save into stock movements.
- New: Can filter product list with too low stocks.
- New: Add option to send all emails sent to a bulk carbon copy.
- New: Preview of emails sent by member module is shown.
- New: task #10100 : Add button to create invoice from a subscription
- New: Reorganize tabs on third parties.
- New: Option MAIN_INVERT_SENDER_RECIPIENT is available in einstein pdf template.
- New: Easier way to define url for clicktodial module.
- New: Add a fckeditor test area in fckeditor module setup.
- New: Add property "Event on full day" on agenda
- New: Enhancement and better compatibility (google, thunderbird) for agenda export.
- New: Can use image editor on user photo.
- New: Task #10796: Add Spain ProfId1 Verification
- New: Page "supplier summary" is now available.
- New: Task #10611: Add option to choose order of field in bank account info on PDF
- New: If a transaction was reconciliated and should not, there was no way to reverse error.
- New: Ubuntu package now works also on debian.
- Perf: Avoid reading database to determine country code after each
        page call.
- Fix: Special chars are now supported in ECM module for filename (not yet for
       directories).
- Fix: Better Postgresql compatibility.
- Fix: Box order is saved when moved.
- Fix: Database name can contains "-" characters.
- Fix: In coloring negative amounts.
- Fix: Date input use date format of user and not dd/mm/yyyy format.
- Fix: Fixed a very old bug making file attachment fails with some emails
       readers when using "mail php function".
- Fix: When cloning commercial proposal, due date is creation date + delay
       by default.
- Fix: Can edit ordering methods.

For translators:
- New: Update and complete slovenian language sl_SL.
- New: Add full manually translated files for de_AT en de_DE (thanks to eCleaner.at).
- New: Create the language ja_JP.
- New: Add el_GR language.

For developers:
- New: Add jquery by default.
- New: Removed PWC libraries.
- New: Removed Scriptaculous libraries.
- New: Removed Prototype libraries.
- New: Add first Selenium GUI tests.
- New: Enhance a lot of internal function to build external modules
       more easily.
- New: Add a user field ref_ext in object tables to allow external
       systems to store their id and make self-developed synchronizing
       functions easier to build.
- New: Local user timezone is saved into session (not used yet).
- New: Works with Mysql 5.5.
- Qual: Menu system code is simpler.
- Qual: Mutualize some duplicate code.
- Qual: Renamed some fields into database to be more internationnal.
- Qual: Removed deprecated code.


***** ChangeLog for 2.9 compared to 2.8.* *****
For users:
- New: POS module allow to choose which warehouse to use.
- New: Support "Department/State" field on company setup, contact,
       bank account and members card.
- New: Can reopen a refused/canceled supplier order.
- New: Add Gant diagramm on project module.
- New: Add a new mode for automatic stock increase: Can be increased
       on dispatching of products from a supplier order receipt.
- New: Can set a past delay to limit calendar export.
- New: Can attach files on emailing campaigns.
- New: Add statistics on trips and expenses module.
- New: Can reopen a closed customer order.
- New: Add module externalsite to add a web site/tools inside
       menu and a Dolibarr frame.
- New: Can link trips and fees to a project.
- New: Add civility title in foundation module.
- New: Can set accountancy code for product (buy and sell).
- New: Can filter third parties lists on categories.
- New: Can filter products and services lists on categories.
- New: task #10202 : Support categories for members.
- New: Can build documents for third parties (Using ODT templates, need PHP 5.2+).
- New: Support new products properties: length and area.
- New: Add the "payment due before" field in invoice exports.
- New: Add feature to resize or crop image files (for products photos)
- New: task #10113 : Show list of emailing on clicking on "number of mass emailing received"
- New: Add default language for third parties and use it when multilang is enabled
       to define default language for document generation.
- New: Can reopen a closed supplier invoice.
- New: Move permission "see hidden categories" into "see hidden products/services".
- New: Can delete several files at once in FTP module.
- New: Add box "last contracts".
- New: Works even if Web hosting provider has disabled PHP "glob" function.
- New: Can now send supplier orders by email.
- New: task #10076 : Show content of message in notification module.
- New: Bank name is shown on invoice.
- New: IBAN value is called IFSC if country is India.
- New: Add option to choose to show firstname then name or name then firstname on PDF.
- New: Add company in fields exported by export of members tool.
- New: Reorganise bank menus.
- New: Bookmarks can be sorted on a particular order.
- New: Support spanish RE and IRPF taxes on invoices.
- New: Module category offers categories for foundation module.
- New: Can filter on category on third parties, products and members listings.
- New: A flag is visible before country labels.
- New: When activating a new module, permissions for admin user are set. This save
       time when configuring Dolibarr.
- New: Dolibarr 2.9 is faster than 2.8.
- New: A lot of more predefined VAT values, states, regions for
       miscelaneous contries.
- New: Enhance skin engine to make themes easier.
- New: Add images into menu "eldy".
- New: Auguria theme is now more modern.
- New: Update tools refers to www.dolibarr.org but also www.dolistore.com web site.
- New: Postgresql experimental support seems to work completely.
- New: Changes in Dolibarr core to allow to use cache servers (see Memcached module on
       dolistore.com).
- New: Default choice for interactive confirm box is yes by default, and no only for
       delete actions. This reduce number of clicks required to validate actions and
       is still safe to dangerous actions.
- Fix: Durations are correctly shown for languages using PM/AM dates.
- Fix: A lot of fixes in Point of Sale module.
- Fix: Debug experimental module widthrawal.
- Fix: Format number was wrong for ar_AR language.
- Fix: Can change password if user has only permission "change password".
- Fix: Project PDF document shows all tasks.
- Fix: bug #29278 : SMTP fails with IP instead of hostname.
- Fix: Default language on login page was wrong.
- Fix: Complete support of euros sign (even in PDF).
- Fix: Bad setup of phpMyAdmin for DoliWamp installer.
- Fix: Tracking number should be available on sending sheets.
- Fix: Stock value is not reset when product is transfered into other warehouse.
- Fix: A lot of not tracked bugs fixed.
- Fix: Some fixes in barcode management.
- Fix: Access to phpMyAdmin is now ok on new DoliWamp installation.

For translators:
- Fix: Major update of italian translation (it_IT).
- Fix: A lot of translation fixes in all languages.
- New: Added translations (sl_SL, is_IS).
- New: Add translations for the DoliWamp installer.

For developers:
- More comments in code.
- Uniformize some code.
- All arrays "lignes" were renamed into "lines".
- Delete all useless pre.inc.php files (this also increase speed).
- Fix W3C errors in page forging.
- Qual: Mutualize code of menu managers.
- Better isolation of modules files and dolibarr core files.
- Task #8682 : Remove functions unix_timestamp.
- The makepack tool now make pack with UID 500.
- More css class and div to output menu to allow more skins.
- Generated documentation can be build from Eclipse using Doxygen plugin.
- Snapshot is provided with PHPunit tests.

WARNING:
- A lot of class files (*.class.php) has moved into subdirectories. So If you use
  or develop non official modules that includes Dolibarr classes, you will have to rename
  path to thoose classes into the include function.
- Also, parameters of the "fetch()" method for class "User" has changed to reflect
  other fetch methods.
- If you build a personalised themes, you must rename the style sheet into style.css.php.
- This version is also the last one to support PHP 4.*, Mysql 3.1, IE6.
  Dolibarr 3.* will be supported with PHP 5+ and MySql 4.1+ only.


***** ChangeLog for 2.8.1 compared to 2.8 *****
For users:
- Fix: Works on database with _ in name.
- Fix: Broken feature in trips and expense module.
- Fix: Can use $ in database and login/pass values.
- Fix: No error on upgrade if there is orphelins tasks.
- Fix: Failed to login when user agent string was longer than 128.
- Fix: bug #29526 : Numérotation Proposition Incorrecte après duplication


***** ChangeLog for 2.8 compared to 2.7.* *****
For users:
- New: Support note on trips module
- New: Can link contacts to projects
- New: Can removed attached file on email form if attachment was wrong.
- New: Add option to show your logo on top of left menu.
- New: task #9935: Can edit accountancy code.
- New: Add an option to make users email required.
- New: Module notification can send email on order or proposal validation.
- New: Can use any command line antivirus on file upload.
- New: A customer can also be a prospect.
- New: task #9802 : Can link an action to a project and use project to
       filter agenda.
- New: Project can be set on contract creation.
- New: Initial sold can be conciliated on bank module.
- New: Add a default errors-to email for emailing module.
- New: Can filter on user on stock movement list.
- New: When creating a third party from a member, it is set as a new
       customer.
- New: Can use {tttt} in numbering mask setup. It will be replaced
       with third party type.
- New: VAT number is stored in one field. This is more "international".
- New: task #9782 : Add possibility to delete a warehouse.
- New: task #9640 : Add label for stock movements.
- New: task #9916 : Add FREE text for interventions card.
- New: Can define the new product ref when cloning.
- New: Project module support status of project and end date.
- New: Provide a ubuntu package.
- New: Add link to check a SIREN for french users.
- New: Add link "now" to fill date when creating invoices.
- Fix: Import module works even if prefix is empty in source file.
- Fix: bug #28055 : Unable to modify the date of a cloned command.
- Fix: bug #27891.
- Fix: Change of numbering module was not effective.
- Fix: Change error management when adding already used supplier ref
       for a product.
- Fix: Running sending-email.php
- Fix: Warning should not appears for invoice closed
- Fix: Import for companies works even with prefix empty.
- Fix: bug #28895 : Création d'utilisateur impossible.
- Fix: Can change password if has only permission change password.

For developers:
- Qual: Reorganize /dev directory.
- Qual: Change the way items are linked together.
- Qual: The login page now use a template in /core/template/login.tpl.php.
- New: Modules can add their own tab on projects cards.
- New: Add management of triger FICHEINTER_VALIDATE


***** ChangeLog for 2.7.1 compared to 2.7 *****
For users:
- Fix: Bad decimal management for it_IT and fr_BE languages.
- Fix: A third party created from a member is created as a
       customer.
- Fix: Change of numbering module was not effective.
- Fix: Report of balance missing supplier invoices.
- Fix: Running sendmaing-email.php script.
- Fix: Detection of country for IBAN management.
- Fix: Update member photo.


***** ChangeLog for 2.7 compared to 2.6.* *****
For users:
- New: Add a print icon to show a page to print without menus.
- New: Can add a free text on bank cheque receipts.
- New: Price level can be defined also for prospects.
- New: Add a help and support center.
- New: Can export commercial proposals.
- New: Can use a cache for xcal exports.
- New: Option for faster confirmation process with one ajax popup.
- New: Complete theme bluelagoon and rodolphe
- New: Can select third parties emails in emailing module for all
       third parties with expired contract's lines.
- New: Can add a field errors-to in emailing.
- New: Can use inline images in emails.
- New: Add predefined invoices (can be use for repeated invoices).
- New: Add a confirmation when cloning products.
- New: Add stock in product lists.
- New: Can filter list of stock movement on date or product.
- New: Added a link from product list to their stock movements.
- New: Several speed enhancements after using the Google Page speed
  plugin for FireBug.
- New: Add a confirmation on dangerous admin purge feature.
- New: Add navigation on donation sheets.
- New: Added estimated value for stocks.
- New: Added module Gravatar to found photo of users or members
       from their email on gravatar.com.
- New: Include Dolibarr version in suggested dump filename.
- New: Enhancement in project module.
- New: Add log tab on emailing module.
- New: Minor enhancements in look themes.
- New: Add option to hide help in menu.
- New: Added a "force LDAP synchronize" on member and contact cards.
- New: Can split a discount into two smaller discount. This allows to use a
       discount on an invoice even if invoice amount is lower than discount
       credit available.
- New: Can use variables into the free text on PDF (__TOTAL_TTC_, __TOTAL_VAT...)
- New: Increase page loading speed (all changes reported by Google PageSpeed
       tool has been added).
- New: Add support of constant MAIN_ONLY_LOGIN_ALLOWED to allow to lock all
       access to any users except the one defined in constant.
- New: Add an admin page of PHP sessions with a way to lock new connections
       for other users than yourself. Can also purge existing sessions.
- New: Add point of sale module.
- New: Better usage when using with smartphones.
- New: Add module FTP client.
- New: Can set first day of week.
- New: Installer now create a .htaccess to protect documents directory.
- New: Experimental support for Postgresql.
- New: Full support of SMTPS (can works with Google SMTP).
- Fix: "Now" link works when date popup is not used.
- Fix: Debug seriously the email notification module.
- Fix: Error Call to a member function trans when refusing a supplier order.
- Fix: Fix payment conditions on commercial proposals.
- Fix: Nb of orders to process was wrong.
- Fix: Customer code was not correct on PDF it if contains special
       characters.
- Fix: Can update price even with "NPR" VAT rates.
- Fix: When product type is missing, description is not lost when adding
       new product lines.
- Fix: CC and BCC in emails was not used if using SMTPS handler.
- Fix: Last character was lost when text end with n or r.
- Fix: LDAP synchronization is now more robust (transaction and
  use modify instead of delete/add).
- Fix: Fix: Setup of member synchronization does not conflict
  with contact or user synchronization.

For translators:
- Update some language files.
- Can accept right to left languages. Added an "automatic" arabe translation.

For developers:
- An external module can force the third party code to be required whatever
  is the rule of third party code module.
- Update fckeditor to 2.6.4.
- Update Smarty to 2.6.26.
- Removed some deprecated code and files.
- Creation of directory in module descriptor is simpler.
- Can use an alternate document_root directory to develop with
  sources on two repositories.
- Removed useless code of old commercial module.
- Move some modules into the CVS modules repository dolibarrmod. This reduces
  amount of code in main branch.
- Updated wiki documentation.
- Better W3C standard.
- Can add init data when enabling a module.
- Can fix some corruptions in database by calling the update page
  /install/repair.ksh
- Log files contains more information (PHP_SELD added and OS user used for
  log of command lines scripts)
- Can protect a module to not being enabled if javascript disabled.
- If module numberwords is installed, code can use langs->getLabelFromNumber
  to get value of an amount in text.
- A module can add subsitution keys in makesubsitutions() functions.
- Add $conf->browser->phone defined to optimise code for smartphone browsers.
- All external libs are now in same directory /includes.
- All install files are now in same directory /install.


***** ChangeLog for 2.6 compared to 2.5.* *****
For users:
- New: Add filter on status in emailing selector for Dolibarr users.
- New: Can add bookmarks on all pages.
- New: Enhance bank transactions reporting.
- New: When creating a contact from a third party, informations from third
  party card are automatically suggested.
- New: Sort list of languages in combo box.
- New: EMails links are show with function dol_print_email
- New: Add graph report on number of entities in product statistics page.
- New: Can delete a supplier order whatever is its status.
- New: No limit on free text on PDF generated documents.
- New: Can force login value when creating a user from a member.
- New: Can clone commercial proposals and orders.
- New: Major enhancement of project module.
- New: Added product label in invoice exports fields.
- New: Add VAT number in export fields.
- New: Upgrade FPDF to 1.6
- New: Upgrade Scriptaculous to 1.8.2 and Prototype to 1.6.0.3
- New: Added keywords in PDF.
- New: Add hidden option MAIN_DISABLE_PDF_COMPRESSION.
- New: Add attachments on intervention cards.
- New: Can add personalized fields in emailing selectors.
- New: Customer code and supplier code can be defined automatically.
- New: Emailing feature can extract civility from contacts.
- New: Can create a third party from a member of foundation module.
- New: Can set a limit for stock alert to 0.
- New: Support SMTPS.
- New: Added a page /support to provide a help center service on Dolibarr.
- New: Distinct status "running not expired" from "running expired" in lines
  contract status.
- New: Add a first version of a module for Paybox.
- New: Can add contact to suppliers orders.
- New: Changes to support the external Bit Torrent module.
- New: Can filter on social contribution type in list.
- New: Upload of joined files need create/modify permissions to work.
- New: For admin users, show the SQL request in export build.
- New: Can modify proposal date if status is draft.
- New: The help link on some pages now links directly to the wiki web page.
- New: Enhancements in barcode module.
- New: Can use decimal values in stocks.
- Fix: Partial payment on social contributions not shown on main page.
- Fix: Handle correctly the comment in status changing of supplier orders.
- Fix: Author, title and topic are correctly encoded in PDF.
- Fix: Now HTML output is always UTF8, this solve bad PDF encoding on old
  users.
- Fix: Save new model when changed on interventions.
- Fix: Failed to go on the future view of bank transaction if there is no
  future bank transaction already wrote.
- Fix: Bad ref in supplier list.
- Fix: Bad link in product statistics for supplier referrers.
- Fix: Usage of reset of cursor in personalized numbering modules for a particular
  month (@ option) was broken.
- Can add contacts to a supplier invoice.
- Fix: When an invoice is changed back to status draft, warehouse is increased
  back.
- Fix: Category of a bank transaction was not saved.
- Fix: Clicktodial plugin works correctly now
- Fix: Multiprices features works correctly.
- Fix: Project module and task creation.
- Fix: Validation of order if a file was attached.
- Fix: A lot of fixes in PDF generators.
- Fix: Bad line/page break with long description of products on PDF.
- Fix: Option force invoice date to validation date working correctly.
- Fix: Creation of a member from the example public page works.

For translators:
- Added 10 more new language files.
- Added autotranslator tool. A tool to build/update automatically
  languages files using Google API for a new language. Wonderful to start a
  new translation.

For developers:
- Removed some deprecated files.
- Removed treemenu library.
- Renamed all function dolibarr_xxx into dol_xxx to have same prefix everywhere.
- Rewrite clone feature for supplier invoice to work like other clone features.
- First change to manage a future feature "stock PMP value".
- A module can add a new tab in third party view tabs.
- First change for future geoip module.


***** ChangeLog for 2.5 compared to 2.4.* *****
For users:
- Sessions timeout can be configured to overwrite PHP setup.
- Can filter on date in services list.
- Support bookmark add of product cards.
- Enhancement in stock management (Automatic increase/decrease
  from order or invoice is possible).
- New filter options in prospect lists (category and level).
- New view in ECM module.
- Look enhancements for graphics (add transparency).
- Added statistics report for supplier invoices.
- Added average amount in invoices statistics reports.
- Can move a contract line to another contract of same third party.
- Add an export definition to export interventions.
- Can set umask file permissions on Unix/Linux/BSD systems.
- Miscelanous bug fixes.
- A lot of other enhancements to increase productivity.
- All phone numbers show the clicktodial link if module is enabled.
- Can define hour and minutes in intervention cards.
- Can edit a validated intervention.
- Add filters on intervention list.
- Add juridical status and number of employees in third party
  export definition.
- A lot of enhancements and translation in withdraw module.
- Full support of Mysql option mode=strict.
- Added a new event from member module to agenda tracked events.
- Can attach a file to suppliers orders.
- Change to make Bank Account Number form more "internationnal".
- Can clone an invoice.
- Can clone an emailing.
- Reduce memory usage (about 2%).
- Add weight and size in sendings module.
- Add a fast search form on left menu for member module.
- Fix: Do not show export filter for disabled modules
- Show greyed lines for not allowed export filters.
- Add nature in product fields (manufactured product or not).
- Add export filters for category module and trip and expenses module.
- Can choose login of dolibarr account created when create from contact

For translators:
- The errors language file contains only error or warning messages with
  prefix Error or Warning.
- HTML Output is by default in UTF8 and language files can be provided
  in UTF8.

For developers:
- Update skeletons (some fixes and add function createFromClone).
- Add an experimental Cash Desk module.
- Added new triggers events in agenda module.
- All submodules are moved in the includes directory.
- Removed some deprecated files.
- Menu managers now use same class name for their menu entry
  and add a different value in an HTML id for each entry. This allows
  to build skins that use different style for each menu entry.
- All emails and url HTML output use same function.
- Add more integrity check on database
- Can disable modules on logon page. This make possible to
  have several profiles of demo with only one demo. Also added a new
  Dolibarr demo front page (in htdocs/public/demo).
- Allow modules to add new tabs.



***** ChangeLog for 2.4 compared to 2.2.* *****
For users:
- Add a calendar module (module agenda) with ical/vcal/rss export.
- Look enhancement in graphics (thanks artichow).
- Add tel and fax on delivery addresses.
- Add a tool to edit personalized menu.
- Add an ical and vcal export link in agenda and webcalendar module.
- Reduce memory usage.
- Now triggers are enabled/disabled according to module they refers to.
- Fix infinite loop on popup calendar.
- Change in tanslation to make Dolibarr easier to understand.
- Add a warning when sending a mail from a user with no email defined.
- Added clicktodial module.
- Add a property private/public in contact. This allows to user Dolibarr
  for a personnal address book.
- French NAF code can accept 5 chars.
- Supplier prices can be input with or without taxe.
- New generic numbering modules to offer more solutions for generating
  automatic id.
- Add new predefined exports wizards (stocks, suppliers, taxes...).
- Add feature to log security events (logon, change of users, passwords).
- Can link all documents (included supplier invoices and orders) to a
  project.
- Can attach several files to email when sending an invoice, order or
  proposal by email.
- Can choose accuracy (number of decimals) for prices.
- Localization for decimal and thousand delimiter on number is fully
  supported.
- More informations reported in system information pages.
- Add a budget report.
- Added a security audit report.
- Other minor changes (features, look, fixes)
- Added compatibility with Firefox 3.
- Changes for compatibility with PHP6/Mysql6.
- Some bug fixes.

For translators:
- Added spanish es_ES translation.
- Added en_AU translation.

For developers:
- Removed useless code:
  Replaced phplot and phplot5 librairies by artichow.
  Removed cryptograph library replaced by artichow.
- Login functions are now externalised as modules.
- Update code skeletons examples.
- Several enhancements to make addon development easier.
- Add a tool to generate PHP classes completely mapped to a table.
- Added a check to enable external modules only if dolibarr version is
  high enough.
- Changes in wizard installer to allow building autoexe installer for
  Windows with Apache and Mysql included.


***** ChangeLog for 2.2 compared to 2.1.* *****
- Add more statistics on main page.
- Add option to add message on login page.
- Management of categories for third parties.
- Add volume on products properties.
- Support for LDAP authentication.
- Full member synchronisation with LDAP database in
  fundation module.
- More LDAP fields supported for user synchronization.
- Better logger for install.
- First changes to support UTF8.
- Add a "forget password" feature.
- Setup process can run several migrate files if need
  to jump several versions to upgrade.
- Support for webcalendar 1.1 in webcalendar module.
- Support for menu in database.
- Better support for using Dolibarr on more WHP.
- Removed some deprecated files and clean code.
- New theme: Auguria
- Removed PHP warnings.
- Some bugs fixes.
- Traduction more complete.
- Better code comments for Doxygen documentation.
- Better support of vcard export format.
- A lot of security enhancements (no more password in log files,
  crypted password in database, in config file...).
- Themes are full CSS compliant.
- A lot of other minor changes...
- Option to scan uploaded document by an antivirus.
- Transparency for picto files works with IE.
- Can drag and drop boxes on main page.


***** ChangeLog for 2.1 compared to 2.0.* *****
- Added a better installer.
- Support user and groups permissions.
- Translation in english and support for several languages.
- New enhanced look and several new themes.
- Small search boxes for each Dolibarr elements (invoices, contracts,
  orders, proposals...)
- Added an export assistant module to export main dolibarr data.
- Added backup tool to backup database via mysqldump.
- Added product categories management with a categorie tree.
- Management of companies' discounts (relative or absolute).
- Support credit note and discounts (relative and absolute) on
  commercial proposal, orders and invoices.
- Support multi-langual description for products.
- Graphical enhancements (picto to describe all status).
- Added more permissions (ie: can restrict access for a commercial user
  to elements of its companies only).
- Little enhancements to OSCommerce module.
- Added a second OSCommerce module working through web services.
- Added a Mantis module to have a Mantis application in Dolibarr menu.
- Building a PDF document for invoices works like other modules. You
  can change model just before generating the PDF.
- Can generate documents (PDF) for customer orders. Can send them by mail.
- Added FPDI and FPDI_Protection (ie: PDF with password-protection)
- Can make one payment for several supplier invoices.
- Rule to suggests passwords when creating a user are in modules
  allowing to add easily other rules.
- Option to encrypt passwords in database (MD5).
- Add Dolibarr triggers support on users creation/change.
- Add Dolibarr triggers support on payments.
- Add Dolibarr triggers on supplier and customers orders.
- Webcalendar triggers for actions on Member module.
- Support optional new javascript popup selector for date fields.
- Support for several RSS boxes in external RSS module. Setup easier.
- Can attach documents on Action, Orders, Invoices, Commercial proposals.
- Can attach contacts on proposals, orders, contracts, invoices.
- Preview on results of PDF generator modules in setup pages.
- Code cleaner. Remove unused or duplicate code.
- Save and show last connexion date for users.
- Enhancements on a lot of forms for better ergonomy.
- Can add/remove company logo.
- Added LDAP synchronisation for users, groups and/or contacts.
- Can configure your own SMTP server/port for mail sendings.
- Works even on "UTF8 by default" systems (Mysql, Linux...)
- Better compatibility with different PHP version or setup.
- Added mysqli driver.
- Add a WISIWYG editor (FCKEditor) to edit note and comment areas.
- Added AJAX features like a 'search product selector'.
- Modules boxes on main page can be dragged and dropped (with firefox only).
- Support for PHP5.
- Experimental support for Postgresql (not working yet, but waiting feedbacks).
- Removed obsolete files and documentation.
- Added admin tools (backup and files purge).
- Added a tool to build a lang package.
- Added a tool to build a module package.
- Added a tool to build a theme package.
- Traduction more complete.
- Added skeletons for code examples.
- Lot of fixes after 2.0 release not fixed in 2.0.1.
- Added more security option (ie: encrypted password in database)




***** ChangeLog for 2.0.1 compared to 2.0 *****
Minor bug fixes



***** ChangeLog for 2.0 compared to 1.0.* *****
ChangeLog file size is so important, that it is not included inside Dolibarr
package. You can find it at www.dolibarr.org<|MERGE_RESOLUTION|>--- conflicted
+++ resolved
@@ -3,7 +3,6 @@
 --------------------------------------------------------------
 
 
-<<<<<<< HEAD
 ***** ChangeLog for 12.0.0 compared to 11.0.0 *****
 For Users:
 NEW: Module MO (Manufacturing Order) is available as stable module.
@@ -19,7 +18,6 @@
 
   
   
-=======
 ***** ChangeLog for 11.0.1 compared to 11.0.0 *****
 FIX: advanced target emailing sql and ergonomy.
 FIX: After import of a website template, home page was not set.
@@ -92,7 +90,7 @@
 FIX: #13096
 FIX: #13100
 
->>>>>>> 58ad62aa
+
 ***** ChangeLog for 11.0.0 compared to 10.0.0 *****
 For Users:
 
