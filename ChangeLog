--- conflicted
+++ resolved
@@ -2,8 +2,7 @@
 English Dolibarr ChangeLog
 --------------------------------------------------------------
 
-<<<<<<< HEAD
-***** ChangeLog for 3.5 compared to 3.4 *****
+***** ChangeLog for 3.5 compared to 3.4.* *****
 For users:
 - New: [ task #862 ] Add ODT on shipments
 - New: [ task #149 ] Add # of notes and attachments in tabs
@@ -79,10 +78,7 @@
 parameter. All methods addline in this case were modified to remove this information. 
 
 
-***** ChangeLog for 3.4 compared to 3.3.2 *****
-=======
 ***** ChangeLog for 3.4 compared to 3.3.* *****
->>>>>>> 3c6b1f17
 For users:
 - New: Can use ODS templates as document templates.
 - New: Add link to autofill/reset with quantity to ship when creating a
