--------------------------------------------------------------
English Dolibarr ChangeLog
--------------------------------------------------------------

***** ChangeLog for 3.5.4 compared to 3.5.3 *****
Fix: [ bug #1445 ] html fix : missing </tr>
Fix: [ bug #1415 ] Intervention document model name and suppliers model names is not shown
     properly in module configuration
Fix: [ bug #1416 ] Supplier order does not list document models in the select box of the 
     supplier order card
Fix: [ bug #1443 ] Payment conditions is erased after editing supplier invoice label or 
     limit date for payment
Fix: Filter on status was not visible when selected from url.
Fix: Filtering on status was last when asking to sort.
<<<<<<< HEAD
Fix: [ bug #1432 ] Trigger SHIPPING_CREATE ignores interception on error.
Fix: [ bug #1449 ] Trigger ORDER_CREATE, LINEORDER_DELETE, LINEORDER_UPDATE and LINEORDER_INSERT ignore interception on error.
Fix: [ bug #1450 ] Several Customer order's triggers do not report the error from the trigger handler.
Fix: [ bug #1451 ] Interrupted order clone through trigger, loads nonexistent order.
=======
Fix: [ bug #1454 ] Mention de bas de page erroné
Fix: Do not display dictionnay for non activated module 
Fix: Link element from element project pages
>>>>>>> 42e6727e

***** ChangeLog for 3.5.3 compared to 3.5.2 *****
Fix: Error on field accountancy code for export profile of invoices.
Fix: [ bug #1351 ] VIES verification link broken.
Fix: [ bug #1352 ] Removing a shipping does not remove the delivery.
Fix: Option MAIN_INVERT_SENDER_RECIPIENT broken with typhon template.
Fix: Can disable features with PHPEXCEL (no DLSF compatible).
Fix: Can disable features with CKEDITOR. 
Fix: Pb of records not correctly cleaned when module marge is
     uninstalled (conflict between 'margin' and 'margins').
Fix: [ bug #1341 ] Lastname not added by file or direct input in mass e-mailing.
Fix: [ bug #1357 ] Invoice creator state not printed in generated invoice documents.
Fix: Suppliers invoice mask fails using {tttt} in numbering.
Fix: [ bug #1350 ] pdf template name for typhon was not correctly set when enabling module.
Fix: Navigation on notes for shipments was not working.
Fix: [ bug #1353 ] Email notifications, wrong URL.
Fix: [ bug #1362 ] Note is not saved.
Fix: tr/td balance.
Fix: [ bug #1360 ] note indicator for member tab.
Fix: Nb of notes and doc not visible onto tasks.
Fix: [ bug #1372 ] Margin calculation does not work in proposals.
Fix: [ bug #1381 ] PHP Warning when listing stock transactions page.
Fix: [ bug #1367 ] "Show invoice" link after a POS sell throws an error.
Fix: TCPDF error file not found in member card generation.
Fix: [ bug #1380 ] Customer invoices are not grouped in company results report.
Fix: [ bug #1393 ] PHP Warning when creating a supplier invoice.
Fix: [ bug #1399 ] [pgsql] Silent warning when setting a propal as "facturée" in propal.php
Fix: When number reach 9999 with default numbering module, next number
     will be 10000 instead of 0000 and error.
Fix: element page on project give wrong href link.
Fix: [ bug #1397 ] Filter by supplier orders with status Draft does not filter.
Fix: [ bug #1388 ] Wrong date when invoicing several orders.
Fix: [ bug #1411 ] Unable to set an expedition note if invoices module is not enabled.
Fix: [ bug #1407 ] Rouget pdf overlapped when using tracking number and public notes.
Fix: [ bug #1405 ] Rouget PDF expedition incorrect when two expeditions under the same commande
Fix: [ bug #1434 ] Muscadet supplier order document model linked objects overlap the text

***** ChangeLog for 3.5.2 compared to 3.5.1 *****
Fix: Can't add user for a task.
Fix: Autoselect of warehouse if there is only one warehouse.
Fix: Install of odt template for project and tasks.
Fix: [ bug #1318 ] Problem with enter key when adding an existing
     product to a customer invoice.
Fix: [ bug #1307 ] Quotes get removed from several inputs.
Fix: [ bug #1317 ] Removing a category does not remove all child categories
Fix: [ bug #1312 ] Call to undefined function _()
Fix: Restore build for obs and launchpad.
Fix: deleting files into backup system tools.
Fix: Dump using php not not include lock on tables that are deleted.
Fix: Fixed a problem with bank accounts sharing across entities.
Fix: fields into group by of sql requests for module margins must be
     same than fields into select.
Fix: When select_date is called with '' as preselected date,
     automatic user date was not correctly et (We must set a date into PHP
     server timezone area)
Fix: First param of select_date must always be forged with a dolibarr
     date function and not time().
Fix: fix can't add line with product in supplier order
Fix: [bug #1309]   
Fix: Solve pb of too many embedded tables     
Fix: [ bug #1306 ] Fatal error when adding an external calendar
Fix: A fix to manage automatic creation of code for import.
Fix: Try to add code to provide easy way to fix warning on timezone not
     defined.
Fix: Several fix into workflow/condition for invoice payments or convert
     into discount.
Fix: Option MAIN_PDF_DASH_BETWEEN_LINES was not working when tcpdf was
     making a pagebreak higher than 2 pages.     
Fix: form to add images should not show link form.
Fix: Correction when adding order line with price as '0'.
Fix: [ bug #1283 ] ROUGET Shipment PDF.
Fix: [ bug #1300 ]
Fix: Miscellaneous problems on task tabs (withproject parameter lost and
     download fails).
Fix: Avoid home project page to hung when too many tasks opened.
Fix: bug #1295: Error when creating an agenda extrafield with a number as reference
Fix: Translation of number for pt_PT.
Fix: Error on ajax_constantonoff function.
Fix: [ bug #1323 ] problème pour générer un odt depuis les taches dans projet.
Fix: Can not make withdrawals 

***** ChangeLog for 3.5.1 compared to 3.5.0 *****
Fix: Do not report trigger errors twice.
Fix: Error when creating event was not reported.
Fix: Bug of import of agenda when using https link
Fix: Field nature not saved correctly
Fix: Substitution of extra field was ko for order
Fix: Bad translation of date format for pt_BR.
Fix: priority field of agenda record is smallint.
Fix: Missing loading of lang in some pages.
Fix: Write note in invoice when using pos module.
Fix: Link to paypal was invalid into email text.
Fix: ref and date of supplier invoice.
Fix: Check on bank account.
Fix: Problem with file upload and download.
Fix: Page load not ending when large number of thirdparies. We 
     added option MAIN_DISABLE_AJAX_COMBOX to disable javascript
     combo feature that is root cause of problem.
Fix: [ bug #1231 ] PDF always generated in interventions
Fix: Be sure there is no duplicate default rib.
Fix: Enable extrafields for customer order, proposal and invoice lines. This feature
     was developed for 3.5 but was disabled (hidden) because of a bug not possible to
     fix enough quickly for 3.5.0 release. 
Fix: user right on Holiday for month report nor working.
Fix: [ bug #1250 ] "Supplier Ref. product" sidebar search box does not work
Fix: Bad space in predefined messages. 
Fix: [ bug #1256 ] Signature was not added for email sent from thirdparty page.
Fix: Action event SHIPPING_VALIDATE is not implemented
Fix: The customer code was set to uppercase when using numbering module leopard. We
     must keep data safe of any change.
Fix: [ bug #1291 ] Loading actions extrafields fails.
Fix: [ bug #1123 ] Paid deposit invoices are always shown as partially paid when fully paid
Fix: Corrected project contact types translation.
Fix: [ bug #1206 ] PMP price is bad calculated.
Fix: [ bug #520 ] Product statistics and detailed lists are wrong.
Fix: [ bug #1240 ] traduction.
Fix: [ bug #1238 ] When creating accompte with a %, free product are used for calculation.
Fix: [ bug #1280 ] service with not end of date was tagged as expired.
Fix: [ bug #1295 ] Error when creating an agenda extrafield with a number as reference.
Fix: [ bug #1306 ] Fatal error when adding an external calendar.
New: Added es_CL language
Fix: Margin tabs bad data show
Fix: [ bug #1318 ] Problem with enter key when adding an existing product to a customer invoice.
Fix: [ bug #1410 ] Add customer order line asks for required Unit Price but doesn't interrupt the creation of the line

***** ChangeLog for 3.5 compared to 3.4.* *****
For users:
- New: Add hidden option BANK_DISABLE_DIRECT_INPUT.
- New: More options to select status of users into select user list.
- New: [ task #862 ] Add ODT on shipments.
- New: [ task #149 ] Add # of notes and attachments in tabs.
- New: Can edit customer ref at any time.
- New: [ task #877 ] Reorganize menus.
- New: [ task #858 ] Holiday module: note on manual holiday assignation.
- New: [ task #892 ] Add hidden option in thirdparty customer/supplier module to hide non active
  companies in select_company method.
- New: [ task #531 ] Add a workload field on tasks.
- New: Add graph of bank account input/output into input-output report page.
- New: Add script export-bank-receipts.php
- New: Add option "filter=bank" onto script rebuild_merge_pdf.php to merge PDF that
  has one payment on a specific bank account.*
- New: [ task #901 ] Add Extrafield on Fiche Inter.
- New: Show process id in all command line scripts.
- New: Module mailman can subscribe/unsubscribe to ML according to categories or type of member.
- New: Add object_hour and object_date_rfc as substitution tag for open document generation.
- New: Add options to send an email when paypal or paybox payment is done.
- New: Clone product/service composition.
- New: Add option ADHERENT_LOGIN_NOT_REQUIRED.
- New: Add a cron module to define scheduled jobs.
- New: Add new graphical boxes (customer and supplier invoices and orders per month).
- New: [ task #286 ] Enhance rounding function of prices to allow round of sum instead of sum of rounding.
- New: Can add an event automatically when a project is create. 
- New: Add option MAIN_GENERATE_DOCUMENT_WITH_PICTURE.
- New: Add option excludethirdparties and onlythirdparties into merge pdf scripts.
- New: [ task #925 ] Add ODT document generation for Tasks in project module.
- New: [ task #924 ] Add numbering rule on task.
- New: [ task #165 ] Add import/export of multiprices.
- New: Add Maghreb regions and departments.
- New: A more responsive design for statistic box of home page.
- New: [ task #1005 ] Adapting to Spanish legislation bill numbering
- New: [ task #1011 ] Now supplier order and invoice deal with payment terms and mode.
- New: [ task #1014 ] Add option to recursively add parent category.
- New: [ task #1016 ] Can define a specific numbering for deposits.
- New: [ task #918 ] Stock replenishment.
- New : Add pdf link into supplier invoice list and supplier order list.
- New : Genrate auto the PDF for supplier invoice.
- New : Add category into filter webservice thirdparty method getListOfThirdParties.
- New : Allow to define margin or mark rate during quoting, ordering, invoicing.
- New : User permissions on margin module.
- New : Add ref supplier into muscadet model/
- New : Add ability to copy contact address to clipboard.
- New: Can use tag {mm} before {yy} even when there is a reset into numbering masks.
- New: [ task #1060 ] Register fields localtax(1|2)_type into details tables.
- New: [ task #923 ] Localtax support for ODT templates. 
- New: [ task #90 ] Barcode search.
- New: Add hidden option MAIN_VAT_DEFAULT_IF_AUTODETECT_FAILS.
- New: Can send an email from thirdparty card.
- New: Can cancel holidays that were previously validated.
- New: Can choose contact on event (action com) creation, and filtered by thirdparty.
- New: Add hidden option MAIN_FORCE_DEFAULT_STATE_ID.
- New: Add page to make mass stock movement.
- New: Add field oustanding limit into thirdparty properties.
- New: Can enter a vat payment of zero.
- New: Add path to installed dir of external modules + Name and web of module provider.
- New: Add option to use a specific mask for uploaded filename.
- New: Can attach external links to objects as we can attach files.
- Qual: Implement same rule for return value of all command line scripts (0 when success, <>0 if error).
- Fix: [ bug #992 ] Proforma invoices don't have a separated numeric count.
- Fix: [ bug #1022 ] correct margin calculation for credit notes.
- Fix: Better management of using ajax for upload form (to solve problem when enabling ajax jquery multifile upload in some cases).
- Fix: Lost stats filters into year selection.
- Fix: Some config data are shared between suppliers orders and suppliers invoices

New experimental module:
- New: [ task #157 ] Add a Skype button (adherents / third parties / contacts)

For translators:
- Qual: Normalized sort order of all languages files with English reference files.
- New: Add language code files for South Africa, France new Caledonia, Vietnam.
- New: Translate string for email to change password.

For developers:
- New: DolGraph can build graph with three lines.
- New: DolGraph accept a parameter to cache data of graph getNbByMonthWithPrevYear.
- New: Can enable tuning info with option MAIN_SHOW_TUNING_INFO.
- New: Show version of client lib used by mysql drivers.
- New: Add function to get content of an url (using all dolibarr setup like timeout, proxies...)
- New: Upgrade lib of TCPDF to 6.0
- New: Upgrade jquery flot library to 0.8.1
- New: Add property "hidden" into module descriptors to allow to hide a module according to
  some dynamic conditions.
- New: Add option MAIN_MOTD_SETUPPAGE to add a content onto setup page. Also content for
  MAIN_MOTD_SETUPPAGE, MAIN_MOTD_SETUPPAGE, MAIN_HOME now accept "|langfile" into translation
  key to use a specific language file.
- New: Make some changes to allow usage of several alternative $dolibarr_main_url_root variables.
- Qual: All nowrap properties are now using CSS class nowrap.
- Qual: Move hard coded code of module mailmanspip into trigger.
- New: Into POST forms, if you can add a parameter DOL_AUTOSET_COOKIE with a value that is list name,
  separated by a coma, of other POST parameters, Dolibarr will automatically save this parameters
  into user cookies.
- New: Add hook addHomeSetup.
- New: Add trigger CATEGORY_LINK and CATEGORY_UNLINK.
- New: A trigger can return an array of error strings instead of one error string.
- New: Add method to use a dictionary as a combo box.
- New: Add update method for web service product.
- Fix also several bugs with old code. 

WARNING: Following change may create regression for some external modules, but was necessary to make
Dolibarr better:

1) We started to clean hooks code. 
If your hook want to modify value of $actions, it's role of your hook to modify it. Dolibarr 
hook code will no more decide this for your module. If your action class for hook was returning
a string or an array, instead your module must set $actionclassinstance->results (to return array) 
or $actionclassinstance->resprints (to return string) to return same thing. The return value must 
be replaced by a "return 0";
Goal is to fix old compatibility code that does not match hook specifications: 
 http://wiki.dolibarr.org/index.php/Hooks_system   

2) If you implemented hook printTopRightMenu, check that output does not include '<td>' tags any more.
All content added must be tagged by a '<div>' with css class="login_block_elem"

3) Some methods object->addline used a first parameter that was object->id, some not. Of course
this was not a good practice, since object->id is already known, there is no need to provide id as 
parameter. All methods addline in this case were modified to remove this parameter. 

4) Method ->classer_facturee() is deprecated. It must be replace with ->classifyBilled().

5) Property ->tel on objects is now ->phone

6) Trigger LINEPROPAL_MODIFY is renamed into LINEPROPAL_UPDATE and
   Trigger CONTRACT_LINE_DELETE rnamed into LINECONTRACT_DELETE to match naming rules.



***** ChangeLog for 3.4.3 compared to 3.4.2 *****
Fix: Bad get of localtaxes into contracts add lines

***** ChangeLog for 3.4.3 compared to 3.4.2 *****
Fix: Warning into bank conciliation feature.
Fix: Bad get of localtaxes into contracts add lines.
Fix: Add a limit into list to avoid browser to hang when database is too large.
Fix: [ bug #1212 ] 'jqueryFileTree.php' directory traversal vulnerability

***** ChangeLog for 3.4.3 compared to 3.4.2 *****
Fix: Warning into bank conciliation feature.
Fix: Bad get of localtaxes into contracts add lines.
Fix: Add a limit into list to avoid browser to hang when database is too large.
Fix: [ bug #1212 ] 'jqueryFileTree.php' directory traversal vulnerability
Fix: Agenda and Banks module were not working with multicompany module
Fix: [ bug #1317 ] Removing a category does not remove all child categories

***** ChangeLog for 3.4.2 compared to 3.4.1 *****
Fix: field's problem into company's page (RIB).
Fix: Document cerfa doesn't contained firstname & lastname from donator.
Fix: Bad rounding on margin calculations and display.
Fix: Option drop table into backup was broken.
Fix: [ bug #1105 ] Searching Boxes other search option.
Fix: wrong buy price update.
Fix: [ bug #1142 ] Set paiement on invoice (PGSql).
Fix: [ bug #1145 ] Agenda button list type do not display.
Fix: [ bug #1148 ] Product consomation : supplier order bad status.
Fix: [ bug #1159 ] Commercial search "other" give p.note do not exists.
Fix: [ bug #1174 ] Product translated description not good into PDF.
Fix: [ bug #1163 ] SQL Error when searching for supplier orders.
Fix: [ bug #1162 ] Translaction for morning and afternoon.
Fix: [ bug #1161 ] Search on product label.
Fix: [ bug #1075 ] POS module doesn't decrement stock of products in delayed payment mode.
Fix: [ bug #1171 ] Documents lost in interventions after validating.
Fix: fix unsubscribe URL into mailing when sending manually (not by script).
Fix: [ bug #1182 ] ODT company_country tag is htmlencoded.
Fix: [ bug #1196 ] Product barcode search does not expect 13th digit on EAN13 type.
Fix: [ bug #1202 ] Wrong amount in deposit % invoice from proposal.
Fix: Removed analytics tags into doc page.
Fix: Call Image on this instead of pdf.
Fix: Missing parameter for photo.
Fix: Bad SQL request for turnover report.

***** ChangeLog for 3.4.1 compared to 3.4.0 *****
Fix: Display buying price on line edit when no supplier price is defined.
Fix: Retrieving of margin info when invoice created automatically from order.
Fix: Reordering supplier products in list by supplier or supplier ref was crashing.
Fix: [ bug #1029 ] Tulip numbering mask.
Fix: Supplier invoice and supplier order are not displayed into object link into agenda event card.
Fix: [ bug #1033 ] SUPPLIER REF disappeared.
Fix: update extrafield do not display immediatly after update.
Fix: Fix bug with canvas thirdparty.
Fix: [ bug #1037 ] Consumption> Supplier invoices related.
Fix: User group name do not display in card (view or edit mode).
Fix: Link "Show all supplier invoice" on suplier card not working. 
Fix: [ bug #1039 ] Pre-defined invoices conversion.
Fix: If only service module is activated, it's impossible to delete service.
Fix: [ bug #1043 ] Bad interventions ref numbering.
Fix: Mailing module : if an email is already in destinaires list all other email from selector was not inserted.
Fix: Localtaxes balance not showing.
Fix: Intervention box links to contracts id.
Fix: Compatiblity with multicompany module.
Fix: Edit propal line was losing product supplier price id.
Fix: Delete linked element to supplier invoice when deleted.
Fix: [ bug #1061 ] Bad info shipped products.
Fix: [ bug #1062 ] Documents lost in propals and contracts validating.
Fix: Supplier price displayed on document lines and margin infos didnt take discount.
Fix: sorting on qty did not work in supplier product list.
Fix: there was no escaping on filter fields in supplier product list.
Fix: bugs on margin reports and better margin calculation on credit notes.
Qual: Add travis-ci integration.

***** ChangeLog for 3.4 compared to 3.3.* *****
For users:
- New: Can use ODS templates as document templates.
- New: Add link to autofill/reset with quantity to ship when creating a
  delivery receipt.
- New: Event into calendar use different colors for different users.
- New: Support revenue stamp onto invoices.
- New: Add a tab "consumption" on thirdparties to list products bought/sells.
- New: Some performance enhancements.
- New: Can attach files onto trip and expenses modules.
- New: Add hidden option MAIN_PDF_TITLE_BACKGROUND_COLOR.
- New: Merge tab customer and prospect.
- New: Add ES formated address country rule.
- New: Can define a hierarchical responsible on user and add a tree view to 
  see hierarchy of users.
- New: Can expand/collapse menus, categories and users list.
- New: extra parameters are supported into ODT/ODS templates.
- New: total per vat rate are available as tags for ODT/ODS templates.
- New: Some part of interface use more CSS3 (ie: agenda)
- New: [ task #707 ] Create option "ProfIdx is mandatory to validate a invoice".
- New: Can define if we want to use VAT or not for subscriptions (foundation module).
- New: Can define a default choice for "More action when recording a
  subscription" (foundation module).
- New: Add link to check professional id for India.
- New: [ task #731 ] Uniformize ref generation
- New: [ task #748 ] Add a link "Dolibarr" into left menu
- New: Script email_unpaid_invoices_to_representative accepts now a parameter "test"
  and a "late delay".
- New: Can define different clicktodial setups for each user.
- New: Add hidden option INVOICE_CAN_NEVER_BE_REMOVED.
- New: Enhance agenda module to reach RFC2445 ("type" not enabled by default and add
  "busy" information).
- New: Add module Opensurvey.
- New: Default approver for holidays is set by default to hierchical parent.
- First change to prepare feature "click to print" (IPP) for PDF.
- New: [ task #350 ] Merge tab customer and prospect.
- New: [ task #710 ] Add substitution into mailing send (and HTML is now valid).
- New: [ task #711 ] Add combobox for contact, as done for product/thirdparty.
- New: [ task #714 ] In Emailing module admin autogenerate security key of READRECEIPT.
- New: [ task #743 ] GED : Add aministration option to disable autotree display.
- New: [ task #767 ] Customer Address fallback when a contact doesn't have an address.
- New: [ task #768 ] WYSIWYG for all mails.
- New: [ task #773 ] Add Project document in GED(ECM) modules.
- New: [ task #783 ] Add more types for extra parameters (lists, phone, emails, checkbox,
  prices, radio).
- New: [ task #798 ] Add range limit date on product/services as it is done on order 
  and invoice.
- New: [ task #814 ] Add extrafield feature for projects ands tasks.
- New: [ task #770 ] Add ODT document generation for Projects module.
- New: [ task #741 ] Add intervention box.
- New: [ task #826 ] Optionnal increase stock when deleting an invoice already validated.
- New: [ task #823 ] Shipping_validate email notification.
- New: [ task #900 ] Review code of ficheinter.class.php
- Fix: [Bug #958] LocalTax2 for Spain fails on Suppliers
- Fix: [ bug #972 ] Auto completion contact field do not take account the min caract number before search
- Fix: [ bug #971 ] html.form.class.php select_contact with autocomplete do not exclude id from exclude array
- Fix: Expedition creation, can retreive product from other expedition

For translators:
- Update language files.

For developers:
- System of menu managers has been rewritten to reduce code to do same things. 
- An external module can force its theme.
- Add function dol_set_focus('#xxx').
- A mymodule can bring its own core/modules/mymodule/modules_mymodule.php file.
- Removed not used libraries.
- More web services. 
- Renamed some database fields, code variables and parameters from french to english.
- First change to manage margins on contracts.
- Add hook getFormMail.
- Function plimit of databases drivers accept -1 as value (it means default value set
  into conf->liste_limit).
- New: Add option dol_hide_topmenu, dol_hide_leftmenu, dol_optimize_smallscreen,
  dol_no_mouse_hover and dol_use_jmobile onto login page (to support different terminal).
- New: dol_syslog method accept a suffix to use different log files for log. 
- New: Type of fields are received by export format handlers.
- New: when adding an action, we can define a free code to tag it for a specific need.
- New: Enhance Dolibarr migration process to include migration script of external 
  modules.
- New: [ task #811 ] Uniformanize note field.
  

WARNING: If you used external modules, some of them may need to be upgraded due to:
- Fields of classes were renamed to be normalized (nom, prenom, cp, ville, adresse, tel
  were renamed into lastname, firstname, zip, town, address, phone).
  This may also be true for some fields into web services.
- If module use hook pdf_writelinedesc, module may have to add return 1 at end of 
  function to keep same behaviour.

TODO:
backport commit 53672dff75f4fdaeeed037ff9d15f860968022ca to fix confirm with jmobile
backport commit 384e3812eb73a15adafb472cacfb93397a54459b to fix W3C/edit contract
 


***** ChangeLog for 3.3.5 compared to 3.3.4 *****
- Fix: Change to make debian package ok despite removal of ckeditor.
- Fix: jcrop file to match debian rules
- Fix: Add missing country UK.
- Fix: Minor fix into package.
- Fix: Add missing label on project field.

***** ChangeLog for 3.3.4 compared to 3.3.3 *****
- Fix: [ bug #1001 ] Social Contribution : State not correct
- Fix: Better management of pdf generation when tcpdf is not available.
- Fix: Change to be more debian compliant natively.

***** ChangeLog for 3.3.3 compared to 3.3.2 *****
- Fix: [ bug #903 ] Fatal error: Call to undefined function dol_get_first_day() in htdocs/commande/liste.php
- Fix: [ bug #934 ] Error on proformat invoice creation (pgsql)
- Fix: [ bug #947 ] Can't create proposal lines with unit price = 0

***** ChangeLog for 3.3.2 compared to 3.3.1 *****
- Fix: Dutch (nl_NL) translation
- Generalize fix: file with a specific mask not found, again
- Fix: translations and BILL_SUPPLIER_BUILDDOC trigger
- Fix: Can't reset payment due date
- Fix: Orderstoinvoice didn't act as expected when no order was checked
- Fix: Bad link to all proposals into Third party card if customer is prospect
- Fix: Some bugs on withdrawal rejects
- Fix: [ bug #774 ] Bug on creating event with box "all day" crossed
- Fix: [ bug #787 ] Invoice supplier box incorrect tooltip when delay on payment
- Fix: [ bug #789 ] VAT not being calculated in POS
- Fix: [ bug #790 ] Spanish localtax RE not being correctly calculated
- Fix: [ bug #794 ] Lost filter on zipcode in prospect list 
- Fix: [ bug #806 ] Margins module with orders2invoice does not respect cost price
- Fix: [ bug #810 ] Cannot update ODT template path
- Fix: [ bug #816 ] Sales journal does not reflect localtaxes
- Fix: [ bug #817 ] Purchases journal does not reflect localtaxes
- Fix: [ bug #824 ] MAIN_DB_PREFIX not use into dictionnary
- Fix: [ bug #828 ] Error when code_region is not a number in llx_c_regions (with postgres)
- Fix: [ bug #855 ] Holiday approval email in French
- Fix: [ bug #856 ] (Holidays module) Mail error if destination user doesn't have an email
- Fix: [ bug #857 ] Invoice created from shipment does not have the order discount
- Fix: [ bug #861 ] Impossible to create a new event in agenda
- Fix: [ bug #827 ] AJAX search does not respect multiprice level
- Fix: [ bug #865 ] Dolibarr navigation array in project/task do not work
- Fix: [ bug #866 ] Standing order from an invoice suggests invoice total amount instead of remaining to pay
- Fix: [ bug #788 ] Date of linked interventions are not shown
- Fix: external users should not see costprice and margin infos
- Fix: [ bug #806 ] Tasks are ordered alphabetically instead of chronological order

***** ChangeLog for 3.3.1 compared to 3.3 *****
- Fix: [ bug #733 ] Mass emailing tools do not support <style HTML tag
- Fix: Package for launchpad
- Fix: [ bug #736 ] Missing column in llx_c_chargesociales  
- Fix: Localtax2 for Spain must be based into buyer
- Fix: [ bug #762 ] Bad profit calculation in Reporting
- Fix: bug dictionnary with wrong prefix table

***** ChangeLog for 3.3 compared to 3.2.* *****
For users:
- New: Add holiday module, to declare and follow holidays of your employees.
- New: Add margin management module.
- New: Add new theme Amarok.
- New: [ task #289 ] Can reorder tasks.
- New: Add field "signature" into user card. If filled, text is added 
       at end of predefined email texts. If option MAIN_MAIL_DO_NOT_USE_SIGN is on, this
       feature is disabled.
- New: Can input a payment back onto an credit note.
- New: Add link "Back to list" on all cards.
- New: After first install, warning are visible onto mandatory setup not
       configured. Show also total number of activated modules.
- New: Can filter list of proposal, order or invoice on sales representative.
- New: Add supplier ref on supplier orders.
- New: Can export supplier orders and customers shipments.
- New: First change to install external plugins from gui (experimental). 
- New: Monaco is like France for default vat calculation
- New: Can list elements (invoices, orders or proposals) on a particular
  user contact). This allow to view a "basket" of its elements.
- New: Show bank account on payment list of invoice card.
- New: Cloning project allow to clones task, notes, projects files, tasks files, contacts. 
- New: Enhance default style.
- New: Can edit and resiliate member status from list.
- New: Can insert URL links into elements lines. Also reported into PDF.
- New: When a member is validated, we can subscribe to mailing-lists
       according to its type.
- New: Add a tab into members statistics to count members by nature.
- New: Add link to third party into sells and purchase journal.
- New: Suggest a method to generate a backup file for user with no access
       to mysqldump binary.
- New: Can also use extrafields on contacts/addresses and users.
- New: Support unique field for extrafields.
- New: Extra fields supports more types (int, string, double, date, datetime).
- New: Can correct stock of a warehouse from warehouse card.
- New: [ task #185 ] Can input amount when correcting stock to recalculate PMP.
- New: [ task #454 ] Add "No category" into filters on category.
- New: Auto check box on page to edit interface options of user.
- New: More surface control on stock correction page.
- New: Add great britain provinces.
- New: [ task #494 ] Send an email to foundation when a new member has auto-subscribed.
- New: [ task #326 ] Add a numbering module to suggest automatically a product ref.
- New: Add conditional substitution IF/ELSEIF/ENDIF for ODT templates.
- New: Add unit foot2, inch2, foot3 and inch3 for surface and volumes.
- New: Can select thirdparties into emailing targets, even if module category is not enabled.
- New: [ task #498 ] Improvement of the block to add products/services lines.
- New: ECM autodir works also for files joined to products and services.
- New: Add a selection module for emailing to enter a recipient from gui.
- New: Allow to search thirds and products from barcodes directly from the permanent mini search left box.
- New: Allow to search product from barcodes directly from invoices, proposals... through AJAX.
- New: Can make one invoice for several orders.
- New: POS module can works with only one payment method (cach, chq, credit card).
- New: Add possibility to defined position/job of a user.
- New: Add hidden option to add slashes between lines into PDF.
- New: [ task #210 ] Can choose cash account during POS login.
- New: [ task #104 ] Can create an invoice from several orders.
- New: Update libs/tools/logo for DoliWamp (now use PHP 5.3).
- New: Added ODT Template tag {object_total_discount_ht}
- New: Add new import options: Third parties bank details, warehouses and stocks, categories and suppliers prices
- New: English bank account need a bank code (called sort code) to identify an account. 
- New: Can choose menu entry to show with external site module.
- New: Add hidden option MAIN_PDF_MARGIN_LEFT, MAIN_PDF_MARGIN_RIGHT, MAIN_PDF_MARGIN_TOP, MAIN_PDF_MARGIN_BOTTOM to force margins of generated PDF.
- New: [ task #314 ] Can define if prof id are mandatory or not.
- New: Add button on order card to create intervention from services.
- New: Add search box to find products by supplier reference.
- New: Add option MAIN_HELPCENTER_LINKTOUSE to define target link "I need help" onto logon page. 
- New: [ task #608 ] Can clone a supplier order with prices updates
- New: [ task #559 ] Can define a discount % regarding quantity in supplier prices and price by quantity in customer prices
- New: [ task #527 ] After cloning a suplier invoice, go onto invoice ref into edit mode

New experimental module:
- New: Add commissions management module.

- Fix: [ bug #499 ] Supplier order input method not translated
- Fix: No images into product description lines as PDF generation does not work with this.
- Fix: Errors weren't being shown in customer's & supplier's orders
- Fix: Lastname wasn't being recorded in xinputuser emailing module.
- Fix: [ bug #653 ] Error while creating agenda additional attributes
- Fix: [ bug #654 ] Event rapport PDF showing ActionAC_OTH_AUTO
- Fix: [ bug #658 ] Search on bank do not work for description
- Fix: [ bug #659 ] Comment in recurrent invoices is not stored
- Fix: [ bug #622 ] Attaching wrong file when sending the invoice via e-mail

For developers:
- New: Add webservice for thirdparty creation and list.
- New: A module can overwrite templates parts.
- New: Can add a link on title field of added dictionnary.
- New: Uniformize code.
- New: Add option WORKFLOW_DISABLE_CREATE_INVOICE_FROM_ORDER and 
       WORKFLOW_DISABLE_CLASSIFY_BILLED_FROM_ORDER.
- New: A module can add several css and js.
- New: removed deprecated methods
       ldap::connect, formadmin::select_lang,
       html::select_tva
- New: Add custom substitution function for ODT product lines: mymodule_completesubstitutionarray_lines()
- New: Basic implementation of hooks and triggers for a lot (most) of core modules: 
  action/calendar, trips and expenses, dons, vat payment, contact/society, contract, product lines, 
  expedition, order supplier and order invoice (lines included), intervention card, project, tasks.
- New: Add ChromePHP output into syslog module.
- New: Add PRODUCT_PRICE_MODIFY trigger.
- New: Created function to retrieve total amount of discount of an invoice/proposal...
- New: We can use a dynamic value ($conf->global->XXX for example) into titles of menus.
- New: Use PHP classes DateTime* for some data functions instead of adodb 
- Qual: Renamed SUPPLIER_INVOICE_BUILDDOC trigger to BILL_SUPPLIER_BUILDDOC
- Qual: Renamed INVOICE_SUPPLIER_DELETE trigger to BILL_SUPPLIER_DELETE
- Qual: Renamed SUPLIER_ORDER_BUILDDOC trigger to ORDER_SUPPLIER_BUILDDOC
- Qual: Renamed CONTRACTLINE_DELETE trigger to CONTRACT_LINE_DELETE
- Qual: Renamed all ficheinter.class.php triggers so that they start with 'FICHINTER_'
- Fix: [ bug #655 ] ORDER_REOPEN trigger incorrectly named
- Fix: [ bug #656 ] Contracts trigger CONTRACT_MODIFY incorrectly named
- Fix: [ bug #657 ] Usergroup class' GROUP_DELETE trigger incorrectly named

For translators:
- New: Update language files (de, tr, pt, ca, es, en, fr).
- New: Added bg_BG autotranslated language.
- New: Translate the donation receipt.

Dolibarr license has also been updated from GPLv2+ to GPLv3+.



***** ChangeLog for 3.2.3 compared to 3.2.2 *****
- Fix: Some permission into agenda module.
- Fix: Generation of PDF was not using correct font for some languages.
- Fix some translations.
- Fix: [ bug #607 ] Nom de société avec guillemets.
- Fix: Option MAIN_MAIL_SENDMAIL_FORCE_BA and MAIN_FIX_BUGGED_MTA was not
  complete.
- Fix: comaptiblity with multicompany module.
- Fix: Bad label when validating/paying an invoice from POS module.
- Fix: Correct recipient into rouget template.
- Fix: A lot of fix into PDF pagebreak management.
- Update VAT for some countries.
- Firstname was missing when sending email from file list.
- Added en_SA language.



***** ChangeLog for 3.2.2 compared to 3.2.1 *****
- Fix: Modify spanish VAT to new rates.
- Fix: Add error message when creating already existing product.
- Fix: Edition of percentage of an event.
- Fix: Minor look fix for theme bureau2crea.
- Fix: Start and end date not saved at project creation
- Fix: Default vat is zero for customer invoices if company does not use vat
- Fix: Localtaxes unit prices precision



***** ChangeLog for 3.2.1 compared to 3.2.0 *****
- Fix: Edit of projects.
- Fix: Activation of modules does not fails if directory install was removed.
- Fix: [ bug #444 ] Regression on auto-closing for proposals and orders.
- Fix: Update translations (catalan, french, spanish, brazilian).
- Fix: [ bug #445 ] Hex escaping in descriptions.
- Fix: error when validating shipment for non predefined products with a
  selected warehouse.
- Fix: Bad local taxes if price base type is TTC for spanish local taxes.
- Fix: Phone not saved when using web service.
- Fix: [ bug #464 ] Payment form should allow to add transmitter for bank transfers.
- Fix: Allows to use a comma decimal separator in supplier invoices payments.
- Fix: Translation for tr_TR, es_ES, pt_BR.
- Fix: Products with no prices not visible.
- Fix: Access to product card created with very old version of Dolibarr.
- Fix: Delete temporary files after validating an invoice.
- Fix: preview of supplier order and invoice template.
- Fix: [ bug #485 ] Configurated amount for public auto-subscription form is not taken into account
- Fix: Average amount graphs weren't comparing the previous year stats
- Fix: Closed project didn't show the new status unless the page was refreshed
- Fix: Files were not being uploaded to a project's task
- Fix: [ bug #503 ] Unable to delete linked file to a deposit
- Fix: [ bug #501 ] Error while trying to modify an user
- Fix: [ bug #506 ] Can't set percentage of a started event
- Fix: Bad assignation of const for pdf delivery module name



***** ChangeLog for 3.2.0 compared to 3.1.* *****
WARNING: PHP lower than 5.x are no more supported.
WARNING: Because of a major datastructure change onto supplier prices tables, be aware
to make a backup of your database before making upgrade.

For users:
- New: Each user can remove/add its own boxes.
- New: Add signature at end of predefined email text.
- New: Can use personalized fields on products/services.
- New: Can attach files on social contributions.
- New: Show payments terms and conditions onto muscadet template.
- New: Can open back a closed commercial proposal.
- New: show thirdparty barcode on main tab.
- New: Can input note (private and public) during note and expenses creation.
- New: Print ticket show invoice ref into POS module.
- New: Can edit customer discounts from invoice create and edit card.
- New: task #11243: Show quantity into stocks for each sub-products into the sub-product tab.
- New: task #10500: Option to choose if professional id are unique.
- New: Add hidden option FOURN_PRODUCT_AVAILABILITY.
- New: task #11123: Add best supplier price.
- New: Enhancement in styles.
- New: Can conciliate several lines in one operation.
- New: task #11289 : Modify third party accountancy code generator aquarium.
- New: task #10606 : more comprehensive message error.
- New: task #11278 : Option into point of sale module to add services in list.
- New: task #11261 : Add an entry into menu called "New shipment".
- New: [ task #187 ] Gerer les evenement recurrents dans les imports ical.
- New: Make option MAIN_GENERATE_DOCUMENTS_WITHOUT_VAT available by default.
- New: Can build PDF in USLetter format or canada format (change paper size).
- New: Can export into Excel 2007 format.
- New: Add hidden option CASHDESK_FORCE_STOCK_ON_BILL
- New: Can search on part of barcode into POS module.
- New: Cheques into cheques receipts are ordered by operation date.
- New: Add hidden option MAIN_DISABLE_PDF_AUTOUPDATE to avoid generating pdf each time data change.
- New: Add hidden option PROJECT_HIDE_UNSELECTABLES to hide project you can't select into combo list.
- New: Add option INVOICE_POSITIVE_CREDIT_NOTE.
- New: Support zip/town autocompletion into warehouses.
- New: Add box for last expired services.
- New: Reduce seriously size of packages.
- New: Can define country code for import.
- New: When invoice was generated from order, order date is visible on PDF, after order ref.
- New: [ task #181 ] Hide password of click2dial in user card.
- New: Chart are faster to build
- New: Value of data into charts are visible on mouse hover.
- New: Import wizard can import contacts.
- New: Import wizard can import personalized fields.
- New: Personalized fields support int type.
- New: Install process is now two times faster.
- New: Can sort files into backup tool.
- New: Default output charset are utf8 into backup tool.
- New: Add brazilian states.
- New: Increase usability of module project.
- New: [ task #285 ] Add search filter on project in tasks list.
- New: Automatic list of documents in ECM module is ok for customers,
       suppliers invoice, orders, customers orders, proposals and social contributions.
- New: All professional id can contains up to 128 chars instead of 32. 
- New: [ task #176 ] Allow to use ODT templates for proposals and orders like it's done for invoices
- New: Add hidden option MAIN_ADD_PDF_BACKGROUND to add a PDF as background of invoice/order generated PDF.
- New: Can convert a product/service into service/product.
- New: Show delivery date into proposal template azur. 
- New: Support tags into header and footer into ODT templates.
- Fix: Can use POS module with several concurrent users.
- Fix: Installer don't fails with Mysql version that added a ssl_cypher field.
- Fix: Sanitize input parameters.
- Fix: [ bug #368 ] Product list
- Fix: [ bug #370 ] Filter in accountancy -> suppliers_bills
- Fix: [ bug #399 ] Bad calculation of local taxes in update line products
- Fix: [ bug #427 ] Bad links to wiki help in certains menus

For developers:
- New: Can add a left menu into an existing top menu or left menu.
- New: Add webservice to get or create a product or service.
- New: Add webservice to get a user.
- New: Add more "hooks" (like hooks to change way of showing/editing lines into dictionnaries).
- New: Log module outputs can be setup with "or" rule (not only "xor").
- New: Add FirePHP output for logging module.
- New: Add trigger ACTION_DELETE and ACTION_MODIFY.
- New: Trigger now have a priority to define sort execution order.
- New: Can define different requests according to database type into migration files.
- New: Add "canvas" feature to overwrite page of thirdparty, contact, product with yours.
- New: Removed artichow deprecated libraries.
- New: A page can force reload of css style sheet
- New: A module can add import description for import wizard, even for tables with foreign keys.
- New: Can add tabs on statistics views.
- New: Add CSS id/class into public payment pages.
- Qual: Add a lot of more PHPUnit tests.
- Qual: Data structure for supplier prices is simpler.
- Qual: Removed no more used external libraries.
- Qual: Cleaned a lot of dead code.
- Qual: More OOP (usage of "abstract", "static", ...), uniformize constructors.
- Qual: Fix a lot of checkstyle warnings.
- Qual: task #216 : Move /lib into /core/lib directory
- Qual: task #217 : Move core files into core directory (login, menus, triggers, boxes, modules)
WARNING: To reduce technic debt, all functions dolibarr_xxx were renamed int dol_xxx.



***** ChangeLog for 3.1.3 compared to 3.1.2 *****
Fix: PgSQL - property must be set if success
Fix: Provide a solution for backup when mysqldump is not available
Fix: Bug #460 - Wrong entity assignment when creating a warehouse
Fix: bug #405 - Late icon always displayed on comm/propal.php



***** ChangeLog for 3.1.2 compared to 3.1.1 *****
- Fix: Can clone a proposal
- Fix: Add member ID in substitution method
- Fix: Duplicate end tag and missing form parts
- Fix: Support companies with no prof id.
- Fix: Sanitize data
- Fix: Bug #318
- Fix: Bug #369
- Fix: More bugs



***** ChangeLog for 3.1.1 compared to 3.1.0 *****
- New: Add option FACTURE_DEPOSITS_ARE_JUST_PAYMENTS. With this option added, 
       credit notes are not removed from total amount of invoice but are just 
       payments used to reducs remain to pay.
- New: Added hidden option MAIN_FIX_FOR_BUGGED_MTA to fix bugged MTA.       
- Fix: Removed warnings during install.
- Fix: State into address of paypal payments were lost.
- Fix: Currency into paypal payments were always euros.
- Fix: Removed Bare LF from emails sent with smtps method.
- Fix: Can show report on selected period.
- Fix: product removed from list after deleted into order.
- Fix: [bug #270] PostgreSQL backend try to connect throught TCP socket for 
- Fix: price was not without tax when using multiprice into POS module.
- Fix: Can delete bank account.
- Fix: [ bug #277 ] Year dropdown in table header of supplier invoices.
- Fix: Some other very minor fixes.


***** ChangeLog for 3.1 compared to 3.0 *****
WARNING: IE6 browser is no more supported in this version.
For users:
- New: War against number of clicks:
     - When adding a free bank transaction, form to add next one is still
       visible (save one click).
     - task #10969 : Add checkbox to close automatically invoice if
       payment is complete (save 3 clicks).
     - Reduce a step into supplier order workflow to save time. If user
       has permission to approve, order is approved when order is validated.
       (Save 2 clicks).
     - In commercial main menu, left menu are already opened. This save one click
       to open a proposal or order.
     - Can add a discount for third party, during invoice edition (and we 
       saved clicks again).
     - When creating a contract, sales representative are preset to user. This save
       4 clicks.
     - Can edit several fields in bank transaction line page into one update.
     - Creation of contacts from third party page go back to third party.
     - Preselect model if there is only one. This save 2 clicks. 
     - Can remove a project if project has tasks. No need to delete task one by one.
- New: Enhance donation module. Add a status "canceled".
- New: Add filters on all statistics report pages.
- New: If a service contains subproducts, subpoducts are decrease when service
       is decrease.
- New: Add status for third parties to disable a third party.
- New: Can send interventions cards by email.
- New: Increase list of available notifications into module Notifications.
- New: Add option MAIN_FIRST_TO_UPPER to force upper case of first 
       letters for names and firstname.
- New: Can filter of payment type in bank transaction list.
- New: Status of users is visible into user list.
- New: Support BSB code for bank account in Australia.
- New: Can set date of payment for autocreate invoice/payment when 
       creating a foundation subscription.
- New: Can edit note of payment.
- New: Option to make login not mandatory in member module.
- New: Add box for last members for foundation module.
- New: A specialized menu can now be used when using smartphones.
- New: Can add information on current user on ODT generation.
- New: Prefix on third party is not used by default. Hidden option
       SOCIETE_USEPREFIX can restore old feature.
- New: Standing orders module use bank account from banks module.
- New: Ask password when creating a user from a contact.
- New: task #10577: Use a numbering module for shipment and contract.
- New: Can create manually order from proposal.
- New: Add a first workflow module to create automatic action on some
       events (create order on proposal closing).
- New: Use autocompletion on invoice select when creating replacement 
       or credit note invoice.
- New: task #10885: Add a week view for calendar.
- New: task #11018: Add a status "not applicable" on events.
- New: Add subscriptions/country/region/town statistics for member module.
- New: Can define a proxy for external web access.
- New: task #11003: checkbox on checks for deposit.
- New: Add status into export. Add third party default language into export.
- New: Can filter on date and bank account when building check receipts.
- New: task #10958 : Add link to cheque receipts into bank transaction 
       line if exists
- New: Can import external ical url into dolibarr agenda view.
- New: Can add a logo on third parties card.
- New: task #11194 : Can delete uploaded photos 
- New: task #9744 : Add the barcode to select products on Point of Sale module
- New: Subscription/Unsubscription to mailman mailing-list can be done on 
       validate/resiliate in foundation module.
- New: Can use extrafields on third parties.
- New: Add chart to report counts by status on element home area pages.
- New: Look: Usage of Jquery Notify to show result or error messages on action.
- New: Look: Minor enhancements into agenda view.
- New: Look: Nicer tooltips with transparency and shadow.
- New: task #11004: Create invoice from intervention.
- New: task #10501: Can use point of sale with different bank accounts.
- Fix: Better Postgresql compatibility.
- Fix: Numbering module for invoices use same number for invoice 
       and credit note if mask is same.
- Fix: Debug and clean withdraw module.
- Fix: Allow access permission for point of sale module.
- Fix: Permissions issues with suppliers.
- Fix: Admin dict data is showing with active language 

For developers:
- New: External modules can add tabs on agenda views.
- New: External modules can also remove default tabs.
- New: External modules can force skin directory so force their own skins.
- New: External modules can add their own menu manager.
- New: External modules can force menu manager.
- New: External modules can overwrite all default language files by
       forcing priority on langs directories on its own lang directory.
- New: External modules can show export list with an "enabled" condition.
- New: Support a backtopage parameter on contact creation page.
- New: Add id on div to show logo.
- New: Install wizard can activate a module at end of install.
- New: Dictionnary setup works with very large external dictionnaries (Add 
       page navigation).
- New: Add api to draw graphics with javascript (using Jquery Flot).
- New: Can add user login into menu urls added by modules.

For translators:
- New: Add fa_IR language.
- Fix: Move language ar_AR to ar_SA, sv_SV to sv_SE and da_Da to da_DK.



***** ChangeLog for 3.0 compared to 2.9.* *****
For users:
- New: Can edit date of cheque receipts.
- New: Add Sales journal and Purchase journal report.
- New: Can create supplier invoice from supplier order.
- New: Support login by openid
- New: Support "full day" event in calendar module.
- New: Add a weather on dashboard.
- New: Add a Paypal module.
- New: Can choose third party to use in point of sale module during logon.
- New: A lot of enhancements into ECM module:
       Directories can contains special characters,
       Speed enhancements,
       Directories can be created outside of Dolibarr, refresh button will 
       update database,
       Can rename a file.
- New: Reordering lines in invoice, orders, commercial proposal is faster (use Ajax
       technology).      
- New: Can import members using assistant.
- New: Can exclude deposit, replacement or credit notes in script rebuild_merge_pdf.
- New: task #10473 : Option MAIN_PROFIDx_IN_ADDRESS must no more be hidden.
- New: Can generate business card for on particular member.
- New: Task #10553 : Can attach files on members card.
- New: Can filter on payment type and bank account in payment lists.
- New: When sending supplier orders by mail, a text is predefined.
- New: Upgrade process works with Postgresql.
- New: Task #10538: Add filter on expiration date of subscription for
       foundation module email selector.
- New: Task #9643: Add 2 status (tosell/tobuy) on products instead of only
       1 status for both selling and buying.       
- New: Can input payment conditions on several lines.
- New: Add hidden option MAIN_LOGOUT_GOTO_URL to set the exit url after
       a logout.
- New: For germany, we invert order of address.
- New: Add hidden option MAIN_SERVICES_ARE_ECOMMERCE_200238EC.
- New: Support NPR in customer product prices.
- New: Add more volume units (ounce, gallon, inch, feet, ...)
- New: Delivery date accepts hours and minutes.
- New: Can add a comment on stock dispatching to be save into stock movements.
- New: Can filter product list with too low stocks.
- New: Add option to send all emails sent to a bulk carbon copy.
- New: Preview of emails sent by member module is shown.
- New: task #10100 : Add button to create invoice from a subscription
- New: Reorganize tabs on third parties.
- New: Option MAIN_INVERT_SENDER_RECIPIENT is available in einstein pdf template.
- New: Easier way to define url for clicktodial module.
- New: Add a fckeditor test area in fckeditor module setup.
- New: Add property "Event on full day" on agenda
- New: Enhancement and better compatibility (google, thunderbird) for agenda export.
- New: Can use image editor on user photo.
- New: Task #10796: Add Spain ProfId1 Verification
- New: Page "supplier summary" is now available.
- New: Task #10611: Add option to choose order of field in bank account info on PDF
- New: If a transaction was reconciliated and should not, there was no way to reverse error.
- New: Ubuntu package now works also on debian.
- Perf: Avoid reading database to determine country code after each
        page call.
- Fix: Special chars are now supported in ECM module for filename (not yet for
       directories).
- Fix: Better Postgresql compatibility.
- Fix: Box order is saved when moved.
- Fix: Database name can contains "-" characters.
- Fix: In coloring negative amounts.
- Fix: Date input use date format of user and not dd/mm/yyyy format.
- Fix: Fixed a very old bug making file attachment fails with some emails 
       readers when using "mail php function".
- Fix: When cloning commercial proposal, due date is creation date + delay
       by default.
- Fix: Can edit ordering methods.

For translators:
- New: Update and complete slovenian language sl_SL.
- New: Add full manually translated files for de_AT en de_DE (thanks to eCleaner.at).
- New: Create the language ja_JP.
- New: Add el_GR language.

For developers:
- New: Add jquery by default.
- New: Removed PWC libraries.
- New: Removed Scriptaculous libraries.
- New: Removed Prototype libraries.
- New: Add first Selenium GUI tests.
- New: Enhance a lot of internal function to build external modules
       more easily.
- New: Add a user field ref_ext in object tables to allow external
       systems to store their id and make self-developed synchronizing
       functions easier to build.        
- New: Local user timezone is saved into session (not used yet).
- New: Works with Mysql 5.5.
- Qual: Menu system code is simpler.
- Qual: Mutualize some duplicate code.
- Qual: Renamed some fields into database to be more internationnal.
- Qual: Removed deprecated code.


***** ChangeLog for 2.9 compared to 2.8.* *****
For users:
- New: POS module allow to choose which warehouse to use.
- New: Support "Department/State" field on company setup, contact, 
       bank account and members card.
- New: Can reopen a refused/canceled supplier order.
- New: Add Gant diagramm on project module.
- New: Add a new mode for automatic stock increase: Can be increased
       on dispatching of products from a supplier order receipt.
- New: Can set a past delay to limit calendar export.
- New: Can attach files on emailing campaigns.
- New: Add statistics on trips and expenses module.
- New: Can reopen a closed customer order.
- New: Add module externalsite to add a web site/tools inside 
       menu and a Dolibarr frame.
- New: Can link trips and fees to a project.
- New: Add civility title in foundation module.
- New: Can set accountancy code for product (buy and sell).
- New: Can filter third parties lists on categories.
- New: Can filter products and services lists on categories.
- New: task #10202 : Support categories for members.
- New: Can build documents for third parties (Using ODT templates, need PHP 5.2+). 
- New: Support new products properties: length and area.
- New: Add the "payment due before" field in invoice exports.
- New: Add feature to resize or crop image files (for products photos)
- New: task #10113 : Show list of emailing on clicking on "number of mass emailing received"
- New: Add default language for third parties and use it when multilang is enabled
       to define default language for document generation.
- New: Can reopen a closed supplier invoice.
- New: Move permission "see hidden categories" into "see hidden products/services".
- New: Can delete several files at once in FTP module.
- New: Add box "last contracts".
- New: Works even if Web hosting provider has disabled PHP "glob" function.
- New: Can now send supplier orders by email.
- New: task #10076 : Show content of message in notification module.
- New: Bank name is shown on invoice.
- New: IBAN value is called IFSC if country is India.
- New: Add option to choose to show firstname then name or name then firstname on PDF.
- New: Add company in fields exported by export of members tool.
- New: Reorganise bank menus.
- New: Bookmarks can be sorted on a particular order.
- New: Support spanish RE and IRPF taxes on invoices.
- New: Module category offers categories for foundation module.
- New: Can filter on category on third parties, products and members listings.
- New: A flag is visible before country labels.
- New: When activating a new module, permissions for admin user are set. This save
       time when configuring Dolibarr.
- New: Dolibarr 2.9 is faster than 2.8.
- New: A lot of more predefined VAT values, states, regions for 
       miscelaneous contries.
- New: Enhance skin engine to make themes easier.
- New: Add images into menu "eldy".
- New: Auguria theme is now more modern.
- New: Update tools refers to www.dolibarr.org but also www.dolistore.com web site.
- New: Postgresql experimental support seems to work completely. 
- New: Changes in Dolibarr core to allow to use cache servers (see Memcached module on
       dolistore.com).
- New: Default choice for interactive confirm box is yes by default, and no only for
       delete actions. This reduce number of clicks required to validate actions and 
       is still safe to dangerous actions.
- Fix: Durations are correctly shown for languages using PM/AM dates.
- Fix: A lot of fixes in Point of Sale module.
- Fix: Debug experimental module widthrawal.
- Fix: Format number was wrong for ar_AR language.
- Fix: Can change password if user has only permission "change password".
- Fix: Project PDF document shows all tasks.
- Fix: bug #29278 : SMTP fails with IP instead of hostname.
- Fix: Default language on login page was wrong.
- Fix: Complete support of euros sign (even in PDF).
- Fix: Bad setup of phpMyAdmin for DoliWamp installer.
- Fix: Tracking number should be available on sending sheets.
- Fix: Stock value is not reset when product is transfered into other warehouse. 
- Fix: A lot of not tracked bugs fixed.
- Fix: Some fixes in barcode management.
- Fix: Access to phpMyAdmin is now ok on new DoliWamp installation.

For translators:
- Fix: Major update of italian translation (it_IT).
- Fix: A lot of translation fixes in all languages.
- New: Added translations (sl_SL, is_IS).
- New: Add translations for the DoliWamp installer.

For developers:
- More comments in code.
- Uniformize some code. 
- All arrays "lignes" were renamed into "lines".
- Delete all useless pre.inc.php files (this also increase speed).
- Fix W3C errors in page forging.
- Qual: Mutualize code of menu managers.
- Better isolation of modules files and dolibarr core files. 
- Task #8682 : Remove functions unix_timestamp.
- The makepack tool now make pack with UID 500.
- More css class and div to output menu to allow more skins.
- Generated documentation can be build from Eclipse using Doxygen plugin.
- Snapshot is provided with PHPunit tests.

WARNING: 
- A lot of class files (*.class.php) has moved into subdirectories. So If you use
  or develop non official modules that includes Dolibarr classes, you will have to rename
  path to thoose classes into the include function.
- Also, parameters of the "fetch()" method for class "User" has changed to reflect
  other fetch methods.   
- If you build a personalised themes, you must rename the style sheet into style.css.php.   
- This version is also the last one to support PHP 4.*, Mysql 3.1, IE6.
  Dolibarr 3.* will be supported with PHP 5+ and MySql 4.1+ only.


***** ChangeLog for 2.8.1 compared to 2.8 *****
For users:
- Fix: Works on database with _ in name.
- Fix: Broken feature in trips and expense module.
- Fix: Can use $ in database and login/pass values.
- Fix: No error on upgrade if there is orphelins tasks.
- Fix: Failed to login when user agent string was longer than 128.
- Fix: bug #29526 : Numérotation Proposition Incorrecte après duplication


***** ChangeLog for 2.8 compared to 2.7.* *****
For users:
- New: Support note on trips module
- New: Can link contacts to projects
- New: Can removed attached file on email form if attachment was wrong.
- New: Add option to show your logo on top of left menu.
- New: task #9935: Can edit accountancy code.
- New: Add an option to make users email required.
- New: Module notification can send email on order or proposal validation.
- New: Can use any command line antivirus on file upload.
- New: A customer can also be a prospect.
- New: task #9802 : Can link an action to a project and use project to 
       filter agenda.
- New: Project can be set on contract creation.
- New: Initial sold can be conciliated on bank module.
- New: Add a default errors-to email for emailing module.
- New: Can filter on user on stock movement list.
- New: When creating a third party from a member, it is set as a new
       customer.
- New: Can use {tttt} in numbering mask setup. It will be replaced
       with third party type.
- New: VAT number is stored in one field. This is more "international".
- New: task #9782 : Add possibility to delete a warehouse.
- New: task #9640 : Add label for stock movements.
- New: task #9916 : Add FREE text for interventions card.
- New: Can define the new product ref when cloning.
- New: Project module support status of project and end date.
- New: Provide a ubuntu package.
- New: Add link to check a SIREN for french users.
- New: Add link "now" to fill date when creating invoices.
- Fix: Import module works even if prefix is empty in source file.
- Fix: bug #28055 : Unable to modify the date of a cloned command.
- Fix: bug #27891.
- Fix: Change of numbering module was not effective.
- Fix: Change error management when adding already used supplier ref
       for a product.
- Fix: Running sending-email.php
- Fix: Warning should not appears for invoice closed
- Fix: Import for companies works even with prefix empty.
- Fix: bug #28895 : Création d'utilisateur impossible.
- Fix: Can change password if has only permission change password.

For developers:
- Qual: Reorganize /dev directory.
- Qual: Change the way items are linked together.
- Qual: The login page now use a template in /core/template/login.tpl.php.
- New: Modules can add their own tab on projects cards.
- New: Add management of triger FICHEINTER_VALIDATE


***** ChangeLog for 2.7.1 compared to 2.7 *****
For users:
- Fix: Bad decimal management for it_IT and fr_BE languages.
- Fix: A third party created from a member is created as a 
       customer.
- Fix: Change of numbering module was not effective.
- Fix: Report of balance missing supplier invoices.
- Fix: Running sendmaing-email.php script.
- Fix: Detection of country for IBAN management.
- Fix: Update member photo.


***** ChangeLog for 2.7 compared to 2.6.* *****
For users:
- New: Add a print icon to show a page to print without menus.
- New: Can add a free text on bank cheque receipts.
- New: Price level can be defined also for prospects.
- New: Add a help and support center.
- New: Can export commercial proposals.
- New: Can use a cache for xcal exports.
- New: Option for faster confirmation process with one ajax popup.
- New: Complete theme bluelagoon and rodolphe
- New: Can select third parties emails in emailing module for all
       third parties with expired contract's lines.
- New: Can add a field errors-to in emailing.
- New: Can use inline images in emails.
- New: Add predefined invoices (can be use for repeated invoices).
- New: Add a confirmation when cloning products.
- New: Add stock in product lists.
- New: Can filter list of stock movement on date or product.
- New: Added a link from product list to their stock movements.
- New: Several speed enhancements after using the Google Page speed 
  plugin for FireBug.
- New: Add a confirmation on dangerous admin purge feature.
- New: Add navigation on donation sheets.
- New: Added estimated value for stocks.
- New: Added module Gravatar to found photo of users or members
       from their email on gravatar.com.
- New: Include Dolibarr version in suggested dump filename.
- New: Enhancement in project module.
- New: Add log tab on emailing module.
- New: Minor enhancements in look themes.
- New: Add option to hide help in menu.
- New: Added a "force LDAP synchronize" on member and contact cards.
- New: Can split a discount into two smaller discount. This allows to use a
       discount on an invoice even if invoice amount is lower than discount
       credit available.
- New: Can use variables into the free text on PDF (__TOTAL_TTC_, __TOTAL_VAT...)
- New: Increase page loading speed (all changes reported by Google PageSpeed
       tool has been added).
- New: Add support of constant MAIN_ONLY_LOGIN_ALLOWED to allow to lock all
       access to any users except the one defined in constant.
- New: Add an admin page of PHP sessions with a way to lock new connections
       for other users than yourself. Can also purge existing sessions.
- New: Add point of sale module.
- New: Better usage when using with smartphones.
- New: Add module FTP client.
- New: Can set first day of week.
- New: Installer now create a .htaccess to protect documents directory.
- New: Experimental support for Postgresql.
- New: Full support of SMTPS (can works with Google SMTP).
- Fix: "Now" link works when date popup is not used.
- Fix: Debug seriously the email notification module.
- Fix: Error Call to a member function trans when refusing a supplier order.
- Fix: Fix payment conditions on commercial proposals.
- Fix: Nb of orders to process was wrong.
- Fix: Customer code was not correct on PDF it if contains special 
       characters.
- Fix: Can update price even with "NPR" VAT rates.
- Fix: When product type is missing, description is not lost when adding 
       new product lines.
- Fix: CC and BCC in emails was not used if using SMTPS handler.
- Fix: Last character was lost when text end with n or r.
- Fix: LDAP synchronization is now more robust (transaction and 
  use modify instead of delete/add).
- Fix: Fix: Setup of member synchronization does not conflict 
  with contact or user synchronization.

For translators:
- Update some language files.
- Can accept right to left languages. Added an "automatic" arabe translation.

For developers:
- An external module can force the third party code to be required whatever
  is the rule of third party code module.
- Update fckeditor to 2.6.4.
- Update Smarty to 2.6.26.
- Removed some deprecated code and files.
- Creation of directory in module descriptor is simpler.
- Can use an alternate document_root directory to develop with 
  sources on two repositories.
- Removed useless code of old commercial module.
- Move some modules into the CVS modules repository dolibarrmod. This reduces
  amount of code in main branch.
- Updated wiki documentation.
- Better W3C standard.
- Can add init data when enabling a module.
- Can fix some corruptions in database by calling the update page 
  /install/repair.ksh
- Log files contains more information (PHP_SELD added and OS user used for 
  log of command lines scripts) 
- Can protect a module to not being enabled if javascript disabled.
- If module numberwords is installed, code can use langs->getLabelFromNumber 
  to get value of an amount in text.
- A module can add subsitution keys in makesubsitutions() functions.
- Add $conf->browser->phone defined to optimise code for smartphone browsers.
- All external libs are now in same directory /includes.
- All install files are now in same directory /install.


***** ChangeLog for 2.6 compared to 2.5.* *****
For users:
- New: Add filter on status in emailing selector for Dolibarr users.
- New: Can add bookmarks on all pages.
- New: Enhance bank transactions reporting.
- New: When creating a contact from a third party, informations from third
  party card are automatically suggested.
- New: Sort list of languages in combo box.
- New: EMails links are show with function dol_print_email
- New: Add graph report on number of entities in product statistics page.
- New: Can delete a supplier order whatever is its status.
- New: No limit on free text on PDF generated documents.
- New: Can force login value when creating a user from a member.
- New: Can clone commercial proposals and orders.
- New: Major enhancement of project module.
- New: Added product label in invoice exports fields.
- New: Add VAT number in export fields.
- New: Upgrade FPDF to 1.6
- New: Upgrade Scriptaculous to 1.8.2 and Prototype to 1.6.0.3
- New: Added keywords in PDF.
- New: Add hidden option MAIN_DISABLE_PDF_COMPRESSION.
- New: Add attachments on intervention cards.
- New: Can add personalized fields in emailing selectors.
- New: Customer code and supplier code can be defined automatically.
- New: Emailing feature can extract civility from contacts.
- New: Can create a third party from a member of foundation module.
- New: Can set a limit for stock alert to 0.
- New: Support SMTPS.
- New: Added a page /support to provide a help center service on Dolibarr.
- New: Distinct status "running not expired" from "running expired" in lines 
  contract status.
- New: Add a first version of a module for Paybox.
- New: Can add contact to suppliers orders.
- New: Changes to support the external Bit Torrent module.
- New: Can filter on social contribution type in list.
- New: Upload of joined files need create/modify permissions to work.
- New: For admin users, show the SQL request in export build.
- New: Can modify proposal date if status is draft.
- New: The help link on some pages now links directly to the wiki web page.
- New: Enhancements in barcode module.
- New: Can use decimal values in stocks.
- Fix: Partial payment on social contributions not shown on main page.
- Fix: Handle correctly the comment in status changing of supplier orders.
- Fix: Author, title and topic are correctly encoded in PDF.
- Fix: Now HTML output is always UTF8, this solve bad PDF encoding on old
  users.
- Fix: Save new model when changed on interventions.
- Fix: Failed to go on the future view of bank transaction if there is no 
  future bank transaction already wrote.  
- Fix: Bad ref in supplier list.
- Fix: Bad link in product statistics for supplier referrers.
- Fix: Usage of reset of cursor in personalized numbering modules for a particular
  month (@ option) was broken.
- Can add contacts to a supplier invoice.
- Fix: When an invoice is changed back to status draft, warehouse is increased 
  back.
- Fix: Category of a bank transaction was not saved.
- Fix: Clicktodial plugin works correctly now
- Fix: Multiprices features works correctly.
- Fix: Project module and task creation.
- Fix: Validation of order if a file was attached.
- Fix: A lot of fixes in PDF generators.
- Fix: Bad line/page break with long description of products on PDF.
- Fix: Option force invoice date to validation date working correctly.
- Fix: Creation of a member from the example public page works.

For translators:
- Added 10 more new language files.
- Added autotranslator tool. A tool to build/update automatically
  languages files using Google API for a new language. Wonderful to start a
  new translation.
  
For developers:
- Removed some deprecated files.
- Removed treemenu library.
- Renamed all function dolibarr_xxx into dol_xxx to have same prefix everywhere.
- Rewrite clone feature for supplier invoice to work like other clone features.
- First change to manage a future feature "stock PMP value".
- A module can add a new tab in third party view tabs.
- First change for future geoip module.


***** ChangeLog for 2.5 compared to 2.4.* *****
For users:
- Sessions timeout can be configured to overwrite PHP setup.
- Can filter on date in services list.
- Support bookmark add of product cards.
- Enhancement in stock management (Automatic increase/decrease
  from order or invoice is possible).
- New filter options in prospect lists (category and level).
- New view in ECM module.
- Look enhancements for graphics (add transparency).
- Added statistics report for supplier invoices.
- Added average amount in invoices statistics reports.
- Can move a contract line to another contract of same third party.
- Add an export definition to export interventions.
- Can set umask file permissions on Unix/Linux/BSD systems.
- Miscelanous bug fixes.
- A lot of other enhancements to increase productivity.
- All phone numbers show the clicktodial link if module is enabled.
- Can define hour and minutes in intervention cards.
- Can edit a validated intervention.
- Add filters on intervention list.
- Add juridical status and number of employees in third party 
  export definition.
- A lot of enhancements and translation in withdraw module.
- Full support of Mysql option mode=strict.
- Added a new event from member module to agenda tracked events.
- Can attach a file to suppliers orders.
- Change to make Bank Account Number form more "internationnal".
- Can clone an invoice.
- Can clone an emailing.
- Reduce memory usage (about 2%).
- Add weight and size in sendings module.
- Add a fast search form on left menu for member module.
- Fix: Do not show export filter for disabled modules
- Show greyed lines for not allowed export filters.
- Add nature in product fields (manufactured product or not).
- Add export filters for category module and trip and expenses module.
- Can choose login of dolibarr account created when create from contact

For translators:
- The errors language file contains only error or warning messages with 
  prefix Error or Warning.
- HTML Output is by default in UTF8 and language files can be provided
  in UTF8.

For developers:
- Update skeletons (some fixes and add function createFromClone).
- Add an experimental Cash Desk module.
- Added new triggers events in agenda module.
- All submodules are moved in the includes directory.
- Removed some deprecated files.
- Menu managers now use same class name for their menu entry
  and add a different value in an HTML id for each entry. This allows
  to build skins that use different style for each menu entry.
- All emails and url HTML output use same function.
- Add more integrity check on database
- Can disable modules on logon page. This make possible to
  have several profiles of demo with only one demo. Also added a new
  Dolibarr demo front page (in htdocs/public/demo).
- Allow modules to add new tabs.

   

***** ChangeLog for 2.4 compared to 2.2.* *****
For users:
- Add a calendar module (module agenda) with ical/vcal/rss export.
- Look enhancement in graphics (thanks artichow).
- Add tel and fax on delivery addresses.
- Add a tool to edit personalized menu.
- Add an ical and vcal export link in agenda and webcalendar module.
- Reduce memory usage.
- Now triggers are enabled/disabled according to module they refers to.
- Fix infinite loop on popup calendar.
- Change in tanslation to make Dolibarr easier to understand.
- Add a warning when sending a mail from a user with no email defined.
- Added clicktodial module.
- Add a property private/public in contact. This allows to user Dolibarr
  for a personnal address book.
- French NAF code can accept 5 chars.
- Supplier prices can be input with or without taxe.
- New generic numbering modules to offer more solutions for generating
  automatic id.
- Add new predefined exports wizards (stocks, suppliers, taxes...).
- Add feature to log security events (logon, change of users, passwords).
- Can link all documents (included supplier invoices and orders) to a 
  project.
- Can attach several files to email when sending an invoice, order or
  proposal by email.
- Can choose accuracy (number of decimals) for prices.
- Localization for decimal and thousand delimiter on number is fully
  supported.
- More informations reported in system information pages.
- Add a budget report.
- Added a security audit report.
- Other minor changes (features, look, fixes)
- Added compatibility with Firefox 3.
- Changes for compatibility with PHP6/Mysql6.
- Some bug fixes.

For translators:
- Added spanish es_ES translation.
- Added en_AU translation.

For developers:
- Removed useless code:
  Replaced phplot and phplot5 librairies by artichow.
  Removed cryptograph library replaced by artichow.
- Login functions are now externalised as modules.
- Update code skeletons examples.
- Several enhancements to make addon development easier.
- Add a tool to generate PHP classes completely mapped to a table.
- Added a check to enable external modules only if dolibarr version is
  high enough.
- Changes in wizard installer to allow building autoexe installer for
  Windows with Apache and Mysql included.


***** ChangeLog for 2.2 compared to 2.1.* *****
- Add more statistics on main page.
- Add option to add message on login page.
- Management of categories for third parties.
- Add volume on products properties.
- Support for LDAP authentication.
- Full member synchronisation with LDAP database in
  fundation module.
- More LDAP fields supported for user synchronization.
- Better logger for install.
- First changes to support UTF8.
- Add a "forget password" feature.
- Setup process can run several migrate files if need
  to jump several versions to upgrade.
- Support for webcalendar 1.1 in webcalendar module.
- Support for menu in database.
- Better support for using Dolibarr on more WHP.
- Removed some deprecated files and clean code.
- New theme: Auguria
- Removed PHP warnings.
- Some bugs fixes.
- Traduction more complete.
- Better code comments for Doxygen documentation.
- Better support of vcard export format.
- A lot of security enhancements (no more password in log files,
  crypted password in database, in config file...).
- Themes are full CSS compliant.
- A lot of other minor changes...
- Option to scan uploaded document by an antivirus.
- Transparency for picto files works with IE.
- Can drag and drop boxes on main page.


***** ChangeLog for 2.1 compared to 2.0.* *****
- Added a better installer.
- Support user and groups permissions.
- Translation in english and support for several languages.
- New enhanced look and several new themes.
- Small search boxes for each Dolibarr elements (invoices, contracts,
  orders, proposals...)
- Added an export assistant module to export main dolibarr data.
- Added backup tool to backup database via mysqldump.
- Added product categories management with a categorie tree.
- Management of companies' discounts (relative or absolute).
- Support credit note and discounts (relative and absolute) on
  commercial proposal, orders and invoices.
- Support multi-langual description for products.
- Graphical enhancements (picto to describe all status).
- Added more permissions (ie: can restrict access for a commercial user
  to elements of its companies only).
- Little enhancements to OSCommerce module.
- Added a second OSCommerce module working through web services.
- Added a Mantis module to have a Mantis application in Dolibarr menu.
- Building a PDF document for invoices works like other modules. You
  can change model just before generating the PDF.
- Can generate documents (PDF) for customer orders. Can send them by mail.
- Added FPDI and FPDI_Protection (ie: PDF with password-protection)
- Can make one payment for several supplier invoices.
- Rule to suggests passwords when creating a user are in modules
  allowing to add easily other rules.
- Option to encrypt passwords in database (MD5).
- Add Dolibarr triggers support on users creation/change.
- Add Dolibarr triggers support on payments.
- Add Dolibarr triggers on supplier and customers orders.
- Webcalendar triggers for actions on Member module.
- Support optionnal new javascript popup selector for date fields.
- Support for several RSS boxes in external RSS module. Setup easier.
- Can attach documents on Action, Orders, Invoices, Commercial proposals.
- Can attach contacts on proposals, orders, contracts, invoices.
- Preview on results of PDF generator modules in setup pages.
- Code cleaner. Remove unused or duplicate code.
- Save and show last connexion date for users.
- Enhancements on a lot of forms for better ergonomy.
- Can add/remove company logo.
- Added LDAP synchronisation for users, groups and/or contacts.
- Can configure your own SMTP server/port for mail sendings.
- Works even on "UTF8 by default" systems (Mysql, Linux...)
- Better compatibility with different PHP version or setup.
- Added mysqli driver.
- Add a WISIWYG editor (FCKEditor) to edit note and comment areas.
- Added AJAX features like a 'search product selector'.
- Modules boxes on main page can be dragged and dropped (with firefox only).
- Support for PHP5.
- Experimental support for Postgresql (not working yet, but waiting feedbacks).
- Removed obsolete files and documentation.
- Added admin tools (backup and files purge).
- Added a tool to build a lang package.
- Added a tool to build a module package.
- Added a tool to build a theme package.
- Traduction more complete.
- Added skeletons for code examples.
- Lot of fixes after 2.0 release not fixed in 2.0.1.
- Added more security option (ie: encrypted password in database)




***** ChangeLog for 2.0.1 compared to 2.0 *****
Minor bug fixes



***** ChangeLog for 2.0 compared to 1.0.* *****
ChangeLog file size is so important, that it is not included inside Dolibarr
package. You can find it at www.dolibarr.org<|MERGE_RESOLUTION|>--- conflicted
+++ resolved
@@ -12,16 +12,13 @@
      limit date for payment
 Fix: Filter on status was not visible when selected from url.
 Fix: Filtering on status was last when asking to sort.
-<<<<<<< HEAD
 Fix: [ bug #1432 ] Trigger SHIPPING_CREATE ignores interception on error.
 Fix: [ bug #1449 ] Trigger ORDER_CREATE, LINEORDER_DELETE, LINEORDER_UPDATE and LINEORDER_INSERT ignore interception on error.
 Fix: [ bug #1450 ] Several Customer order's triggers do not report the error from the trigger handler.
 Fix: [ bug #1451 ] Interrupted order clone through trigger, loads nonexistent order.
-=======
 Fix: [ bug #1454 ] Mention de bas de page erroné
 Fix: Do not display dictionnay for non activated module 
 Fix: Link element from element project pages
->>>>>>> 42e6727e
 
 ***** ChangeLog for 3.5.3 compared to 3.5.2 *****
 Fix: Error on field accountancy code for export profile of invoices.
