--- conflicted
+++ resolved
@@ -2,7 +2,6 @@
 English Dolibarr ChangeLog
 --------------------------------------------------------------
 
-<<<<<<< HEAD
 ***** ChangeLog for 6.0.0 compared to 5.0.* *****
 
 For developers:
@@ -31,7 +30,7 @@
 * The hook formObjectOptions was not implemented correctly in previous version. Sometimes, you had to return output 
 content by doing a print into function, sometimes by returning content into "resprint". This has been fixed to follow
 hook specifications so you must return output into "resprint".
-=======
+
 ***** ChangeLog for 5.0.4 compared to 5.0.3 *****
 FIX: #6880
 FIX: #6925
@@ -48,7 +47,6 @@
 FIX: situation_progress param default value must be 100 and not 0
 FIX: SQL injection on user/index.php parameter search_statut.
 FIX: Warnings
->>>>>>> abe736c6
 
 ***** ChangeLog for 5.0.3 compared to 5.0.2 *****
 FIX: #6677 Expired contracts dashboard box does not show the name of the thirdparty
