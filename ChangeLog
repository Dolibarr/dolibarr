--- conflicted
+++ resolved
@@ -2,7 +2,6 @@
 English Dolibarr ChangeLog
 --------------------------------------------------------------
 
-<<<<<<< HEAD
 ***** ChangeLog for 7.0.3 compared to 7.0.2 *****
 FIX: 7.0 task contact card without withproject parameters
 FIX: #8722
@@ -485,7 +484,6 @@
   multicompany module to a version that support Dolibarr v7, everything should work as expected. 
 
 
-=======
 ***** ChangeLog for 6.0.8 compared to 6.0.7 *****
 FIX: #8762
 FIX: #9032
@@ -496,28 +494,22 @@
 FIX: Fetch shipping will now fetch project id
 FIX: $fk_account is always empty, must be $soc->fk_account
 FIX: getEntity project and not projet
-FIX: If we enable 3 steps for supplier order approbation, we must no…
 FIX: If we enable 3 steps for supplier order approbation, we must not delete all fourn rights def.
 FIX: Keep supplier proposal price for supplier order
 FIX: langs fr
-FIX: missing filters during ordering
 FIX: missing filters during reordering
 FIX: need to filter on aa.entity for same accounting accounts available in several entities
-FIX: page must always be 0 when we search
 FIX: page must always be 0 when we search (to avoid case : when we're on page 3 and we're looking for a precise thirdparty, we stay on page 3 and nothing's displaied)
 FIX: PDF address: handle when contact thirdparty different from document thirdparty
 FIX: propal: correctly preset project when creating with origin/originid
-FIX: pu_ht_devise was not converted to numeric so decimals were lost
 FIX: pu_ht_devise was not converted to numeric so decimals were lost when calculating total_ht_devise
 FIX: remain to pay for credit note was wrong on invoice list
 FIX: shipment: fk_proje(c)t not handled in fetch() and update() methods
 FIX: showOptionals: column mismatches
 FIX: sometimes amounts are identical but php find them different.
-FIX: test is_erasable() must be done before call function delete()
 FIX: test is_erasable() must be done before call function delete() too to avoid delete invoice with &action=delete in url
 FIX: we must see number of all shared projects
 FIX: wrong var name
->>>>>>> d4b02c05
 
 ***** ChangeLog for 6.0.7 compared to 6.0.6 *****
 FIX: #8023
