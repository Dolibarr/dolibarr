--- conflicted
+++ resolved
@@ -31,13 +31,10 @@
 * The parameter note into method cloture() is added at end of private note (previously in v6, it replaced).
 * The parameter $user is now mandatory for method createFromOrder and createFromPropal.
 * Removed js library 'fileupload' that was not used by core code.
-<<<<<<< HEAD
 * Jquery plugin tableDnd updated. You now need to use decodeURI on the return value of tableDnDSerialize() 
   and add 'td.' to the beginning of the dragHandle match string. 
-=======
 * IE8 and earlier and Firefox 12 and earlier (< 2012) are no more supported. 
 
->>>>>>> 77a0762f
 
 ***** ChangeLog for 6.0.3 compared to 6.0.2 *****
 FIX: #7211 Update qty dispatched on qty change
