--- conflicted
+++ resolved
@@ -15,11 +15,8 @@
 Fix: [ bug #2583 ] Unable to create a bank transfer with localized numbers
 Fix: [ bug #2577 ] Incorrect invoice status in "Linked objects" page of a project
 Fix: [ bug #2576 ] Unable to edit a dictionary entry that has # in its ref
-<<<<<<< HEAD
+Fix: [ bug #2758 ] Product::update sets product note to "null" when $prod->note is null
 Fix: [ bug #2757 ] Deleting product category photo gives "Forbidden access" error
-=======
-Fix: [ bug #2758 ] Product::update sets product note to "null" when $prod->note is null
->>>>>>> 5f594d55
 
 ***** ChangeLog for 3.5.6 compared to 3.5.5 *****
 Fix: Avoid missing class error for fetch_thirdparty method #1973
