--- conflicted
+++ resolved
@@ -59,10 +59,10 @@
   modules.
 
 WARNING: If you used external modules, some of them may need to be upgraded due to:
-- fields of classes were renamed to be normalized (nom, prenom, cp, ville, adresse were
-  renamed into lastname, firstname, zip, town, address).
+- Fields of classes were renamed to be normalized (nom, prenom, cp, ville, adresse, tel
+  were renamed into lastname, firstname, zip, town, address, phone).
   This may also be true for some fields into web services.
-- if module use hook pdf_writelinedesc, module may have to add return 1 at end of 
+- If module use hook pdf_writelinedesc, module may have to add return 1 at end of 
   function to keep same behaviour.
 
   
@@ -76,14 +76,10 @@
 - Fix: Can't reset payment due date
 - Fix: [ bug #787 ] Invoice supplier box incorrect tooltip when delay on payment
 - Fix: [ bug #794 ] Lost filter on zipcode in prospect list 
-<<<<<<< HEAD
 - Fix: [ bug #774 ] Bug on creating event with box "all day" crossed 
-=======
-- Fix: [ bug #774 ] Bug on creating event with box "all day" crossed
 - Fix: [ bug #817 ] Purchases journal does not reflect localtaxes
 - Fix: [ bug #816 ] Sales journal does not reflect localtaxes
 - Fix: Orderstoinvoice didn't act as expected when no order was checked
->>>>>>> 6ebeb53a
 
 
 
