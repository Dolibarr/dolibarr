--------------------------------------------------------------
English Dolibarr ChangeLog
--------------------------------------------------------------



***** ChangeLog for 16.0.0 compared to 15.0.0 *****

For users:
---------------

NEW: ...


 Modules
NEW: Experimental module Event Organization Management
NEW: Experimental module Workstations Management
NEW: Experimental module Partnership Management


For developers:
---------------

NEW: 


 
Following changes may create regressions for some external modules, but were necessary to make Dolibarr better:
* verifCond('stringtoevaluate') now return false when string contains a bad syntax content instead of true. 
* The deprecated mdethod thirdparty_doc_create() has been removed. You can use the generateDocument() instead.



***** ChangeLog for 15.0.1 compared to 15.0.0 *****
FIX: #19777 #20281
FIX: bad position of extrafields for interventions
FIX: Blocking situation when a payment was deleted in bank.
FIX: creation of the shipment if order contains services
FIX: Drag and drop line of files on join files tab
FIX: Error management on mass action "Approve holiday"
FIX: error with php8
FIX: in case of VAT refund, negative amount must be allowed
FIX: invoice pdf: lines originating from deposits were not detailed anymore
FIX: Invoice - When you create an invoice for a given thirdparty, fk_account is not retrieved from company card
FIX: list of visible type of event was not correctly filtered
FIX: Missing or bad permissions
FIX: Missing the field date start/end in export supplier invoice/order
FIX: On large proposal or invoice, fix n(n+1) sql into a n sql.
FIX: options should not exists on invoices
FIX: payment not completed when using Paypal.
FIX: permission to download files of expense report with readall.
FIX- Preview icon in documents list PDF in the admin page third-party
FIX: shipping list, e.shipping_method_id should be e.fk_shipping_method.
FIX: Show product photo on Supplier order Cornas model.
FIX: User name in ManufacturingOrder
FIX: viewimage.php blocks requests with multicompany from other enties
FIX: #yogosha9048
FIX: #yogosha9054
FIX: #yogosha9095


***** ChangeLog for 15.0.0 compared to 14.0.0 *****

For users:
---------------

NEW: Online proposal signature
NEW: Can define some max limit on expense report (per period, per type or expense, ...)
NEW: Provide a special pages for bookmarks and multicompany for a better use of some mobile applications (like DoliDroid) 
NEW: Allow the use of __NEWREF__ to get for example the new reference a draft order will get after validation.
NEW: Add option to disable globaly some notifications emails.
NEW: #18401 Add __NEWREF__ subtitute to get new object reference.
NEW: #18403 Add __URL_SHIPMENT__ substitute to get the URL of a shipment
NEW: #18689 REST API module: add api key generate / modify permission.
NEW: #18663 Make "L'Annuaire des Entreprises" the default provider for SIREN verification for French thirdparties.
NEW: #18046 Add tags on ticket/categories
NEW: #18326 Workflow: Close order on shipment closing.
NEW: #18770 Can enter the buying price (for Weighted Average Price update) on lines during the reception step
NEW: #18814 Add legal form for Sweden
NEW: #18820 Accountancy - Add product account in import/export of thirdparty (level 3)
NEW: Accountancy - Format FEC/FEC2 - Add column NumFacture
NEW: Add $dolibarr_main_db_readonly in conf.php for readonly access.
NEW: add auto creation of agenda event on supplier_order cancellation
NEW: Add a PDF document template for Manufacturing Orders
NEW: Add budget field into task #18986
NEW: add cancel button to `classify reception` form on supplier_orders
NEW: Added address field into contacts list
NEW: Added documents page and send mail possibility in payments
NEW: Add edit option in propal
NEW: Added linked files page and send mail possibility in payments
NEW: Add field date from/to in customer and supplier payment list
NEW: Add filter from date to date into action/evt list
NEW: Add import / export of MO and BOMLines - Close #18499
NEW: Adding accounting export model for iSuite Expert
NEW: add link to an element by ref
NEW: add missing printFieldListFrom hook call on several lists
NEW: add MRP into Object Linked Box
NEW: Add option to hide customer code on PDF documents
NEW: Add param $nolog to avoid logging into dol_delete_recursive_dir()
NEW: Add sale representative in order and invoice list
NEW: add a setting to create PDF in PDF/A - 1b format #18990
NEW: Add `SOCIETE_SHOW_VAT_IN_LIST` to display VAT number in combo list of thirdparties
NEW: Add sortorder on units list
NEW: Adds PDF_HIDE_PRODUCT_LABEL_IN_SUPPLIER_LINES to hide product label in supplier order lines
NEW: Add STOCK_MOVEMENT_LIST_HIDE_UNIT_PRICE to hide unit price on some pages
NEW: add support for zstd compression
NEW: Allow drag and drop on kits
NEW: Allow exporting supplier order validation date + validation user
NEW: Allows product ref generation after the form is validated with PRODUCT_GENERATE_REF_AFTER_FORM
NEW: autocomplete account group when editing an account card
NEW: Auto create invoice for payment done on an order with online payment link of order
NEW: Can edit fields of proposal when proposal is not yet signed
NEW: Can edit the translation key of an overwrote translation key.
NEW: can enable/disable external calendar by default
NEW: Can hide sender name on PDF documents
NEW: Can select lot from a combo list of existing batch numbers (in MRP consumtion)
NEW: Can set the default BOM on a product
NEW: Can set/unset the usual working day of the week (friday, saturday, sunday) 
NEW: Can show progression of task into combo list of tasks
NEW: can upload the odt file for the product doc template
NEW: Contract - Add From/to input on search date
NEW: Customer Display with TakePOS
NEW: Split Sale in TakePOS
NEW: Customer invoice template list - Add input date from/to
NEW: date filter on project list and task list From->To
NEW: display shipping method and tracking url on shipment list
NEW: expense reports: conf to force amounts to be entered only including taxes
NEW: expense reports: conf to pre-fill start/end dates with bounds of current month
NEW: expense reports: show link to already existing overlapping expense report
NEW: expense reports: can make project field mandatory on lines
NEW: Expose bank account holder, label and number
NEW: feature #18986
NEW: field and behavior in product object
NEW: generate intervention from time spent
NEW: holiday: handle monthly balance updates with cronjob
NEW: HRM integration, source code
NEW: HRM admin - Add tabs
NEW: HRM - Include more options to manage/custom dashboard
NEW: Increase size of params of actions for emailcollector
NEW: Invoice list - Use complete country select field with EEC or not
NEW: mass action delete, no more break if at least one object has child
NEW: mass action paid on customer invoice list
NEW: massaction validate on supplier orders list
NEW: Mass action send email to all attendees of an event.
NEW: expense reports: conf to pre-fill start/end dates with bounds of current month
NEW: Option "Add a link on the PDF to make the online payment"
NEW: More options to generate PDF (show Frame option, width of picture option)
NEW: Preview of pdf files of expense report lines
NEW: print without details
NEW: project time spent: conf to prevent recording time after X months
NEW: rewrite bind accountancy code finding on customer and sales invoice
NEW: Societe - Add perentity functionality on customer/supplier accountancy auxiliary account
NEW: Survey - Add a clickable link in email send
NEW: Social Contributions - Add from/to filter on list
NEW: Supplier order and proposal - Add From/to input on search date
NEW: Task - Add From/to input on search date
NEW: Add theme option THEME_ELDY_USEBORDERONTABLE
NEW: The Anti-CSRF protection MAIN_SECURITY_CSRF_WITH_TOKEN is on to value 1 by default
NEW: Update SQL : install and migration
NEW: Use an ajax call for the clicktodial feature instead of href link.
NEW: when multiple order linked to facture, show list into note.
NEW: when we delete several objects with massaction, if somes object has child we must see which objects are concerned and nevertheless delete objects which can be deleted
NEW: Editing a page in website module keep old page with name .back
NEW: External backups can be downloaded from the "About info page".
NEW: Add massaction to switch status on sale / on purchase of a product.


 Modules
NEW: Stable module Knowledge Management
NEW: Experimental module Event Organization Management
NEW: Experimental module Workstations Management
NEW: Development of module Partnership Management


For developers:
---------------

NEW: Introduce method hasRight
NEW: Can use textarea field into a confirm popup.
NEW: Can use the result_mode of mysqli driver. Save memory for list count
NEW: #18319 REST API - Shipment: Add 'close' action / endpoint / POST method.
NEW: Add API /approve and /makeOrder for purchase orders. 
NEW: add action trigger for member excluded
NEW: add option MAIN_IBAN_IS_NEVER_MANDATORY, MAIN_IBAN_NOT_MANDATORY, PROPAL_NOT_BILLABLE, PROPAL_REOPEN_UNSIGNED_ONLY, PROPOSAL_ARE_NOT_BILLABLE, TICKETS_MESSAGE_FORCE_MAIL
NEW: Add code codebar column on serial/lot structure
NEW: Add date_valid and date_approve columns in the list of supplier orders
NEW: add hook `beforeBodyClose`
NEW: Add hook hookGetEntity.
NEW: add hookmanager on note pages
NEW: add hook 'menuLeftMenuItems' to filter the leftmenu items
NEW: Add the property "copytoclipboard" in modulebuilder
NEW: api for knowledgemanagement
NEW: API get list of legal form of business
NEW: API list of staff units
NEW: hook after rank update
NEW: printFieldListFrom hook call on several lists
NEW: Use lang selector when using a field key 'lang' in modulebuilder
NEW: we need to be able to put more filters on deleteByParentField() function
NEW: make it easier to set the `keyword`, `keywords` and `description` attributes of an ecm file object
NEW: Experimental feature to manage user sessions in database
NEW: Hidden option API_DISABLE_COMPRESSION is now visible in API setup page.
NEW: Add hook printUnderHeaderPDFline on invoice PDF templates (can be used for example to add a barcode or more information on header of invoices).
 
Following changes may create regressions for some external modules, but were necessary to make Dolibarr better:
* ALL EXTERNAL MODULES THAT WERE NOT CORRECTLY DEVELOPPED WILL NOT WORK ON V15 (All modules that forgot to manage the security token field 
  into forms will be broken. The security token field is expected since Dolibarr v9 but a lot of external modules did not implement it).
* Update hook 'printOriginObjectLine', removed check on product type and special code. Need now reshook.
* Old deprecated module "SimplePOS" has been completely removed. Use module "TakePOS" is you need a Point Of Sale.
* The method static ActionComm::getActions($db, ...) is no more static. Use $actioncomm->getActions(...) instead (without $db param). 
* The 'action=delete&file=...' has been replaced with 'action=deletefile&file=...' to avoid confusion with deletion of object lines.
* Method getDictvalue has been renamed into getDictionaryValue to match camel case rule.
* To execute shell or command line command, your code must never use method like exec, shell_exec, popen, .. but must use the built-in 
  method executeCLI() available into core/class/utils.class.php  
* Class file expeditionbatch.class.php renamed to expeditionlinebatch.class.php
* ExpeditionLineBatch::fetchAll is not static anymore and first parameter $db is removed
* ExtraFields->showOutputField parameter 4 'extrafieldsobjectkey' is now required
* CommonObject method add_object_linked now sets targettype to 'mymodule_myobject' instead of 'myobject', 
  you can use hook 'setLinkedObjectSourceTargetType' to set your usual targettype


***** ChangeLog for 14.0.5 compared to 14.0.4 *****

FIX: 13.0: printFieldListWhere called twice on same query
FIX: 14.0.4 fatal error on cron list.
FIX: #19476
FIX: #19564
FIX: #19651
FIX: Accountancy - SQL error on subledger account search in journal
FIX: apply eldy's suggestion to not overwrite existing extrafields of $line
FIX: Can't close a down payment if paid with credit notes.
FIX: better compatibility with multicompany
FIX: contact card: bad colspan value for separator extrafield in creation/modification form
FIX: discounts are applied both when fetching the best supplier price and when displaying it
FIX: double display for contact categorie on societe create card
FIX: fatal error on cron list.
FIX: holiday list: only mass delete if leave request is not in draft, canceled or refused, like in card
FIX: holiday mass deletion: correct return of record deleted
FIX: Holiday month report
FIX: info tab on customer invoice record not found
FIX: line extrafields are inoperative in dispatch cards even when they exist
FIX: list of categories in stats of supplier invoices
FIX: missing default value for more comprehensive
FIX: multicurrency: fields in discount unitialized when creating deposit
FIX: Navigation on bank transaction list
FIX: Can't edit a bank transaction due to bad permission check.
FIX: Option MAIN_DIRECT_STATUS_UPDATE broken. Ajax on/off not saving value in DB after updating to version >=12
FIX: postgresql compatibility, "" as is not authorized
FIX: printFieldListWhere called twice (at different locations) for the same SQL query, can result in syntax errors
FIX: select too large into addrights (pb of missing parenthesis)
FIX: set optional from post, we can't untick boolean field on product card
FIX: Take into consideration work leave over serveral months
FIX: test if method exist on wrong object
FIX: title for nature of third party in company list
FIX: Urgent onglet contact inaccessible depuis une facture
FIX: wrong syntax of sql request

***** ChangeLog for 14.0.4 compared to 14.0.3 *****

FIX: $totalarray is overwritten, totals were lost
FIX: 13.0 - due to a typo in the 'mode' parameter, the "first name" column of the list of members displays the full name
FIX: 13.0: end date required to edit a ticket message
FIX: 13.0 feedback of PR #18993: make ticket messages punctual events with attr percentage = -1
FIX: 13.0 PR #18993: add comment on modified part
FIX: 13.0: sometimes firstname was mistyped as fistname
FIX: 14.0 - civility field of private third party creation form has inadequate width
FIX: 14.0 - civility field width inadequate due to select2 calculating the width while the field has no width (display: none)
FIX: 14.0 - due to a typo in the 'mode' parameter, the "first name" co…
FIX: #18634 : Problem of virtual stock with reception module enabled
FIX: #18695 Added ref_ext to supplier invoice
FIX: #18698 Supplier invoice list - "alert" checkbox not working
FIX: #18735
FIX: #18767 : Adherent delete
FIX: #18797
FIX: #18854
FIX: #18875 in v14
FIX: #18910
FIX: #18910 : MRP List SQL query syntax error with more than one extrafileds.
FIX: #18912 Accountancy - SQL error when custom group is added without country defined
FIX: #18934 on-registration in the extrafieldsline database for deliveries
FIX: #18968
FIX: #19008
FIX: #19014 - the properties of some fields are not updated when you submit the form
FIX: #19210
FIX: #19214 : PostgreSQL error on admin/limits.php
FIX: #19241 Project - Fix display salary in overview
FIX: #19305
FIX: 2 columns for total labels
FIX: Accountancy - Format Quadra export - Missing line type C to create automaticly a subledger account with label
FIX: Accountancy - If deposit invoice is used, force binding in deposit accounting account to solve transaction
FIX: Accountancy - Missing specific filename for export on format FEC2, Ciel & repare it
FIX: Accountancy - Option of export popup are inverted
FIX: Accountancy - PHP8
FIX: Accountancy - Product admin - SQL error when we affect accounting account with product_perentity activated
FIX: Accountancy simplified - Salaries are not present in report
FIX: Accountancy - Some correction on export name
FIX: Accountancy - Trunc code_journal to 2 in format XIMPORT (Ciel, Sage50)
FIX: add warehouse in projects' overview count
FIX: also on customer index for automatic binding
FIX: Attachment of pdf into shipment when sending email
FIX: autocalculation of the supplier price in main currency.
FIX: avoid warning if $categories is an id
FIX: bad sign of amount stored for multicurrency columns on credit notes
FIX: Bad use of a forced contact of another company on PDF/ODT documents
FIX: Bad use of dol_concatdesc()
FIX: Button text on proposal card for create a invoice
FIX: calculateCosts of BOM must not be included into fetch
FIX: calculation of balance in conciliation page on desc sorting.
FIX: card.php
FIX: Change date format of the inventorycode to be equal as mass stock transfert
FIX: check if greater 0
FIX: close cash with some terminals in TakePOS
FIX: compatibility with Multicompany
FIX: consistent UX when calling a tab from the invoice card with empty ref/id
FIX: default language defined for IN country
FIX: Expense report - In edit mode, field qty doesn't accept decimal unlike the create mode
FIX: fetch of product with modulebuilder load too much data
FIX: filter for export of accounting documents
FIX: Filter on categories
FIX: generate documents with PDF options
FIX: indentation
FIX: init hookmanager after loading $conf values
FIX: invoice: inpossible to create an invoice because of very bad check + warnings when trying to print tabs for invoice with no ID
FIX: legal issue on expense report pdf (must also show price without tax)
FIX: list of categories in stats of supplier invoices
FIX: load tranlate array after setting lang
FIX: lost superadmin grade after edit user card
FIX: missing filter status=1 on rss feeds
FIX: missing permission check reported by me@lainwir3d.net on product api
FIX: missing return status
FIX: missing sql filter by entity
FIX: move fetch_optionnal into $ac_static->fetch()
FIX: only a superadmin can modify entity
FIX: only ones value is return for dictionaries
FIX: optional visibility on create card
FIX: payment style and html5 tags
FIX: payment using wrong type in takepos when too many payment mode
FIX: PR#18931 Remove useless explicit call to dol_shutdown
FIX: Product accountancy affectation with product_perentity activated (PR #18620)
FIX: products/services card: hidden extrafields were overridden
FIX: project task list: extrafields could not be displayed
FIX: Propal list - Problem of pagination on date
FIX: reload user lang
FIX: Remove not complete order from the virtual stock
FIX: Replenish: SQL error when no warehouse has been created + Warning when there are no warehouses
FIX: resource list : Use standard code to handle list filters
FIX: restrictedArea for payment delete
FIX: Ret PR
FIX: second approval back in stable feature as is the setting for minimum amount (last part from PR#14286)
FIX: selected lines on supplier invoice create
FIX: Selection of type "people" for membership must hide the company
FIX: select list of orders not complete when field type of company is on
FIX: show end hours in events linked to objects
FIX: support of localtax on expense report
FIX: task time: can't filter by user with pgsql + show error message
FIX: task time: keep on using natural_search
FIX: tcpdf vulnerability to roman numeral bomb, cf. tecnickom/TCPDF issue #315
FIX: Test when date of invoie is in future (pb with TZ and offset)
FIX: Ticket - Card - Wrong font awesome library
FIX: Ticket - Duplicate field project when we create ticket from project
FIX: translation into email for member at membership validation.
FIX: Travis Sanitize SQL
FIX: unprivileged user can see task associated with a not allowed project
FIX: URGENT: impossible to create an invoice
FIX: Use of accent into filename of GED
FIX: user date timezone offset
FIX: User salary card - translation problem
FIX: user without permission can set ticket subject
FIX: We need a default price base type in variant creation case with multiprices when parent has been created with only one level price
FIX: wrong array key value
FIX: wrong check
FIX: wrong position of error message
Sync transifex.

***** ChangeLog for 14.0.3 compared to 14.0.2 *****

FIX: #18698 Supplier invoice list - "alert" checkbox not working
FIX: #18735
FIX: #18767 : Member delete
FIX: #18854
FIX: #18910 : MRP List SQL query syntax error with more than one extrafileds.
FIX: Accountancy - Format Quadra export - Missing line type C to create automaticly a subledger account with label
FIX: Accountancy - Missing specific filename for export on format FEC2, Ciel & repare it
FIX: Accountancy - Option of export popup are inverted
FIX: Accountancy - Some correction on export name
FIX: Accountancy - Trunc code_journal to 2 in format XIMPORT (Ciel, Sage50)
FIX: add warehouse in projects' overview count
FIX: autocalculation of the supplier price in main currency.
FIX: avoid warning if $categories is an id
FIX: Bad use of a forced contact of another company on PDF/ODT documents
FIX: Button text on proposal card to create a invoice
FIX: calculateCosts of BOM must not be included into fetch
FIX: check if greater 0
FIX: default language defined for IN country
FIX: fetch of product with modulebuilder load too much data
FIX: Filter on categories
FIX: indentation
FIX: init hookmanager after loading $conf values
FIX: legal issue on expense report pdf (must also show price without tax)
FIX: missing filter status=1 on rss feeds
FIX: move fetch_optionnal into $ac_static->fetch()
FIX: payment using wrong type in takepos when too many payment mode
FIX: Product accountancy affectation with product_perentity activated (PR #18620)
FIX: products/services card: hidden extrafields were overridden
FIX: Propal list - Problem of pagination on date
FIX: selected lines on supplier invoice create
FIX: Selection of type "people" for membership must hide the company
FIX: select list of orders not complete when field type of company is on
FIX: support of localtax on expense report
FIX: task time: can't filter by user with pgsql + show error message
FIX: task time: keep on using natural_search
FIX: Test when date of invoie is in future (pb with TZ and offset)
FIX: translation into email for member at membership validation.
FIX: unprivileged user can see task associated with a not allowed project
FIX: user without permission can set ticket subject

***** ChangeLog for 14.0.2 compared to 14.0.1 *****

FIX: #18353 Invoice list translation issue
FIX: #18375 SQL Error on tasks statistics
FIX: #18465
FIX: #18484
FIX: #18531
FIX: #18542 REST API: set global $user variable to DolibarrApiAccess::user.
FIX: #18544 Shipment REST API: load thirdparty object into the shipment before validating.
FIX: #18544 Shipment rest api: load thirdparty object when validating
FIX: #18565
FIX: #18589 #18617
FIX: #18591 : Remove double quotes of SQL Queries for postgresql compatibility
FIX: #18666 Order / Shipment list: Don't SQL JOIN category table when not necessary.
FIX: Accountancy - Some problems of length with general & subledger account
FIX: add DISTINCT
FIX: Add option $noescapecommand in executeCLI for better compatibility
FIX: Add token to remove error when removing widget
FIX: Add token when remove the last widget on home page
FIX: an approved holiday can be canceled by an admin.
FIX: better sql request
FIX: change LOG_DEBUG with LOG_WARNING in syslog and remove sql error in syslog (already done)
FIX: Collapsing of extrafields has disappeared.
FIX: Date of payment of subscription must not be set to 1970-01-01.
FIX: Export of website generates a package that contains a sql error
FIX: Field already present in SQL request
FIX: increase maxlength of password input
FIX: invoice fetch not found syslog debug level instead of error
FIX: Invoice list - Wrong name for column total_tva
FIX: invoice validation: when checking if any vat rate has a negative amount, prevent false positives with -1E-14 amounts
FIX: Manage credit note on situation invoice for calculate margin
FIX: Menu List of project was not visible.
FIX: migration script
FIX: multicompany transverse mode compatibility
FIX: option "Default value for field 'Refuse bulk emailings'"
FIX: Recommended session.cookie_samesite must be 'Lax' not 'Strict'.
FIX: Relative discount with high nb of decimals
FIX: salary extrafields don't work and table is not well named
FIX: Supplier invoice list - Wrong language key used
FIX: wrong table_element_line
FIX: wrong users count in multicompany transverse mode
FIX: #yogosha6944 Protection against traversal path.


***** ChangeLog for 14.0.1 compared to 14.0.0 *****

FIX: $conf->task used but it does not exist, use $conf->projet instead
FIX: #18181
FIX: #18212 : Add url field
FIX: #18267
FIX: #18289 #18294
FIX: #18341 lang not loaded
FIX: #18389 Accountancy - Bug on LDcompta10 export for supplier invoice
FIX: #18399 Fix shipment validation email template override.
FIX: Accountancy - Debug Export Sage50 / CIEL Compta / CIEL Compta Evo (Format XIMPORT)
FIX: Accountancy - Rules to delete & modify transaction not applied in ledger & subledger
FIX: Accountancy - Search date on journal
FIX: Accountancy - SQL error on select journal on journal
FIX: Accountancy - SQL error when insert a manuel transaction
FIX: add include missing file '/core/actions_dellink.inc.php' in project card
FIX: avoid to have link to create bookmark on page to create bookmark
FIX: bad approver shown on holiday once approved
FIX: bad closing div on error message
FIX: cannot add time spentd when column ref is not displayed
FIX: Can't remove a permission of a group
FIX: Can't set cost price when product is not on purchase
FIX: compatibility postgresql
FIX: filter on status Draft in modulebuilder
FIX: holiday card: hooks uninitialized
FIX: Invoice - Missing button to reopen an abandoned situation invoice
FIX: Link of download main doc on vat list
FIX: look and field v14
FIX: Missing column Date validation in ledger & subledger
FIX: on admin/pdf.php (with javascript enabled) if you set some boolean confs then click on "save", all boolean values are reset
FIX: on supplier order, JOIN with product fourn price table must be done with fk_soc too to avoid display several times a same line (because of same supplier product ref)
FIX: postgresql filter select search extrafield
FIX: shipping validation workflow: 'ORDER_NEW' trigger called from wrong object
FIX: show info of company into user dropdown
FIX: totalDayAll hours in tasks
FIX: update product lot
FIX: using Tulip, deposit mask was not saved
FIX: #yogosha6907


***** ChangeLog for 14.0.0 compared to 13.0.0 *****

For users:
----------
<<<<<<< HEAD
NEW: Several security issues after a second private bug bounty campaign. 

=======
NEW: Module Recruitment to follow application to job positions is now stable.
NEW: Feature to make Stock Inventories
NEW: Several security issues after a second private bug hunting campaign. 
NEW: A lot of fix into english text after a small proofreading campaign (still not perfect, but really better)
NEW: All main menu entries are using the picto of the module
NEW: Add a copy to clipboard button on some fields 
NEW: Add an example of scheduled job to send email reminder for unpaid invoices
NEW: Add some color and picto for the direction of movement
NEW: add the column "Channel" into the list of orders
NEW: Add the column "alias" of company in the list of proposal, order, invoice
NEW: Add the column "Office phone" and  "User mobile" in user list
NEW: Add the column "Price level" in thirdparty list
NEW: Add some company information in the dropdown login menu
NEW: Add edit/delete action icons on categories list pages
NEW: Add hidden option to auto load input line extrafield into new lines
NEW: Add import profile to import BOM
NEW: Add link picto to the stock movement on the detail of production
NEW: Add mass action "Set tag" for product/service, user, thirdparty, warehouse, project, bank account, members
NEW: Add bulk action Validate and Set to billed on order list.
NEW: Add possibility to exports userGroups fields on user exports
NEW: Can search on lots or serials into the quick search bar
NEW: Add support for Friday as a non working day
NEW: auto notification with module Notification can use templated emails
NEW: Can clone a cron job
NEW: Can create a lot from the list view (Look and feel standardization).
NEW: Can filter on extrafields date on lists
NEW: Can filter on rowid in list of blocked logs
NEW: Can hide columns "time consumed" on timesheet per week
NEW: Can set an employee on each social contribution
NEW: Can set order of execution of hooks
NEW: Can toggle FCKeditor on public/private notes
NEW: Check update availability for externals modules using a button on module page
NEW: Choose lines to use while creating intervention card from origin
NEW: Columns shipment method, payment mode, payment term in proposal and order list
NEW: Conf for default actioncomm status
NEW: Dictionary for availability - Add a column position
NEW: Can set a user related to a social contribution
NEW: ICS Direct debit can be set with a different value for each bank account
NEW: LDAP: usergroup search can be filtered
NEW: Make public bookmarks editable by admin users only
NEW: If main logo not defined, can use the squarred logo on login page
NEW: The manifest file can use the squared image if available
NEW: Enhance the multicurrency rate editor
NEW: Normalise Type company field with ajax combobox
NEW: preload product description on selection for customer propal/order/invoice
NEW: Search usergroups & resources
NEW: Setup Page for module creation with module builder enhancement #FoundationFunding
NEW: Show picto of module into the list of dictionaries
NEW: Show the total of payment on the payment confirmation page
NEW: The global setup for Mandatory fields can now be done on combo list too.
NEW: translate in "en_US" to complete PR 16980
NEW: Update the list of taxes available by default for France
NEW: Salary payment request and Salary payment are 2 different steps in workflow on Salary payment recording
NEW: VAT payment request and VAT payment are now 2 different steps in workflow on VAT payment recording
NEW: VAT report - Optimisation & collapse by rate
NEW: When a doc file is shared, link is visible from the main page of doc.
NEW: #16378 more E-Mail Contact substitution Values for better salutation
NEW: option to keep the "Automatically create the payment" checkbox empty on the tax creation page

 Accountancy
NEW: Add FEC import
NEW: Add a confirmation form with options on export (for notified export and validate operations)
NEW: Add select date from/to in already bind customer and supplier list
NEW: FEC / FEC2 export - Add new field DateLimitReglmt
NEW: In ledger & journals, show link on bank transaction
NEW: Possibility to filter on journals in balance
NEW: Add a page to list subledger accounts
NEW: Multiselect journal code filter on journal / balance / ledger
NEW: Add first step to close fiscal year

 Agenda
NEW: add support for Friday as a non working day
NEW: can show the leave dates/holidays on the agenda view
NEW: Support color for types of event

 Bank
NEW: Bank Entries : display user linked to a salary or a taxes 
NEW: Add bulk actions for Bank Transfer

 ECM/GED
NEW: add DB fields note_public and note_private for ECM module
NEW: can filter files in ECM/GED on status Shared / Not shared

 Invoices
NEW: add a check to avoid an invoice date in the future
NEW: add the total of margin in invoice list
NEW: can set a percentage when creating an invoice from another object
NEW: Support down payment on supplier invoice (& some adjustments)

 Margin
NEW: add the total of margin in invoice list
NEW: add the total of margin in page by user

 Members
NEW: #17292 default subscription amount by adherent type
NEW: option to automatically create a login/user when a new subscription of a member is done online
NEW: option to select membership type on the online payment page for membership subscription or renewal

 Products
NEW: Add price min and price min including tax into product export 
NEW: Add a ref in product customer price
NEW: customer ref for product customer prices
NEW: Set status of all variants when changing status of parent

 Projects/Tasks
NEW: option to automatically close an open project when all its tasks are done (=progress 100%)
NEW: can show the project ref into PDF documents
NEW: when we add contacts/users to a project, ask to also affect them on tasks
NEW: Can hide columns "time consumed" on timesheet per week

 Proposals
NEW: add bulk action to set a commercial proposal to status "Refused"
NEW: can set a warehouse in a proposal
NEW: date and user signature on proposal (Issue 16062) #16980

 Shipment
NEW: add option in Workflow module to set a shipment as closed

 TakePOS
NEW: delayed payment in TakePOS  #14456?
NEW: display date range if exist in TakePOS
NEW: display resiliate status in TakePOS for member
NEW: edit sales lines rights in TakePOS
NEW: option for TakePOS to show the total price without tax
NEW: more permissions in TakePOS (can edit added line, can modify once order sent to kitchen)

 Third Party / Contacts
NEW: add contact tag and bulk email status on the thirdparty + contact create form
NEW: can set a warehouse on a thirdparty

 Tickets
NEW: can use captcha on public page to create a ticket  #16347
NEW: can set if a ticket group is visible on public interface or not

 Warehouse/Stock
NEW: Feature to make Stock Inventories
NEW: can make massive stock transfers from a CSV file
NEW: Stock movement list - add more complete date field
NEW: can set a warehouse in a proposal
NEW: can set a warehouse on a thirdparty

 Website Module
NEW: #17113 Can upload a favicon in website module
NEW: add a new permission "Export website"
NEW: add last date of modification for website pages in the list of pages
NEW: Save old page with .old extension on disk when editing a website page

 Workflows
NEW: add option in Workflow module to set a shipment as closed


 for Admins
NEW: Add a security center page with all information and advices related to the security of your instance 
NEW: Add a performance center page with all information and advices related to the performance of your instance 

 Modules
NEW: Module Recruitment is now stable
NEW: start new experimental module Event Organization Management
NEW: start new experimental module Partnership Management
NEW: start new experimental module Knowledge Management
NEW: start new experimental module Workstations Management
NEW: Check update availability for externals modules using a button on module page
Module SimplePOS is deprecated - TakePOS is recommended for the future

 new Options
NEW: add option  CONTRACT_ALLOW_EXTERNAL_DOWNLOAD                   to make generated doc automatically shared
NEW: add option  SUPPLIER_PROPOSAL_ALLOW_EXTERNAL_DOWNLOAD          to make generated doc automatically shared
NEW: add option  MAIN_SECURITY_ANTI_SSRF_SERVER_IP                  to define list of IPs that are local IPs
NEW: add option  SOCIETE_DISABLE_WORKFORCE                          to hide staff field
NEW: add constant  MAIN_BUGTRACK_URL                                to set a custom url to redirect to when clicking on link "declare a bug"
NEW: add constant  ACCOUNTANCY_USE_PRODUCT_ACCOUNT_ON_THIRDPARTY    to manage binding with accountancy account declared on thirdparty card
NEW: add constant  MAIN_PRODUCT_PERENTITY_SHARED                    to manage some informations (Accounting account) when product is shared on several entities
NEW: add constant  MAIN_COMPANY_PERENTITY_SHARED                    to manage some informations (Accounting account) when company is shared on several entities
>>>>>>> 95dc2558


For developers:
---------------
<<<<<<< HEAD
* start new module EventOrganization

=======
NEW: Can edit an object property in module builder
NEW: Add data-eec=1 for EEC countries on select for js interaction
NEW: Add experimental repair script to switch to dynamic row format and utf8mb4 encoding
NEW: Add function showValueWithClipboardCPButton() to add a copy/paste
NEW: Upgrade Stripe PHP lib to 7.67.0
NEW: Support sepa_debit in stripe paymentmethods list
NEW: Update doleditor.class.php for easily activate SCAYT
NEW: Add triggers in the function add_object_linked(), updateObjectLinked() and deleteObjectLinked()
NEW: Add triggers OBJECT_LINK_INSERT, OBJECT_LINK_UPDATE et OBJECT_LINK_DELETE in the function add_object_linked(), updateObjectLinked() and deleteObjectLinked()
NEW: can set a target image in dolcropresize function
NEW: can set a label as placeholder for combo lists
NEW: Add pagination on Get Products response API
NEW: Add the DefaultValues CRUD class
NEW: Extrafields of documents lines are inside the lines, not any more on separate TR
NEW: unit selection on object edit line

 APIs
NEW: API add option $includeifobjectisused to get a product
NEW: API get the list of product ids only
NEW: add link to OpenAPI specifications XML file in REST API module setup: swagger.json file can be included into external tools like redoc
NEW: add native compression in REST APIs
NEW: Product Variants API, add variant stock to response by parameter
NEW: Product API route added to get product stock and product with or without variants #13739 #17390 

 Hooks
NEW: hook printFieldListTitle for cabyprodserv.php
NEW: hook to allow external modules to add their own shortlist of recent objects
NEW: SQL-altering hooks in the turnover by product report
NEW: add form confirm hook on company card
NEW: add hook addSectionECMAuto method to add custom directory into ECM auto files
>>>>>>> 95dc2558


WARNING:

Following changes may create regressions for some external modules, but were necessary to make Dolibarr better:
* Module SimplePOS is deprecated. If you need a POS module, please use the module TakePOS.
* The ICS value for direct debit or credit transfer is now stored on each bank account instead of into the global setup.
* API /setup/shipment_methods has been replaced with API /setup/shipping_methods
<<<<<<< HEAD
* Field "total" renamed into to "total_ht" for table llx_facture, llx_facture_rec for better field name consistency
* Field "tva" renamed into "total_tva" for table llx_propal, llx_supplier_proposal, llx_commande, llx_commande_fournisseur for better field name consistency
* Field "total" renamed into "total_ttc" for table lx_propal, llx_supplier_proposal for better field name consistency
* If your database is PostgreSql, you must use version 9.1.0 or more (Dolibarr need the SQL function CONCAT)
* If your database is MySql or MariaDB, you need at least version 5.1
* Function set_price_level() has been renamed into setPriceLevel() to follow camelcase rules
=======
* Field "total" renamed into "total_ht"  for table llx_facture, llx_facture_rec for better field name consistency
* Field "tva"   renamed into "total_tva" for llx_facture, table llx_propal, llx_supplier_proposal, llx_commande, llx_commande_fournisseur for better field name consistency
* Field "total" renamed into "total_ttc" for table llx_propal, llx_supplier_proposal for better field name consistency
* If your database is PostgreSQL, you must use version 9.1.0 or more (Dolibarr need the SQL function CONCAT)
* If your database is MySQL or MariaDB, you need at least version 5.1
* Function set_price_level() has been renamed into setPriceLevel() to follow camelcase rules
* Removed deprecated substitution key  __REFCLIENT__  (replaced with __REF_CLIENT__)
* Removed constant MAIN_COUNTRIES_IN_EEC. You can now set if country is in Europe or not from the dictionary of countries.
* v14 seems to work correctly on PHP v8 but it generates a lot of verbose warnings. Currently, v14 i snot yet officialy supported with PHP 8.
* To execute shell or command line command, your code must never use method like exec, shell_exec, popen, .. but must use the built-in 
  method executeCLI() available into core/class/utils.class.php  


***** ChangeLog for 13.0.5 compared to 13.0.4 *****

FIX: 13.0: class CommandeFournisseurDispatch provides trigger for UPDATE but not for CREATE / DELETE
FIX: #18389 Accountancy - Bug on LDcompta10 export for supplier invoice
FIX: #18591 : Remove double quotes of SQL Queries for postgresql compatibility
FIX: Accountancy - Debug Export Sage50 / CIEL Compta / CIEL Compta Evo (Format XIMPORT)
FIX: Accountancy - Some problems of length with general & subledger account
FIX: add DISTINCT
FIX: an approved holiday can be canceled by an admin.
FIX: autocalculation of the supplier price in main currency.
FIX: better sql request
FIX: cannot add time spend when column ref is not displayed
FIX: compatibility postgre sql
FIX: holiday card: hooks uninitialized
FIX: Invoice - Missing button to reopen an abandoned situation invoice
FIX: invoice validation: when checking if any VAT rate has a negative amount, prevent false positives with -1.0E-14 amounts
FIX: list of categories in stats of supplier invoices
FIX: Manage credit note on situation invoice for calculate margin
FIX: method_exists needs object at first param
FIX: move fetch_optionnal into $ac_static->fetch()
FIX: multicompany transverse mode compatibility
FIX: on supplier order, JOIN with product fourn price table must be done with fk_soc too to avoid display several times a same line (because of same supplier product ref)
FIX: postgre filter select search extrafield
FIX: products/services card: hidden extrafields were overridden
FIX: shipping validation workflow: 'ORDER_NEW' trigger called from wrong object
FIX: task time: can't filter by user with pgsql + show error message
FIX: task time: keep on using natural_search
FIX: wrong users count in multicompany transverse mode


***** ChangeLog for 13.0.4 compared to 13.0.3 *****

FIX: Allow disabling of a module (not a dangerous action) even if there is problem with token (due to bugged modules).
FIX: 13.0 - fatal - missing inclusion of ajax.lib.php for calling 'ajax_autocompleter()'
FIX: #17919 pictures in docs
FIX: #18006
FIX: Accountancy - if we define a date start, automatic binding try to continue to solve old binding
FIX: Accountancy - Limit date payment not registered on purchases operations
FIX: Can't edit replacement invoice
FIX: deposit can create credit note in payment conf
FIX: division by zero on create
FIX: holiday: balances not updated correctly with pgsql because of case sensitivity field
FIX: holiday: status filter parameter has been renamed but not in links it was used
FIX: List and Create Companies Left Menus
FIX: method exists
FIX: need to add payment sum to getlibstatus function in object linked block
FIX: permission to close a proposal when using advanced permissions
FIX: Problem of z-index with popup and top menu
FIX: same thing on supplier orders
FIX: Status of invoice when making a replacement invoice
FIX: update contact birthday alert


***** ChangeLog for 13.0.3 compared to 13.0.2 *****

FIX: 13.0 warning - missing quotes around 'label'
FIX: #16143 Old PG requires "()" on DROP FUNCTION
FIX: #16843
FIX: #17060
FIX: #17192 - With tz < 0, event is show in bad day on calendar views
FIX: #17363
FIX: #17476 releve.php: Fix SQL statement
FIX: #17967
Fix: #17906 : fix access denied
FIX: Accountancy - Import in general ledger
FIX: Accountancy - Quadra export - wrong data on credit
FIX: Accountancy - Warning on the pages of the preparatory statements of accounting entries
FIX: Add function price2num for rounding values in productAlertStock box
FIX: Add parameter to function price2num()
FIX: Cannot delete a batch material from item receipts
FIX: cast int
FIX: Change parameters MF to MS for price2num() function
FIX: create event from contact card preselect contact correctly
FIX: create sociales : keep values error form
FIX: dol_print_date for %a and %b with some timezone
FIX: email is not case sensitive
FIX: error for duplicate thirdparty found correctly returned by ws
FIX: Espadon PDF shippment model with long public note now working
FIX: esupplier order: error 500 when using packaging with product where it is not defined
FIX: Filter on debit/credit
FIX: Filter on supplier payment list
FIX: fix checkbox displayed according to module project setup parameters - work in progress
FIX: inconsistency in margin recording with option "Force to sale price"
FIX: invoice PDF generation after payment
FIX: mask selector fournisseur if module not activate
FIX: merge thirparty also work for bank URL entry
FIX: Missing extrafields into export of agenda record
FIX: missing parameter in select for POP
FIX: missing return edit if update error
FIX: missing token on dolGetButtonAction for action delete
FIX: payment creation: re-generate invoice PDF with correct display options
FIX: payment validation: invoices PDF were no re-generated, make it with correct display options
FIX: Periodicity by default on fiscal year, according to the now date, we have plus 1 year added
FIX: pgsql: prevent 'WHERE 1'
FIX: PHP version requirement in composer.json
FIX: project visibility field with two option
FIX: saving template email
FIX: search accented words in product description (consumption page)
FIX: Search on date in accountancy
FIX: selection of project for reception must use
FIX: shhhhhh ! There is nothing here...
FIX: Show input field checkbox selection
FIX: Show Ref.Supplier in LinkToObjectBlock
FIX: SQL Error show_contacts : socialnetworks
FIX: Start hour on ACCOUNTING_DATE_START_BINDING
FIX: supplier order: error 500 when using packaging with product where it is not defined
FIX: test must be === and not ==
FIX: test on link type
FIX: type link extrafield case for advanced target emailing
FIX: Write right on document
>>>>>>> 95dc2558


***** ChangeLog for 13.0.2 compared to 13.0.1 *****

FIX: 11.0 - $this->socid injected in query without checking for empty value
FIX: #16096 #16085 Any call of ajax pages must provide the token
FIX: #16296
FIX: #16325
FIX: #16341 : Fetch the Product ExtraFields in Shippment lines
FIX: #16366
FIX: #16393 Do not sanitize <!DOCTYPE html>
FIX: #16420 #16423 #16488 #16477
FIX: #16431
FIX: #16465
FIX: #16480
FIX: #16485
FIX: #16487
FIX: #16503
FIX: #16530
FIX: #16533
FIX: #16629
FIX: #16671 Can not generate zip file of documents in backup tool
FIX: Add "Now" link on social charges creation card
FIX: avoid undefined URL and missing token
FIX: Bad project filter in ticket list
FIX: Buttons to disable bindings not working
FIX: class not found when creating recuring invoice from invoice+discount
FIX: File attachment on lots/batches
FIX: handling $heightforinfotot when he's superior to a page height on Supplier Invoice
FIX: hourglass and hide button to pay
FIX: massaction validate invoice do not regenerate PDF
<<<<<<< HEAD
FIX: missing mp4 video mime
=======
FIX: #16627 fix missing mp4 video mime
>>>>>>> 95dc2558
FIX: picto on shipment to reset qty to 0. Some quantities were not reset.
FIX: Protection to avoid #16504
FIX: rounding amount on card updating
FIX: rounding amount on social charges card updating
FIX: select list dependencies now work for ModuleBuilder sellist field
FIX: status in popup of member in widget
FIX: status on tooltip on widgets
FIX: Timezone management for datetime on list of events
FIX: Timezone management for datetime with modulebuilder and extrafields
FIX: Total_ht not show in contract link element
FIX: use post instead get
FIX: use var "saved_url" instead global var "$url"
FIX: Various payment - Missing fields for check transmitter & bank name
FIX: warning if setup of chart of account is not yet done.
FIX: wrong extension


***** ChangeLog for 13.0.1 compared to 13.0.0 *****

FIX: 10.0 before crediting a withdrawal receipt, check whether it has been credited already.
FIX: 11.0 when a mandatory extrafield of type sellist contains '0' it should be considered empty and trigger an error message upon insertion
FIX: 11.0 when a new intervention is created from an object, a new $extrafields object is instantiated but not initialized
FIX: create MO, Column 'tms' cannot be null
FIX: #14290 #15900
FIX: #16076  patch user/list.php for extrafields
FIX: #16077  patch wrong timezone
FIX: #16079  error of service date at duplicated invoice
FIX: #16080  mailing list title
FIX: #16084  DB error at projects
FIX: #16107
FIX: #16118  Timezone problem on some fields
FIX: #16131
FIX: #16135
FIX: #16143
FIX: #16156
FIX: #16160
FIX: #16165  Create customer discount without VAT
FIX: #16185
FIX: #16189  fix download/see check deposit PDF
FIX: #16215
FIX: Accountancy - label_operation is used instead of label_compte
FIX: Add critical price patch
FIX: Assignement of actors on tasks
FIX: Bad dates on info tabs
FIX: cash fence for takepos with multientity
FIX: CSRF errors on margin forms
FIX: encoding status in graph of vendor proposals
FIX: Fix detect dispached product and set to received completely when the supplier order have services (support STOCK_SUPPORTS_SERVICES)
FIX: hide/unhide external ICS calendars
FIX: link to create event when task is in a project with a thirdparty
FIX: Localtax must be converted with price2num
FIX: manage price min for PRODUIT_CUSTOMER_PRICES
FIX: Missing language ico
FIX: Must not be able to edit vat of all lines if not draft
FIX: Bad "htdocs" found into a path
FIX: removed no more used proc update_modified_column_date_m on pgsql (its presence triggered errors)
FIX: Vulnerability report by Ricardo Matias
FIX: select default mail template
FIX: Select transport mode function when creating a supplier invoice and add unique key to the table llx_c_transport_mode in migrate sql
FIX: Merge of thirdparties : "unknow column fk_soc" + "Delivery" label
FIX: SQL Error in group by with postgres or mysql strict mode
FIX: TakePOS : load date function
FIX: Timeout during import
FIX: Trigger on expense report was not fired
FIX: User creation of expense report not visible
FIX: warning when adding a line if $remise_percent is an empty string
FIX: status late on purchase orders
FIX: ODT generation very slow
FIX: amount in summary of report
FIX: VAT value when code contains number
FIX: payment term label on PDF
FIX: date selector when using reduced year (like on smartphone)


***** ChangeLog for 13.0.0 compared to 12.0.0 *****

For users:
----------
NEW: Module "Credit transfer SEPA" to manage payment of vendors using bank credit transfer SEPA files.
NEW: Module Intracomm report
NEW: Module Reception (for a more accurate management of your receptions) moved from experimental to stable.
NEW: Module Recruitment to manage Job position and applications.
NEW: Several security issues after a private bug bounty campaign. 
NEW: Accountancy - add chart of sub accounts
NEW: Accountancy - add options to disable binding on sales, purchases & expense reports independently of the modules
NEW: Accountancy balance - add a menu entry to show subtotal by group
NEW: Accountancy - change menu disposition
NEW: Accountancy - on transfers, select the periodicity by default
NEW: Accountancy - add export for Gestinum (v3 & v5) #15180
NEW: new currency rate editor
NEW: Solve blocking feature. Can increase stock of a Kit without changing subproduct stock.
NEW: add a widget to show the customers with outstanding limits reached
NEW: add 2 rules for emailcollector: Message send/not sent from Dolibarr
NEW: add a counter of number of words for pages in website module
NEW: add a page to list Stock at a given date in the past
NEW: add a start date to begin binding in accountancy
NEW: add a statistics page to list popularity of products on invoices
NEW: add calendar selection for agenda view
NEW: Support documents generation for ticket edition (PDF or ODT)
NEW: add column payment term into list of supplier invoices
NEW: add column quantity in product margin page
NEW: add column vat rate in page to define accounting account on product/service
NEW: add costprice in fields of products list
NEW: add an import profile for CUSTOMER ORDER, PO, PROPOSAL MODULE, SUPPLIER INVOICE
NEW: add employee link in expense report binding page
NEW: add EORI No. as ProfID5  #15382
NEW: add export for various payments
NEW: add Extrafields labels and values in mail on create ticket
NEW: add Extrafields support on ECM module
NEW: add filter rules "is answer" and "is not answer" in email collector
NEW: add focus when editing on product/stock/product.php  -> close #14548
NEW: add free text on each terminal of cash desk
NEW: add global search for customer payments and vendor payments
NEW: add global search for miscellaneous payments
NEW: add helper function for table headers with numbers
NEW: add link to edit property from the search result of website pages
NEW: add link to reset qty on supplier dispatch page
NEW: add MAIN_EMAILCOLLECTOR_MAIL_WITHOUT_HEADER const to remove header stored by email collector
NEW: add Manufacturing Orders attached files into the automatic ECM view
NEW: add margin info in invoice list
NEW: add mass action to set category on a list of website pages
NEW: add mass deletion for events
NEW: add mass deletion for draft invoices
NEW: add more filters on monthly statement list
NEW: add option TAKEPOS_CAN_FORCE_BANK_ACCOUNT_DURING_PAYMENT
NEW: add option to define a default warehouse at user level
NEW: add option to include products without alert in replenish
NEW: add order by lastname and firstname by default in get sales representatives
NEW: add PDF document templates for warehouses (list of stock)
NEW: add a prospect status for the contact with managment of custom icon
NEW: add public note on products ; this also partially fix the #14342
NEW: add quick dropdown menu in top right menu (experimental with MAIN_USE_TOP_MENU_QUICKADD_DROPDOWN)
NEW: add region in export companies and contacts
NEW: add rights on margin info on invoice list
NEW: add search param for close date on order list
NEW: add show preview for mail attachement on form mail
NEW: add State/Province origin for products
NEW: add the workflow interaction close intervention on closing ticket
NEW: add tracking number in list and search_all items
NEW: add vcard for adherent and user
NEW: add week number for month view in agenda
NEW: Algeria data (VAT and forme_juridique)
NEW: allow click on all header numbers on commerce area
NEW: allow to reopen interventions (green button)
NEW: allow zero quantity on supplier/vendor order line
NEW: better currency rate editor
NEW: can build vendor invoice from vendor orders
NEW: can change a product in lines of a recurring invoice or contract
NEW: can set the size of the logo on PDF documents
NEW: can change VAT rate of all lines of a draft object in one step
NEW: can define date range of validity of a login during creation
NEW: can disable, from edit page, the whole web site
NEW: can edit and set sales representatives directly on thirdparty card
NEW: can edit the list of sending email profiles
NEW: can enable/disable users in bulk actions
NEW: can filter on accounting system ref in export of chart of account
NEW: can filter on container type, language and tags in the list of web pages
NEW: can hide eatby, sellby dates with option PRODUCT_DISABLE_EATBY and PRODUCT_DISABLE_SELLBY
NEW: can import proposals, sales orders, supplier invoices
NEW: can set a dedicated SMTP config for sending email from public ticket interface
NEW: can set tags/categories to website pages
NEW: can set type of price without tax per default for new sale price creation
NEW: can use desired stock of a given warehouse for replenishment
NEW: common behavior for monthly leave list view
NEW: convert all subscription in datetime
NEW: date shipment from order accepts hours
NEW: price level compatibility for variant
NEW: display stat for BOM on "object referent"/linked Object product tab
NEW: Email configuration - allow auto signed certificate when smtp ssl activated
NEW: enable free emails input with select2
NEW: Events in agenda for contact
NEW: filter on progress column in task list
NEW: filter product list by country and/or state/province
NEW: format tickets sent by mail in public interface
NEW: form to add customer/supplier into categories
NEW: Framework is ready for CSRF token protection on explicit GET URLs
NEW: helper functions for export with phpspreadsheet
NEW: hide closed contract lines
NEW: hide label in PDF for variants
NEW: if specific help page is available, we change color of icon
NEW: include the tag editor of page as a popup into website editor
NEW: introduce constant FACTUREFOURN_REUSE_NOTES_ON_CREATE_FROM
NEW: introducing new modal boxes in TakePOS
NEW: keep TakePOS terminal when login/logout
NEW: link on balance to the ledger
NEW: MAIN_EMAILCOLLECTOR_MAIL_WITHOUT_HEADER const in email collector
NEW: manage errors on update extra fields in ticket card
NEW: mass-actions for the event list view
NEW: more filter for "View change logs"
NEW: multiselect type and date to date filter
NEW: new line template: hidden conf to fill service dates from the last service line
NEW: PDF model storm for delivery
NEW: possibilty to group payments by mode and show their subtotal
NEW: Priority and transparency from external calendar events
NEW: Products - Nature of product is now a dictionary   #13287
NEW: Products Import/Export 'default warehouse' and 'use batch number' fields
NEW: Purchase price table: added filterable table columns
NEW: rate editor for multicurrency
NEW: ref_ext field for Commande lines, order lines, Attributes and Combinations, Invoice lines, payments, order lines
NEW: remove new lines in mail on add ticket message
NEW: Rule "email to" accept wildcard *
NEW: save filter of the project homepage
NEW: select-able columns on customer and supplier invoice paymnet list
NEW: select-able columns on miscellaneous payments + more data columns
NEW: select-able columns on social taxes list
NEW: send context and remove new lines on create ticket
NEW: show category filter on lists only when user have rights to read categories
NEW: show header number and make it clickable in warehouse area, payment area, shipment area
NEW: show image of user in the combo select of users
NEW: show label on batch card
NEW: show links for select and multi-select in category extra field
NEW: show module and permission ids on user/group rights (only admin)
NEW: show place from events on import calender
NEW: show references in contract form on interventions
NEW: show tags and status in search list of website pages
NEW: show user on external calender events (when found)
NEW: subject title with company name instead of application title in ticket message
NEW: Support for Samba4 AD
NEW: TakePOS appearance tab with more visual parameters
NEW: TakePOS add alert before changing thirdparty 
NEW: TakePOS add third order printer
NEW: TakePOS can change thirdparty with barcode scan
NEW: TakePOS can create a thirdparty customer from TakePOS frontend
NEW: TakePOS connector compatibility with RECEIPT PRINTERS module
NEW: TakePOS add delayed payment
NEW: TakePOS display date range if exist
NEW: TakePOS display resiliate status for members
NEW: TakePOS Gift Receipt
NEW: TakePOS multicurrency compatibility
NEW: TakePOS multicurrency total
NEW: TakePOS print payment method and change 
NEW: TakePOS restrict thirdparty to customer
NEW: TakePOS show available stock 
NEW: TakePOS Weighing Scale compatibility with TakePOS connector #14725
NEW: Thirdparty Import new fields: mother company,outstanding debt limit,bank account,incoterms
NEW: Thirdparty module : box on customer/supplier tab for invoice outsantding amount late
NEW: Ticket classification on create from email collector
NEW: Ticket message notifications when edited from public interface
NEW: Ticket translate classification labels in ticket
NEW: VAT rate for Angola #15606
NEW: VAT and juridical status for Algeria
NEW: VAT report - Invert constant to show by default zero VAT in reports
NEW: website page fields selection
NEW: website - global header of a website can also have dynamic content
NEW: when creating a user from a member linked to a thirdparty, you can choose to create it as external or internal user
NEW: add clone button on miscellaneous payment 
NEW: add option to put the product label in bold in the PDF templates if configured #15065 
NEW: add option "If the feature to manage kits of module Stock is used, show details of subproducts of a kit on PDF."


For developers:
---------------
NEW: add __MEMBER_TYPE__ and __TYPE__ substitution key
NEW: add function dolButtonToOpenUrlInDialogPopup() to be able to open page into a popup
NEW: show line number on intervention card (via MAIN_VIEW_LINE_NUMBER)
NEW: add some fields to link website page to an other object
NEW: fill ECM src object fields in dol_add_file_process
NEW: conf to allow to show the full tree in warehouse popup
NEW: can use parameter ?THEME_DARKMODEENABLED=2 for a preview of theme in dark mode
NEW: can force the antivirus from conf file or autoprepend ini setup
NEW: can add event to log into blockedlog module with a constant
NEW: add property cssview when declaring fields of an object
NEW: can use dynamic code into the 'enabled' property of DAO fields
NEW: field ref_ext in llx_commandedet
NEW: fields ref_ext for Attributes and Combinations
NEW: OAuth SCOPE for Admin SDK
NEW: standardizes API thirdparties by email like other object
NEW: Triggers Attributes and Attributes values
NEW: add incoterms data into the substitution array
NEW: add send context for ticket
NEW: add a message in error_log after detection of SQL or script injection
NEW: add validation of MX domain for emails
NEW: calculate the virtual stock in transverse mode ( not on getEntity('commande'), ... but on getEntity('stock') )
NEW: Graphics can be horizontal bars
NEW: add param to not show links when output tags

APIs
NEW: API get contacts list of a given order
NEW: API endpoint getContacts and clean results
NEW: API can update a payment
NEW: API get member by thirdparty
NEW: API get thirdparty by barcode
NEW: API get users by email / login
NEW: fetch contact by email with REST API
NEW: get state dictionnary by REST API
NEW: improve Product API for variant products
NEW: retrieve discount from invoice from API
NEW: Thirdparty REST API: endpoint to set price level
NEW: use new category API for project list view

HOOKs
NEW: add hook on propal card
NEW: add hooks on newpayment page to allow external payment modules
NEW: add hooks on stats pages
NEW: add formConfirm hook on product page
NEW: add two hooks printFieldListFrom and printFieldSearchParam
NEW: add hook "loginCheckSecurityAccess"

WARNING:

Following changes may create regressions for some external modules, but were necessary to make Dolibarr better:
* The object "livraison" has been renamed into "delivery" (directory, class, keys, methods with livraison in name ...).
* All properties ->contactid have been renamed into ->contact_id
* All properties ->titre have been renamed into ->title
* Property $paiementid in API 'api_supplier_invoices.php' has been renamed into into $payment_mode_id
* Property 'num_paiement' has been renamed 'num_payment' everywhere for better code consistency.
* The deprecated subsitution key __SIGNATURE__ has been removed. Replace it with __USER_SIGNATURE__ if you used the old syntax in your email templates.
* The hidden option HOLIDAY_MORE_PUBLIC_HOLIDAYS has been removed. Use instead the dictionary table if you need to define custom days of holiday.
* If you build a class that implement CommonObject to use the incoterm properties or methods (->fk_incoterm, ->label_incoterm, ->location_incoterm),
  you must now also include declaration of the Trait 'CommonIncoterm' in your class. All incoterm functions were moved into this Trait.
* The GETPOST(..., 'alpha') has now the same behaviour than GETPOST(..., 'alphanohtml') so no html will be allowed. Use GETPOST(..., 'restricthtml') to accept HTML.
* If you have links in your code with '&action=add', '&action=update', '&action=delete' as a parameter, you must also add '&token='.newToken() as another parameter to avoid CSRF protection errors.
* The API addPayment for api_invoice has evolved to accept amount into a foreign currency. You must provide array(amount=>X,mutlicurrency_ammount=>Y) instead of simple amount.
* The method select_thirdparty(), deprecated since 3.8, into html.form.class.php has been removed.
* Depreciate all methods with name ->valide(). Use instead methods ->validate().
* Function showStripePaymentUrl, getStripePaymentUrl, showPaypalPaymentUrl and getPaypalPaymentUrl has been removed. The generic one showOnlinePaymentUrl and getOnlinePaymentUrl are always used.
* Context for hook showSocinfoOnPrint has been moved from "showsocinfoonprint" to "main"
* Library htdocs/includes/phpoffice/phpexcel as been removed (replaced with htdocs/includes/phpoffice/PhpSpreadsheet)
* Database transaction in your triggers must be correctly balanced (one close for one open). If not, an error will be returned by the trigger, even if trigger did return error code.
* Dolibarr v13 is still compatible with any PHP version between 5.6.0 and 7.4.*; Unit tests are OK with PHP 8.0 but some warnings or troubles may appears with PHP 8.0.
* All your Ajax services must contains such a line at begin of file:  if (!defined('NOTOKENRENEWAL')) define('NOTOKENRENEWAL', '1'); // Disables token renewal



***** ChangeLog for 12.0.5 compared to 12.0.4 *****
FIX: before crediting a withdrawal receipt, check whether it has been credited already
FIX: mandatory extrafields of type sellist
FIX: when a mandatory extrafield of type sellist contains '0' it should be considered empty and trigger an error message upon insertion
FIX: when a new intervention is created from an object, a new $extrafields object is instantiated but not initialized
FIX: "openall" filter on ticket list does not include read tickets
FIX: ticket - extrafields of type 'date' are not saved
FIX: ticket - the "openall" filter on the ticket list does not include tickets with status READ
FIX: #14290 #15900
FIX: #15388 #15891
FIX: #15465 External user sees last 5 shipments to other customers in the dashboard
FIX: #15629
FIX: #15751 Miscellaneous payment type change to 0 after updating subledger account
FIX: #15946
FIX: #15966 #15967
FIX: Accountancy - Fix some problems on CEGID export
FIX: Accountancy - label_operation is used instead of label_compte
FIX: Accountancy - Retire entire opening balance feature
FIX: add autofix of count of email target when data is corrupted
FIX: add categories params  on llxHeader filter
FIX: Add critical price patch from 12 to 11.
FIX: Bad cleaning of VAT rate when numbers are into code
FIX: Bad dates filtering in the ticket list causes sql error
FIX: balance starting and ending fiscal month #14197
FIX: bom line unit display #13831
FIX: cash fence for takepos with multientity
FIX: Check of customer/vendor code fails in some cases
FIX: create ticket : thirdparty/contact notification #15629
FIX: Creation of thirdparty when setup is empty
FIX: Dates of sales start in TakePOS
FIX: dupliacete customer or supplier code must be error dipslayed with new code proposed
FIX: Export FEC - Force Carriage Return Line Feed
FIX: Facture Situation Out : status condition
FIX: Filter on date of next generation on template invoices
FIX: Fix detect dispatched product and set to received completely when the supplier order have services (support STOCK_SUPPORTS_SERVICES)
FIX: Invoice Situation Out : status condition
FIX: issue 15659 : Missing test if supplier conf is enabled
FIX: link to create event when task is in a project with a thirdparty
FIX: Localtax must be converted with price2num
FIX: manage price min for PRODUIT_CUSTOMER_PRICES
FIX: missing GETPOST parameters on card_presend.tpl.php
FIX: missing socid into link to create event from project agenda tab
FIX: Must delete extrafields before main table on product deletion.
FIX: (path) htdocs removed
FIX: php alert sms.php
FIX: right to show VAT rate in product list
FIX: select default mail template
FIX: Timeout during import
FIX: update order by api
FIX: useless tracking number displayed on pdf if empty issue #14501
FIX: Visible date of payment
FIX: warning when adding a line if $remise_percent is an empty string
FIX: When creating a new POS sell, the creation date must be modified.
FIX: wrong name for search status param issue #15516

***** ChangeLog for 12.0.4 compared to 12.0.3 *****
FIX: make formConfirm an addreplace-type hook
FIX: regex to remove 'action' parameter: taking feedback from PR#15213 into account
FIX: remove 'action' parameter from redirect URL when reordering lines on a document
FIX: error when displaying lines on order after adding a line if both MAIN_MULTILANGS and MAIN_DISABLE_PDF_AUTOUPDATE are activated
FIX: on survey creation, entity is always set to 1 ⇒ set it to $conf->entity
FIX: set entity to $conf->entity (instead of 1 by default) when creating a survey; otherwise the survey cannot be listed from the entity it was created on unless it is the main entity
FIX: the stringent XSS protection provided by 'alphanohtml' causes problems with some clients who used basic tags (bold, italic, underline) in product labels. Using 'restricthtml' instead could be a good compromise.
FIX: third party of object is not always fetched when initiating the e-mail presend action (e.g. from an order)
FIX: when the cronjob 'params' field is empty, the cron method is called with one empty string param instead of no params at all
FIX: XSS protection too stringent -> replace 'alphanohtml' with 'restricthtml'
FIX: #13067 including opening balance in calculation of displayed balance
FIX: #14326
FIX: #14649
FIX: #14901
FIX: #14927 Change ContratLigne property type to product_type
FIX: #14979
FIX: #15074
FIX: #15111 Fix special characters output in PDF
FIX: #15161 MO translation conflict
FIX: #15163
FIX: #15199
FIX: #15208
FIX: #15303
FIX: #15365 export of extrafields for user and resources
FIX: #15374 : "New" doesn't clear total amounts
FIX: #15501
FIX: #15572
FIX: #15590
FIX: #15618
FIX: supplier proposals as linked objects of events are not correctly fetched
FIX: when users create an event from a supplier proposal, the "linked objects" section says "Deleted"
FIX: Accountancy - Some ajustments on length of the account (general & auxiliary)
FIX: admin conf selected
FIX: also check if there is a method $object->fetch_thirdparty() before calling it
FIX: autofocus on first setup
FIX: Bad rigths to send contract
FIX: Better error message with IMAP when connection fails
FIX: Can create user but not update user with activedirectory
FIX: Can receipt of a product that required lot after disabling stock and
FIX: Can't create shipment for virtual product. Add
FIX: cant empty action comm desc
FIX: CA report by product/service : subcategory filter
FIX: Clean orphan records in llx_ecm_files into repair script.
FIX: default accountancy values and posted values
FIX: Deletion of expensereport + other generated object not complete.
FIX: disabled users must not be available in sales representative list on societe edit mode
FIX: Dol print error : conf usage thirdparty propagate extrafields to
FIX: Don't display inactive users in birthday box and company card
FIX: empty value is needed on filter list
FIX: enable HTML in product labels depending on conf MAIN_SECURITY_ALLOW_UNSECURED_LABELS_WITH_HTML
FIX: error 500 on cash closure
FIX: excess comma
FIX: Export FEC - Remove line at zero
FIX: extrafield required error after submit
FIX: filter on project list
FIX: force payment mode to withdraw
FIX: formating of prices with foreign languages
FIX: handling $heightforinfotot when he's superior to a page height
FIX: if no PDF default model in admin for expense report, do not create a PDF
FIX: invoice payment terms edition: error management
FIX: list of fields in list of recurring invoices was empty
FIX: load default linked options for linked sellist extra fields
FIX: Loan - Return on list when you cancel create form or delete a loan
FIX: Missing lang trans
FIX: no empty value in required extrafield
FIX: Param joinfiles not sanitized
FIX: Payment by BankTransfer
FIX: pdf_getlinetotalwithtax must show total incl tax
FIX: Problem on supplier payment card
FIX: product auto volume calculation
FIX: product customer prices: missing triggers in CRUD class
FIX: Request on purchase orders in timeout even on very small databases
FIX: set paid on total discount of a product in cash desk
FIX: several warning with the barcode use in ODT templates
FIX: SHIP MODE install v12 bug insert
FIX: stripe for connect mode
FIX: subcat filter
FIX: supplier invoice: automatically calculate payment term when modifying payment condition
FIX: SUPPLIER PROPOSAL v12 bug add
FIX: table making extrafield input too small on advance target mailing
FIX: table making extrafield too small advtagertmailing
FIX: Unable to edit extrafields in expense report
FIX: update margins rates on object line edit
FIX: uses price2numjs
FIX: various payments: bad data handling for subledger account + useless db commit/rollback
FIX: virtual products: displayed value is by unit
FIX: virtual products: supplier discount was not applied in component list
FIX: warning for purchase order delivery late.
FIX: Warning on late purchase order delivery
FIX: WORKFLOW_ORDER_CLASSIFY_SHIPPED_SHIPPING must not consider services while STOCK_SUPPORTS_SERVICES is empty
FIX: wrong tab
FIX: Yogosha report 4425 (backport)
FIX: Yogosha report 4434 (backport)

***** ChangeLog for 12.0.3 compared to 12.0.2 *****
FIX: 10.0 - when the mime file name is different from the filesystem name, the attachment name should be the mime filename
FIX: 11.0 - expenses lines overlapping the total amounts frame
FIX: 12.0 - round value of virtual stock on product stock reassort list
FIX: #14469
FIX: #14474 Error when deleting
FIX: #14530
FIX: #14703
FIX: - Accountancy balance Error SQL on entity
FIX: Bad number of subscription (forgotten when member was resiliated)
FIX: bad route url to delete subproduct with API
FIX: Category for suplements not saved
FIX: Compatibility with modules without document generation
FIX: Cron load lang
FIX: CSS
FIX: Error management. Do no try to approve PO if validation fails.
FIX: expenses lines overlapping the frame for total amounts.
FIX: Filter in "billed" of orders was not saved
FIX: infinite fetch object linked loop
FIX: Intervention lose html tags when updating
FIX: JS CRASH - bad usage of moreparam
FIX: lang fr retained warranty
FIX: Look and feel v12: First tab must be name of object
FIX: missing entity check
FIX: missing param for hook
FIX: Missing transaction on PO actions
FIX: MySQL Strict mode
FIX: param entity in html form file
FIX: Problems on FEC format
FIX: round stock value on product list
FIX: - Send mail from contact : select mail model
FIX: set sales representatives on create company card
FIX: Setup of stock increase/decrease
FIX: sign of amount with credit note and multicurrencies
FIX: Static property called as non static
FIX: task leftmenu
FIX: title button attribute id empty
FIX: unit price divided by quantity when accepting supplier price proposal
FIX: Update extrafields on line only if it is supported
FIX: Update line of BOM
FIX: using decimal on stock correction
FIX: Visualization rights correction on last modified contacts box
FIX: Wrong redirection
FIX: Yogosha report 4425 (backport)


***** ChangeLog for 12.0.2 compared to 12.0.1 *****
FIX: computation of the bottom margin of <body> returns NaN because body is not loaded yet
FIX: DebugBar hides content at page bottom
FIX: allow more harmless html tags
FIX: Bad back to link
FIX: Bad param
FIX: Can go on page even when module is disabled
FIX: Change position of line in BOM
FIX: Checkbox "drop table" was not checked when using php method to generate backup dump
FIX: ClickToDial tab of users has disappeared
FIX: CSS
FIX: date in supplier price log tooltip.
FIX: Debug module direct debit order. Solve conflict with credit transfer
FIX: Debug setup of receipt printer module
FIX: dolGetElementUrl and agenda page for external modules
FIX: DO not erase variable $key and $label during output of extrafields
FIX: duration fields size with firefox
FIX: Edit extrafield of type long text loose carriage returns
FIX: Fails to retraive accounting code of social contribution sometimes
FIX: Filter too large for extrafields with type text or html
FIX: If using a rounding step, localtax1+2 not included in total
FIX: input field of extrafields must keep data if form submit fails.
FIX: Label of opportunities in graph with special chars badly encoded
FIX: locataxes lost on lines when cloning a vendor invoice
FIX: Look and feel v12
FIX: Missing PRODUIT_TEXTS_IN_THIRDPARTY_LANGUAGE conf support in supplier order
FIX: Navigation in object fails to find the next ref in some cases
FIX: null required
FIX: order by amount ht uses wrong column
FIX: Order by amount in product propal stats must be done on d.total_ht and not p.total
FIX: page for confirmation of payments is empty
FIX: Param of fetch_name_optionals_label must be object->table_element
FIX: Picto of HRM module
FIX: product label and desc were never updated when modifying translation
FIX: redirect on contact card from main search
FIX: Reposition and nav
FIX: search warehouse list
FIX: Setup of clicktodial hang on smartphone
FIX: Setup of currency limit and accuracy
FIX: shipping creation: checks not done on weight and sizes
FIX: Should not be able to edit qty on shipment when no stock available
FIX: Size of image on the help popup of modules
FIX: Sql error on stat by referring entries of a product
FIX: Warning if no bank account defined
FIX: We need to see unit line on PDF even though it's an option
FIX: wrong element var for fetch_name_optionals_label function with expeditions
FIX: wrong link to third invoice templates
FIX: Disable svg as supported image by default (can contains javascript). Set MAIN_ALLOW_SVG_FILES_AS_IMAGES to 1 to have svg accepted
FIX: #14076
FIX: #14146
FIX: #14209
FIX: #14222
FIX: #14236
FIX: #14241 Mysql 8 compatibility
FIX: #14253
FIX: #14256
FIX: #14259
FIX: #14279
FIX: #14291
FIX: #14292
FIX: #14336

***** ChangeLog for 12.0.1 compared to 12.0.0 *****
FIX: reposition was broken if url end with #anchor
FIX: $_POST must be GETPOST
FIX: 10.0 - fatal with postgreSQL
FIX: #14109
FIX: #14112
FIX: #14142
FIX: all extrafields cleared after update of one of them
FIX: Avoid warning when creating a module with already existing files
FIX: change selected fields on company card
FIX: Correct ModuleBuilder left menu
FIX: create a deposit with amount using comma didn't work
FIX: CSS
FIX: Entry from stripe intent were reported into SEPA payments
FIX: Filter on status, closing opening status
FIX: html lost on html extrafield
FIX: Label of popup on thirdparty
FIX: missing possibility to change entity when propal cloning
FIX: missing setup of extrafields for MO
FIX: Missing the tooltip when creating bank account
FIX: Missing token
FIX: non numeric value on comm/card.php
FIX: SQL Problem in customer invoice list
FIX: SQL Problem in social contribution list
FIX: SQL Problem in supplier invoice list
FIX: SQL syntax error when editing extrafields
FIX: SQL type
FIX: TakePOS 12 hook
FIX: Update form erased extrafields that were hidden
FIX: Update of extrafields date
FIX: Update of extrafiels on draft object
FIX: upload documents into manual ECM was reported a permission error
FIX: Use of office365 TLS with SMTPs method.
FIX: wrong origin
FIX: Permission error during import

***** ChangeLog for 12.0.0 compared to 11.0.0 *****
For users:

NEW: Module MO (Manufacturing Order) is available as stable module.
NEW: Receipt printer module moved from 'development' to 'experimental'
NEW: add option MAIN_VIEW_LINE_NUMBER_IN_LIST for some lists
NEW: add numbering module for TakePOS module
NEW: 2 new options when creating an invoice from time spent on a project : by period or by task
NEW: Accountancy add column thirdparty on binding page
NEW: Accountancy - Add Export for Fiducial Winfic eWinfic WinSis Compta
NEW: Accountancy - Add Export LD compta version 10
NEW: Accountancy - Add mode intra & export for product or service bought
NEW: Accountancy - Add possibility to manage a short alternative label for account - Use to simplify accountancy
NEW: Accountancy - General ledger - Add an option to search not reconciled lines
NEW: Add accountancy code of thirdparty in contact and supplier export
NEW: support webp image format
NEW: add checkbox "overwrite if exists" into ECM/DMS module
NEW: add a link to notes in members list
NEW: add a parameter to group same products in TakePOS
NEW: add a parameter to sort product by label in TakePOS
NEW: add a profil to import contact categories
NEW: add company extrafields into order export
NEW: add const CASHDESK_FORCE_DECREASE_STOCK to force batch decrementation
NEW: add const TAKEPOS_NUMPAD_USE_PAYMENT_ICON to use icons on payment buttons
NEW: add csv separator setup in module admin
NEW: add dedicated substitutions keys for extrafields of type date and datetime
NEW: add default warehouse for dispatch
NEW: add due date in feature "Export accounting documents"
NEW: add duration information for fichinter
NEW: Start support of Dark theme into ELDY theme
NEW: Add field author public alias for blog post on website module
NEW: Add "finished" field on product list
NEW: Add French association chart of accounts 2018
NEW: Add French farm chart of accounts 2014
NEW: Add French foundation chart of accounts 2018
NEW: add global reduction in cash desk
NEW: Add graph type 'piesemicircle'
NEW: Add hook getInputIdProf. Better solution for #13228
NEW: Add hook on margin list page
NEW: add icon on payment buttons in cash desk
NEW: Add include various payments and loans in accounting report with simplfified accountancy
NEW: Add invoice stat graph and categ search
NEW: Addition of delivery times in substitution variables
NEW: add member to validate on dashboard
NEW: Add method to add social network sharing buttons on blog posts
NEW: add multicurrency columns to document lists
NEW: add numbering module for cash desk
NEW: add Opening Balance column to balance.php
NEW: add opportunity status in project stats
NEW: Add option PDF_USE_ALSO_LANGUAGE_CODE to generate PDF in 2 languages
NEW: Add option to hide all inactive users into combo list of users.
NEW: add PDF certificate if present on document folder
NEW: add product if only one found
NEW: Add product on key "Enter" in search bar
NEW: add professional ID 1 in sepamandate document
NEW: Add Project Ref Column on list of social/fiscal contributions
NEW: add Project Ref in events export
NEW: add public and private notes in propal list
NEW: Add social networks of the company
NEW: Add sorting for contacts of ... pages
NEW: Add subtitution variables for url of document in backoffice
NEW: Add tel and fax in warehouse card
NEW: add total of value in product stat
NEW: add total weighted amount in project list
NEW: add units in product list
NEW: add VAT ID in sepamandate document
NEW: add VAT rates in free zone for product/service in TakePOS
NEW: add weighted amount on project/opportunity
NEW: add width and height measures in product list
NEW: add WYSiWYG on member type's description
NEW: [Allow constants values to be overridden by environment variables]
NEW: Allow custom module class origine type in Mouvementstock
NEW: allow display extrafields on pdf
NEW: Allow extrafields on pdf : extend to line desc
NEW: allow time consumed to be linked to another task
NEW: Another way to navigate between pages for some lists
NEW: Add author column in the client/supplier invoice lists and into order list
NEW: bank account tags for invoice ODT template
NEW: Bar Restaurant tab and Auto order
NEW: better filter on shipment list as other list
NEW: Better php module view admin
NEW: Bookkeeping - Add link to document & pdf
NEW: Bookmarks are now in top menu bar
NEW: Can check all events in one click in setup of audited events
NEW: Can create an deposit from order using a percentage of qty.
NEW: Can edit option PDF_USE_ALSO_LANGUAGE_CODE from PDF setup page
NEW: Can enter and edit stripe credit card using the Stripe card ID
NEW: Can filter on donation status in list
NEW: Can replace a string into all pages in website module
NEW: Can select several fields to personalize list before submit.
NEW: Can select which element to export in export accounting documents.
NEW: can update contact in import model
NEW: Cash Fence in TakePOS
NEW: Categories and subcategories sorted by label in TakePOS
NEW: Categories for actioncomm
NEW: Category filter for bank and warehouse list
NEW: Chart of accounts to Ecuador
NEW: class tool for converting units
NEW: Close #13011 Add button create thirdparty when creating intervention
NEW: Colorful theme for TakePOS
NEW: columns units in product list
NEW: compatibility of translabel with more dictionaries
NEW: Confirm file delete on invoice card
NEW: "contact_civility" for ODT templates
NEW: CUPS printing compatibility for TakePOS
NEW: Customer command list - Add date start & date end
NEW: display weight in shipment list
NEW: Documentation about PHP support in Dolibarr
NEW: Donation - Update FR CERFA to 11580*04
NEW: Easier way to setup the different types of tax. Better visibility.
NEW: Expedition list - Add date start & date end
NEW: Experiment supplier packaging with option PRODUCT_USE_SUPPLIER_PACKAGING: Using price according to the minimum quantity
NEW: Export module, add extrafields for Contract and Contract line
NEW: Extend retained warranty to be  available for all invoices
NEW: French new regions
NEW: hook and data id
NEW: hook on ics generation to add more events in eventarray
NEW: hook on product load stats
NEW: If $dolibarr_main_force_https is set, the flag 'secure' on session
NEW: ignore dir for apple pay with stripe
NEW: Invoice list - Add date start & date end
NEW: invoice list: enable multicurrency columns
NEW: labels on reduction buttons in cash desk
NEW: Minimum sell prices taking into account in TakePOS
NEW: monthly view to enter time
NEW: Multiple sales in TakePOS
NEW: multiselect categorie client stats facturation
NEW: no confirm discard ticket if paid
NEW: not show linked table on add message action
NEW: only auto print paid ticket in cash desk
NEW: only show units columns in product list (not in service list)
NEW: order list: enable multicurrency columns
NEW: Overwrite tpl with module_part['tpl'] is deprecated. USe hooks
NEW: possibility to defined rounding rules by currency
NEW: possibility to show society info when print page
NEW: Povide a RSS Feed for blogposts
NEW: PRODUCT_SHOW_ORIGIN_IN_COMBO
NEW: Project task list, add column selector and extrafields
NEW: Propal list - Add date start & date end
NEW: propal list: enable multicurrency columns
NEW: RECEIPT_PRINTER_NB_CHARACT_BY_LINE and FIX: product label
NEW: Restore version of application on main screen (for screenshots)
NEW: Salaries list - Add date start & date end
NEW: search on key code "enter" if defined in TakePOS
NEW: set payment method on paid ticket in TakePOS
NEW: Show active widget state of a RSS feed
NEW: Show count of each category elements in category card
NEW: Show creator, last update user of category/tag in the information tab
NEW: Show list of users in the user category card
NEW: show messages on ticket card
NEW: show "New category" button in top of sub categories list
NEW: show project label in project index
NEW: Show units of products in stocks and hide total units if content is of diffents units
NEW: sorting elements on project overview
NEW: special option MAIN_CREATEFROM_KEEP_LINE_ORIGIN_INFORMATION to store in document line created form other documents lines the id of original lines and origin class line rather than origin object id and origin object type
NEW: stats invoice graph with 3 bars (3 years instead of 2)
NEW: supplier invoice list: enable multicurrency columns
NEW: supplier order list: enable multicurrency columns
NEW: supplier proposal list: enable multicurrency columns
NEW: Support of tag {line_pos} for line numbers for tables in ODT templates
NEW: Support some HTML contents into ODT documents
NEW: Parameters for Bar Restaurant are grouped in same tab
NEW: Takepos : Sort products by reference
NEW: Takepos supplements are supported.
NEW: The info_admin() can show text after click on other text
NEW: The module selection uses a KanBan view by default.
NEW: tooltip for Unit_type and scale in "Dictionary setup - Measuring Units"
NEW: tooltip notes with first public note and then private note
NEW: Tree view for sub-categories
NEW: Truncate columns names when too long and show full title as popup
NEW: upload odt models for invoices, order, proposal, thirdparties and shipments.
NEW: Use native --convert-to feature to convert to pdf
NEW: Add user on order list
NEW: Various payment list - Add search date start & date end & subledger account
NEW: visu FROM day TO day in permonth view
NEW: Website logs are now into a separated log file.
NEW: X-Axis on graph are shown verticaly when there is a lot of values.
NEW: Can force ref of a variant product

For developers or integrators:

NEW: Add a method $form->widgetForTranslation to allow any field of a form to be entered into different languages.
NEW: Add API to get types of expense reports
NEW: API filter bankaccounts by category
NEW: API filter contacts by category
NEW: API filter members by category
NEW: API filter projects by category
NEW: API filter thirdparty by category
NEW: API filter user by category
NEW: API filter warehouses by categorie
NEW: api for  get user's documents
NEW: api invoice get by ref
NEW: API to update purchase price.
NEW: Move engine to build charts from jflot to chart.js
NEW: Upgrade ace to 1.4.8 - Upgrade select2 to 4.0.13
NEW: Upgrade Stripe library to 6.43.1
NEW: Bookkeeping by account - Add selectfields & hook
NEW: Can force position of legend of graph on right (instead of top)
NEW: Can change destination of "Back to list" using a "backtolist" parameter
NEW: add more category types from hook
NEW: enable put for agendaevents api
NEW: filter by product on supplier order API
NEW: get documents for categories with RESP API
NEW: get proposal by ref with API
NEW: Hidden option MAIN_TEMP_DIR

WARNING:

Following changes may create regressions for some external modules, but were necessary to make Dolibarr better:
* PHP 5.5 is no more supported. Minimum PHP is now 5.6+.
* Default mode for GETPOST function is now 'alphanohtml' instead of 'none'. So check when you make POST or GET requests with
  HTML content that you make a GETPOST('myparam', 'restricthtml') or GETPOST('myparam', 'none') if you really need posted content without sanitizing
  the HTML code of content (in such a case, sanitize data later)
* Removed hidden constant MAIN_EXTRAFIELDS_IN_ONE_TD that was useless.
* Reference of object including a "/" are no more allowed. It is never used by default but to support setup that introduced it, the "/" will be replaced
  by a "_" automatically when a reference (with a custom numbering mask that use it) is generated.
* Library jflot (replace with chartjs) was removed.
* Library geoip (replaced with geoip2) was removed.
* Hidden constant COMMANDE_VALID_AFTER_CLOSE_PROPAL was renamed into ORDER_VALID_AFTER_CLOSE_PROPAL.
* Object field ref_int is deprecated and set to 'not used', method to fetch object by only ref_int is not supported anymore.
* UserGroup class has been refactored with new architecture. Triggers of class UserGroup are now USERGROUP_CREATE, USERGROUP_MODIFY, USERGROUP_DELETE
* A new way to navigate between pages in list is available. To use it (not mandatory), you must:
  - replace line $page = GETPOST('page', 'int') with $page = GETPOSTISSET('pageplusone') ? (GETPOST('pageplusone') - 1) : GETPOST("page", 'int');
  - remove input field in form '<input type="hidden" name="page" value="'.$page.'">';'
  - add parameter $pagenavastextinput to value 1 when calling print_barre_liste()

WARNING FOR DOLIWAMP USERS ONLY:

Only people that installed Dolibarr using the all-in-one auto-installer for Windows called "DoliWAMP" are concerned by the following warnings:

* DoliWAMP auto-installer for Windows is no more available on 32 bits systems. Use standard package if you need to use such architecture.
* It is not possible to migrate from an installation done with the old DoliWAMP auto-installer for Windows by using this new one.
  You must make a backup of your database, make a fresh installation using the new installer and reload your backup.
  Don't forget that DoliWAMP is a good solution to make a quick test of Dolibarr on your local computer but is not recommended as a production
  solution on a local desktop since a local desktop computer has often no backup and security policy, or not as good as on a server (when there is one).
  DoliWAMP remains a solution for fast test or demo purposes. Prefer using standard packages for production.


***** ChangeLog for 11.0.5 compared to 11.0.4 *****
FIX: $arraydefaultmessage is an object, as well as in /htdocs/core/class/html.formmail.class.php
FIX: 10.0 - pagination in prelevement/bons.php
FIX: 10.0 - undefined $langs if template file copy fails during activation of modContrat
FIX: 11.0 - fatal with postgres on contact/agenda.php
FIX: 11.0 - multicurrency amount not fetched when fetching payments from llx_paiement or llx_paiementfourn
FIX: 11.0 - when using pdftk as per hidden conf USE_PDFTK_FOR_PDF_CONCAT, check that the file exists before displaying a success message
FIX: #13841
FIX: #13877 - Can validate invoice if there is a credit note with VAT 0% on an invoice with other lines with a VAT non 0%
FIX: #13968
FIX: #14001
FIX: #14002
FIX: 9.0 - delete unused mandatory argument from migrate_clean_association: argument count mismatch causes a fatal error since php7
FIX: 9.0 - fatal during migration from 3.1 using PHP 7
FIX: Accountancy - Binding index - Add a filter on sql request for module Subtotal & Jalon
FIX: avoid error "Call to undefined function measuringUnitString()"
FIX: BlindBoolean SQL injection reported by Christian Weiler
FIX: Can create a credit note on situation invoice if previous is also
FIX: can install module even if (x) was appended during download.
FIX: copy value date of VariousPayment onto the new AccountLine
FIX: count of open day when date and start are not open should be 0
FIX: Default bank account was not loaded for document generation.
FIX: Do not show stats panel if the user does not have permissions
FIX: Fix link of the button to create a credit note and fix the awareness of a error that happen when wo create a credit note
FIX: force rounding 2 on export ld compta
FIX: free text on cash desk
FIX: links into emails of notifications
FIX: missing file manifest.json.php
FIX: missing GetNomURL Hook in warehouse class
FIX: missing hook init + table class + $page not set
FIX: missing rollbacks on trigger bad return
FIX: missing translation value for key "NoMorePredefinedProductToDispatch"
FIX: percent must be displayed on one line
FIX: php error if multicompany disabled
FIX: Privilege escalation reported by wizlynx WLX-2020-011
FIX: replace filter parameter "none" by "restricthtml"
FIX: Rounding Total TVA in "crabe" model pdf
FIX: Show ref_customer, amount on contract link object
FIX: Site ec.europa.eu has moved to https://
FIX: Tickets mail models doesn't work
FIX: vulnerability reported by wizlynx WLX-2020-012
FIX: We must only rename current bank receipt
FIX: when creating a VariousPayment, the value date is not copied onto the AccountLine that gets created at the same time, so the bank transaction's value date will be the payment date instead of the payment's value date
FIX: wrong url param
FIX: XSS using the renaming of .noexe files - reported by Nolan.

***** ChangeLog for 11.0.4 compared to 11.0.3 *****
FIX: #13749
FIX: #7594 Expense report multi pagebreak
FIX: Access to undeclared static property: Contact::$table_element
FIX: actions on supplier proposal not saved (bad trigger name)
FIX: Add function "completeTabsHead" to "addreplace" type hook.
FIX: All forms must use newToken()
FIX: Another "Access to undeclared static property: Contact::$table_element" && "Societe::$table_element"
FIX: author search supplier proposal list
FIX: A variable was erased by a temporary variable
FIX: Avoid infinite loop when a fetch is inside a compute field.
FIX: Backto link
FIX: Bad position of total in column
FIX: bad value in currency into discount created from down payment
FIX: buyprice extrafield langfile and tooltip
FIX: Buyprice was updated only if min price for this qty had same qty
FIX: Can switch from double to price type for extrafields
FIX: Can use decimal value in virtual products
FIX: child categories only with good entity rights
FIX: cloning of emailing when no content selected
FIX: closing tags
FIX: Combo list of available users to filter on the list of leaves.
FIX: Compatibility with multicompany, bad numerotation of task.
FIX: consistency of price w/wo vat wrong when price entered with tax
FIX: default value of selectMasssAction broken
FIX: draftordered replenish virtual stock
FIX: Error update SQL into stock reception
FIX: expensereport status in generated pdf
FIX: extra date field incorrect check
FIX: Extrafields of type price must be '' and not '0' if not defined
FIX: Foreign currency lost when splitting a discount
FIX: get remain to pay with rounding decimals
FIX: gzip and bzip2 must use option -f
FIX: IHM, unexpected quote
FIX: keep viewstatut for doli 3.5
FIX: Link missing into email of some notification
FIX: Look and feel v11
FIX: md stylesheet to be included by external modules like eldy
FIX: missing array option
FIX: missing default accountancy product buy code
FIX: missing fk_bank during export of suppliers invoices
FIX: missing member entity
FIX: missing selectedlines on supplier order but checkbox are displayed
FIX: Missing token and take into account max date when it can.
FIX: model export list must be sorted by label
FIX: multicurrency manage on hidden conf SUPPLIER_PROPOSAL_UPDATE_PRICE_ON_SUPPlIER_PROPOSAL
FIX: Must escape shell
FIX: Must exclude logs and some dirs for compressed backup
FIX: ordered stock already in $stock
FIX: picture migration script from doli 9.0
FIX: print pictures on shipment docs
FIX: product get purchase prices
FIX: product purchase prices
FIX: Protection when database has a corrupted product id
FIX: remove unused var, $usercancreate can be change by Multicompany
FIX: replenish stock to buy
FIX: Sanitizing menu parameter
FIX: Send email from bulk action of list of thirdparties
FIX: setup of suggested payment mode on proposals and orders
FIX: Several pb in export of documents
FIX: Situation invoice take into account the credit notes.
FIX: some others modules (like subtotal) use other product_type than 0 or 1 AND must not be considered in this report
FIX: sort by default role makes no sense
FIX: sort on company on member list
FIX: TakePOS buying price
FIX: text version of html emailing (removed the body style)
FIX: The "test smtp connectivity" failed on page to setup mass emailing
FIX: Error logs an Orderline::delete error, but this is an Orderline::insert error
FIX: Translation of tooltips of extrafields
FIX: Use getNomURL instead of hard coded link. Fix limit.
FIX: Use of image into free text for PDF if DOL_DATA_DIR is outside of
FIX: viewstatut to search status
FIX: we must export company mail address on contact vcard only if contact email address is empty
FIX: when we filter a list on a view status, we want this filter to be on bookmark that we create
FIX: Wrong Sql on getListOfTowns api method
FIX: wrong user right's name to top menu "commercial"
FIX: XSS Vulnerability reported by Mehmet Kelepçe / Gais Cyber Security

***** ChangeLog for 11.0.3 compared to 11.0.2 *****
FIX: unit price for selected supplier products not set. NaN was used.
FIX: use bad var to check if total is positive for each VAT rate when validating an invoice
FIX: status missing from last customer invoices box when using MAIN_STATUS_USES_CSS
FIX: translations for "orders" not loaded in the homepage box
FIX: #13194
FIX: #13274 cannot add or update 0 value for an int or double extrafield
FIX: #13285 SQL error during migration with pgsql
FIX: #13294
FIX: #13313
FIX: Clone Fourn Command, add line's extrafields
FIX: cols parameter not propagated to tpl
FIX: CSRF error when creating an intervention
FIX: date order was -1D and desc with label repetition
FIX: empty of series in graph of product distribution
FIX: fk_type subscription list via api REST
FIX: link when using anchor on "/" in website module
FIX: menu export document was not visible when using "simple accounting"
FIX: missing class declaration
FIX: missing global $conf
FIX: Missing token in some forms (avoid unset POST errors)
FIX: params of setEventMessage($langs->trans('ErrorProductClone')...
FIX: Remove unexisting link
FIX: mass action on stock movements
FIX: substitute lines dates values on doc generator (ODT, ...)
FIX: Ticket - Load Cache Messages Ticket, wrong message's status
FIX: Ticket Public  - Private messages are displayed
FIX: wrong include - replace extrafields_create.tpl.php to extrafields_add.tpl.php

***** ChangeLog for 11.0.2 compared to 11.0.1 *****
FIX: #10309
FIX: #13110
FIX: #13118
FIX: #13124
FIX: #13131
FIX: #13135
FIX: #13146
FIX: #13198
FIX: #13175
FIX: #13182
FIX: #13183
FIX: #13184
FIX: #13263
FIX: #13267
FIX: an external user can not approve
FIX: API Get list of documents for supplier_invoice
FIX: API to push an expense report
FIX: API upload/download doc for expensereport
FIX: Avoid to download the export if we just press enter to refresh form
FIX: Bad link to template invoices
FIX: Bad sort link in accounting report
FIX: Bad translation for productlot EatBy and SellBy
FIX: better method to check user rights AND usergroup rights !
FIX: CA by product list filter
FIX: CSS
FIX: Disable js if no javascript
FIX: duplicate class name into some log lines
FIX: etrafield with visibilty=5 were not in read only.
FIX: excess paid from situation invoices not counted when calculating remain to pay.
FIX: Force FEC export to txt format.
FIX: Free input for email no more visible.
FIX: Keep assigned users in session when loading projects and tasks
FIX: List of viewed projects too large in task widget.
FIX: Menu truncated. Add tooltip to have all content.
FIX: Missing field "billed" in export.
FIX: missing "statut" for getNomUrl() function
FIX: modFournisseur is required by modSupplierProposal
FIX: Multicompany compatibility
FIX: must be == and not =
FIX: option for topbar search and bookmarks
FIX: option MAIN_OPTIMIZEFORTEXTBROWSER
FIX: some responsive troubles
FIX: round MT in accountancy books
FIX: search with '0'
FIX: sort link
FIX: SQL Overload in default contact trigger.
FIX: SQl syntax error.
FIX: Submit of documents for supplier invoices.
FIX: timezone must be tzserver and not tzuser as on contract card
FIX: token in barcode tools page missing
FIX: Bad name of trigger PROPAL_SUPPLIER_TRIGGER, should be PROPOSAL_SUPPLIER_TRIGGER
FIX: Type of contact for event does not exists and not supported
FIX: Type of contact not saved when creating a contact
FIX: typo on ckeck method
FIX: undefined function measuringUnitString in product list
FIX: Usage of project not available in export.
FIX: wrong test
FIX: z-index for moretabsList with constant MAIN_MAXTABS_IN_CARD
FIX: Use GETPOST instead of POST
FIX: HTML Injection
FIX: Visualization rights correction on last modified contacts box.
FIX: Vulnerability in module from modulebuilder.
FIX: Vulnerability reported by code16

***** ChangeLog for 11.0.1 compared to 11.0.0 *****
FIX: advanced target emailing sql and ergonomy.
FIX: After import of a website template, home page was not set.
FIX: Avoid deletion of bank record if in accounting
FIX: compatibility with multicompany (avoid duplicate data)
FIX: Confusion between 'bank reconciled' and 'accounted'. Show both data.
FIX: Count of Stripe payment mode must take test/live into account
FIX: Creation of Stripe card from backoffice must return a clean message
FIX: CVE-2019–17223
FIX: CVE-2019–17223
FIX: CVE-2020-7994
FIX: CVE Need permission to be able to develop modules
FIX: #13053
FIX: Disable ticket status change if ticket closed
FIX: doc of dictionnary API
FIX: expedition ceate line new parameter is not required.
FIX: export ledger
FIX: FEC export have specific name
FIX: Filenames must not contains non ascii char or we will get non ascii
FIX: Filter on list of events were lost after "Back to list"
FIX: hasDelay for retained warranty
FIX: If we can change vendor status, we must be able to chane vendor code
FIX: links in products/services index
FIX: Log of authentication ok or ko + CVE-2020-7996
FIX: Look and feel v11
FIX: Mail smtps truncated if content has a line with single .
FIX: missing hook parameter
FIX: Missing include
FIX: need weight short label in shipping doc
FIX: Picture of contact not visible in tooltip
FIX: Problem with column label in subscription list
FIX: ref_client not visible in tooltip.
FIX: search filter on extrafields were not restored after "Back to list"
FIX: situation invoice: allow excess paid to be converted to discount
FIX: situation invoice: bad amount for previous payments because of local variable overwriting a more global one
FIX: situation invoice: can't convert excess received to discount & bad previous payment amount
FIX: SQL request and phpunit
FIX: Update export_files.php
FIX: Use ref into label of ticket message
FIX: use "usergroup" instead of "user"
FIX: Warning on admin/export_files
FIX: #10203
FIX: default filtering for 'select' extrafields should use "=", not "LIKE"
FIX: #11975 When a product is split between multiple pages in a document, prices/quantity/etc appear on the last relevant page
FIX: #12760 #12763 #12755 #12765 #12751
FIX: #12874
FIX: #12892
FIX: #12908 User login with credentials from self-subscription form fails
FIX: #12932
FIX: #12966
FIX: #12973
FIX: #12974
FIX: #12975
FIX: #12978
FIX: #12986
FIX: #12991
FIX: #12992
FIX: #12995
FIX: #13018 Extrafields Supplier invoice
FIX: #13019
FIX: #13022
FIX: #13028
FIX: #13038 ExpenseReport PDF - custom category description is not correct
FIX: #13046 More complete
FIX: #13048
FIX: #13050
FIX: #13077 Replace left join with inner join (left join was useless)
FIX: #13085
FIX: #13094
FIX: #13096
FIX: #13100


***** ChangeLog for 11.0.0 compared to 10.0.0 *****
For Users:

NEW: Module BOM is now stable.
NEW: Module MO (Manufacturing Order) is available with experimental status.
NEW: Can set the Address/Contact by default on third parties.
NEW: Add a dictionary to edit list of Social networks.
NEW: A nicer dashboard for open elements on Home page.
NEW: Add task widget and add task progress bar
NEW: Support of deployment of metapackages
NEW: Menu "Export accounting document" to generate a zip with all documents requested by a bookkeeper is now stable.
NEW: Add button "Save and Stay" in website editor of pages.
NEW: Accountancy - Can add specific widget in this accountancy area.
NEW: Accountancy - Add export model LDCompta V9 & higher
NEW: Accountancy - Add permission on export, delete operations in ledger
NEW: Can defined alternative profiles (email and signatures) for users.
NEW: add ability to edit price without tax before adding a line of a predefined product.
NEW: Add a tab to setup "Opening hours" of company (information only).
NEW: Add attendee to ical export + cleanup.
NEW: Add bank data of users into the expense report exports.
NEW: add clone customers prices in clone product or service.
NEW: Add column of module source and POS terminal in the invoice list.
NEW: Add column last modification date into the table of targets for emailing.
NEW: Add column VAT rate in product list
NEW: add constant DISPATCH_FORCE_QTY_INPUT
NEW: Add constant MAIN_DISABLE_GLOBAL_WORKBOARD to disable workboard in home page
NEW: add country code in import product model
NEW: Add 'Direct Cash Payment' button in TakePOS
NEW: Add odt support to supplier orders
NEW: Add feature to search a string into website containers
NEW: Add GET and POST /supplierinvoices/payments REST API endpoints.
NEW: Show progress bar for declared progression of tasks.
NEW: Add last change date in page "Other setup". Can sort page on name/date.
NEW: Add link to export targets of an emailings into a CSV file.
NEW: Add link to the public interface on the ticket card.
NEW: Add location into event tooltip. Use full day for fullday events
NEW: add MAIN_LANGUAGES_ALLOWED constant to limit languages displayed.
NEW: add MAIN_SHOW_COMPANY_NAME_IN_BANNER_ADDRESS constant.
NEW: add mass actions in shipment list.
NEW: add minimum stock filter in load warehoues for product form.
NEW: add name_alias in fields used for quick search.
NEW: add new rule fetchidfromcodeandlabel for categories import.
NEW: add office phone for salespresentatives
NEW: add office phone & job on user tooltips
NEW: Add option MAIN_PDF_FORCE_FONT_SIZE
NEW: Add option MEMBER_CAN_CONVERT_CUSTOMERS_TO_MEMBERS
NEW: Add option WORKFLOW_CAN_CREATE_PURCHASE_ORDER_FROM_PROPOSAL
NEW: Add pagination on list of object of a category
NEW: add parent category id or label in import category module
NEW: add parent id or ref column in warehouse import
NEW: Add search into template
NEW: Add shipment widget
NEW: Add statistics on product into contracts
NEW: Add status of warehouse in the tooltip of a warehouse.
NEW: add supplier's product list
NEW: add units fields in buying price tab of product card
NEW: Add units in select products lines
NEW: Add upload document on account statement
NEW: Add widgets for BOMs and MOs.
NEW: Amount invoiced column in proposal list
NEW: Ask the new label and new dates in confirm popup when cloning tax
NEW: auto set closing date and user on invoice
NEW: Avoid wrap between picto and text on getNomUrl
NEW: Balance Stripe connect account for supplier
NEW: Bank Add an option for colorize background color of debit or credit movement
NEW: Beautify the select box of warehouses
NEW: Add birthday widget for members
NEW: Widgets uses fiscal year.
NEW: Can change supplier when cloning a Purchase Order.
NEW: can choose lines to keep while creating order from origin
NEW: Can crop/resize image attached on a bank record
NEW: Can edit date or RUM mandate.
NEW: Can edit link to the translation page in website module
NEW: Can edit the price of predefined product during adding in documents
NEW: Can enter price tax incl on vendor proposal and purchase orders
NEW: Can filter on description on bank account transaction lists.
NEW: Can filter on label on invoice in accounting vendor binding pages
NEW: Can load multilang translation in same step than fetch_lines
NEW: Can restrict access using DAV module to some host IPs only
NEW: Can restrict API usage to some IP only
NEW: Can select website templates from available default templates with a preview.
NEW: Can set a squarred icon on your company setup
NEW: can specify hour start end for selectDate and step for minutes
NEW: Categories/Tags are also available on warehouses
NEW: Check if a resource is in use in an event
NEW: Compute column value from others columns in import module
NEW: Copy linked categories on product clone process.
NEW: Default mode for Stripe is STRIPE_USE_INTENT_WITH_AUTOMATIC_CONFIRMATION
NEW: Digitaria model for numbering accountancy thirdparty
NEW: Display membership in takepos if member linked to the thirdparty
NEW: Display supplier in objectline if defined
NEW: Add default duration of subscriptions on members type
NEW: Email template for Takepos (to send invoice)
NEW: Expense request and holiday validator fields
NEW: Export ledger table in Charlemagne format
NEW: Extend option ORDER_ADD_ORDERS_WITH_PARENT_PROD_IF_INCDEC for all virtual product stats (renamed into PRODUCT_STATS_WITH_PARENT_PROD_IF_INCDEC)
NEW: Value "None" to unbind an invoice line and its accounting account is more visible
NEW: FCKeditor setup for tickets
NEW: The default theme of TakePOS work better on smartphones.
NEW: GeoIP v2 support is natively provided -> So IPv6 is supported
NEW: List by closing date on order list and proposal list
NEW: Look and feel v11: Some setup pages are by default direclty in edit mode.
NEW: Management of retained warranty on situation invoices
NEW: Mass email action on invoice list use billing contact if exists
NEW: more living colors for charts and option for "color bind" people
NEW: Supports multiple payments in a TakePOS sale
NEW: multiselect with checkbox in categories/tags search for product list
NEW: Option to allow to create members from third-party
NEW: Platform compliance with Stripe Connect
NEW: print / send email form in TakePOS
NEW: Public holidays are now in a dictionary table (no more hard coded per country)
NEW: Better performance by reducing the $companystatic calls on some pages.
NEW: Replace the "info" tab on contract with the more complete "agenda" tab.
NEW: Save user of last modification in donation record.
NEW: Show html combo list instead input text for extrafields typed as list.
NEW: Show POS application and the terminal used on invoice card.
NEW: Add categories/tags for stocks.
NEW: Support Net Measure in product's card.php
NEW: Extrafields separator can be collapsed or not
NEW: Extrafields support on Leave requests.
NEW: Extrafields support on Salaries.
NEW: Extrafields support in Product supplier prices.
NEW: Add extrafields for warehouses
NEW: Add extrafields in export of expense report (and holiday)
NEW: The integrity checker now show also the expected size of files.
NEW: The order method in purchase order is now mandatory when recording an order.
NEW: update / delete stripe account for supplier
NEW: Use the gender of member for picto in member lists.
NEW: Use the squarre logo as favicon of pages
NEW: VAT list - Add date start & date end in filters
NEW: widget box for supplier orders awaiting reception
NEW: Update translations
NEW: #4301

For Developers or integrators:

NEW: Compatible with PHP 7.4
NEW: Code for extrafields uses the new array $extrafields->attributes
NEW: Can set a filter on object linked in modulebuilder.
NEW: Can defined a position of numbering submodules for thirdparties
NEW: Add option multiselect for developers on the selector of language.
NEW: Add a manifest.json.php file for web app.
NEW: Support of deployement of metapackages
NEW: Removed deprecated code that create linked object from ->origin
NEW: experimental zapier for dolibarr
NEW: Accountancy - Add hook bookkeepinglist on general ledger
NEW: Can update product type with the update method.
NEW: add API shipment mode dictionnary
NEW: Add API to get Country by code and iso
NEW: Add API to get objects by ref, ref_ext, ...
NEW: Add anonymous telemetry
NEW: Add a category to a contact in API
NEW: Add fk projet on stock movement
NEW: Add hidden option to set fields for the quick search on products.
NEW: add hook on commongeneratedocument
NEW: Add hook on fileupload.class.php to enable modules to override…
NEW: Add hooks on index pages
NEW: adding 'formObjectOptions' hooks loading at card.php of adherents module
NEW: Add method getStructuredData for website
NEW: Add payments GET and POST REST API endpoints for supplierinvoices.
NEW: Add POST /bankaccounts/transfer REST API endpoint.
NEW: add "printBucktrackInfo" hook, an external module can add info
NEW: Add trigger DIRECT_DEBIT_ORDER_CREATE on widthdraw is missing
NEW: API to post documents for "product" and Delete document
NEW: add new function "setEntity()" and better compatibility with Multicompany
NEW: Can add a button "Create" after combo of object with modulebuilder.
NEW: contacts type dictionnary in api_setup.class.php
NEW: Look and feel v11: Introduce CSS "trforbreak"
NEW: list of measuring units API
NEW: get social networks  dictionary by API
NEW: Get thirdparty's salesrepresentatives by API
NEW: get user connected informations in REST API
NEW: mode for list thirdparty API (add easy filter for supplier only)
NEW: purchase_prices API
NEW: Provides more complete demo data
NEW: Module builder can generate CSS of JS file.
NEW: Use a dedicated css for the pencil to edit a field.
NEW: multilangs in fetch_lines
NEW: Add more complete info for triggers actioncom
NEW: add multicurrency rate at currency list API
NEW: Add 2 hidden options to set the default sorting (sort and order) on document page.
NEW: Add hidden option to update supplier buying price during receptions.
NEW: Add hidden option PROPOSAL_SHOW_INVOICED_AMOUNT (not reliable if one invoice is done on several order or several proposal)
NEW: Add hidden option SUPPLIER_ORDER_CAN_UPDATE_BUYINGPRICE_DURING_RECEIPT for add possibility to update supplier buying price in the reception on a supplier order
NEW: Add hidden option THIRDPARTY_PROPAGATE_EXTRAFIELDS_TO_ORDER to copy extrafields from third party to order.
NEW: Add hidden options to send by email even for object with draft status.
NEW: Update jquery library to 3.4.1
NEW: Upgrade ACE editor to v1.4.6

WARNING:

Following changes may create regressions for some external modules, but were necessary to make Dolibarr better:
* Properties ->libelle_incoterms were renamed into ->label_incoterms
* Removed the method liste_array() of project class. It was not used by core code.
* The function show_theme() hase been renamed into showSkins()
* Rename 'module_part' parameter into 'modulepart' into document APIs, for consistency.
* The deprecated method get_OutstandingBill has been removed. You can use getOutstandingBills() instead.
* The hook "moreFamily" must return payment into var "totalpayment" and no more "paiement" (english replace french).
* Removed deprecated method actioncomm->add(), use create() instead
* If you have developed your own emailing target selector and used parent::add_to_target(...), you must now use parent::addToTargets(...)
* Removed function dol_micro_time. Use native PHP microtime instead.
* The trigger BON_PRELEVEMENT_CREATE has been renamed into DIRECT_DEBIT_ORDER_CREATE.
* The constant INVOICE_SHOW_POS_IN_EXPORT has been renamed into INVOICE_SHOW_POS.
* If your logo is no more visible on the menu bar, you must upload a new logo into 'Home-Setup-Company/Organization' to have it visible again.
* All properties 'libstatut', 'labelstatut', 'labelstatus' were renamed into 'labelStatus'.
* All properties 'labelstatusshort' and 'labelstatut_short' were renamed into 'labelStatusShort'.
* All properties 'type_libelle' were renamed into 'type_label'.
* Renamed property of thirdparty "statut_commercial" into "status_prospect_label"
* The jquery plugin/dependency multiselect has been removed. It was not used by Dolibarr core.


***** ChangeLog for 10.0.7 compared to 10.0.6 *****
FIX: 10.0 - missing translations for "orders" homepage "orders" box
FIX: 10.0 - status missing from last customer invoices box when using MAIN_STATUS_USES_CSS
FIX: 10.0 - translations for "orders" not loaded in the homepage box
FIX: #10309
FIX: #12875
FIX: #12932
FIX: #12966
FIX: #12973
FIX: #13304
FIX: advanced target emailing sql and ergonomy
FIX: an external user can not approved
FIX: Bad translation for productlot EatBy and SellBy
FIX: better check
FIX: better method to check user rights AND usergroup rights !
FIX: CA by prod list filter
FIX: can be a string or integer
FIX: Check on unicity on prof id was not triggered sometimes
FIX: clone of purchase order
FIX: compatibility with multicompany (avoid duplicate data)
FIX: complex export model loading
FIX: date filter not used if no operator
FIX: date order was -1D and desc with label repetition
FIX: default lang selection when filter
FIX: dom and missing param
FIX: drafts are now implemented for stats
FIX: Error in log for email sending with smtps was not complete
FIX: Extrafield position in export field list must respect "pos" field
FIX: FEC export format
FIX: FEC export have specific name
FIX: fetching account on current entity
FIX: Filenames must not contains non ascii char or we will get non ascii
FIX: fk_type subscription list via api REST
FIX: Force FEC export to txt format
FIX: get remain to pay with rounding decimals
FIX: Invert isSellerInEEC and isBuyerInEEC
FIX: keep assigned users in session when loading projects and tasks
FIX: length, width and height units coherence in product table
FIX: links in products/services index
FIX: Mail smtps truncated if content has a line with single .
FIX: missing array option
FIX: missing global $conf
FIX: missing hook parameter
FIX: Missing Linked objects Fichinter Ref. in PDF formats
FIX: missing "statut" for getNomUrl() function
FIX: multicompany for discount
FIX: must be == and not =
FIX: Problem with column label in subscription list
FIX: regex for include or exclude categories in full arbo
FIX: Remove unexisting link
FIX: remove unused var, $usercancreate can be change by Multicompany
FIX: require category class in extrafield
FIX: round MT in accountancy books
FIX: search with '0'
FIX: send expense report mail in HTML format
FIX: SQL request and phpunit
FIX: substitute lines dates values on doc generator (ODT, ...)
FIX: test on 0 better than isset
FIX: The "automatic bind" was linked EEC to export accountancy code
FIX: thirdparty alias name desappeared if we change country with THIRDPARTY_SUGGEST_ALSO_ADDRESS_CREATION conf
FIX: timezone must be tzserver and not tzuser as well as on contract card
FIX: typo on ckeck method
FIX: use "usergroup" instead "user"
FIX: Visualization rights correction on last modified contacts box
FIX: Warning on admin/export_files
FIX: We want to be able to import data for extrafields of entity 0 too
FIX: when we filter a list on a view status, we want this filter to be on bookmark that we create
FIX: wrong test
FIX: XSS vulnerability in description of list of audit events.
FIX: z-index for moretabsList with constant MAIN_MAXTABS_IN_CARD

***** ChangeLog for 10.0.6 compared to 10.0.5 *****
FIX Regression of 10.0.5 to create/edit proposals and orders.
FIX: #12760 #12763 #12755 #12765 #12751
FIX: add product qty in shipment already sent (fix for option STOCK_CALCULATE_ON_SHIPMENT_NEW)
FIX: an issue that shows all entities stock
FIX: class Facture undefined in displaying margin information
FIX: error 500 when getting margin info for objects other than invoices
FIX: Loan card - Wrong language key used
FIX: Missing language key for MAIN_MAXTABS_IN_CARD
FIX: product with empty stock were not visible
FIX: remove backward compatibility projectid and uses object id instead
FIX: Some issues on salary payment
FIX: Some problems on conciliation with others modules
FIX: typo on language key
FIX: url new for task time spent in project element tab
FIX: uses GETPOSTISSET instead of GETPOST for projectfield
FIX: var transkey not defined in input hidden
FIX: wrong var name and avoid warning

***** ChangeLog for 10.0.5 compared to 10.0.4 *****
FIX: 10.0: add URL param "restore_last_search_values=1" to all backlinks pointing to lists
FIX: 10.0: do not display single-letter values (indicating duration unit without value) in product list
FIX: #12473
FIX: #12481 : fix ticket creation from thirdparty, mission $socid var
FIX: #12482
FIX: #12644
FIX: #12665 Mass invoice validation with stock management
FIX: #12688
FIX: #12745
FIX: add and modify category translate form with posted values on errors
FIX: add URL param "restore_last_search_values=1" to all backlinks that point to a list
FIX: CommandeFournisseurLigne update function must not be able to return other value than 1 if success
FIX: contact card state address selected after filling address
FIX: dol_string_nohtmltag when there is html with windows EOL "<br>\r\n"
FIX: filter language is an array
FIX: first col at wrong position in Export 2007 (new)
FIX: getrights() request
FIX: Invoice Situation integration into Margin
FIX: missing nl2br conversion
FIX: not fee in payout list
FIX: product_fourn_price_id was assigned too late for logPrice() function
FIX: Reduce number of request for list of products
FIX: set due date in object in create invoice
FIX: units traductions for selectUnits() function
FIX: when we need to bill several orders, order lines unit is not on bill lines
NEW: 9.0: allow users to use the mysqldump '--quick' option

***** ChangeLog for 10.0.4 compared to 10.0.3 *****
FIX: The pdf templates were using the large logo making PDF too large (and edition of proposal, order, invoice VERY slow)
FIX: #12258
FIX: #12319 Restore feature ACCOUNTANCY_AUTOFILL_ACCOUNT_WITH_GENERIC.
FIX: #12356
FIX: #12372
FIX: #12385
FIX: Advisory ID: usd20190053
FIX: Advisory ID: usd20190067
FIX: Avoid fatal error when creating thumb from PDF
FIX: compatibility with Multicompany
FIX: display job of contact list
FIX: Extrafields missing in export of expense report
FIX: Hook getAccessForbiddenMessage was missing parameters
FIX: limit 20 prevent to see all products/services
FIX: Search on leave request ref
FIX: security check. A user can see holiday with link without permissions
FIX: Set unpaid of expense report
FIX: shipping extrafields line
FIX: the SELECT examine more than MAX_JOIN_SIZE rows #12305
FIX: triggers: directories read with opendir() never closed
FIX: we need to be able to recalculate tva only if invoice not in accountancy
FIX: wrong invoice id for fetchObjetctLinked

***** ChangeLog for 10.0.3 compared to 10.0.2 *****
IMPORTANT : This version fixes a serious bug in saving the units of weight, size, surface and volume on product card.
The unit were not saved correctly in database making calculation on shipments wrong.
Update to this version must be done if you use them and have installed version 10.0.0, 10.0.1 or 10.0.2 and set some products after installing or upgrading to one of this version.
Once update is done you must then edit (manually) the product that has bad unit to set the correct unit to have features restored.

FIX: #11702
FIX: #11861 No consistent code to manage measuring units
FIX: #11942
FIX: #12026
FIX: #12040
FIX: #12041
FIX: #12054
FIX: #12083
FIX: #12088
FIX: CVE-2019-17578 CVE-2019-17577 CVE-2019-17576
FIX: Clean the + of categories on the product view only in POS module
FIX: access to public interface when origin email has an alias.
FIX: Alias name is not into the email recipient label.
FIX: allow standalone credit note even if no invoice
FIX: an admin can not access his own permissions after enabling advanced permissions
FIX: Attachement of linked files on ticket when sending a message
FIX: avoid non numeric warning
FIX: Bad currency var used in stripe for connect
FIX: Bad list of ticket on public interface for ticket emailcollector
FIX: Can't modify vendor invoice if transfered into accountancy
FIX: change product type must be allowed if we activate hidden conf
FIX: colspan on VAT quadri report
FIX: CSS
FIX: Debug feature orderstoinvoice for suppliers
FIX: do not output return code on screen after a select of bank account
FIX: Edit of ticket module parameters erased others
FIX: empty cache when we want to load specific warehouses in select
FIX: escape email alias
FIX:  expedition.class.php
FIX: Export of leave request show the number of open days
FIX: Filtering the HTTP Header "Accept-Language".
FIX: Filter on project on ticket list
FIX: Filter "Open all" of ticket was ko.
FIX: Force downlaod of file with .noexe as octet-stream mime type
FIX: form not closed.
FIX: hidden conf to prevent from changing product_type
FIX: If product account not suggested during bind, it is not preselected
FIX: If we share invoice, we need to see discount created from a deposit on each entity
FIX: Import of product using units
FIX: label of thirdparty is wrong on open project list
FIX: Look and feel v10
FIX: missing begin()
FIX: missing "$this->id" in "fetch" function
FIX: navigation on ticket tab of projects
FIX: new invoice with generic thirdparty in takepos
FIX: Pb in units of shipments
FIX: regression with option to hide picto on top menu
FIX: selection of project i am contact of.
FIX: Send email from expense report card.
FIX: shipping card: missing user error messages when classifying closed or billed
FIX: SQL injection on qty
FIX: stripe payment when there is a quote into address
FIX: Substitution of __PROJECT_XXX__ not done
FIX: TakePOS no invoice validation control and good payment translate
FIX: the access of the bank account of one user
FIX: top menu right padding
FIX: Update of leave request when CSRF with token is on
FIX: Var not enough sanitized
FIX: wrong test
FIX: XSS
FIX: Payment from POS ware not recorded.
FIX: Can validate invoice with amount including tax of zero for the case of having a final invoice with
     VAT that includes a deposit without vat.

***** ChangeLog for 10.0.2 compared to 10.0.1 *****
FIX: #10460 compatibility with MariaDB 10.4
FIX: #11401 Adherent unknown language key
FIX: #11422 Can't edit his own events with standard rights
FIX: #11427 require product class (fixes POST /supplierinvoices REST API endpoint)
FIX: #11570
FIX: #11591 FIX: #11592
FIX: #11671 CVE-2019-15062
FIX: #11672
FIX: #11685
FIX: #11702
FIX: #11711
FIX: #11720
FIX: #11746 Unable to modify amount of insurance of a loan
FIX: #11752
FIX: #11789 FIX: #11790
FIX: #11804 list of tickets from a customer card display ALL tickets
FIX: #11834
FIX: add char $ and ; in sanitizing of filenames
FIX: add comment before protected functions
FIX: add log and type of content in dolWebsiteOutput and
FIX: add repair.php option 'restore' to restore user picture after v10
FIX: amount opened on thirdparty card dont care of credit note not converted
FIX: API of documents work with value 'thirdparty'
FIX: author in message / ticket API
FIX: avoid SQL error if fk_project is empty during update
FIX: avoid Warning: A non-numeric value encountered
FIX: bad consistency in list of invoice for direct debit order
FIX: bad error management in zip compress and web site export
FIX: bad substitution for extrafields type checkbox
FIX: better help message with multicompany
FIX: calculation of $products_dispatched
FIX: Can't add a new chart of account
FIX: Can't delete a draft leave even if it should
FIX: Can't save setup of mailman module
FIX: column jabberid missing
FIX: Confirmation of deletion
FIX: Consistency in direct debit order lists
FIX: Content send before header warning
FIX: credit note can be split
FIX: credit note used on list
FIX: CSS was saved on wrong website
FIX: delivery extrafields
FIX: Disabling a website does not put it offline
FIX: display only stripe sources for customer
FIX: display payment intent in stripe's charge list
FIX: document list for products in API
FIX: dol_thirdparty_id for stripe PI
FIX: Do not show tooltip if tooltip is empty
FIX: duplicate css tag, decrease padding-bottom for boxes in eldy theme
FIX: duration when creating service
FIX: EDB-ID:47370
FIX: Enable web site
FIX: error management when adding a property with type real
FIX: Fatal situation if payment removed on expense report. Action
FIX: filepath of generated documents doesn't handle products with special characters
FIX: for MAIN_MAXTABS_IN_CARD = $i card
FIX: gzip and bzip2 must use option -f
FIX: it was possible to create cashfence without entering data
FIX: javascript error when using dol_use_jmobile=1
FIX: logout redirect to takepos.php
FIX: Look and feel v10
FIX: Make protected all pfd models functions
FIX: management of extrafields in modulebuilder
FIX: missing div for buttons in tax, loan, various payment modules
FIX: missing include (dol_convert_file not found)
FIX: Missing some replacements in website module
FIX: missing test on permission on button to delete ledger record
FIX: Missing the filter fields in export of expense report and leaves
FIX: Missing ticket icon on md theme
FIX: Missing transaction
FIX: Mode smartphone was not triggered when there is too loo menu
FIX: Must escape shell
FIX: Must exclude logs and some dirs for compressed backup
FIX: name and position of hook FIX: #11710
FIX: Not showing MAIN_INVERT_SENDER_RECIPIENT when edit field
FIX: Nowrap missing on amount in boxes
FIX: Option to use ZipArchive instead of PclZip bugged with large files.
FIX: order or proposals billed if both workflow conf activated
FIX: permission check on API intervention
FIX: phpcs
FIX: placement function
FIX: qty in invoice list on product's stats
FIX: remove disabled product type from product list
FIX: Return code of pdf_einstein.modules.php and proformat
FIX: round for application fee in stripe
FIX: Sens of the balance (Debit - Credit in accountancy not contrary)
FIX: Several pb in export of documents
FIX: SQL syntax error and CSRF check on VAT reports
FIX: takepos layout clear or focus search
FIX: too many record in sql request. When a criteria is a filter, we must
FIX: Translation of month
FIX: USEDOLIBARREDITOR not always set
FIX: VAT number for Monaco (it uses FR)
FIX: vulnerability in uploading file found by 美创科技安全实验室
FIX: wrong display (and hidden input) for already dispatched quantity
FIX: wrong parameters (same error in branch 9, 10, develop)
FIX: Wrong variable. Must be PROJECT_HIDE_UNSELECTABLES

***** ChangeLog for 10.0.1 compared to 10.0.0 *****
FIX: #10930
FIX: #10984
FIX: reposition on "Build backup" button
FIX: #11400
FIX: #11412
FIX: #11460
FIX: #11463
FIX: #11466
FIX: #11492
FIX: #11498
FIX: #11505
FIX: #11506
FIX: #11507
FIX: #11509
FIX: #11537
FIX: #11543
FIX: #11553
FIX: #11576
FIX: #11584
FIX: #11590
FIX: accounting mode must be taken from global conf, because there's no way to choose a mode with interface
FIX: Add message from public interface
FIX: add missing hook calls
FIX: Add warning when setup is strange
FIX: ajax call for line positioning when CSRFCHECK_WITH_TOKEN is on
FIX: API return 404 sometimes even if API exists
FIX: Attachment was lost when we validate an expense report
FIX: avoid conflict with "$classname" in card.php
FIX: Bad sql request
FIX: better compatibility with multicompany transverse mode
FIX: Better PHP compatibility
FIX: Block to link with tickets
FIX: Can't submit a ticket from public interface
FIX: categories import: prevent mismatch between category type and object type
FIX: Closing ticket from public interface
FIX: Column 'paid' missing in expense report
FIX: compatibility mysql 8. rank is reserved
FIX: Computed field were not calculated into lists.
FIX: Content of email for subscription
FIX: correct error in files with multiple spaces
FIX: CVE-2019-11199
FIX: delete of links between objects
FIX: div not balanced
FIX: do not return formatted prices in json string
FIX: duplicate on the check (TODO field $onetrtd not used ?)
FIX: element name in update_price
FIX: empty product_use_units in product configuration
FIX: expedition card: infinite loop for printObjectLine hook if return > 0
FIX: extrafield loading bug due to assumption that an object is a third party while it may be a contact if MAIN_USE_COMPANY_NAME_OF_CONTACT is set.
FIX: Fatal error on dol_htmloutput_mesg with corrupted array
FIX: Fatal situation if payment removed on expense report. Action
FIX: FEC Format - Missing date_creation in general ledger when you add a new transaction
FIX: FEC Format - Save translation of the journal label in database & nowrap on amount
FIX: floating point precision errors in the triggers of the workflow module
FIX: for #11232
FIX: format of field with type timestamp
FIX: fournrprice log for insert
FIX: help text
FIX: import filter error
FIX: __INFOS__ tag not exists
FIX: issue #9300: install error with PostgreSQL when using custom table prefix
FIX: Language key
FIX: Limit of uploaded files (max_post_size was not used)
FIX: list of balance of leaves
FIX: minor spelling issues
FIX: missing "dropdown-icon" replacement
FIX: Missing field "Conciliated" into bank transaction export
FIX: missing filter by current contact
FIX: missing token
FIX: Missing where on entity
FIX: move sql request in INNER JOIN
FIX: name was able to be in field but went back to new line
FIX: Nowrap on amount
FIX: Online payment
FIX: on shipment delete confirm dialog, a new checkbox allows the user to choose if they want their stock re-incremented after the deletion.
FIX: option EXPORT_LABEL_FOR_SELECT to restore compatibility in export
FIX: Option THIRDPARTY_SUGGEST_ALSO_ADDRESS_CREATION
FIX: outdated phpdoc
FIX: Permission for BOM menu
FIX: permission to delete a draft purchase order
FIX: phpcs
FIX: Position was lost when we edit the line of template invoice
FIX: product_use_units was set to 0 each time a conf in block other was set
FIX: propal createFrom hook: undefined parameter attached
FIX: Responsive of public interface of ticket
FIX: search by phone pro
FIX: Setup of TakePos was not possible after a clean install
FIX: Show list of events on tickets
FIX: socpeople assigned list in action com list
FIX: SQL problem on donation & nowrap on amount
FIX: stock increase on shipment deletion if STOCK_CALCULATE_ON_SHIPMENT_NEW: is set
FIX: stripe webhook ID constant set
FIX: summary of time spent in preview tab of projects
FIX: the feature to bill time spent was not enabled.
FIX: The new feature to attach document on lines was not correclty
FIX: The proposed new supplier code does not work
FIX: this function can not be private
FIX: tk9877 - PDF rouget requires product.lib.php (otherwise measuring_units_string() is not defined)
FIX: Update the file index table when we validate/rename a ref.
FIX: use rounding to compare the amounts
FIX: We must save code instead of value in database for template invoice modelpdf
FIX: we need to be able to add freeline with qty between 0 & 1 in supplierorder line
FIX: We should remove property comments only for project and task api.
FIX: When saving an action it didn't save the label based on the type of event if the label is empty and the type is customized
FIX: when STOCK_CALCULATE_ON_SHIPMENT_NEW: is set, deleting a "closed" shipment now increases stock as expected
FIX: wrong path sociales/index.php doesnt exist anymore


***** ChangeLog for 10.0.1 compared to 10.0.0 *****
FIX: #10930
FIX: #10984
FIX: reposition on "Build backup" button
FIX: #11400
FIX: #11412
FIX: #11460
FIX: #11463
FIX: #11466
FIX: #11492
FIX: #11498
FIX: #11505
FIX: #11506
FIX: #11507
FIX: #11509
FIX: #11537
FIX: #11543
FIX: #11553
FIX: #11576
FIX: #11584
FIX: #11590
FIX: accounting mode must be taken from global conf, because there's no way to choose a mode with interface
FIX: Add message from public interface
FIX: add missing hook calls
FIX: Add warning when setup is strange
FIX: ajax call for line positioning when CSRFCHECK_WITH_TOKEN is on
FIX: API return 404 sometimes even if API exists
FIX: Attachment was lost when we validate an expense report
FIX: avoid conflict with "$classname" in card.php
FIX: Bad sql request
FIX: better compatibility with multicompany transverse mode
FIX: Better PHP compatibility
FIX: Block to link with tickets
FIX: Can't submit a ticket from public interface
FIX: categories import: prevent mismatch between category type and object type
FIX: Closing ticket from public interface
FIX: Column 'paid' missing in expense report
FIX: compatibility mysql 8. rank is reserved
FIX: Computed field were not calculated into lists.
FIX: Content of email for subscription
FIX: correct error in files with multiple spaces
FIX: CVE-2019-11199
FIX: delete of links between objects
FIX: div not balanced
FIX: do not return formatted prices in json string
FIX: duplicate on the check (TODO field $onetrtd not used ?)
FIX: element name in update_price
FIX: empty product_use_units in product configuration
FIX: expedition card: infinite loop for printObjectLine hook if return > 0
FIX: extrafield loading bug due to assumption that an object is a third party while it may be a contact if MAIN_USE_COMPANY_NAME_OF_CONTACT is set.
FIX: Fatal error on dol_htmloutput_mesg with corrupted array
FIX: Fatal situation if payment removed on expense report. Action
FIX: FEC Format - Missing date_creation in general ledger when you add a new transaction
FIX: FEC Format - Save translation of the journal label in database & nowrap on amount
FIX: floating point precision errors in the triggers of the workflow module
FIX: for #11232
FIX: format of field with type timestamp
FIX: fournrprice log for insert
FIX: help text
FIX: import filter error
FIX: __INFOS__ tag not exists
FIX: issue #9300: install error with PostgreSQL when using custom table prefix
FIX: Language key
FIX: Limit of uploaded files (max_post_size was not used)
FIX: list of balance of leaves
FIX: minor spelling issues
FIX: missing "dropdown-icon" replacement
FIX: Missing field "Conciliated" into bank transaction export
FIX: missing filter by current contact
FIX: missing token
FIX: Missing where on entity
FIX: move sql request in INNER JOIN
FIX: name was able to be in field but went back to new line
FIX: Nowrap on amount
FIX: Online payment
FIX: on shipment delete confirm dialog, a new checkbox allows the user to choose if they want their stock re-incremented after the deletion.
FIX: option EXPORT_LABEL_FOR_SELECT to restore compatibility in export
FIX: Option THIRDPARTY_SUGGEST_ALSO_ADDRESS_CREATION
FIX: outdated phpdoc
FIX: Permission for BOM menu
FIX: permission to delete a draft purchase order
FIX: phpcs
FIX: Position was lost when we edit the line of template invoice
FIX: product_use_units was set to 0 each time a conf in block other was set
FIX: propal createFrom hook: undefined parameter attached
FIX: Responsive of public interface of ticket
FIX: search by phone pro
FIX: Setup of TakePos was not possible after a clean install
FIX: Show list of events on tickets
FIX: socpeople assigned list in action com list
FIX: SQL problem on donation & nowrap on amount
FIX: stock increase on shipment deletion if STOCK_CALCULATE_ON_SHIPMENT_NEW: is set
FIX: stripe webhook ID constant set
FIX: summary of time spent in preview tab of projects
FIX: the feature to bill time spent was not enabled.
FIX: The new feature to attach document on lines was not correclty
FIX: The proposed new supplier code does not work
FIX: this function can not be private
FIX: tk9877 - PDF rouget requires product.lib.php (otherwise measuring_units_string() is not defined)
FIX: Update the file index table when we validate/rename a ref.
FIX: use rounding to compare the amounts
FIX: We must save code instead of value in database for template invoice modelpdf
FIX: we need to be able to add freeline with qty between 0 & 1 in supplierorder line
FIX: We should remove property comments only for project and task api.
FIX: When saving an action it didn't save the label based on the type of event if the label is empty and the type is customized
FIX: when STOCK_CALCULATE_ON_SHIPMENT_NEW: is set, deleting a "closed" shipment now increases stock as expected
FIX: wrong path sociales/index.php doesnt exist anymore

***** ChangeLog for 10.0.0 compared to 9.0.0 *****
For Users:
NEW: Module "Ticket" is available as a stable module.
NEW: Module "Email Collector" is available as a stable module.
NEW: Module "TakePOS" is available as a stable module.
NEW: Experimental module "Vendor receptions".
NEW: Experimental module "BOM".
NEW: Accounting - Add default accounting account for member subcriptions.
NEW: Accounting - More comprehensive menu.
NEW: Agenda/event - add description column available in list (hidden by default).
NEW: Add accounting account for result.
NEW: Add accounting code for EEC sales and export sales on products.
NEW: Add a security permission to edit php dynamic content on the WebSite module.
NEW: Attached document on bank account are now visible in automatic ECM.
NEW: Add Autofill Remainder Amount picto on the Expense Report Payment Page.
NEW: Add contact status in category export
NEW: Add Default Warehouse to user record (if module stock is on)
NEW: Add employee/user to subledger account list
NEW: Add gender in member card
NEW: Add getFormatedCustomerRef and getFormatedSupplierRef methods
NEW: Add history to view and print previous sales on TakePos.
NEW: Add import of accounting account for intra/export selling on product card
NEW: Adding code to show update date of supplier price shown
NEW: Add line total on list of payments
NEW: Add LinkedIn field in social network module
NEW: Add more complete error messages in log on stripe payments
NEW: Add no_email field in contact list
NEW: Add notes are show in tooltips
NEW: Add option DONATION_USE_THIRDPARTIES in admin of membership module
NEW: Add option STOCK_SHOW_VIRTUAL_STOCK_IN_PRODUCTS_COMBO
NEW: add page to setup opening hours of the company
NEW: add payments table to pdf of expense report
NEW: add payment terms to invoices list
NEW: Add picto of deletion on mass action combo lists
NEW: add product extrafields available into shipping export
NEW: add ref supplier on supplier invoice
NEW: Add stats on entries & movements by fiscal year
NEW: Add subledger in various payment module
NEW: Add tag for ODT generation for localtax rates
NEW: Add the now link when creating expense report
NEW: Ask date of invoice when using the Clone feature.
NEW: auto event msg
NEW: Automatically binding for intra/export accountancy code in customer list
NEW: automatic / manual selector form
NEW: Better explanation for setup of WebDav module
NEW: Can add more lines on situation invoices at end of project when there is extra to add.
NEW: Can change the customer account of an instance
NEW: Can choose the root category to show products for TakePOS module
NEW: Can edit supplier on draft order supplier
NEW: Can enter price with or without tax when entering expense repor line
NEW: Can filter on the date of period for social contributions
NEW: Can generate invoices from the timespent entered on a project
NEW: Can update product supplier price ref
NEW: Can upload files from the edit page of expense report
NEW: Color for hover and for checked line is on by default
NEW: Column of p...arent company is available in list of third parties
NEW: conditionnal add member button by statut
NEW: constant KEEP_DISCOUNT_LINES_FROM_ORIGIN
NEW: Contact related items tab
NEW: Can create of supplier invoice from a reception
NEW: Ensure External RSS Links Open in New Window
NEW: Export available for reception module
NEW: Extend import option to Order's card and Propal's card
NEW: filter by thirdparty on report CA by prod/serv
NEW: Save space by moving the meteo on the title line
NEW: Get the list of groups of a user with the REST API.
NEW: Hidden option MAIN_CAN_EDIT_SUPPLIER_ON_SUPPLIER_ORDER to edit supplier on draft supplier order
NEW: Improve Displaying Shortcut Access Keys in Navigation.
NEW: Improve Expensereport, Inverse Receiver.
NEW: Improve pdf description item visibitity.
NEW: Introduce a config parameter $dolibarr_main_instance_unique_id
NEW: Introduce css "nobottomiftotal"
NEW: Introduce PhpSpreadsheet for export (need php5.6+)
NEW: Invoice creation from the timesheet
NEW: Can list remote stripe's payout in a dedicated page.
NEW: Manage account sell_intra & sell_export in page accoutancy admin default product
NEW: Manage loan schedule.
NEW: Manage status of member types.
NEW: Mass action "create bills" for validated reception
NEW: Measuring unit are now defined into an editable dictionary. Add product size/unit into product import.
NEW: Template pdf 'canelle_reception' displays linked reception lines.
NEW: Moral/physic status can be defined at member type level
NEW: Pagination into list of time spent.
NEW: Performance enhancement (Replace dirname(__FILE__) with __DIR__)
NEW: POS support in order (ex: online cart).
NEW: Preview of images into the filemanager component.
NEW: Resource module can be used in products/services (in a dedicated tab)
NEW: Retrieve invoice infos from order when billing shipment
NEW: Save and display type of membership in subscription table for more explicit historic
NEW: Setup default thirdparty type (customer or prospect/customer)
NEW: Add shipping "set draft" button and can update lines.
NEW: show in blod, the invoice amount where we came from, when making payment
NEW: Show product dimensions in product tooltips.
NEW: Show the latest date of subscription in member statistics reports.
NEW: Sort list of templates alphabetically
NEW: Stripe Payment Intent (need option to use this new Stripe api method)
NEW: Can support barcode on supplier price references.
NEW: Support tag {ccc} on payment ref
NEW: The preview of PDF files generates only 1 png file, even if several pages.
NEW: Can select a Thirdparty object in donation module if option ON.
NEW: Tooltip with VAT amount and price incl tax on lines of objects.
NEW: Unsubscribed emails are now stored in a dedicated table.
NEW: Update working chkbxlst filter for lists.
NEW: Use ajax switch into setup of donation.php and multi-currency module.
NEW: use recipient language when generating the fullname for emails.
NEW: When you create product or service, sell accountancy account by default is suggested.
NEW: Widget birthdays of the month.
NEW: Option in workflow module to set a reception billed on validate supplier bill.
NEW: Autocompletion on lists should be available on mobile applications.
NEW: Add mass action to close several members.
NEW: Add hidden option ADD_UNSPLASH_LOGIN_BACKGROUND for random background
NEW: Add hidden option to be ready for BREXIT

For Developers:
NEW: Module "DebugBar" is available as a stable module.
NEW: Add API REST for donations
NEW: Add a script 'purge-data.php' to purge data older than a defined creation date
NEW: Add constant XFRAMEOPTIONS_ALLOWALL
NEW: Add function isValidVATID() to heck syntax of a VAT ID/number.
NEW: Add document's product support in APIs
NEW: Add REST API: get the list of objects in a category.
NEW: Update Stripe library to 6.35
NEW: Upgrade jquery lib to 3.3.1
NEW: Add hook 'addHtmlHeader()'
NEW: Add hook 'createRecurringInvoices()'
NEW: Add hook 'afterSelectContactOptions'
NEW: Add hook 'getAccessForbiddenMessage'
NEW: Add hook support in accountancy index
NEW: Add hook support in list of template invoices
NEW: Add parameter 'replaceambiguouschars' on getRandomPassword function
NEW: Add property 'noteditable' in modulebuilder
NEW: Add the current modulepart into the Conf class object
NEW: Add trigger FICHINTER_UNVALIDATE
NEW: Add visibility with value 4 in framework to define fields to show
NEW: More option to tune initialization of a new module with modulebuilder.
NEW: Add REST API to list currencies
NEW: REST API Proposal, Orders, Invoices: Add contact details
NEW: hidden option to change concat order of description/product label.
NEW: Enhance management of webhooks
NEW: Generation of doc by modulebuilder can include README and CHANGELOG
NEW: massfilesarea feature is possible for external modules
NEW: Show list of enabled modules in dol_print_error().
NEW: Simplification of CSS styles of default themes.
NEW: Clean code of a lot of deprecated code.
NEW: Add hidden option to set a search entry to the top
NEW: add hidden option DISPLAY_DISCOUNTED_SUPPLIER_PRICE
NEW: add hidden option MAIN_DEFAULT_LANGUAGE_FILTER
NEW: add hidden option NO_CONCAT_DESCRIPTION
NEW: Add hidden option ACCOUNTANCY_COMBO_FOR_AUX
NEW: Add Hidden option OVERRIDE_VAT_FOR_EXPENSE_REPORT
NEW: add hidden option MAIN_DOC_UPLOAD_NOT_RENAME_BY_DEFAULT
NEW: Hidden conf to improve pdf desc item visibitity
NEW: Look and feel v10 - Add CSS 'tabBarNoTop'


WARNING:

Following changes may create regressions for some external modules, but were necessary to make Dolibarr better:
* PHP 5.4 is no more supported. Minimum PHP is now 5.5+.
* The PHP extension php-intl is not mandatory and must be installed to have new features working correctly.
* Method GetUrlTrackingStatus were renamed into getUrlTrackingStatus for consistency with naming rules.
* API getListOfCivility has been renamed into getListOfCivilities for consistency with naming rules.
* Deprecated function img_phone as been removed. You can use img_picto(..., 'call|call_out') instead.;
* Files for variables of themes were renamed from graph-color.php into theme_vars.inc.php to match naming
  convention of extension .inc.php for files to be included.
* All methods set_draft() were renamed into setDraft().
* Signatures of methods createFromClone() has been standardized. All methods requires the object User as first parameter.
* Removed deprecated function function test_sql_and_script_inject that was replaced with testSqlAndScriptInject.
* Method load_measuring_units were renamed into selectMeasuringUnits and select_measuring_units was deprecated.
* Hidden option CHANGE_ORDER_CONCAT_DESCRIPTION were renamed into MAIN_CHANGE_ORDER_CONCAT_DESCRIPTION.
* Method dolEscapeXML was moved from functions.lib.php into function2.lib.php (not used enough to be loaded by default).
* Removed deprecated use of string in dol_print_date(). Only date allowed.
* Deprecated property ->fk_departement is now ->state_id everywhere.
* Removed the method 4 of GETPOST (to get $_COOKIE). It was not used and not recommanded to use in Dolibarr.
* Column llx_facture.facnumber change to llx_facture.ref
* Variable $dolibarr_main_cookie_cryptkey is no more created at install (it was not used by Dolibarr). A new variable
  called $dolibarr_main_instance_unique_id is now generated at each installation. It will be used by some future features.


***** ChangeLog for 9.0.4 compared to 9.0.3 *****
FIX: #5249
FIX: #11025
FIX: #11032
FIX: #11097
FIX: #11169
FIX: #11202
FIX: #11244
FIX: #11296
FIX: #11316
FIX: #11335
FIX: Add missing end date of subscription in export
FIX: A user may read holiday and expense report without permissions
FIX: better syntax
FIX: condition
FIX: confirmation of mass email sending + option MAILING_NO_USING_PHPMAIL
FIX: crabe pdf: bad detailed VAT for situation invoices, in situations S2 and above
FIX: default value for duration of validity can be set from generic
FIX: do not include tpl from disabled modules
FIX: Error management when MAILING_NO_USING_PHPMAIL is set
FIX: Even with permission, can't validate leave once validator defined.
FIX: extrafield list search: SQL error when field is multiselect
FIX: if last char of customercode is accent making the truncate of first
FIX: Import of chart of account
FIX: in edit mode, dictionary inputs do not escape the string inside the 'value' attribute, causing errors if there are any double quotes
FIX: invalid link on user.fk_user
FIX: invoice class: bad SQL request if product type not set
FIX: javascript error when ckeditor module not enabled
FIX: mail presend: can overwrite a file previously uploaded (Issue #11056)
FIX: mass send mail
FIX: missing compatibility with multicompany transverse mode
FIX: missing llx_const encrypt
FIX: modulebuilder: hardcoded llx_
FIX: Not showing Contract and Project columns on ficheinter list
FIX: only profid1 to 4 were editable for pdf option to show. Not 5 and 6.
FIX: productaccount buylist with pages
FIX: remove isolated transaction commit
FIX: security (a user can read leave or holiday of other without perm.
FIX: situation invoices: bad detailed VAT in situations following the first one
FIX: situation invoices: block progress percentage change for discount lines
FIX: syntax error
FIX: the id was not loaded in fetch of accounting system
FIX: try to use WHERE EXISTS instead of DISTINCT
FIX: use dol_sanitizeFileName() function to remove double spaces in filenames, as well as done on document.php when we want to download pdf
FIX: Use of cron with multicompany
FIX: var name
FIX: we need to fetch fourn invoice with ref in current entity
FIX: Wrong stock movement on supplier credit notes
FIX: Import of record in ledger

***** ChangeLog for 9.0.3 compared to 9.0.2 *****
FIX: #11013
FIX: #11041
FIX: actioncomm: sort events by date after external calendars and hook (into 7.0)
FIX: better test
FIX: Combo list was limited to 20 in stock correction
FIX: Confusion between expired and late
FIX: Cursor pointer in payment screen for autofill
FIX: CVE-2019-11199
FIX: CVE-2019-11200
FIX: CVE-2019-11201
FIX: Default value on form to send email
FIX: error messages not displayed
FIX: Massive debug in lettering function
FIX: missing compatibility with multicompany
FIX: missing global $user
FIX: missing situation invoice in list
FIX: MultiEntity in lettering functionality
FIX: Product accountancey sell intra code must be visible if main feature level 1
FIX: ref for table without ref manager are set to NULL.
FIX: Sending email to mass actions send same email on same customer
FIX: Several fixes on import of services/products
FIX: shipping default warehouse if only one warehouse
FIX: sortfield on lettering function
FIX: Status of opportunity should never be -1
FIX: test to display create invoice button on supplier_order card
FIX: The autocopy feature was ko for suppliers
FIX: Total per day in timespent per week
FIX: Total per day shows 00:00 if the total time spent is equal to 12:00
FIX: Update/delete currency on same languages
FIX: Wrong variable name make contact of supplier order not used on PDF.
FIX: Add hidden option MAIN_PDF_HIDE_SITUATION to hide situation (quick hack to fix output pb).
FIX: attached files list with link file was broked

***** ChangeLog for 9.0.2 compared to 9.0.1 *****
FIX: #10822
FIX: Accountancy - Format EBP import
FIX: A page of a site replaced with another when switching in edit mode
FIX: Autodetect buy price for invoices autogenerated with templates.
FIX: Avoid error 500 when extension php-intl not loaded
FIX: bad check on type of expense report (mandatory status not working)
FIX: Bad label of status for members (must be short version in list)
FIX: Can not create contract with numbering module without autogen rule
FIX: Can't set default value of extrafield of type varchar
FIX: check only if invoice module is enabled (bank is check after)
FIX: counter of permissions in badge was wrong
FIX: default value of language of thirdparty
FIX: Don't show accountingjournal:getNomUrl without data
FIX: Duplicate executeHook function
FIX: Edit of personalized groups
FIX: Error with various & salary payment on project
FIX: extrafields always visible on view mode
FIX: function not found
FIX: If we build one invoice for several orders, we must put the ref of
     orders on lines.
FIX: expensereport must be in $check array
FIX: missing entity filter and wrong var name
FIX: Missing field "In sale" in list
FIX: missing hook completeTabsHead in margins module
FIX: missing hook in agenda export
FIX: missing vat_src_code when inserting an expense report line
FIX: More complete auto setup of barcode module
FIX: need to round with 2 decimals to avoid movements not correctly balanced
FIX: no need to test anything to display documents tabs on expense report
FIX: old export models was not visible
FIX: Param keepn must be 1 when dol_escape_htmltag used for textarea
FIX: possibility to set up payment mode when invoice module is disabled
FIX: problem with sign of various payment in project preview
FIX: Remane of project
FIX: setup of module export
FIX: several hooks in shipping/delivery cards
FIX: supplier discount was not retrieved when choosing a product
FIX: The minimum amount filter does not work in the VAT report per customer
FIX: Tooltip on click was ko on smartphone
FIX: translation
FIX: useless join
FIX: Vat src code lost after editing expense report line
FIX: we need to keep originline special_code
FIX: Can't insert if there is extrafields mandatory on another entity.
FIX: error in create object when 2 extra fields are mandatory in 2 different entities
FIX: when we create deposit with multi tva, we mustn't add line if amount = 0 (example when we have a 100% reduc on one of origin invoice line)
FIX: wrong redirect link on holiday refuse
NEW: Add more complete error messages in log on stripe payments

***** ChangeLog for 9.0.1 compared to 9.0.0 *****
FIX: #10381
FIX: #10460 compatibility with MariaDB 10.4
FIX: #10485
FIX: #10638
FIX: Accountancy - Adding transaction with multicompany uses all the time 1st entity
FIX: actioncomm export: ORDER BY clause is in wrong export property + event type filter does not work
FIX: add fk_unit on addline action
FIX: adding css by page if url is externam
FIX: Bad link in menu manager
FIX: better test on fetch
FIX: can't add lines on invoices
FIX: Check for old picture name if the new one was not found
FIX: could not create several superadmin in transversal mode
FIX: creation of menu entry with parent id not int
FIX: creation of new left menu entry
FIX: Default language of company is not set
FIX: error on setup of password if pass generators have a .old file.
FIX: error report not returned
FIX: expedition: reset status on rollback + replace hardcoded status with const
FIX: fetch module / pos source
FIX: fk_default_warehouse missing in group by
FIX: function sendEmailsReminder isn't completely developed, then MAIN_FEATURES_LEVEL must be 2 to "use" it
FIX: if empty error message, we just see "error" displayed
FIX: label of bank account
FIX: line edit template: keep fk_parent_line
FIX: Mark credit note as available for credit note in other currency
FIX: missing access security checking with multicompany
FIX: missing entity filter in function "build_filterField()" (export module)
FIX: missing $ismultientitymanaged for previous/next ref
FIX: Missing province in export of invoice
FIX: must fetch member in current entity
FIX: positive values creating diff on addline rounding
FIX: positive values IN supplier credit notes creating diff on addline rounding
FIX: Price in combo list of service does not use the correct price level
FIX: project_title for display of getNomUrl()
FIX: same thing here
FIX: Show button POS Ticket only if invoice was generated by POS
FIX: supplier invoice payment total doesn't care about deposit or credit
FIX: supplier invoice product stats total ht is line total not invoice total
FIX: The notes was also copied on invoice
FIX: Transaction on leave approval and decrease ko if setup not complete
FIX: Translation not loaded by scheduled jobs
FIX: [URGENT] broken feature, "$usercancreate" is for Dolibarr 9
FIX: we want to be able to reopen fourn credit note
FIX: wrong feature2 when user rights "group_advance" is used
FIX: wrong merged conflict
FIX: wrong tests on fetch
NEW: Add protection to avoid packaging if files non indexed exists

***** ChangeLog for 9.0.0 compared to 8.0.0 *****
For Users:
NEW: Stable module: DAV (WebDAV only for the moment)
NEW: Stable module "Skype" has been replaced with module "Social Networks" to support more services.
NEW: Stable module "Module Builder"
NEW: Stable module: Website
NEW: Experimental module "TakePos"
NEW: Experimental module "Ticket"
NEW: Experimental module "Data Privacy"
NEW: Experimental module "Email Collector"
NEW: Dolibarr can provide information in page title when multicompany is enabled of not, making
     Android application like DoliDroid able to provide native features for multicompany module.
NEW: Compatibility with PHP 7.3 =>
NEW: Add admin page for modulebuilder
NEW: Add civility in list of members. Close #9251
NEW: Add configuration to disable "customer/prospect" thirdparty type
NEW: Add CONTRACT_ALLOW_TO_LINK_FROM_OTHER_COMPANY and CONTRACT_HIDE_UNSELECTABLES by SELECT_HIDE_UNSELECTABLES
NEW: Add __DAY_TEXT__ and __MONTH_TEXT__ substitutions vars
NEW: Add due date column in payment lists
NEW: Add email in event history, for reminder email of expired subsription
NEW: Add event tab on resource record
NEW: Add FEC Export in accountancy
NEW: Add filter on staff range in list of thirdparties
NEW: Add a first complete template of website
NEW: Add format code into exported filename of ledger
NEW: Add hidden option EXPENSEREPORT_DEFAULT_VALIDATOR_UNCHANGEABLE
NEW: Add hidden option MAIN_DOCUMENTS_DESCRIPTION_FIRST
NEW: Add link to inventory code
NEW: Add more common social networks fields for business
NEW: Add option PDF_DISABLE_MYCOMPANY_LOGO to disable logo on PDF
NEW: add option PROPOSAL_AUTO_ADD_AUTHOR_AS_CONTACT
NEW: Add option to display thirdparty adress in combolist
NEW: Add option to swap sender/recipient address on PDF
NEW: Add option to display thirdparty adress in combolist
NEW: Add project on payment of salaries
NEW: Add SHIPPING_PDF_HIDE_WEIGHT_AND_VOLUME and
NEW: Add somes hooks in bank planned entries
NEW: Add supplier ref in item reception page
NEW: Advanced permission to ignore price min
NEW: Allow to enter a timespent with a numeric value
NEW: Automatic position of scroll when creating an extrafield
NEW: Can add autorefresh=X in any URLs to refresh page after X seconds
NEW: can add project's task to agenda on create event form
NEW: Can delete a website in experimental website module
NEW: Can disable meteo on smartphone only
NEW: Can export/import a website template
NEW: Can filter on EEC, not EEC, etc... in binding step of accountancy
NEW: Can mix offset before and after with rules for due date of invoices
NEW: Can record the supplier product description
NEW: Can select several prospect level in thirdparty filter.
NEW: Can set 2 url in url field of thirdparty
NEW: Can set if a field is mandatory on form level.
NEW: Can set the default focus of each page.
NEW: Add category filter on user list
NEW: Change forgotten password link in general parameters
NEW: Child label of variants change if parent label changes
NEW: Compatibility with new Paybox HMAC requirement
NEW: Each user can set its prefered default calendar page
NEW: Enhancement in process to make manual bank conciliation
NEW: Enhancement in the generic file manager
NEW: Extrafield totalizable
NEW: Hidden conf INVOICE_USE_DEFAULT_DOCUMENT
NEW: hidden conf to search product by supplier ref
NEW: hidden constant to be able to use a thirdparty for donation
NEW: hidden option to define an invoice template for each invoice type
NEW: Highlight lines on lists when they are checked
NEW: Notification module support expense report+holiday validation and approval
NEW: On customer/supplier card, add simple tooltip to amount boxes
NEW: Page to check if the operations/items created between two dates have attached item(s) and possibility to download all attachements
NEW: possibility to add all rights of all modules in one time
NEW: redirect if only one result on global search on card
NEW: Permission to ignore price min
NEW: Can build an archive of full documents directory from backup page
NEW: tag odt line_product_ref_fourn for supplier doc lines
NEW: The binding step in accountancy has a country filter with autocompletion
NEW: Top menu is always on screen with MD theme.
NEW: Withdraw request massaction can include already partially paid invoices
NEW: Option "Simplify interface for blind persons"
NEW: Generic cash fence feature (compatible with several POS modules)

For developers:
NEW: Add lib for multiselect with checkboxes
NEW: Add function isValidMXRecord
NEW: Add hook changeRoundingMode in update_price
NEW: Add hook formconfirm to contractcard
NEW: Add hook for virtual stock
NEW: ADD url to see the last version of a external module
NEW: Can enable a module, even external module, from command line
NEW: Can set a tooltip help text on extrafields
NEW: Add product search from barcode via REST api
NEW: can add documents on agenda events using API REST
NEW: Can set the datestart and dateend of cron job into module descriptor
NEW: Close #9296 Add field ref_ext into llx_categorie
NEW: move ticket dictionary in API /setup
NEW: PHPUnitTest on Loan class #3163
NEW: Code changes to be more compatible with PSR2
NEW: Removed trigger USER_LOGOUT, USER_LOGIN, USER_LOGIN_FAILED (Some hooks are already dedicated for that)
NEW: Add agenda documents in API REST
NEW: Add "checked" field for new list engine compatibility
NEW: REST API improvements
NEW: Save external payment IDs into table of payment
NEW: triggers add commercial and del commercial
NEW: #9236 Allow to import shipment lines via API
NEW: ADD civility list in API
NEW: support selllist in the  module builder
NEW: optional param to show a specific extrafield
NEW: hook formConfirm always called if hooked
NEW: hook on dispatch order fourn

WARNING:

Following changes may create regressions for some external modules, but were necessary to make Dolibarr better:
* If you use some links like viewimages.php?modulepart=mycompany&file=... in your external modules, you must
  replace them with links like viewimages.php?modulepart=mycompany&file=logos/... (note that link change only for
  modulepart=mycompany that now works like others).
* Hidden option MAIN_PDF_SHIPPING_DISPLAY_AMOUNT_HT has been renamed into SHIPPING_PDF_DISPLAY_AMOUNT_HT
* Remove the no more used and deprecated dol_print_graph function


***** ChangeLog for 8.0.6 compared to 8.0.5 *****
FIX: #11244
FIX: #11316
FIX: Add missing end date of subscription in export
FIX: A user may read holiday and expense report without permissions
FIX: better syntax
FIX: condition
FIX: confirmation of mass email sending + option MAILING_NO_USING_PHPMAIL
FIX: crabe pdf: bad detailed VAT for situation invoices, in situations S2 and above
FIX: default value for duration of validity can be set from generic
FIX: do not include tpl from disabled modules
FIX: Error management when MAILING_NO_USING_PHPMAIL is set
FIX: Even with permission, can't validate leave once validator defined.
FIX: extrafield list search: SQL error when field is multiselect
FIX: if last char of customercode is accent making the truncate of first
FIX: in edit mode, dictionary inputs do not escape the string inside the 'value' attribute, causing errors if there are any double quotes
FIX: invalid link on user.fk_user
FIX: invoice class: bad SQL request if product type not set
FIX: mail presend: can overwrite a file previously uploaded
FIX: mail presend: can overwrite a file previously uploaded (Issue #11056)
FIX: mass send mail
FIX: missing compatibility with multicompany transverse mode
FIX: modulebuilder: hardcoded llx_
FIX: Not showing Contract and Project columns on ficheinter list
FIX: remove isolated transaction commit
FIX: security (a user can read leave or holiday of other without perm.
FIX: situation invoices: bad detailed VAT in situations following the first one
FIX: situation invoices: block progress percentage change for discount lines
FIX: syntax error
FIX: try to use WHERE EXISTS instead DISTINCT
FIX: use dol_sanitizeFileName() function to remove double spaces in filenames, as well as done on document.php when we want to download pdf
FIX: var name
FIX: we need to fetch fourn invoice with ref in current entity
FIX: Wrong stock movement on supplier credit notes

***** ChangeLog for 8.0.5 compared to 8.0.4 *****
FIX: #10381
FIX: #10460 compatibility with MariaDB 10.4
FIX: #11025
FIX: Accountancy - Add transaction with multicompany use all the time 1st entity
FIX: Accountancy - Format EBP import
FIX: actioncomm export: ORDER BY clause is in wrong export property + event type filter does not work
FIX: actioncomm: sort events by date after external calendars and hook
FIX: action list: add printFieldListSelect and printFieldListWhere hooks
FIX: add fk_unit on addline action
FIX: avoid php warning
FIX: bad sql request
FIX: better method
FIX: better test
FIX: better test on fetch
FIX: broken external authentication module feature and avoid warning
FIX: Can not create contract with numbering module without autogen rule
FIX: can't add lines on invoices
FIX: Can't generate invoice pdf
FIX: Can't insert if there is extrafields mandatory on another entity.
FIX: Can't insert if there is extrafields mandatory on another entity. FIX: Can't set default value of extrafield of type varchar
FIX: Check for old picture name if the new one was not found
FIX: Civility not saved when creating a member.
FIX: $conf->fournisseur->commande->enabled doesn't exist, we must use $conf->fournisseur->enabled
FIX: could not create several superadmin in transversal mode
FIX: credit note can have negative value
FIX: Default value on sales representative on third party creation
FIX: Don't show journal:getNomUrl without data
FIX: Erreur dans le Total
FIX: error messages not displayed
FIX: expedition: reset status on rollback + replace hardcoded status with const
FIX: Fix PHP warning "count(): Parameter must be an array..."
FIX: fk_default_warehouse missing in group by
FIX: function sendEmailsReminder isn't completely developed, then MAIN_FEATURES_LEVEL must be 2 to "use" it
FIX: holidays get natural_search if search params are set only
FIX: if empty error message, we just see "error" displayed
FIX: if(!method_exists(dol_loginfunction))
FIX: If we build one invoice for several orders, we must put the ref of order on the line to not lose information.
FIX: in fact expensereport must be in $check array
FIX: Interface regression for bind people. Fix option MAIN_OPTIMIZEFORTEXTBROWSER
FIX: line edit template: keep fk_parent_line
FIX: Loan impossible to account
FIX: Mark credit note as available for credit note in other currency
FIX: missing access security checking with multicompany
FIX: missing entity filter and wrong var name
FIX: missing entity filter in function "build_filterField()" (export)
FIX: Missing field in import/export of users
FIX: missing hook completeTabsHead in margins module
FIX: missing $ismultientitymanaged for previous/next ref
FIX: Missing province in export of invoice
FIX: multicompany compatibility
FIX: must fetch member in current entity
FIX: need an order by in case we found other invoice with same number but not same date
FIX: need to round with 2 decimals to avoid movements not correctly balanced
FIX: no need to test anything to display documents tabs on expense report
FIX: positive values creating diff on addline rounding
FIX: problem with multicompany transverse mode
FIX: Product accountancey sell intra code must be visible if main feature level 1
FIX: project_title for display of getNomUrl()
FIX: quick search for supplier orders
FIX: Remane of project
FIX: same thing here
FIX: Selection of email recipient with option MAIN_OPTIMIZEFORTEXTBROWSER
FIX: several hooks in shipping/delivery cards
FIX: shipping default warehouse if only one warehouse
FIX: SQL injection on rowid of dict.php
FIX: 'statut' is ignored when updating a user with the REST API.
FIX: supplier invoice payment total dont care about deposit or credit
FIX: supplier invoice product stats total ht is line total not invoice total
FIX: The minimum amount filter does not work in the VAT report per customer
FIX: Total per day shows 00:00 if the total time spent is equal to 12:00
FIX: Update/delete currency on same languages
FIX: [URGENT] broken feature, "$usercancreate" is for Dolibarr 9
FIX: useless join
FIX: we need to keep originline special_code
FIX: we want to be able to reopen fourn credit note
FIX: when 2 extra fields are mandatory in 2 different entities
FIX: when we add a payment on an invoice which already has payments with credit note or deposit amount, and then we get an excess received, discount amount must be $total_paiements + $total_creditnote_and_deposit - $object->total_ttc;
FIX: when we create deposit with multi tva, we mustn't add line if amount = 0 (example when we have a 100% reduc on one of origin invoice line)
FIX: wrong redirect link on holiday refuse
FIX: wrong test enabled
FIX: Wrong variable name
FIX: XSS

***** ChangeLog for 8.0.4 compared to 8.0.3 *****
FIX: #10030 better german chart
FIX: #10036
FIX: #10080 Supplier translations are in english
FIX: #10183 using backport of fix done in 9.0
FIX: #10218 Bad redirection after deleting a user or group
FIX: #3234
FIX: #6580
FIX: #8741
FIX: #9629 #9625
FIX: #9971
FIX: avoid Class 'AdherentType' not found
FIX: Can relaunch install on v8
FIX: Can't create a thirdparty from member if customer code is mandatory.
FIX: Can't delete a line of minimal stock per warehouse
FIX: check if "entity" is already defined in "$param"
FIX: contact/address tab issue when changing company
FIX: contact/adress tab: when changing company ajax combo, the first contact change is not taken into account
FIX: CVE-2018-19799
FIX: CVE-2018-19992
FIX: CVE-2018-19993
FIX: CVE-2018-19994
FIX: CVE-2018-19995 and CVE-2018-19998
FIX: Error reported when creation of thirdparty from member fails
FIX: export only prices of the current entity !
FIX: Extrafields on shipment module
FIX: filter on product category doesn't work
FIX: form actions: select_type_actions could be too small + bad $db init
FIX: form actions: select_type_actions could be too small + bad  init
FIX: fourn payment modes musn't be available on customer docs
FIX: Function updatePrice with wrong parameters
FIX: hidden extrafield
FIX: if qty is 0
FIX: If we change customer/supplier rule we can't edit old thirdparty.
FIX: lang not loaded
FIX: Lines are not inserted correctly if VAT have code
FIX: marge sign
FIX: Method setValid not found
FIX: Migration do not create not used table
FIX: missing action "edit" for the hook
FIX: missing field "visible"
FIX: Missing last month on vat report per month
FIX: mode is only customer in stats fichinter
FIX: OppStatusShort doesn't exists
FIX: Remote ip detection was wrong with proxy (example: cloudflare)
FIX: Removed not use table
FIX: Replenishment with option STOCK_ALLOW_ADD_LIMIT_STOCK_BY_WAREHOUSE
FIX: responsive
FIX: Same on customer card
FIX: same on lines
FIX: screen size fall
FIX: Select first mail model by default
FIX: slow SQL query on creating a new supplier invoice
FIX: sql query performance on list_qualified_avoir_supplier_invoices.
FIX: supplier order list keep socid
FIX: Same on customer card
FIX: same on lines
FIX: screen size fall
FIX: Select first mail model by default
FIX: slow SQL query on creating a new supplier invoice
FIX: sql query performance on list_qualified_avoir_supplier_invoices.
FIX: supplier order list keep socid
FIX: Vendor translations are in english
FIX: Warning: count()
FIX: We want to be able to send PDF of paid invoices

***** ChangeLog for 8.0.3 compared to 8.0.2 *****
FIX: #9161
FIX: #9432
FIX: #9432 Assign yourself as a commercial when you don't have permission to see all thirds
FIX: #9510
FIX: #9567
FIX: According to french law, if seller is in France and buyer isn't in UE and isn't a company, TVA used = TVA product
FIX: Amount when using mutlicurrency on PDF
FIX: Backup of database without mysqladmin available from cron.
FIX: Bad label on delete button
FIX: bad link in notification
FIX: Bad position of hook formattachOptions call
FIX: Can't create shipping if have shipping line's extrafields
FIX: check !empty exclude select element
FIX: content lost when editing a label with "
FIX: correct migration of old postgresql unique key
FIX: credit note progression
FIX: default accounting accounts on loan creation #9643
FIX: Delete of draft invoice
FIX: deletion on draft is allowed if we are allwoed to create
FIX: Do not show check box if not applicable
FIX: exclude element of the select
FIX: extrafields of taks not visible in creation
FIX: filter on employee
FIX: invoice stats: situation invoices were not counted
FIX: keep external module element when adding resource
FIX: langs fr
FIX: Link template invoice to contract
FIX: Look and feel v8. Missing button "Create category"
FIX: Menu to show/edit Users categories was missing
FIX: missing name alias field in societe import/export #9091
FIX: missing symbol for indian rupies
FIX: Missing transaction around action
FIX: modify parenting before task deletion
FIX: nb of session in title
FIX: need to filter on current entity on replenish
FIX: number mailing for a contact with multicompany
FIX: Option for prof id mandatory not working with custom type of company
FIX: Option MAIN_DISABLE_NOTES_TAB #9611
FIX: Pagination stats
FIX: pdf typhon: order reference duplicate
FIX: position 0 for emails templates
FIX: previous situation invoice selection
FIX: Product marge tabs on product card
FIX: Product margin tab and credit note
FIX: propal pdf: missing parenthesis for customs code
FIX: properties on proposal must not be modified if error
FIX: qty not visible for a lot when making shipment on a dedicated stock
FIX: Quick hack to solve pb of bad definition of public holidays
FIX: remain to pay for credit note was wrong on invoice list
FIX: replenish wasn't caring about supplier price min quantity #9561
FIX: Required extrafield value numeric should accept '0'
FIX: ressource list with extrafields
FIX: restore last seach criteria
FIX: Selection of addmaindocfile is lost on error
FIX: Sending of reminder for expired subscriptions
FIX: shared link ko on proposals
FIX: showOptionals: column mismatches
FIX: situation invoice total with credit note
FIX: situation invoice prev percent
FIX: special code on create supplier invoice from supplier order
FIX: Symbol of currency in substitution variables
FIX: The max size for upload file was not corectly shown
FIX: the member e-mail on resign and validation.
FIX: thirdparty property of object not loaded when only one record
FIX: title
FIX: Title problem on admin RSS module
FIX: Tooltip on invoice widget
FIX: Total of timespent
FIX: trackid into email sent from member module.
FIX: translation in select unit form
FIX: use discount with multicurrency
FIX: Variable name
FIX: When we delete a product, llx_product_association rows are not deleted
FIX: when we're just admin and not super admin, if we create new user with transverse mode, we don't see it then we can't add him in usergroup
FIX: wrong function name
FIX: wrong occurence number of contract on contact card, we must only count externals
FIX: wrong value for module part and return access denied
FIX: Wrong variable name
FIX: XSS vulnerability reported by Mary Princy E

***** ChangeLog for 8.0.2 compared to 8.0.1 *****
FIX: #8452
FIX: #9043
FIX: #9316 Error when listing invoices
FIX: #9317
FIX: #9353 Bug: html error - div inside span on graphs
FIX: #9355
FIX: #9393 inconsistency behaviour. option FACTURE_ENABLE_NEGATIVE_LINES
FIX: #9394
FIX: #9396
FIX: #9403
FIX: #9412
FIX: #9497
FIX: Add paypal error message in alert email when online payment fails.
FIX: better compatibility with multicompany
FIX: capital must be empty and not 0 if undefined
FIX: character making error on bill list
FIX: Entering negative price on order.
FIX: Expedition not showing extrafields on creation.
FIX: Homepage links were using wrong topmenus
FIX: inconsistency behaviour on option FACTURE_ENABLE_NEGATIVE_LINES
FIX: invert mime type and name.
FIX: invoice popup hide localtax2 and 3 if not defined.
FIX: Lose filter on payment type or category after a sort on invoice list.
FIX: Maxi debug to allow to load chart of account with multicompany.
FIX: Missing translation in predefined email to membership renewal.
FIX: Mixing tickets of different thirdparties.
FIX: "Other ..." link so the "Back to" link works.
FIX: PDF address: handle when contact thirdparty is different from thirdparty of document
FIX: Problems with permissions of module to record payment of salaries
FIX: remove debug
FIX: Several fixes on the management of minimal amount for orders
FIX: wrong var name

***** ChangeLog for 8.0.1 compared to 8.0.0 *****
FIX: #9258
FIX: #9328
FIX: #9337
FIX: adding GROUP BY for PostgreSQL
FIX: API template for list pages in module builder
FIX: API template for record page to delete a record
FIX: a removed option was still in setup
FIX: badge on time spent on project and tasks
FIX: Delete file on smartphone
FIX: Fetch function will fetch comments
FIX: Fetch task will now fetch comments
FIX: $fk_account is always empty, must be $soc->fk_account
FIX: Force stripe api version to avoid trouble if we update stripe api
FIX: get_product_vat_for_country functions.lib.php
FIX: Get templates in a forced language
FIX: hook on dispatch order fourn
FIX: Language selection lost if error during creation of email template
FIX: Look and feel v8
FIX: propal.class.php
FIX: Add calls to fetchComments function
FIX: Remove fetchComments from project and task fetch function
FIX: remove internal property isextrafieldmanaged from API returns
FIX: sql error
FIX: table llx_chargessociales doesn't exists
FIX: trans on null object
FIX: vat rate code not returned by get_product_vat_for_country
FIX: warning for late template invoices to remove when suspended
FIX: Add hidden option MAIN_xxx_IN_SOURCE_ADDRESS to solve legal issues on PDF
FIX: Table llx_facture_rec_extrafields missing after migration


***** ChangeLog for 8.0.0 compared to 7.0.0 *****
For Users:
NEW: Experimental module: Ticket
NEW: Experimental module: WebDAV
NEW: Accept anonymous events (no user assigned)
NEW: Accountancy - Add import on general ledger
NEW: Accountancy - Show journal name on journal page and hide button draft export (Add an option in admin)
NEW: Can create event from record card of a company and/or member
NEW: Add a button to create Stripe customer from the customer Payment mode tab
NEW: Add accounting account number on product tooltip
NEW: Add any predefined mail content
NEW: Add arrows to navigate into containers in experimental website module
NEW: Add a tab to specify accountant/auditor of the company
NEW: Add Date delivery and Availability on Propals List
NEW: Add date in goods reception supplier order table
NEW: Add delivery_time_days of suppliers in export profile
NEW: Add Documents'tab to expedition module
NEW: Use dol_print_phone in thirdparty list page to format phone
NEW: Add entry for the GDPR contact
NEW: Add extrafield type "html"
NEW: Add file number in accountant card and update export filename
NEW: Add files management on products lot
NEW: add filter on project task list
NEW: Add hidden option COMPANY_AQUARIUM_CLEAN_REGEX to clean generated
NEW: add internal stripe payment page for invoice
NEW: Add key __USER_REMOTE_IP__ into available substitution variables
NEW: Add link between credit note invoice and origin
NEW: Add linked file tab to vat
NEW: add link to stripe's info in bank menu
NEW: Add margin filters
NEW: Add mass action enable/disable on cron job list
NEW: Add mass action on project's list to close projects
NEW: Add method to register distributed payments on invoices
NEW: Add multicurrency support for product buy price for supplier propales, orders and invoices
NEW: Add name of day in the timesheet input page per day.
NEW: add new parameters for tcpf encryption
NEW: add optional esign field in pdf propal
NEW: Add option BANK_ACCOUNT_ALLOW_EXTERNAL_DOWNLOAD
NEW: Add option CONTRACT_SYNC_PLANNED_DATE_OF_SERVICES
NEW: Add param $dolibarr_main_restrict_ip in config file to limit ips
NEW: add pdf function to check if pdf file is protected/encrypted
NEW: Add pdf template for stock/warehouse module
NEW: Add phone format for a lot of countries
NEW: Add product and product categories filters on customer margins
NEW: Add product categories filter on product margin
NEW: Add romanian chart of accounts
NEW: Add stats in salaries module
NEW: add stripe transaction
NEW: Add tab contact on supplier proposals
NEW: Add total of time spent in timespent page at top of page too.
NEW: Add trigger CONTRACT_MODIFY
NEW: Add triggers on ECM object and add fill src_object_type/id fields
NEW: Add type of website container/page into dictionary
NEW: advance target filtering can be used everywhere with tpl and fk_element
NEW: Allow negative quantity for dispatch (supplier order)
NEW: bank reconcile: checkbox to select all bank operations
NEW: Better performance with openldap
NEW: Can add filter actiontype and notactiontype on event ical export
NEW: Can add product in supplier order/invoice even w/o predefined price
NEW: cancel orders on massaction
NEW: Can crop image files attached in "document" tabs of a member
NEW: Can delete dir content in media and ECM module recursively
NEW: Can dispatch if more than ordered (if hidden option set)
NEW: Can edit the text color for title line of tables
NEW: Can enter time spent from the list of time spent of project
NEW: Can export leave requests
NEW: Can filter on account range in general ledger grouped by account
NEW: Can filter on country and taxid into the binding page
NEW: Can filter on progression in timesheet
NEW: Can fix the bank account of a payment if payment not conciliated
NEW: Can force usage of shared link for photo of products
NEW: Can get template of email from its label
NEW: Can see Unit Purchase Value of product in stock movement
NEW: Can select from the user list into send form email (For field to and CC)
NEW: Can select sample to use when creating a new page
NEW: can send mail from project card
NEW: Can set position of images in module tickets
NEW: Can set the reply-to into email sent
NEW: Can set the start/end date of service line in invoice templates
NEW: Can share any file from the "Document" tab.
NEW: Can sort on priority in task scheduler list
NEW: Can sort order of files in attach tab for leave and expensereport
NEW: Can use setValueFrom without user modification field
NEW: Cat set the encryption algorithm for extrafields of type password
NEW: check idprof1 for country pt
NEW: default add action: new param $backurlforcard to redirect to card
NEW: default warehouse field for products + prefill warehouses when dispatching supplier orders
NEW: Display price HT on all commercial area boards
NEW: display total on contract service list
NEW: display weight volume in proposal
NEW: Edit of extrafields position page on the edit form
NEW: Experimental DAV module provides a public and private directory
NEW: export filter models can be share or not by user
NEW: Externalsite module can accept iframe content.
NEW: Filter export model is now by user
NEW: Finish implementation of option PRODUIT_CUSTOMER_PRICES_BY_QTY_MULTIPRICES
NEW: generalize use of button to create new element from list
NEW: hidden conf AGENDA_NB_WEEKS_IN_VIEW_PER_USER to set nb weeks to show into per user view
NEW: hidden conf to assign category to thirdparty that are neither customer nor prospect or supplier
NEW: hidden conf to set nb weeks to show into user view
NEW: hidden option MAIN_DISABLE_FREE_LINES
NEW: improve way of adding users/sales representative to thirdparty
NEW: Introduce option THIRDPARTY_QUICKSEARCH_ON_FIELDS to personalize fields use to search on quick search.
NEW: Introduce permission "approve" for "leave request" like for "expense report"
NEW: Load product data optional fields to the line -> enables to use "line_options_{extrafield}"
NEW: Look and feel v8 - Show Picto "+" on all links "Add record"
NEW: Look and feel v8: Use a different picto for delete and unlink
NEW: mail templates for projects
NEW: Module variant supported on services
NEW: monthly VAT report show "Claimed for the period" + "Paid during this
NEW: Mutualize code for action="update_extras"
NEW: On invoice card, show accounting account linked
NEW: Online payment of invoice and subscription record the payment
NEW: OnSearchAndListGoOnCustomerOrSupplierCard conf
NEW: Optimize load of hooks classes (save 1-5Kb of memory)
NEW: Option MAIN_SHOW_REGION_IN_STATE renamed into MAIN_SHOW_REGION_IN_STATE_SELECT are more complete
NEW: Option to force all emails recipient
NEW: Hidden option to send to salaries into emails forms
NEW: order minimum amount
NEW: add price in burger menu on mouvement list
NEW: Report a list of leave requests for a month
NEW: Section of files generated by mass action not visible if empty
NEW: send mails from project card
NEW: Show also size in bytes in tooltip if visible unit is not bytes
NEW: Show keyboard shortcut of nav arrow into tooltip
NEW: Show last result code of cron jobs in error in red
NEW: Show region in company info & Global option to show state code MAIN_SHOW_STATE_CODE
NEW: Show total number of records by category
NEW: Show total of time consumed in week in time spent entry page
NEW: Stripe online payments reuse the same stripe customer account
NEW: Suggest link to pay online for customer orders
NEW: supplier credit notes is now supported like for customer credit notes
NEW: supplier order/order lines export: add supplier product ref
NEW: supplier relative discounts
NEW: Support alternative aliases of page name in website
NEW: syslog file autoclean
NEW: thirdparty categ filter on lists
NEW: Use a css style for weekend in time spent
NEW: Use common substitution rule for language to get translation in ODT
NEW: Variable __ONLINE_PAYMENT_URL__ available in email templates

For developers:
NEW: class reposition can also work on POST (not only GET)
NEW: add a hook in dol_print_phone
NEW: The field "visible" on extrafield can accept expression as condition
NEW: Upgrade of Stripe lib to 6.4.1
NEW: work on CommonObject 'array' field typeNew common object array
NEW: method Form::selectArrayFilter() + use in left menu search
NEW: [REST API] Add the possibility to remove a category from a thirdparty
NEW: doActions on categorycard
NEW: add "moreHtmlRef" hook
NEW: add hook for more permissions control
NEW: add hook moreHtmlStatus to complete to status on banners
NEW: Add hook printEmail
NEW: Add hook setContentSecurityPolicy
NEW: Add password_hash as a hash algorithm
NEW: Add dol_is_link function
NEW: Adds a contact to an invoice with REST API
NEW: Adds a payment for the list of invoices given as parameter
NEW: adds billing contacts ids to REST API returns
NEW: Add showempty parameter in country selection
NEW: add printUserListWhere hook
NEW: add "printUserPasswordField" hooks
NEW: Call to trigger on payment social contribution creation
NEW: Call to trigger on social contribution creation
NEW: hook getnomurltooltip is replaced with hook getNomUrl more powerfull

WARNING:

Following changes may create regressions for some external modules, but were necessary to make Dolibarr better:
* Remove old deprecated hook 'insertExtraFields'. Triggers must be used for action on CRUD events.
* Hook 'maildao' was renamed into 'mail' into the method sendfile that send emails, and method was renamed from
  'doaction' into 'sendMail'.
* Rename trigger CONTRACT_SERVICE_ACTIVATE into LINECONTRACT_ACTIVATE and
  CONTRACT_SERVICE_CLOSE into LINECONTRACT_CLOSE
* Remove triggers *_CLONE. The trigger CREATE with context 'createfromclone' is already called so this is
  a duplicated feature. Cloning is not a business event, the business event is CREATE, so no trigger required.
* PHP 5.3 is no more supported. Minimum PHP is now 5.4+
* Remove the old deprecated code of doActions and getInstanceDao in canvas. The doActions of standard hooks are
  already available and are better.
* Removed method fetch_prods() and get_each_prod() not used, keep only get_arbo_each_prod() that is better.
* The hook contaxt commcard has been renamed thirdpartycomm
* The hook contaxt thirdpartycard has been renamed thirdpartycontact
* Remove method Categorie:get_nb_categories() that was not used.
* Hook getnomurltooltip provide a duplicate feature compared to hook getNomUrl so all hooks getnomurltooltip
  are now replaced with hook getNomUrl.
* The substitution key __CONTACTCIVNAME__ is no longer present, it has been replaced by __CONTACT_NAME_{TYPE}__
  where {TYPE} is contact type code (BILLING, SHIPPING, CUSTOMER, ... see contact type dictionnary).


***** ChangeLog for 7.0.5 compared to 7.0.4 *****
FIX: #3234
FIX: #6580
FIX: #8741
FIX: #9934
FIX: avoid Class 'AdherentType' not found
FIX: Can't create a thirdparty from member if customer code is mandatory.
FIX: Can't generate invoice pdf
FIX: contact/adress tab: when changing company ajax combo, the first contact change is not taken into account
FIX: Error generating ODT when option to use contact on doc on
FIX: Error reported when creation of thirdparty from member fails
FIX: filter on product category doesn't work
FIX: form actions: select_type_actions could be too small + bad  init
FIX: fourn payment modes musn't be available on customer docs
FIX: Function updatePrice with wrong parameters
FIX: If we change customer/supplier rule we can't edit old thirdparty.
FIX: Interface regression for bind people. Fix option MAIN_OPTIMIZEFORTEXTBROWSER
FIX: Lines are not inserted correctly if VAT have code
FIX: OppStatusShort doesn't exists
FIX: pdf typhon: order reference duplicate
FIX: propal pdf: missing parenthesis for customs code
FIX: Same on customer card
FIX: same on lines
FIX: Select first mail model by default
FIX: sql query performance on list_qualified_avoir_supplier_invoices.
FIX: task time screen: last fix was overkill
FIX: task time screen: prevent users with access to all project from assigning to tasks they're not allowed to do
FIX: use discount with multicurrency
FIX: Variable name
FIX: We want to be able to send PDF of paid invoices
FIX: When delete a product, llx_product_association rows are not deleted
FIX: wrong occurence number of contract on contact card, we must only count externals

***** ChangeLog for 7.0.4 compared to 7.0.3 *****
FIX: #8984 button create expense report
FIX: #9032
FIX: #9161
FIX: #9328
FIX: According to french law, if seller is in France and buyer isn't in UE and isn't a company, TVA used = TVA product
FIX: Add calls to fetchComments function
FIX: better compatibility with multicompany
FIX: case when we valid form with keyboard
FIX: character making error on bill list
FIX: check !empty exclude select element
FIX: combo into popup become crazy with IE10
FIX: combo of stock in popup are crazy in IE
FIX: Deletion of files in migration
FIX: exclude element of the select
FIX: extrafieldkey
FIX: Fetch function will fetch comments
FIX: Fetch task will now fetch comments
FIX: filter supplier invoice list by societe name.
FIX: $fk_account is always empty, must be $soc->fk_account
FIX: Force stripe api version to avoid trouble if we update stripe api
FIX: getEntity project and not projet
FIX: Get templates in a forced language
FIX: global $mysoc missing (to avoid php notice on lines 279, 280 & 281)
FIX: Injection
FIX: invoice stats: situation invoices were not counted
FIX: keep context filter on contact list on change column displayed
FIX: Keep same project when creating shipping from order
FIX: langs fr
FIX: Lose filter on payment type or category after a sort on invoice list
FIX: Missing behavior
FIX: missing hook to edit sql
FIX: multicompany compatibility !
FIX: need to filter on current entity on replenish
FIX: Option MAIN_DISABLE_NOTES_TAB #9611
FIX: page must always be 0 when we search (to avoid case : when we're on page 3 and we're looking for a precise thirdparty, we stay on page 3 and nothing's displaied)
FIX: Pagination on related item pages
FIX: Pagination on withdraw request list
FIX: PDF address: handle when contact thirdparty different from document thirdparty
FIX: PHP warning, undefined index notnull
FIX: Product marge tabs on product card
FIX: Product margin tab and credit note
FIX: propal: correctly preset project when creating with origin/originid
FIX: remain to pay for credit note was wrong on invoice list
FIX: remove debug
FIX: Remove fetchComments from project and task fetch function
FIX: remove rowid for multicompany compatibility
FIX: Search on Ref project on order list
FIX: search on ref project on propal list
FIX: showOptionals: column mismatches
FIX: SQL Injections reported by mu shcor (ADLab of Venustech)
FIX: stock replenish with multientity
FIX: table llx_chargessociales doesn't exists
FIX: we must see number of all shared projects
FIX: when stock is empty for current entity but > 0 in other entity, until this commit product wasn't displaied on replenishment, it must depends on multientity stock sharing
FIX: when we're just admin and not super admin, if we create new user with transverse mode, we don't see it then we can't add him in usergroup
FIX: wrong function name
FIX: Wrong position of firstname lastname
FIX: wrong value for module part and return access denied
FIX: Wrong variable and trigger name

***** ChangeLog for 7.0.3 compared to 7.0.2 *****
FIX: 7.0 task contact card without withproject parameters
FIX: #8722
FIX: #8762
FIX: #8813
FIX: #8858 #8860 Backport better compatibility fix
FIX: #8893 to get formatted price as substitution vars
FIX: Avoid converting into reduction twice and draft invoice
FIX: bad result on fetch ProductStockEntrepot
FIX: Bad substitution key used for default send proposal email
FIX: button to pay still visible when amount null used
FIX: clause must not be there
FIX: Contact tab not visible when using canvas
FIX: dol_delete_file must work in a context without db handler loaded
FIX: entity test must be on product_fourn_price table and not product table
FIX: Fetch shipping will now fetch project id
FIX: If we enable 3 steps for supplier order approbation, we must not delete all fourn rights def.
FIX: intervention: extrafield error when calling insertExtrafields
FIX: It's not possible to remove a contact which is assigned to an event #8852
FIX: javascript showempty error
FIX: Keep supplier proposal price for supplier order
FIX: link for projets not linked to a thirdparties
FIX: Missing extrafields in export of stock or products
FIX: missing filters during ordering
FIX: missing filters during reordering
FIX: missing parenthesis
FIX: need to filter on aa.entity for same accounting accounts available in several entities
FIX: picto for type in product link in accountany list is wrong
FIX: Problems in accountancy module when using multicompany module.
FIX: proposal: missing contact type translation key
FIX: pu_ht_devise was not converted to numeric so decimals were lost when calculating total_ht_devise
FIX: Select user on add time spent form
FIX: shipment: fk_proje(c)t not handled in fetch() and update() methods
FIX: sometimes amounts are identical but php find them different.
FIX: supplier order: product supplier ref not saved on addline
FIX: test is_erasable() must be done before call function delete() too to avoid delete invoice with &action=delete in url
FIX: wrong var name $search_month_lim

***** ChangeLog for 7.0.2 compared to 7.0.1 *****
FIX: #8023
FIX: #8259 can't update contact birthday with REST API
FIX: #8359
FIX: #8389
FIX: #8478 !empty instead of count to avoid warning
FIX: #8488
FIX: #8559 Bug to generate cheque receipt
FIX: #8571
FIX: #8574
FIX: #8580
FIX: #8650
FIX: actioncomm export: type filtering not working
FIX: Add a test to avoid to reset binding by error.
FIX: addline on invoice supplier manage rank on its own if not provided
FIX: Add warning when expense report line not into range
FIX: avoid Error: Call to undefined method mysqli::get_charset()
FIX: avoid focus problem when select2 is in a modal dialog window
FIX: Binding pages must start on fiscal month not calendar month
FIX: button "Classify bill" on supplier order was not visible
FIX: Button receive products not visible
FIX: can bypass the CSRF protection with url with domain inside
FIX: Can't edit option PROJECT_ALLOW_TO_LINK_FROM_OTHER_COMPANY
FIX: commonobject: don't require notnull field if default set
FIX: CommonObject: don't require 'notnull' field if 'default' set
FIX: cron script disabled if module disabled
FIX: CVE-2018-10092
FIX: CVE-2018-10094
FIX: CVE-2018-10095
FIX: CVE-2018-9019
FIX: CWE-89
FIX: Data on income/expense report was always 0
FIX: default addupdatedelete actions: uniformize add/update value checks
FIX: default currency not set on supplier order creation from commercial menu #8459
FIX: delete all product variants of a parent product
FIX: Detail per account not visible when total < 0
FIX: DOL_AUTOSET_COOKIE was not correctly setting value of cookie
FIX: don't print empty date in CommonObject::showOutputField
FIX: dont print empty date in CommonObject::showOutputField
FIX: Draft invoice must be excluded from report
FIX: environment shown on cron card
FIX: Error in ContractLigne not return to Contract
FIX: extrafields price and double were lost during a failed post.
FIX: File name not visible in email preview
FIX: filter/sorting on extrafield on contact list from contact tab
FIX: Initial month on report income/expense per predefined group
FIX: issue #8037
FIX: Issue #8455
FIX: issue #8470
FIX: label in getnomurl projectlist
FIX: limit access of email template page to internal users
FIX: look and feel v7 "back to" for bookkeeping record
FIX: Max nb of generation of recurring invoice should not show warning
FIX: missing english name for object
FIX: Missing include
FIX: missing User object with API REST
FIX: modulebuilder: could not create html fields
FIX: modulebuilder: handle 'price' fieldtype
FIX: multiple creation of same event
FIX: Name of user not visible on journalizing expense report payments
FIX: Not approved holidays must not be visible into timesheet
FIX: Only approved expense report must be journalized
FIX: payment term doc-specific label was not used
FIX: payment term doc-specific label was not used (issue #8414)
FIX: project category is type 6 not 5
FIX: Projet is not prefilled when created from overwiew page
FIX: Related contact printed in societe agenda
FIX: Removed error when no error on accounting setup page
FIX: remove var_dump
FIX: sanitize setup params
FIX: selectForFormsList: entity checked even is object not multi-entity managed
FIX: service creation, right is tested regarding the product type
FIX: some localtaxes errors
FIX: Some report have data when several chart of accounts exists
FIX: sql error using no category
FIX: SQL Injection CWE-89
FIX: Support or multicompany for sheduled jobs
FIX: Test on mandatory status when closing proposal failed
FIX: to allow IRPF not null even if main VAT is null.
FIX: update wrong datetime extrafield
FIX: Use priority to define order of sheduled jobs
FIX: various modulebuilder-related issues
FIX: view of balance before field
FIX: weird password autocompletion in Goocle Chrome (issue #8479)
FIX: weird password autocompletion in Google Chrome (issue #8479)
FIX: When clearing filter, we must not save tmp criterias in session
FIX: With x extrafields, request for multicompany label was done x times
FIX: several XSS
FIX: zip not filtered

***** ChangeLog for 7.0.1 compared to 7.0.0 *****
FIX: #8139 User search does not work if MAIN_USE_OLD_SEARCH_FORM, missing list.php
FIX: #8200
FIX: #8219
FIX: #8232
FIX: #8269
FIX: #8277
FIX: #8285 Extrafields now reported by /api/index.php/agendaevents/{id}
FIX: #8289 add a configuration for stock calculation
FIX: Activate all also if there are inactive services
FIX: add planned delivery to order exports
FIX: approval date was not visible if leave was canceled after
FIX: avoid "Array" on screen
FIX: Avoid empty value to fk_multicurrency attribute
FIX: Bad var for substitution of free text
FIX: Can't activate tasks on projects configuration
FIX: Can use odx templates that does not include lines tags
FIX: check shipping on delete order
FIX: check verif exped on delete order
FIX: comment on tasks
FIX: country must not be mandatory for accounting report groups
FIX: css
FIX: Delete tasks on project delete will now trigger TASK_DELETE
FIX: Do not lose filter when editing comment of a time spent in task view
FIX: duplicate confirm message. Missing reposition class
FIX: Duplicate product_type asignement on order addline
FIX: email use the validate user instead of approver in holiday approval
FIX: Error management in leave request
FIX: for nondisplay of  fk_element 's id in  REST API response
FIX: Generic substitution of constant disabled for sensitive constant
FIX: if we make a mistake with situation_percent, now we can correct it. before situation_final was always set to 1 and no way to go back
FIX: Import process must stop after ending line nb to import
FIX: Infinite loop on deletion of temp file when there is symbolic links
FIX: Input of holiday for subordinates was ko
FIX: invoice creation fails when next date not defined
FIX: Label of event show twice
FIX: letter for month March
FIX: Look and feel v7
FIX: Make a redirect after the remove_file action to avoid deletion done
FIX: migration script for product photo
FIX: missing email of customer in stripe info payments
FIX: missing object entity in fetch
FIX: Missing restore_lastsearch_values
FIX: multicompany compatibility and fix reports
FIX: natural search double quote
FIX: navigation and filters on holiday list
FIX: Parameter must be an array or an object that implements Countable
FIX: Payment mode not correctly set in donation and document
FIX: Permission in list of holiday
FIX: Properties updated if update successfull.
FIX: reverse field to have object loaded in doaction
FIX: Saving wrong localtax on order addline
FIX: Search criteria on vat
FIX: security report by DIGITEMIS CYBERSECURITY & PRIVACY
FIX: show status on societe banner
FIX: solve column mismatch in user card with multicompany transverse mode + code cleanup
FIX: Subscription events not recorded into agenda
FIX: Subscription not correctly log in blockedlog
FIX: Temporary dir for mail files must be cleaned at beginning of form
FIX: Trad and creation date in subscription create
FIX: translation of holiday types
FIX: Unknown column 'pl.amount_requested' in compta/prelevement/factures.php
FIX: Useless clean of tree
FIX: Use of undefined constant _ROWS_2
FIX: warning when adding ECM files using old photo path


***** ChangeLog for 7.0.0 compared to 6.0.7 *****
For users:
NEW: Add a preview icon after files that can be previewed (pdf + images)
NEW: When payment is registered, PDF of invoices are also regenerated so payments
     appears with no need to click on regenerate.
NEW: #5711 Add shipment line deleting and editing for draft shipments.
NEW: Accept substitution key __(ABC)__ replaced with value of translation of key ABC
NEW: Accept substitution key __[ABC]__ replaced with value of const ABC
NEW: Accountancy Add fields for sale accounting account for intracommunity sales & export sales
NEW: Add a button "Activate all services" on contracts
NEW: Add a confirmation for all mass action 'delete'
NEW: Add a group task line for tasks on same level on gantt diagram
NEW: Add and edit country for chart of accounts systems
NEW: add a new notification for the signed closed event of a proposal.
NEW: Add a parameter to specify char used as separator for variant product label
NEW: Add a profile to import product translations
NEW: Add a protection so we can't journalize non balanced transactions
NEW: Add a status enabled/disabled on recurring invoices
NEW: add burger menu to list action comm
NEW: Add button cancel on shipment creation
NEW: Add chart of account for england
NEW: Add Chile accounting plan
NEW: Add class in societe/card.php
NEW: add company alias name when create company from member
NEW: Add date of birth on user card.
NEW: Add date_valid and date_pointoftax on supplier invoices.
NEW: Added Region name to state/province form field
NEW: Added regions to third party/societe lists, can be filtered
NEW: Add error message
NEW: Add expense report rules and ik
NEW: Add filter on event code on automatic filling setup page
NEW: Add filters on month/year on the accountancy binding tools
NEW: add fk_unit field into product/service import/export
NEW: add 'formObjectOptions' hook to the form setting the product selling price
NEW: Add hidden option PROJECT_DISABLE_UNLINK_FROM_OVERVIEW
NEW: add image object_phoning_mobile.png
NEW: Adding Field "First date of expire" + filter on contract list
NEW: add ldap_rename for avoid password if ldap key changed
NEW: Add mass action "validate" on supplier invoices.
NEW: add members types ldap group management
NEW: Add new property visible dy default on lists on extrafields
NEW: Add Next/Previous button on operation date of bank line
NEW: Add option EXPENSEREPORT_ALLOW_OVERLAPPING_PERIODS
NEW: Add option PROPOSAL/ORDER/INVOICE_ALLOW_EXTERNAL_DOWNLOAD
NEW: Add product unit fields for ODT substitution
NEW: Add project on a various payment
NEW: Add project related fields to ODT
NEW: Add protection to avoid to send to much emails using builk actions
NEW: Add search field for date on supplier payment page
NEW: Add search on date and accounting account in various payment list
NEW: add specific translation for title of documents (Invoice, Order, Proposal)
NEW: Adds the payment reference to the return of the function getListOfPayements
NEW: Add supplier proposals into stats of product page.
NEW: Add tab "Expense report" on user card
NEW: add the ability to regenerate a pdf for the order module
NEW: Add The accountancy Switzerland chart of accounts
NEW: Add The developed French chart of accounts 2014
NEW: Add The Luxembourg chart of accounts
NEW: Add The Moroccan chart of accounts
NEW: Add The Switzerland chart of accounts
NEW: Add The SYSCOHADA chart of accounts
NEW: Add the total in the perday view of the time spent form.
NEW: Add The Tunisia chart of accounts
NEW: Add toolkit for StockLimit and DesiredStock
NEW: add translation and possibility to change month and year
NEW: Add view of status of template invoice
NEW: All search boxes are available on smartphone
NEW: All setup of accountancy can be done from menu "Accountancy-Setup"
NEW: Attaching doc automatically in email is now a parameter of template.
NEW: automatic activation of external module on country set
NEW: Better autoselect customer or supplier fields to save clicks
NEW: Better behaviour when using a text browser
NEW: Break lines per project on the new timesheet page
NEW: Bulk action validate on customer invoices
NEW: Bulk delete actions available on leave requests
NEW: burger menu and hooks on list action
NEW: Can add html content on right of tabs
NEW: Can add link to other element on a donation
NEW: Can create intervention from a proposal
NEW: Can create thirdparty from card proposal, order or invoice
NEW: Can download PDF document from the payment page
NEW: Can edit the language into the email templates editor.
NEW: Can edit with delete/insert a forced translation
NEW: Can export list of stock movements
NEW: Can filter on date on the page showing existing bindings
NEW: Can filter on document name in ECM module for automatic tree
NEW: can filter on status of template invoices
NEW: Can filter on the "other" column on emailing target list
NEW: Can filter on type of email template
NEW: Can filter on user on unalterable log
NEW: Can import local tax rates in prices
NEW: Can include extrafields into member card templates
NEW: Can include tag {uuu} into some numbering masks to replace with user
NEW: Can make a specific setup for SMTP sending for emailing module
NEW: Can rename (so reorder) bank receipts
NEW: Can send email from contract card
NEW: Can send email from the member card using email templates.
NEW: Can set a dedicated message on payment forms
NEW: Can set email of thirdparty as unique and/or mandatory
NEW: Can setup csv accounting export from admin config
NEW: Can show currency in list of bank accounts
NEW: Can show stock in alert even if alter is set to 0
NEW: Can sort joined files on thirdparty and user card.
NEW: Can transfer from bank account to bank account with different currencies
NEW: Can use an url like $conf->global>-MYPARAM for menu urls
NEW: change description on click
NEW: Chart of account is loaded when selected into accounting setup
NEW: Classify the order as invoiced in the REST API
NEW: comments system on task
NEW: comment system working with all objects
NEW: Compatibility with PHP 7.2
NEW: confirm form style to accept or reject proposal
NEW: Create an invoice using an existing order
NEW: Create an order using an existing proposal
NEW: customizable meteo in value or percentage
NEW: Days where user is on vacation use different colors in timesheet.
NEW: Deduct an available credit to an existing invoice
NEW: Default filter and sort order can use partial list of query
NEW: Deposit invoice more explicit in invoice line description
NEW: deposits can be converted even if unpaid
NEW: detection of edge browser
NEW: Each user can edit its own email template (menu tools)
NEW: Enabled sending email in bulk actions for supplier orders
NEW: Enhance the anti XSS filter
NEW: extrafield on facture_rec
NEW: Extrafields "link to object" now use a combo selection and getNomUrl
NEW: filter date for blockedlog
NEW: filter on extrafield on product list (as in company list)
NEW: General ledger : Add field date_creation and selected field
NEW: generate also document when invoice is build from recurring template
NEW: Generated files are now indexed in database
NEW: generate invoice PDF on disount application or payment
NEW: Get a list of payments terms
NEW: hrm details output on user
NEW: If max nb of generation is reached, date for next gen is striked
NEW: improvements of invoices, orders and proposals in the REST API
NEW: Include a color syntaxed HTML editor for emailing edition.
NEW: Introduce code syntax coloration with mode 'ace' for DolEditor.
NEW: Introduce experimental feature to search dolistore from application
NEW: jquery date selector become default date selector
NEW: langs
NEW: link project from other company conf
NEW: manageme extrafields with multientity
NEW: Mass PDF Merging is available on contracts
NEW: merge categories while merging thirdparties
NEW: Merge resource/add.php to resource/card.php
NEW: Module "Product variants" is moved as stable.
NEW: More picto for phone
NEW: Move accountancy features into a dedicated menu
NEW: Move contacts of a thirdparty on tab Contacts/Addresses
NEW: Move the upload input on top right in ECM module
NEW: new columns into extrafields table to get update create information
NEW: new param on load_board() function in ActionComm class to avoid duplicate code
NEW: On bulk email from a list, can uncheck "Join main document".
NEW: On reconciliation, show balance including all reconciliated fields
NEW: Option "one email per recipient" when using bulk actions emails.
NEW: Option STOCK_SUPPORTS_SERVICES become visible.
NEW: option to avoid countries to disable there blockedlog
NEW: option to fix top menu with eldy theme (hidden conf)
NEW: Popup for preview of image add a button "Original size"
NEW: post lines of an invoice using the REST API
NEW: preload comments in task
NEW: Provide a way to download a file from a public URL for files in ECM
NEW: Reduce size of HTML page by removing duplicate tooltips
NEW: Remove background on agenda view when event is a not busy event.
NEW: Retrieves available discounts and payments details from a specific invoice
NEW: Revenue stamp can be a percent
NEW: Search filters in lists are restored when using "back to list"
NEW: Send by email available in bulk for expense report
NEW: Set a proposal to draft
NEW: Show badge with nbr of shipment on shimpen tab of order
NEW: Show country and vat number into company tooltip
NEW: Show direct preview link on contract
NEW: Show expected worked hours on the timesheet form.
NEW: Show line "other filtered task" when using filter on timesheet.
NEW: Show list of tracked events into the module config page.
NEW: Show the supplier ref into supplier cards
NEW: Show user id of web process in system info - web server
NEW: Summary of last events on a card are sorted on decreasing date.
NEW: Support Italian addresses format. Fixes #7785
NEW: Support visibility on extrafields
NEW: Template invoices are visible on the customer tab
NEW: template invoices support substition key
NEW: The bank account is visible on payment of taxes
NEW: The comment when closing a proposal is added to commercial proposal
NEW: The gantt diagram is now sensitive to hours
NEW: The lot of a product uses the link and picto when shown into list.
NEW: The "Show detail by account" accepts 3 values: yes, no, if non zero
NEW: The unalterable log can be browse by any user with he permission
NEW: Tooltip for substitutions variables on tooltips on admin pages
NEW: unexistant function load_state_board() on several objects
NEW: Update availability
NEW: Update bank account when updating an invoice
NEW: Update bank account when updating an order
NEW: Use autocompletion on selection of chart of account
NEW: view company name if different of fullname in dol_banner
NEW: warning on module blocked log reset if country code is FR

For developers:
NEW: Add 2 new automatic classification in workflow module
NEW: Add API for contracts
NEW: Add API to activate/unactivate a contract
NEW: Add api validate and close on contracts
NEW: add doActions hook in admin ihm
NEW: add doActions hook in company admin
NEW: Added functionality to get order customer contact as contact_xx tags
NEW: Add hook addAdminLdapOptions and doAction in ldap admin page
NEW: Add method executeCLI and a phpunit
NEW: add '$moreatt' parameter in picto_from_langcode function
NEW: Add non intrusive js library to make syntaxic coloring of textarea
NEW: Add payment line to a specific invoice using the REST API
NEW: add possibility to disabled the LDAP trigger
NEW: add possibility to hide LDAP tab for non admin
NEW: Add possibility to propose last num releve in conciliation
NEW: add possibility to remove address field
NEW: Add REST API for supplier proposals
NEW: Add REST API to add payment line to a specific invoice
NEW: Add the attribute accept to the input form for file upload
NEW: add translation column for extrafields list
NEW: Add performances indexes on calendar events
NEW: A module can change order of element in the quick search combo
NEW: Can test signature of a version from API
NEW: complete_head_from_modules() in ldap_prepare_head()
NEW: Consolidates REST dictionary APIs into a single tree and a single file
NEW: Delete a line of invoice using the REST API
NEW: documents REST API return list of documents by element
NEW: Download a document using the REST API
NEW: Enhance framework so we can use html/icons into SELECT options.
NEW: External module can interact with the customer summary page
NEW: Generates the document before downloading using REST API
NEW: get and post lines of an invoice using the REST API
NEW: Get a payment list of a given invoice using the REST API
NEW: Get available assets of an invoice using the REST API
NEW: Get credit notes or deposits of a thirdparty
NEW: GET lines of an invoice in the REST API
NEW: get payment types using the REST API + consolidates REST dictionary APIs
NEW: Get the list of payments terms.
NEW: hook formObjectOptions in the form setting product selling price
NEW: hook to enrich homepage open elements dashboard
NEW: Insert a discount in a specific invoice using the REST API
NEW: Remove js library fileupload that was not used by core code.
NEW: Remove tooltip tipTip library replaced with standatd jquery tooltip
NEW: Set invoices as draft using the REST API
NEW: Sets an invoice as paid using the REST API
NEW: Tag the order as validated (opened) in the REST API
NEW: Update end of validity date of proposal using the API
NEW: Update in the order REST API
NEW: Upgrade jquery select2 to 4.0.4


WARNING:

If you enabled (for test) the experimental BlockedLog module before 7.0, you must purge the table llx_blockedlog because
way to save data for final version has changed.

Following changes may create regressions for some external modules, but were necessary to make Dolibarr better:
* The methode "cloture" on contract were renamed into "closeAll".
* The method "is_erasable" of invoice return a value <= 0 if not erasable (value is meaning) instead of always 0.
* The substitution key for reference of objects is now __REF__ whatever is the object (it replaces __ORDERREF__,
  __PROPALREF__, ...)
* The substition key __SIGNATURE__ was renamed into __USER_SIGNATURE__ to follow naming conventions.
* Substitution keys with syntax %XXX% were renamed into __XXX__ to match others.
* Removed old deprecated REST API (APIs found into '/root' section of the REST API explorer in Dolibarr v6).
* Some REST API to access setup features, like dictionaries (country, town, extrafields, ...) were moved into a
  common API "/setup".
* The REST API /documents were renamed into /documents/download and /documents/upload.
* Page bank/index.php, bank/bankentries.php and comm/actions/listactions.php were renamed into
  bank/list.php, bank/bankentries_list.php and comm/actions/list.php to follow page naming
  conventions (so default filter/sort order features can also work for this pages).
* The trigger ORDER_SUPPLIER_STATUS_ONPROCESS was renamed into ORDER_SUPPLIER_STATUS_ORDERED.
* The trigger ORDER_SUPPLIER_STATUS_RECEIVED_ALL was renamed into ORDER_SUPPLIER_STATUS_RECEIVED_COMPLETELY.
* The parameter note into method cloture() is added at end of private note (previously in v6, it replaced).
* The parameter $user is now mandatory for method createFromOrder and createFromPropal.
* Removed js library 'fileupload' that was not used by core code.
* Jquery plugin tableDnd updated. You now need to use decodeURI on the return value of tableDnDSerialize()
  and add 'td.' to the beginning of the dragHandle match string.
* IE8 and earlier and Firefox 12 and earlier (< 2012) are no more supported.
* The module ExpenseReport use numbering rules that you can setup (like other modules do). If you need to
  keep the hard coded numbering rule of expenses report used in 6.0, just add constant
  EXPENSEREPORT_USE_OLD_NUMBERING_RULE to 1.
* If you use the external module "multicompany", you must also upgrade the module. Multicompany module for
  Dolibarr v7 is required because with Dolibarr v7, payment modes and payment conditions are management as data
  that are dedicated to each company. If you keep your old version of multicompany module, mode and
  condition of payments will appears empty in all companies that are not the first one. By upgrading the
  multicompany module to a version that support Dolibarr v7, everything should work as expected.


***** ChangeLog for 6.0.8 compared to 6.0.7 *****
FIX: #8762
FIX: #9032
FIX: case when we valid form with keyboard
FIX: clause must not be there
FIX: dol_delete_file must work in a context without db handler loaded
FIX: entity test must be on product_fourn_price table and not product table
FIX: Fetch shipping will now fetch project id
FIX: $fk_account is always empty, must be $soc->fk_account
FIX: getEntity project and not projet
FIX: If we enable 3 steps for supplier order approbation, we must not delete all fourn rights def.
FIX: Keep supplier proposal price for supplier order
FIX: langs fr
FIX: missing filters during reordering
FIX: need to filter on aa.entity for same accounting accounts available in several entities
FIX: page must always be 0 when we search (to avoid case : when we're on page 3 and we're looking for a precise thirdparty, we stay on page 3 and nothing's displaied)
FIX: PDF address: handle when contact thirdparty different from document thirdparty
FIX: propal: correctly preset project when creating with origin/originid
FIX: pu_ht_devise was not converted to numeric so decimals were lost when calculating total_ht_devise
FIX: remain to pay for credit note was wrong on invoice list
FIX: shipment: fk_proje(c)t not handled in fetch() and update() methods
FIX: showOptionals: column mismatches
FIX: sometimes amounts are identical but php find them different.
FIX: test is_erasable() must be done before call function delete() too to avoid delete invoice with &action=delete in url
FIX: we must see number of all shared projects
FIX: wrong var name

***** ChangeLog for 6.0.7 compared to 6.0.6 *****
FIX: #8023
FIX: #8259 can't update contact birthday with REST API
FIX: #8478 !empty instead of count to avoid warning
FIX: #8488
FIX: actioncomm export: type filtering not working
FIX: addline on invoice supplier manage rank on its own if not provided
FIX: issue #8037
FIX: label in getnomurl projectlist
FIX: payment term doc-specific label was not used
FIX: payment term doc-specific label was not used (issue #8414)
FIX: project category is type 6 not 5 !!
FIX: some localtaxes errors
FIX: weird password autocompletion in Google Chrome (issue #8479)

***** ChangeLog for 6.0.6 compared to 6.0.5 *****
FIX: #7974 Contract - Invalid reference on the document
FIX: #8139
FIX: #8139 User search does not work if MAIN_USE_OLD_SEARCH_FORM, missing list.php
FIX: #8151
FIX: #8200
FIX: add planned delivery to order exports
FIX: a discount is a percent, not an amount, so we use vatrate not price
FIX: Avoid empty value to fk_multicurrency attribute
FIX: Bad localtaxes assignment in cashdesk
FIX: check shipping on delete order
FIX: check verif exped on delete order
FIX: creer into lire
FIX: Delete tasks on project delete will now trigger TASK_DELETE
FIX: Global on $user parameter reset the variable
FIX: if we make a mistake with situation_percent, now we can correct…
FIX: if we make a mistake with situation_percent, now we can correct it. before situation_final was always set to 1 and no way to go back
FIX: Import process must stop after ending line nb to import
FIX: migration script for product photo
FIX: natural search double quote
FIX: reverse field to have object loaded in doaction
FIX: Saving wrong localtax on order addline
FIX: show status on societe banner
FIX: solve column mismatch in user card's usergroup list + code cleanup
FIX: solve column mismatch in user card with multicompany transverse mode + code cleanup
FIX: unset categorie
FIX: update_extras on fourn card
FIX: warning when adding ECM files using old photo path
FIX: Withdrawals lines not filter by company name and not respect dropdown limit lines by page
NEW: Add sale representative einstein_pdf_modules
NEW_einstein_pdf_modules
NEW: field commerciaux and categ export CustomersInvoicesAndPayments


***** ChangeLog for 6.0.5 compared to 6.0.4 *****
FIX: security vulnerability reported by ADLab of Venustech
     CVE-2017-17897, CVE-2017-17898, CVE-2017-17899, CVE-2017-17900
FIX: #7379: Compatibility with PRODUCT_USE_OLD_PATH_FOR_PHOTO variable
FIX: #7903
FIX: #7933
FIX: #8029 Unable to make leave request in holyday module
FIX: #8093
FIX: Bad name alias showing in name of third column
FIX: Cashdesk should not sell to inactive third parties
FIX: Edit accountancy account and warning message on loan
FIX: $accounts[$bid] is a label !
FIX: $oldvatrateclean & $newvatrateclean must be set if preg_match === false
FIX: product best price on product list
FIX: search on contact list
FIX: stats trad for customerinvoice
FIX: translate unactivate on contractline
FIX: email sent was not in HTML
FIX: missing hook invoice index
FIX: subject mail sepa


***** ChangeLog for 6.0.4 compared to 6.0.3 *****
FIX: #7737
FIX: #7751
FIX: #7756 Add better error message
FIX: #7786
FIX: #7806
FIX: #7824
FIX: add line bad price and ref
FIX: A lot of several fix on local taxes and NPR tax
FIX: createfromorder
FIX: CSS for IE10
FIX: external user cannot be set as internal
FIX: Filter type on actioncomm with multiselect doesn't work
FIX: list of donation not filtered on multicompany
FIX: list of module not complete when module mb_strlen not available
FIX: Locatax were not propagated when cloning order or proposal
FIX: Searching translation should not be case sensitive
FIX: Search into language is ok for file into external modules two.
FIX: test for filter fk_status
FIX: too much users on holiday list
FIX: Wrong alias sql


***** ChangeLog for 6.0.3 compared to 6.0.2 *****
FIX: #7211 Update qty dispatched on qty change
FIX: #7458
FIX: #7593
FIX: #7616
FIX: #7619
FIX: #7626
FIX: #7648
FIX: #7675
FIX: Agenda events are not exported in the ICAL, VCAL if begin exactly with the same $datestart
FIX: API to get object does not return data of linked objects
FIX: Bad localtax apply
FIX: Bad ressource list in popup in gantt view
FIX: bankentries search conciliated if val 0
FIX: hook formObjectOptions() must use $expe and not $object
FIX: make of link to other object during creation
FIX: Missing function getLinesArray
FIX: old batch not shown in multi shipping
FIX: paid supplier invoices are shown as abandoned
FIX: selection of thirdparty was lost on stats page of invoices
FIX: sql syntax error because of old field accountancy_journal
FIX: Stats on invoices show nothing
FIX: substitution in ODT of thirdparties documents
FIX: wrong key in selectarray
FIX: wrong personnal project time spent

***** ChangeLog for 6.0.2 compared to 6.0.1 *****
FIX: #7148
FIX: #7288
FIX: #7366 renaming table with pgsql
FIX: #7435 Can't add payment term
FIX: #7461
FIX: #7464
FIX: #7471
FIX: #7473 Mass update of vat rates and other bugs on localtax
FIX: #7475
FIX: #7486 Empty value for multicurrency rate must be forbidden
FIX: #7490
FIX: #7505
FIX: #7510 Bug: extrafield content disappear when generate pdf within intervention
FIX: #7514
FIX: #7531 #7537
FIX: #7541
FIX: #7546
FIX: #7550
FIX: #7554
FIX: #7567
FIX: Accountancy export model for Agiris Isacompta
FIX: Allow create shipping if STOCK_SUPPORTS_SERVICES option is enabled
FIX: Bad preview on scroping when special file names
FIX: Generation of invoice from bulk action "Bill Orders"
FIX: Implementation of a Luracast recommandation for the REST api server (#7370)
FIX: Missing space in request
FIX: Only modified values must be modified
FIX: replenish if line test GETPOST on line 0
FIX: Stripe not working on live mode
FIX: wrong basePath in the swagger view
FIX: Implementation of a Luracast recommandation for the REST api server

***** ChangeLog for 6.0.1 compared to 6.0.* *****
FIX: #7000 Dashboard link for late pending payment supplier invoices do not work
FIX: #7325 Default VAT rate when editing template invoices is 0%
FIX: #7330
FIX: #7359
FIX: #7367
FIX: #7368
FIX: #7391
FIX: #7420
FIX: Add some missing attributes in Adherent:makeSubstitution (type, phone…
FIX: Bad const name
FIX: Bad link to unpayed suppliers invoices
FIX: Better protection to no send email when we change limit
FIX: Calculation in the activity box
FIX: Clean bad parameters when inserting line of template invoice
FIX: dateSelector was not taken into account
FIX: hidden option MAIN_PROPAGATE_CONTACTS_FROM_ORIGIN
FIX: journalization for bank journal should not rely on a label.
FIX: menu enty when url is external link
FIX: missing supplier qty and supplier discount in available fields for product export.
FIX: multicompany better accuracy in rounding and with revenue stamp.
FIX: Must use pdf format page as default for merging PDF.
FIX: PDF output was sharing 2 different currencies in same total
FIX: Position of signature on strato template
FIX: Protection to avoid to apply credit note discount > remain to pay
FIX: Remove warning when using log into syslog
FIX: Responsive
FIX: Security fixes (filter onload js, less verbose error message in
FIX: SEPA recording payment must save one payment in bank per customer
FIX: Several problem with the last event box on project/tasks
FIX: Sign of amount in origin currency on credit note created from lines
FIX: Some page of admin were not responsive
FIX: SQL injection
FIX: time.php crashed without project id in param
FIX: transfer of line extrafields from order to invoice
FIX: Upgrade missing on field
FIX: View of timespent for another user
FIX: ODT generation
FIX: CVE-2017-9840, CVE-2017-14238, CVE-2017-14239, CVE-2017-14240, CVE-2017-14241,
     CVE-2017-14242

***** ChangeLog for 6.0.0 compared to 5.0.* *****
NEW: Add experimental BlockeLog module (to log business events in a non reversible log file).
NEW: Add a payment module for Stripe.
NEW: Add module "Product variant" (like red, blue for the product shoes)
NEW: Accountancy - Activate multi-journal & Add journal_label to database (FEC)
NEW: Add a tracking id into mass emailing.
NEW: Tax system more compatible with the new tax rollout in India (IGST / CGST / SGST).
NEW: Add calculation function for Loan schedule
NEW: Add "depends on" and "required by" into module informations
NEW: Add hidden option THIRDPARTY_INCLUDE_PARENT_IN_LINKTO
NEW: Add key __USERID__ and __ENTITYID__ as key for dynamic filters.
NEW: Add last activation author and ip of modules
NEW: Add mass actions (pdf merge and delete) for interventions
NEW: Add module resources import/export
NEW: Add option PROJECT_THIRDPARTY_REQUIRED
NEW: Add page statistics for project tasks
NEW: add property to show warnings when activating modules
NEW: add rapport file for supplier paiement
NEW: Add statistics on supplier tab.
NEW: Add tooltip help on shipment weight and volume calculation
NEW: An external module can hook and add mass actions.
NEW: Better reponsive design
NEW: Bookmarks are into a combo list.
NEW: Bulk actions available on supplier orders
NEW: Can add a background image on login page
NEW: Can change customer from POS
NEW: Can clone expense report on another user
NEW: Can control constants values into file integrity checker
NEW: Can define default values for create forms.
NEW: Can define default filters for list pages.
NEW: Can define default sort order for list pages.
NEW: Can deploy an external module from the module setup area.
NEW: Can disable all overwrote translations in one click.
NEW: Can edit background color for odd and even lines in tables
NEW: Can filter on code in dictionnaries
NEW: Can filter on year and product tags on the product statistic page
NEW: Can import users
NEW: Can read time spent of others (hierarchy only or all if granted)
NEW: Can send an email to a user from its card.
NEW: Can send email to multiple destinaries from the mailform combo list.
NEW: Can set margins of PDFs
NEW: Can set number of dump to keep with job "local database backup"
NEW: Can sort customer balance summary on date.
NEW: Can sort thumbs visible on product card.
NEW: Can use a credit note into a "down payment/deposit".
NEW: Can use dol_fiche_end without showing bottom border.
NEW: Can use translations into all substitutions (watermark, freetext...)
NEW: Change to allow a specific numbering rule for invoice with POS module.
NEW: convert exceiss received to reduc
NEW: custom dir is enabled dy default on first install.
NEW: Description of feature of a module visible into a dedicated popup.
NEW: Direct open of card after a search if one record only found.
NEW: download button
NEW: Enable bulk actions delete on supplier invoices.
NEW: Extrafields support formulas to be computed using PHP expressions.
NEW: Feature to crop/resize images available on user and expense reports.
NEW: Filechecker can include custom dir and report added files.
NEW: fix listview class and add a demo for product list
NEW: [FP17] Accountancy - Add select field in list of accounts
NEW: get amount base on hourly rate for ficheinter
NEW: hidden Easter egg to display commitstrip strip on login page
NEW: Include an hourglass icon when we click on online payment button
NEW: Index upload files into database.
NEW: Introduce mass action on product list ('delete' for the moment)
NEW: Introduce mass actions on contacts
NEW: Introduce option MAIN_HTTP_CONTENT_SECURITY_POLICY
NEW: It's easier to switch between sandbox and live for paypal
NEW: Mass action delete available on project and tasks
NEW: Move login information on home page into a widget
NEW: new demo entry page
NEW: No external check of version without explicit click in about page.
NEW: ODT docs for USER USERGROUP CONTRACT and PRODUCT class
NEW: odt usergroup
NEW: On invoices generated by template, we save if invoice come from a source template.
NEW: option to copy into attachement files of events, files send by mail (with auto event creation)
NEW: PDF with numbertoword
NEW: Permit multiple file upload in linked documents
NEW: PHP 7.1 compatibility
NEW: Reduce memory usage by removing deprecated constant loading.
NEW: Report page and menu for suppliers paiements
NEW: Show by default README.md file found into root dir of ext module.
NEW: Show company into combo list of projects
NEW: show files in the bank statement + download
NEW: Show local taxes in facture list
NEW: Show local taxes in supplier facture list
NEW: Small PDF template for products
NEW: Option SUPPLIER_ORDER_EDIT_BUYINGPRICE_DURING_RECEIPT
NEW: The substitution keys available for emailing edition are now visible into a popup.
NEW: Uniformize behaviour: Action to make order is an action button.
NEW: Use autocompletion on the "Add widget list".
NEW: Use html5 type "number" on select field for year and duration.
NEW: Can use pdktk to concat mass pdf because tcpdf generate avoid to split large file into multiple smaller file (all have same size) encounter issue with mailer provider virtual delivery service
NEW: Default theme of v6 is cleaner.
NEW: When down payment is entered, discount to reuse into final invoice is automatically created. This save one click into invoice workflow.
NEW: Add UI to configure MEMBER_NEWFORM_FORCETYPE
NEW: #2763 Go to document block after clicking in Generate document button
NEW: #6280: Generate PDF after creating an invoice from a customer order
NEW: #6915 Simplest change.
NEW: Uniformize the look and feel with v6 new look.

For developers:
NEW: Add a lot of API REST: dictionaryevents, memberstypes, ...
NEW: Big refactorization of multicompany transverse mode.
NEW: getEntity function use true $shared value by default.
NEW: Add font-awesome css.
NEW: Add function ajax_autoselect
NEW: Add function dolMd2Html
NEW: Add hook doUpgrade2
NEW: Add hook "formatNotificationMessage"
NEW: Add index and constraints keys on supplier proposal detail table
NEW: Add phpunit to check the engine is defined into sql create files.
NEW: Add project and Hook to Loan
NEW: Add REST API to push a file.
NEW: Allow extrafields list select to be dependands on other standard list and not only other extrafields list
NEW: Architecture to manage search criteria persistance (using save_lastsearch_values=1 on exit links and restore_lastsearch_values=1 in entry links)
NEW: data files are now also parsed by phpunit for sql syntax
NEW: Hook to allow inserting custom product head #6001
NEW: Introduce fields that can be computed during export in export profiles.
NEW: Introduce function dol_compress_dir
NEW: Removed commande_pdf_create, contract_pdf_create,expedition_pdf_create, facture_pdf_create, delivery_order_pdf_create, task_pdf_create, project_pdf_create, propale_pdf_create, supplier_invoice_pdf_create, supplier_order_pdf_create, supplier_proposal_pdf_create deprecated functions
NEW: tooltip can be on hover or on click with textwithpicto function.
NEW: Upgrade jquery to 3.3.1 and jquery-ui to 1.12

WARNING:

Following changes may create regression for some external modules, but were necessary to make Dolibarr better:
* The hook getNodeList has been replaced by a normalized 'addreplace' hook getDirList.
* The trigger USER_SETINGROUP and USER_REMOVEFROMGROUP has been replaced with trigger USER_MODIFY.
* The page societe/soc.php was renamed into societe/card.php to match page naming conventions.
* The page compta/facture.php was renamed into compta/facture/card.php to match page naming conventions.
* The signature of method ->delete() of class Product and PriceExpression was changed from
  ->delete(id, notrigger) to ->delete(User, notrigger) to match standard dev rules.
* The signature of method ->delete() of class Adherent was changed from
  ->delete(id) to ->delete(id, User, notrigger) to match standard dev rules.
* Removed CommonObject::displayMarginInfos (was deprecated in 3.8). Use same method into
  html.formmargin.class.php
* Removed Societe::set_commnucation_level (was deprecated in 4.0). Was not used.
* Removed the trigger file of PAYPAL module that stored data that was not used by Dolibarr. The trigger event still
  exists, but if an external module need action on it, it must provides itself its trigger file.
* Use $conf->global->MULTICOMPANY_TRANSVERSE_MODE instead $conf->multicompany->transverse_mode. So, if you set var
  $multicompany_transverse_mode to 1 into your conf file, you must remove this line and a new key into
  the Home - setup - other admin page.
* If you use Multicompany transverse mode, it will be necessary to check the activation of the modules in the children
  entities and to review completely the rights of the groups and the users.
* Use getEntity('xxx') instead getEntity('xxx', 1) and use getEntity('xxx', 0) instead getEntity('xxx')
* Some other change were done in the way we read permission of a user when module multicompany is enabled. You can
  retrieve the old behavior by adding constant MULTICOMPANY_BACKWARD_COMPATIBILITY to 1.
* The hook formObjectOptions was not implemented correctly in previous version. Sometimes, you had to return output
content by doing a print into function, sometimes by returning content into "resprint". This has been fixed to follow
hook specifications so you must return output into "resprint".


***** ChangeLog for 5.0.7 compared to 5.0.6 *****
FIX: #7000 Dashboard link for late pending payment supplier invoices do not work
FIX: #7148
FIX: #7325 Default VAT rate when editing template invoices is 0%
FIX: #7366 renaming table with pgsql
FIX: #7391
FIX: #7510 Bug: extrafield content disappear when generate pdf within intervention
FIX: Agenda events are not exported in the ICAL, VCAL if begin exactly with the same $datestart
FIX: Bad link to unpayed suppliers invoices
FIX: bankentries search conciliated if val 0
FIX: multicompany better accuracy in rounding and with revenue stamp.
FIX: PDF output was sharing 2 different currencies in same total
FIX: Upgrade missing on field
FIX: wrong key in selectarray
FIX: wrong personnal project time spent

***** ChangeLog for 5.0.6 compared to 5.0.5 *****
FIX: Removed a bad symbolic link into custom directory.
FIX: Renaming a resource ref rename also the directory of attached files.

***** ChangeLog for 5.0.5 compared to 5.0.4 *****
FIX: #7075 : bad path for document
FIX: #7156
FIX: #7173
FIX: #7224
FIX: #7226
FIX: #7239
FIX: add supplierproposaldet without price (new product)
FIX: amount overlap other amount when a pagebreak is done due to an image at the bottom of page.
FIX: Bad tax calculation with expense report
FIX: Best buy price calculation
FIX: Buying prices must always be in positive value.
FIX: calculate correct remain to pay for planned bank transactions
FIX: delete linked element on facture rec
FIX: edit sociale was emptying label
FIX: Error when updating thirdparty not returned
FIX: holidays with postgresql like on rowid integer
FIX: id of user not saved when making a payment of expense report
FIX: invoice page list
FIX: invoice situation VAT total rounding into PDF crabe
FIX: PgSQL compatibility.
FIX: remove order rights on invoice page
FIX: status were wrong on product referent list
FIX: supplier id was not passed to hooks
FIX: Support of vat code when using price per customer
FIX: User id correction on holiday request
FIX: value of user id filled to 0 in llx_bank_url when recording an expense report.
FIX: we have to check if contact doesn't already exist on add_contact() function
FIX: We should be able to insert data with value '0' into const
FIX: install process with DoliWamp

***** ChangeLog for 5.0.4 compared to 5.0.3 *****
FIX: #5640 Prices of a predefined product/service were incorrect under certain circumstances
FIX: #6541 since 4.0.4 to 5.0.0 autofill zip/town not working
FIX: #6880 #6925
FIX: #6885
FIX: #6926
FIX: #7003
FIX: #7012
FIX: #7040
FIX: #7048 #6075
FIX: Can set supplier invoice to billed.
FIX: Can't create invoice if PO disapproved
FIX: contratligne update
FIX: CVE-2017-7886
FIX: default param
FIX: Line of invoices not inserted when using POS module and VAT NPR.
FIX: origin & originid on supplierproposal
FIX: Redirect to payment page from member subscription page failed if a unique security key was defined.
FIX: REST api to get project when user has permission to read all.
FIX: situation_progress param default value must be 100 and not 0
FIX: SQL injection on user/index.php parameter search_statut.
FIX: vat code not saved during product creation.
FIX: Warnings

***** ChangeLog for 5.0.3 compared to 5.0.2 *****
FIX: #6677 Expired contracts dashboard box does not show the name of the thirdparty
FIX: #6813
FIX: 6863
FIX: #6877
FIX: #6881
FIX: Better sanitizing of search all parameter.
FIX: Correction with author and validator user on orders
FIX: dialog window with md theme must not be hidden by left menu part.
FIX: doactions hook missing in invoice model page
FIX: Fullname when member is a moral entity with no name.
FIX: Link to files on bank account tab broken with multicompany FIX: Link to preview on thirdparty broken with multicompany
FIX: New vat code not correctly implemented if "1 price per customer".
FIX: Pagination of invoices
FIX: pagination on resources
FIX: REST API not possible to add agendaevents
FIX: situation invoice broken due to the all percent application form inside addline form
FIX: SQL injection on user/index.php parameter search_statut.
FIX: XSS

***** ChangeLog for 5.0.2 compared to 5.0.1 *****
FIX: #6468 + Fix missing translation
FIX: #6517 #6525 Autocompletion of thirdparty after n chars not implemented
FIX: #6613 Default subject for Supplier proposal emails is filled with a non-existing key
FIX: #6614
FIX: #6619 Template invoices list do not respect restricted thirdparty user rights
FIX: #6621 Documents tab shows greyed out upload form even if the option to show actions not available is disabled
FIX: #6623 User card shows "Return to list" link even if the user has no rights to list users
FIX: #6636 Complete fix
FIX: #6669 User with no permission to edit customer invoices can see a edit button in project entry
FIX: #6671 Cannot remove thirdparty type with "#" in its name
FIX: #6673 Missing "nature" table header in thirdparty list
FIX: #6675 Restricted user with no agenda permissions can see a button to create appointment in thirdparty contact list
FIX: #6679 User with restricted supplier invoice permissions can edit project, payment conditions, payment mode
FIX: #6680 User with restricted supplier invoice permissions sees "reopen" button even if he has no permission to do it
FIX: #6718 Bug: Discount amount is not locally formatted in CommonObject View
FIX: #6767 serious critical error, no login possible with postgresql and ipv6.
FIX: #6795 #6796
FIX: Add option MAIN_MAIL_USE_MULTI_PART to include text content into HTML email and add option MAIN_MAIL_ADD_INLINE_IMAGES_IF_IN_MEDIAS to restore the inline images feature.
FIX: ajax autocomplete on clone
FIX: A non admin user can not download files attached to user.
FIX: Can't download delivery receipts (function dol_check_secure_access_document)
FIX: complete hourly rate when not defined into table of time spent
FIX: dont get empty "Incoterms : - " string if no incoterm
FIX: dont lose supplier ref if no supplier price in database
FIX: Enter a direct bank transaction
FIX: extrafield css for boolean type
FIX: forgotten parameter for right multicompany use
FIX: Found duplicate line when it is not.
FIX: global $dateSelector isn't the good one, then date selector on objectline_create tpl was hidden
FIX: Journal code of bank must be visible of accountaing module on.
FIX: length_accounta return variable name
FIX: limit+1 dosn't show Total line
FIX: No filter on company when showing the link to elements.
FIX: overwrapping of weight/volume on rouget template
FIX: Several bugs in accounting module.
FIX: shared bank account with multicompany not visible in invoice setup
FIX: spaces not allowed into vat code
FIX: supplier default condition not retrieved on create
FIX: supplier order line were always created with rang = 0

***** ChangeLog for 5.0.1 compared to 5.0.0 *****
FIX: #6503: SQL error in "Last pending payment invoices"
FIX: #6505 Project elements page shows greyed-out links even if the option to show actions not available is disabled
FIX: #6507: Statistics counter show wrong total Contract numbers when the user does not have full access
FIX: #6533 #6590
FIX: #6535
FIX: bank account not visible on payment card
FIX: colspan
FIX: Data lost during merge of thirdparties
FIX: Detection of color brightness
FIX: Filter on date lost after submit on time spent page
FIX: forgottent fk_unit field on llx_supplier_propaldet
FIX: list of projects
FIX: LOG_ERROR does not exists. Use LOG_ERR.
FIX: Missing total on project overview.
FIX: multicurrency management on supplier order/invoice
FIX: Notification sending was broken.
FIX: origin & origin id on supplier order line
FIX: param php doc
FIX: Picto of project on dol_banner and box
FIX: Some errors when downloading files.

***** ChangeLog for 5.0.0 compared to 4.0.* *****
For users:
NEW: Add module mulicurrency.
NEW: Add module accoutancy expert (double party accountancy).
NEW: Better responsive design, above all on smartphone.
NEW: #5801 More complete change to allow to disable supplier invoice document generation.
NEW: #5830 Can choose a generic email or use remail in the mail from field.
NEW: #5896 More complete data on event sent by email (name in title, emails list in details)
NEW: Add a better icon to show when "run" in cron jobs is disabled.
NEW: Add account statement into fields of bank account transaction list.
NEW: Add a direct debit mandate PDF template.
NEW: add clone contract feature.
NEW: Add color regarding stock even on ajax autocompleter product selector.
NEW: Add date into list of print jobs for Google Print.
NEW: add field and filters on turnover by third party report.
NEW: Add last activation date as info in module list.
NEW: add option to limit stock product by warehouse.
NEW: Add missing unique key on table llx_links.
NEW: Add option "Hide images in Top menu".
NEW: Add option PROJECT_LINES_PERWEEK_SHOW_THIRDPARTY to show thirdparty on page to submit time.
NEW: Add option "Stock can be negative". Off by default.
NEW: Add option SUPPLIER_ORDER_3_STEPS_TO_BE_APPROVED.
NEW: Add hidden option to include parent products too in stats of orders (not supported in rest of app yet).
NEW: Add Panama datas.
NEW: Add ressource extrafields.
NEW: add restrictions on standard exports (agenda, order, deplacement, facture, fournisseur, societe, propal, expedition)
NEW: Add substitution keys __SHIPPINGTRACKNUM__, __SHIPPINGTRACKNUMURL__ into shipping email template.
NEW: Add status Done on interventions.
NEW: Add system tool "Files integrity checker" to detect modified files for packaged versions.
NEW: Add tooltip in payment term edition in dictionnary.
NEW: Add type "url" as possible extrafield.
NEW: Add workflow to calculated supplier order status on stock dispatch.
NEW: Add workflow to classifed propal bill on invoice validation.
NEW: allow to save a parent warehouse.
NEW: Better filtering of automatic/manually inserted events.
NEW: Bill orders from order list.
NEW: Can add event from the card listing events.
NEW: Can change thirdparty when cloning a project.
NEW: Can create expense report for someone else (advanced permission).
NEW: Can clone an expense report.
NEW: Can edit a label for each price segment when using several segment prices for products.
NEW: Can filter on fields on admin translation page.
NEW: Can filter on project/task ref/label on the "new time consumed" page.
NEW: Can filter on status on objects on the "statistics" pages.
NEW: Can filter on type of leave requests in list.
NEW: Can generate SEPA mandate for each bank account of your customers.
NEW: Can see/make bank conciliation from bank transaction list.
NEW: Can edit RUM number of a customer bank account.
NEW: Can link template invoice to other objects. Generated invoices will be linked to same objects (example: contracts).
NEW: Can renamed attached files on some documents tabs (like products and expense reports).
NEW: Can see/edit the customer ref of a shipment.
NEW: Can select fields/extrafields on contract list + Mass delete action.
NEW: Can select fields on expense report list. Can make mass delete.
NEW: Can select fields to show on list of bank transaction.
NEW: Can set to paid automatically social or fiscal taxes after a payment was recorded.
NEW: Can sort on status of recurring invoice in list of template invoices.
NEW: Can use native php and dolibarr object on pages of module website.
NEW: Checkbox 'close order to "Everything received" automatically if all products are received' is visible on supplier orders.
NEW: conf to allow payments on different thirdparties bills but same parent company.
NEW: Consumption view on thirdparty total line and total HT by element.
NEW: Display bookkeeping by accounting account - Bookkeeping ordered by accounting account - Link with customers and suppliers invoices - Sub Total by accounting account - Ability to display more than 25 lines and filter by customer/supplier, invoice and accounting account
NEW: Each user can select its landing page (on tab "user display setup").
NEW: Editing translation GUI become easier with tool to search existing translation.
NEW: Error code of each email sent is visible in list of email targets
NEW: Export thirdparty with payment terms and mode.
NEW: filter actiontype on thirdparty tab.
NEW: filter by supplier and fk_warehouse on replenishment page.
NEW: Filters can accept generic search key like __DAY__, __MONTH__, __YEAR__ replaced with current day, month year before making the search.
NEW: Function "crop" images available on project, product and holiday attachment tab.
NEW: function to display full path to current warehouse.
NEW: Generation of document is available on member card.
NEW: Introduce mass action "delete" on sales orders.
NEW: Introduce option MAIN_DEFAULT_PAYMENT_TERM_ID to set default payment term on company level.
NEW: introduce option PROJECT_DISABLE_PRIVATE_PROJECT and PROJECT_DISABLE_PUBLIC_PROJECT.
NEW: Link between objects can be done on both side and on all objects.
NEW: More filter on bank transaction list.
NEW: Mutualize mass action. So "Send by email" is also available on orders.
NEW: New set of icon for status easier to understand.
NEW: option "Current/Next" for limit payment date (in payment term dictionary setup) to use a specific day of current month or jump to same day of next month.
NEW: Option DOC_SHOW_FIRST_SALES_REP shows name of "user buyer or saler" on PDF.
NEW: Option MAIN_INFO_SOCIETE_MAIL_ALIASES to be able to use several identities into the "email from".
NEW: Pagination available on list of users.
NEW: Phone formatting for Canada. Add dol_print_phone into phpunit tests.
NEW: Reduce nb of picto visible after reference of an object into lists, merging preview and download.
NEW: Reduce space lost on EDM module.
NEW: Reopen a paid bill is a user advanced permission.
NEW: can set a default bank account on thirdparty card.
NEW: Show photo of contacts on thirdparty card.
NEW: Show subtotal into list of linked elements.
NEW: Show total line (planned workload and time spent) on list of tasks.
NEW: Start to introduce search filters on dictionnaries for vat list.
NEW: Support extrafields for expense reports.
NEW: Support extrafields on product lot.
NEW: Support free bottom text and watermark on expense report template.
NEW: Support mass actions for proposals
NEW: Table with list of lots/serial can be viewed (module product batch).
NEW: The autofill zip/town table option is on by default.
NEW: the count of linked files on card includes external links.
NEW: Usage of vat code seems ok everywhere.
NEW: User date of employment added.
NEW: Use small photo of user on all user links.
NEW: Use new archi to select fields into list of time spent.
NEW: Available substitution key (__INVOICE_MONTH__, __INVOICE_PREVIOUS_MONTH__, ...) to use into note text of recurring invoices.

For developers:
NEW: Add ORDER_MODIFY trigger on each order modification.
NEW: Trigger on delete stock
NEW: The getURLContent return more information on success and error.
NEW: Uniformize code and correct deal with triggers
NEW: REST API explorer. Can create invoice and orders with lines.
NEW: Add a lot of API REST: expense reports, orders, commercial proposals, projects, agenda events, users, invoices, ...
NEW: Default collation for mysql is now utf8_unicode_ci
NEW: Can use any filter on all REST API to list.
NEW: ckeditor accept a parameter to disable all html filtering.
NEW: Complete table llx_ecm_files with field generated_or_uploaded
NEW: Enhance function setValueFrom so we can use it for "edit in form" feature.
NEW: getNomUrl displays full path to warehouse
NEW: Hook formObjectOptions
NEW: hook in element overview
NEW: Hook on stock product card
NEW: param socid find_min_price_product_fournisseur() function
NEW: More phpunit tests

WARNING:

Following changes may create regression for some external modules, but were necessary to make
Dolibarr better:
- Function delete of class Facture (invoice) need the object $user as first parameter. Also you must
  check you make a fetch on object before calling the delete.
- The old driver of "mysql" has been removed. Dolibarr use the new one (mysqli) by default.
- Remove not used function calculate_byte(). Use dol_print_size() instead.
- Function pdf_getTotalQty is now deprecated. Not used by Dolibarr core.
- Method commande->deleteline($lineid) has been replaced with commande->deleteline($user, $lineid).
- Method expensereport->delete(id, user) has been replaced with ->delete(user)
  Method warehouse->delete(id) has been replace with ->delete(user)
  This is to follow good practice to make a fetch on object before deleting it.
- The form to add a product to a draft proposal/order/invoice, from the product card, is hidden by default.
  It was not commonly used and usage generates some problems (cost price for margin calculation not entered, vat setting).
  Set constant PRODUCT_ADD_FORM_ADD_TO to retrieve it.
- The javascript "datatables" library was previously provided into Dolibarr sources, but it was not used by application.
  So there is no reason to maintain its compatibility with other dolibarr components. If an external module need this
  library, this external module must embed the library in his own sources/packages.
- Trigger name SUPPLIER_PROPOSAL_CREATE has been renamed into PROPOSAL_SUPPLIER_CREATE.
- A new paramater sqlfilters was introduced to allow filter on any fields int the REST API. Few old parameters,
  no more required, were also removed. Use this new one if you were using one of them.
- The trigger that activate or close a contract line is run on a contract line, not on contract.
- Method commande->set_availability(user, availability_id) removed from commande class, use method commande->availability(availability_id, notrigger).

Dolibarr 5.0 was frozen before PHP 7.1 was released. Unit tests are successful on PHP 7.1 but we don't have enough
feedback to confirm whole application is compatible. Current officiel supported PHP versions are PHP 5.3 to 7.0.


***** ChangeLog for 4.0.6 to 4.0.5 *****
FIX: #6613 Default subject for Supplier proposal emails is filled with a non-existing key
FIX: #6623 User card shows "Return to list" link even if the user has no rights to list users
FIX: #6636 Complete fix
FIX: #6669 User with no permission to edit customer invoices can see a edit button in project entry
FIX: #6671 Cannot remove thirdparty type with "#" in its name
FIX: #6673 Missing "nature" table header in thirdparty list
FIX: #6675 Restricted user with no agenda permissions can see a button to create appointment in thirdparty contact list
FIX: #6677 Expired contracts dashboard box does not show the name of the thirdparty
FIX: #6679 User with restricted supplier invoice permissions can edit project, payment conditions, payment mode
FIX: #6680 User with restricted supplier invoice permissions sees "reopen" button even if he has no permission to do it
FIX: #6813
FIX: Correction with author and validator user on orders
FIX: doactions hook missing in invoice model page
FIX: dont get empty "Incoterms : - " string if no incoterm
FIX: dont lose supplier ref if no supplier price in database
FIX: forgotten parameter for right multicompany use
FIX: global $dateSelector isn't the good one, then date selector on objectline_create tpl was hidden
FIX: limit+1 dosn't show Total line
FIX: supplier order line were always created with rang = 0


***** ChangeLog for 4.0.5 to 4.0.4 *****
FIX: #6234
FIX: #6259
FIX: #6330
FIX: #6360
FIX: #6411
FIX: #6443
FIX: #6444
FIX: #6453
FIX: #6503: SQL error in "Last pending payment invoices"
FIX: #6505 Project elements page shows greyed-out links even if the option to show actions not available is disabled
FIX: #6507: Statistics counter show wrong total Contract numbers when the user does not have full access
FIX: #6533 #6590
FIX: #6619 Template invoices list do not respect restricted thirdparty user rights
FIX: #6621 Documents tab shows greyed out upload form even if the option to show actions not available is disabled
FIX: add entity param to document link
FIX: Can use quote into supplier ref on order line add
FIX: Change the customer code only if error on duplicate
FIX: Creation of credit note on invoice with deposit stole the discount.
FIX: delete bank class lines when we delete bank_categ
FIX: deletion of bank tag
FIX: detail of deposit and credit not was not visible into final invoice
FIX: Error management during bank account creation
FIX: error management in bank account deletion.
FIX: event status is not modified when assign an user
FIX: forgotten fk_facture_fourn attribute on supplierinvoice line object
FIX: If bank module on, field must be required to register payment of expense report.
FIX: load multicurrency informations on supplier order and bill lines fetch
FIX: Missing total on project overview.
FIX: multicurrency_subprice
FIX: param billed when we change page
FIX: protection against infinite loop on hierarchy
FIX: Supplier Order list filter by project
FIX: the dolCopyDir fails if target dir does not exists.
FIX: use param for http links

***** ChangeLog for 4.0.4 to 4.0.3 *****
FIX: #6227 Document models table header "Unit" is shown in 2 lines in Spanish
FIX: #6230
FIX: #6237
FIX: #6245 Thirdparty link in supplier invoices list, links to "comm/card" instead of "fourn/card" page
FIX: #6253 Supplier invoice list filter does not respect "thirdparty" filter
FIX: #6277
FIX: project list and ajax completion return wrong list.
FIX: bug margin calculation by user with multicompany
FIX: Can make a stock transfert on product not on sale/purchase.
FIX: extrafield input for varchar was not working with special char within (ie double quotes)
FIX: javascript error
FIX: link for not found photo when using gravatar. Must use external url.
FIX: Protection so even if link is output for external user, links is disabled.
FIX: repair tool was ko to restore extrafields with type select.
FIX: Security access problem with external users on projects/tasks
FIX: We must not drop extrafield column if there is still record on other entities.
FIX: regression with sedning email when introducing security options to restrict nb of email sending.
t
***** ChangeLog for 4.0.3 to 4.0.2 *****
FIX: #5853 $conf->global->$calc==0 || $conf->global->$calc==1
FIX: #5958 no discount on supplier command made by replenishment
FIX: #5966 Bug: getNomUrl tooltips show Proposal info even if user has no rights to read them
FIX: #5972 #5734
FIX: #6007
FIX: #6010
FIX: #6029
FIX: #6043 - Payment mode not visible on supplier invoice list
FIX: #6051
FIX: #6062
FIX: #6088
FIX: A draft can be deleted by a user with create permission.
FIX: bad permission to see contract on home page
FIX: bad permission to see contract statistics
FIX: Bcc must not appears to recipient when using SMTPs lib
FIX: Consistent description for add or edit product
FIX: delete contract extrafields on contract deletion
FIX: Deposits and credit notes weren't added in the received and pending columns
FIX: export extrafields must not include separe type
FIX: Export of opportunity status must be code, not id.
FIX: False positive on services not activated
FIX: Filter was wrong or lost during navigation
FIX: HT and TTC price should always be displayed together
FIX: if a supplier price reference is changed after creating an order, we can't clone order.
FIX: in export. Error when using a separate extrafields.
FIX: Introduce hidden option MAIL_PREFIX_FOR_EMAIL_ID to solve pb of tracking email.
FIX: javascript error when using on mobile/smartphone
FIX: javascript xss injection and a translation
FIX: Label of project is in field title not label.
FIX: List of people able to validate an expense report was not complete.
FIX: Missing field
FIX: Module gravatar was not triggered on thirdparty and contact card
FIX: Must use external link into a forged email content.
FIX: Pb in management of date end of projects
FIX: Regression when deleting product
FIX: rendering of output of estimated amount on project overview page.
FIX: Sanitize title of ajax_dialog
FIX: Security to restrict email sending was not efficient
FIX: Setting supplier as client when accept a supplier proposal
FIX: Some statistics not compatible with multicompany module.
FIX: the time spent on project was not visible in its overwiew
FIX: Update intervention lline crash with PgSQL
FIX: wrong test on dict.php
FIX: wrong var name

***** ChangeLog for 4.0.2 compared to 4.0.1 *****
FIX: #5340
FIX: #5779
FIX: #5849
FIX: #5866
FIX: #5907
FIX: Addline if $txlocaltax1 is empty
FIX: Avoid error 500 if phpexcel is disabled
FIX: Avoid errors on debian
FIX: Can edit the customer ref even if order is not draft.
FIX: Documents not moved in new directory if we change reference of the task.
FIX: Error when CATEGORIE_RECURSIV_ADD is enabled and new category is child of an already linked to object
FIX: Extra fields of task not copied on project cloning
FIX: Hidden option PRODUCT_MAX_VISIBLE_PHOTO
FIX: Link on supplier invoice in widget was not clickable
FIX: margin tab on customer card must filter on current entity invoices
FIX: missing column into SQL on thirdparty list
FIX: Nber of attached files were not reported in event report of email sent
FIX: only show projects of related third if external user
FIX: Search provider by price
FIX: Solve backup when using mysqldump that return warning
FIX: Sql error in widget of product for stock alerts
FIX: updateligne if $txlocaltax1 is null

***** ChangeLog for 4.0.1 compared to 4.0.0 *****
FIX: #2853
FIX: #2991
FIX: #3128
FIX: #5699
FIX: #5734
FIX: #5742 error on project list if an extra field separator is added.
FIX: #5746 chrome php Try a fix. Not sure it solved all problems reported
FIX: #5748 Bug: Error updating to 4.0.1 with Postgresql. Field must be varchar.
FIX: #5750 Bug: CmailFile::server_parse enters an infinite loop if $server_response is false
FIX: #5752 Bug VAT NPR not propagated during proposal cloning
FIX: #5763 Bug: Cannot Create Supplier Price Request
FIX: #5770 Dolibarr doesn't modify correctly the hour of a task
FIX: #5776
FIX: #5802 Incoterms not set
FIX: #5813 Bug: Incoterms not being read correctly
FIX: #5818
FIX: alignement of intervention status
FIX: Clean of search fields
FIX: Creation of donation should go back on card after creation
FIX: Date visible on project overview
FIX: Execute a dedicated job from its id may results of launching other jobs too.
FIX: Failed to export contact categories with contact extra fields
FIX: inversion customer/supplier price
FIX: link "back to list" was not visible.
FIX: Lost filter on opportunities
FIX: Mandatory field payment term was not css highlighted.
FIX: Menu users not visible on dolidroid.
FIX: SEC for HTB23302
FIX: The email test sender in email setup was broken
FIX: Translation of "Name" is not a good choice for floow-up.
FIX: Update of maxnbrun on job list failed.
FIX: Value of payment term and project are not set on correct default value when invoice generated from template.
FIX: vat dictionary should allow enter and edit multiple values for localtaxes, separated by: (ex -19:-15)
FIX: Vat not visible in dictionnary

***** ChangeLog for 4.0.0 compared to 3.9.* *****
For users:
NEW: Add recurring invoice feature and automatic generation of invoices.
NEW: Add module "Loan" as stable.
NEW: Add module "Supplier commercial proposal" (price request) with stable status.
NEW: Can select dynamicaly number of lines to show on page on product, shipment, contact, orders, thirdparties.
NEW: Can select fields to show on list also for list of customer orders, supplier orders, shipments, proposals and invoices.
NEW: Show into badge on tab head, the number of dedicated contacts for all objects.
NEW: Add a checkbox to select/unselect all lines on page that support mass actions (like invoice list page)
NEW: Add a new method for margin calculation. Added margin on "cost price" in addition to margin on WAP price and margin on "best supplier price".
NEW: Add an explanation message on shipment page to explain you can't make shipment if order is not validated
NEW: Add date_rum into table of thirdparty bank account.
NEW: The probability of lead/opportunity can be defined per lead.
NEW: Added Malta VAT into migration script
NEW: Add Expense report into accountancy report
NEW: Add Expense report to approve into workboard
NEW: Selection of boxes is moved on top of home page
NEW: Add filter on a keyword, status and nature into list of modules.
NEW: Add hidden option BANK_DISABLE_CHECK_DEPOSIT to disable check deposit feature.
NEW: Add hidden option MAIN_PUBLIC_NOTE_IN_ADDRESS
NEW: Add index on invoice status
NEW: Add constant MAIN_LOGTOHTML to 0 into setup by default to save time when we need to make debug on hosted instance.
NEW: Add list of billed
NEW: Add minimum stock and desired stock into import/export profiles.
NEW: Add state into thirdparty export fields.
NEW: Add more trackable events (create, submit and receive supplier order).
NEW: Add hidden option MAIN_PROPAGATE_CONTACTS_FROM_ORIGIN
NEW: Add picto on module list to show warning and if module is an external module.
NEW: Add product type filter on turnover report
NEW: Add state into list of fields available for personalized fields of thirdparties
NEW: Add statistics for interventions module
NEW: Add statistics on number of projets on home page
NEW: Add statistics and late records into dashboard for supplier proposals.
NEW: Add the admin info on combo of type of contact
NEW: Add the event BILL_PAYED to the list of supported events for module notification.
NEW: Add total weight and volume on PDF.
NEW: Add hidden option to hide column qty ordered on shipments.
NEW: Add view of virtual stock into product list (when appropriate)
NEW: Add warning on tasks when they are late (add also the warning tolerance parameter)
NEW: Add weight/volume for one product into shipment export
NEW: Add width and height on product table
NEW: allow a document to be linked to project from another customer on config
NEW: allow project to be shared across entities (for multicompany module)
NEW: All variant of ckeditor config can be tested into the setup page of module.
NEW: Can change dynamically number of records visible into lists.
NEW: Can change type of extrafields (for some combinations only).
NEW: Can define number of first and last line to import into import wizard.
NEW: Can edit next execution date of a cron job.
NEW: Can edit value date of a vat payment after recording it.
NEW: Can filter modules on publisher.
NEW: Can filter on employee status when building emailing from users.
NEW: Can reopen an closed shipment.
NEW: Can search on shipments into the quick search box.
NEW: Can select language from a combo list on page to overwrite a translation.
NEW: Can select number of lines on page list for projects and tasks.
NEW: Can use ^ and $ (to say start with or end with like regex syntax) into search fields when search field is text. Bonus: ^$ can filter all lines with field not defined.
NEW: Clean and enhance code for cron engine
NEW: Can decrease stock on shipment closing/classifying (only if module lot is not enabled for the moment)
NEW: Disabled users are striked.
NEW: Enhance navigation of project module
NEW: fichinter lines ordered by rang AND DATE
NEW: hidden conf to use input file multiple from mail form
NEW: hidden feature: SUPPLIER_ORDER_WITH_NOPRICEDEFINED allow supplier order even if no supplier price defined
NEW: Hidden option MAIN_LANDING_PAGE to choose the first page to show after login works as a "global" option (llx_const) and as a "per user" option (llx_user_param).
NEW: Holiday is a now a RH module. All RH module provides by default visilibity on users of its hierarchy.
NEW: If error is reported during migration process, you can ignore it to avoid to be locked.
NEW: if nb total of lines provided in print barre_liste, display in title
NEW: If option to see non stable modules is on, add a filter into module list to filter on level (deprecated, experimental, development)
NEW: Include number of linked files into badge counter of "Linked files" tab.
NEW: Include sales representative into export of thirdparties
NEW: Indicator on workboard are red/green if late or not.
NEW: Into GED module, filename is truncated only if there is not enough space into table
NEW: Introduce a predefined job to run database backup
NEW: Introduce option MAIN_WEIGHT_DEFAULT_UNIT and MAIN_VOLUME_DEFAULT_UNIT to force output unit for weight and volume.
NEW: Introduce position of records into dictionnary of type of contacts
NEW: Link on a user in leave page reach to leave tab of user.
NEW: List of user in agenda view per user show photo thumb.
NEW: Margins module - Check/update buying price on invoice lines
NEW: Merge all admin tools (system and module admin tools) into same entry "Admin tools", so now things are clear: All features restricted to an admin user is inside "setup" (for setup) or "admin tools" (for action tools) instead of 3 different entries.
NEW: Merge all boxes "related objects" into one. This save a lot of room on most card and avoid often horizontal scoll.
NEW: Moved code that deals with bank categories to BankCateg. Created BankCateg::fetchAll function
NEW: Move HRM dictionary from module to core dictionaries.
NEW: Mutualize code to manage email substitution variables. Show available variables into page to edit email templates.
NEW: Mutualize code: Use one call of function "addThumbs", when possible, to generate thumbs files instead of several call of "vignette" function.
NEW: On translation admin page, admin can overwrite a translation value.
NEW: Option MAIN_LIST_FILTER_ON_DAY is supported on proposal list.
NEW: Add reputation field for price supplier.
NEW: Selection of fields is available on member list.
NEW: Show a badge with number of withdraw requests done on the withdraw tab of invoice.
NEW: Add option to show detail per warehouse into reassort.
NEW: Show total number of modules into the module list.
NEW: Survey system has now a status like other objects. You can close or reopen a survey.
NEW: The note on time spent can be entered when using the "view per day".
NEW: Use ellipsis truncation on too large left menu text.
NEW: When a new field to show into lists is selected, the form is automatically submited and field added.
NEW: When creating a template invoice from a draft invoice, if there is link to contract on draft invoice, link is kept on template invoice.
NEW: When emailing is not sent completely, show progression.
NEW: Experimental module Accountancy Expert.
NEW: Experimental module Multicurency

For developers:
NEW: Add entity field in llx_societe_remise_except and llx_societe_remise.
NEW: Rest API token is no more reset at each call. We can reset it with param reset=1 on login call.
NEW: Add html id/class to locate value in the DOM html
NEW: Add a css class style called 'reposition', so when clicking on a link with this class will move scrollbarr to be placed at same page location.
NEW: TimeZone can be supplied to mktime
NEW: hook in shipment card
NEW: Deprecated Societe::set_prospect_level, Societe::set_commnucation_level, Societe::set_OutstandingBill functions
NEW: A module can add, into its import profiles, a sql request to execute at end of import. This allow to update dernormalized data after import.
NEW: Add hook pdf_build_address
NEW: Add a parameter on graph function to show a generic graph when no data are available.
NEW: Add $object in parameter of pdf_build_address so we could include hook into the function.
NEW: Add a tool for developers to purge database with no loose of setup
NEW: Can disable a module by renaming dir of module into module.disabled (this save time for maintenance when working with FTP).
NEW: Created AccountLine::insert function and started using it for transaction creation
NEW: Created Account::__toString, Account::getFieldsToShow and Account::getAccountNumberOrder to refactor the way account number was shown
NEW: Created FormBank::getIBANLabel function to get the label of "IBAN" depending on bank account country
NEW: prepare for additional warehouse statuses
NEW: project sharing in select_projetcs_list function
NEW: Removed deprecated CommonObject::client property. Please use CommonObject::thirdparty instead
NEW: Removed unused FormOrder::selectSourcesCommande function
NEW: Renamed ActionComm::add function to ActionComm::create
NEW: Rename Form::select_date to Form::selectDate and Form::form_date to Form::formDate
NEW: Rename path for generic media files
NEW: More phpunit tests. Include some REST API into automatic tests.
NEW: Move Expense report menu from module to menu files.


WARNING:

Dolibarr 4.0 should be compatible with PHP 7 but more feedbacks are still expected to confirm that.

Following changes may create regression for some external modules, but were necessary to make
Dolibarr better:
- Function log() of class CommandeFournisseur has been removed. Using it is no more required.
- Class Resource was renamed into DolResource to avoid conflict with a reserved PHP word.
- Method commonobject->add_thumb() has been renamed into commonobject->addThumbs().
- Method select_type_comptes_financiers() has been renamed into selectTypeOfBankAccount()
- Property ->client that was deprecated 6 years ago, is replaced in all core code with ->thirdparty.
- File '/core/tpl/document_actions_pre_headers.tpl.php' were renamed into '/core/actions_linkedfiles.inc.php'.
So if you included it into your module, change your code like this to be compatible with all version:
  $res=@include_once DOL_DOCUMENT_ROOT . '/core/actions_linkedfiles.inc.php';
  if (! $res) include_once DOL_DOCUMENT_ROOT . '/core/tpl/document_actions_pre_headers.tpl.php';



***** ChangeLog for 3.9.4 compared to 3.9.3 *****
FIX: #2853
FIX: #3128
FIX: #4447
FIX: #5128 if create method return duplicated code error not use GETPOST in order to get a new code
FIX: #5340
FIX: #5473
FIX: #5474 Country_id of "Don" object is still empty
FIX: #5534
FIX: #5535 bad dependency.
FIX: #5537 AJAX project search does not work properly
FIX: #5540 getFormMail is not registered as addReplace hook
FIX: #5544 Disabled Contact still appear in lists to send emails
FIX: #5549 getNomUrl tooltips show Order info even if user has no rights to read them
FIX: #5568
FIX: #5594
FIX: #5629 PgSQL Interger string stylish error
FIX: #5651
FIX: #5660
FIX: #5853 $conf->global->$calc==0 || $conf->global->$calc==1
FIX: #5907
FIX: #5966 Bug: getNomUrl tooltips show Proposal info even if user has no rights to read them
FIX: #6051
FIX: #6088
FIX: Can correct stock of lot using eatby or sell by date
FIX: Can make a movement on "out of sell" products
FIX: cannot update bank account on invoice if module order not activated
FIX: Can't create withdrawal document
FIX: delete contract extrafields on contract deletion
FIX: Direction of movement lost if an error occurs
FIX: Error when CATEGORIE_RECURSIV_ADD is enabled and new category is daughter of an already linked to object
FIX: export extrafields must not include separe type
FIX: External user must not be able to edit its discounts
FIX: Failed to export contact categories with contact extra fields
FIX: header title in commercial area
FIX: HT and TTC price should always be displayed together
FIX: incoterms
FIX: incoterms do not output into crabe invoice PDF
FIX: in PgSQL no quote "word style" is permitted around column name
FIX: Introduce hidden option MAIL_PREFIX_FOR_EMAIL_ID to solve pb of tracking email.
FIX: margin tab on customer card must filter on current entity invoices
FIX: missing column into SQL on thridparty list
FIX: only show projects of related third if external user
FIX: PgSQL Module Ressource list crash #5637
FIX: php Strict
FIX: Regression when deleting product
FIX: Security to restrict email sending was not efficient
FIX: tag for date rfc in odt substitution
FIX: Update intervention lline crash with PgSQL
FIX: update limit stock on product stock
FIX: vat dictionary should allow enter and edit multiple values for localtaxes, separated by: (ex -19:-15)
FIX: wrong test on dict.php


***** ChangeLog for 3.9.4 compared to 3.9.3 *****
FIX: #2853
FIX: #3128
FIX: #4447
FIX: #5128 if create method return duplicated code error not use GETPOST in order to get a new code
FIX: #5340
FIX: #5473
FIX: #5474 Country_id of "Don" object is still empty
FIX: #5534
FIX: #5535 bad dependency.
FIX: #5537 AJAX project search does not work properly
FIX: #5540 getFormMail is not registered as addReplace hook
FIX: #5544 Disabled Contact still appear in lists to send emails
FIX: #5549 getNomUrl tooltips show Order info even if user has no rights to read them
FIX: #5568
FIX: #5594
FIX: #5629 PgSQL Interger string stylish error
FIX: #5651
FIX: #5660
FIX: #5853 $conf->global->$calc==0 || $conf->global->$calc==1
FIX: #5907
FIX: #5966 Bug: getNomUrl tooltips show Proposal info even if user has no rights to read them
FIX: #6051
FIX: #6088
FIX: Can correct stock of lot using eatby or sell by date
FIX: Can make a movement on "out of sell" products
FIX: cannot update bank account on invoice if module order not activated
FIX: Can't create withdrawal document
FIX: delete contract extrafields on contract deletion
FIX: Direction of movement lost if an error occurs
FIX: Error when CATEGORIE_RECURSIV_ADD is enabled and new category is daughter of an already linked to object
FIX: export extrafields must not include separe type
FIX: External user must not be able to edit its discounts
FIX: Failed to export contact categories with contact extra fields
FIX: header title in commercial area
FIX: HT and TTC price should always be displayed together
FIX: incoterms
FIX: incoterms do not output into crabe invoice PDF
FIX: in PgSQL no quote "word style" is permitted around column name
FIX: Introduce hidden option MAIL_PREFIX_FOR_EMAIL_ID to solve pb of tracking email.
FIX: margin tab on customer card must filter on current entity invoices
FIX: missing column into SQL on thridparty list
FIX: only show projects of related third if external user
FIX: PgSQL Module Ressource list crash #5637
FIX: php Strict
FIX: Regression when deleting product
FIX: Security to restrict email sending was not efficient
FIX: tag for date rfc in odt substitution
FIX: Update intervention lline crash with PgSQL
FIX: update limit stock on product stock
FIX: vat dictionary should allow enter and edit multiple values for localtaxes, separated by: (ex -19:-15)
FIX: wrong test on dict.php


***** ChangeLog for 3.9.3 compared to 3.9.2 *****
FIX: #4383 $userid not defined
FIX: #4448 $filebonprev is not used, $this->filename now
FIX: #4455
FIX: #4749
FIX: #4756
FIX: #4828
FIX: #4926
FIX: #4964 buyprice in customer from shipping buyprice wasn't load in expedition::fetch_lines
FIX: #5004
FIX: #5068
FIX: #5170 tva sign with INVOICE_POSITIVE_CREDIT_NOTE option
FIX: #5338 use of not initialized var $aphour, $apmin, etc
FIX: #5343
FIX: #5380
FIX: #5383 bad object id on don delete
FIX: #5414
FIX: #5470 User of expense report in bank transactions page is not correct
FIX: a case of corrupted ODT by Word that insert <text:s> when it should not.
FIX: Can't create thirdparty or validate invoice if profid is mandatory and profid does not exists for other countries
FIX: dasboard wrong for late invoice
FIX: duplicate jquery.js files
FIX: extrafield cloned on project clone
FIX: Failed to open file
FIX: Filter on opportunity amount and budget
FIX: form_confirm to delete payment on supplier invoice
FIX: javascript error with german-switzerland language
FIX: large expense note
FIX: Missing original .js file (license violation if sources are not provided)
FIX: Option strict mode compatibility
FIX: product stats all bloc module without enbaled test
FIX: receiving link never works
FIX: task ODT company object not correctly retrieved
FIX: Translate group perms as it is done into user perms
FIX: We must take the last recent defined price when using price level

***** ChangeLog for 3.9.2 compared to 3.9.1 *****
FIX: #4813 Won translation for the key OppStatusWON instead OppStatusWIN
FIX: #5008 SQL error when editing the reference of a supplier invoice that already exists
FIX: #5236 Cron module activated but "Modules tools" does not appear in the left menu.
FIX: Accountancy - 3.9 - Chart of accounts are limited on only one country
FIX: bug on email template
FIX: Can't create a stock transfer from product card
FIX: can't fetch by siret or siren because of first "if"
FIX: Check stock of product by warehouse if $entrepot_id defined on shippings
FIX: Compatible with multicompany
FIX: Creation of the second ressource type fails.
FIX: end of select when no fournprice
FIX: Filter on assigned to was preselected on current user on list "All events" (instead of no filtering)
FIX: Filter on category tag for suppliers
FIX: hook on group card called but not initialized
FIX: Infinite loop on menu tree output for edition
FIX: Can show tree of entries added by external modules using fk_mainmenu and fk_leftmenu instead of fk_menu.
FIX: init var at wrong place report incorrect "shippable" flag on draft order.
FIX: It doesn't check if there is enough stock to update the lines of orders/invoices
FIX: Menu statistics was not visible if module proposal was not enabled
FIX: Merge manually PR #5161 - Bad translation key
FIX: missing column when module was installed before standard integration
FIX: Missing number total of modules
FIX: Not filtering correctly when coming from dashboard
FIX: PROPAL_MERGE_PDF with PRODUCT_USE_OLD_PATH
FIX: Remove PHP Warning: Creating default object from empty value.
FIX: same page added several times on mergepropal option
FIX: search on date into supplier invoice list dont work because of status -1
FIX: Search supplier ref on contract
FIX: Split of credit note into discount page generates records not correctly recognised as credit note.
FIX: SQL error function on getAvailableDiscounts function, on bill create mode if socid is empty
FIX: #5087
FIX: #5108
FIX: #5163
FIX: #5195
FIX: #5203
FIX: #5207
FIX: #5209
FIX: #5230

***** ChangeLog for 3.9.1 compared to 3.9.* *****
FIX: #3815 Call to undefined function local_by_date()
FIX: #4424 Missing email of user popup in supplier orders area
FIX: #4442 Missing translation in Banks menu
FIX: #4737 Bank transacion type selector translation is cropped
FIX: #4742 Able to delete a supplier invoice with a registered payment
FIX: #4743 UI glitch in project summary page
FIX: #4747 Missing UI background when registering a supplier invoice payment
FIX: #4748 Supplier invoice payment confirmation amount is not translated
FIX: #4766 VAT not shown in supplier invoice popup
FIX: #4784
FIX: #4809 Duplicate functions with different content
FIX: #4812
FIX: #4839
FIX: #4851 Project selector in supplier invoices shows the project label twice
FIX: #4870
FIX: #4874 SQL error when listing users
FIX: #4880
FIX: #4961
FIX: #4989
FIX: If oauth has never been activated two tables are missing and printing is not working
FIX: A not enabled field for list must not into fields to add
FIX: Bad color of message password changed
FIX: Bad error and style message when changing its own login
FIX: Bad function name call on delete
FIX: Bad include and param for project numbering module call
FIX: bad translation language loaded FIX: When changing thirdparty on event card, the showempty option of contact was lost. FIX: Bad placeholder shown on combo to select a thirdparty.
FIX: Bad vat definition when using POS module
FIX: Box disabled because bugged
FIX: Can not select a commercial on the creation of a third
FIX: Check of EAN13 barcode when mask was set to use 13 digits instead of 12
FIX: correct display of minimum buying price
FIX: Creation of thumb image for size "small" was not done.
FIX: Damn, where was the project ref ?
FIX: Default vat is not set correctly when an error occured and we use VAT identified by a code.
FIX: dont retrieve new buying price on margin display
FIX: Duplicate records into export
FIX: Each time we edit a line, we loose the unit price.
FIX: Email templates not compatible with Multicompany
FIX: Export must use a left join to not loose lines
FIX: fetchAllEMailTemplate
FIX: Filter/search on extrafields on lists
FIX: finished parameters not used
FIX: Generated thumbs must always use the png format so using thumbs can work.
FIX: Hook resprint  be printed
FIX: image extension must be in lower case
FIX: Missing clean of criteria
FIX: Missing database escaping on supplier price insert/update
FIX: Missing function
FIX: Multiprice generator didn't recalculate prices if only the price_base_type property changes
FIX: Not removing code into vatrate.
FIX: Not showing sellprice properly on product list
FIX: Parsing of amount to pay vat
FIX: PHPCS
FIX: PMP is deprecated at warehouse level
FIX: real min buying price
FIX: Same term to create than other objects
FIX: Some records were lost into margin per product report
FIX: systematic rounding causes prices to be updated without reason
FIX: Template email must take care of positino column
FIX: VAT rate can be negative. Example spain selling to morroco.
FIX: When cloning an order the order result from clone must be now
FIX: When using option Price per level, when adding a predefined product, the vat for customer was not correctly set.

***** ChangeLog for 3.9.0 compared to 3.8.* *****
For users:
NEW: A new and more modern look for "eldy" theme.
NEW: Introduce a new theme called "Material Design".
NEW: #3767 Allow changing multiple prices of a product at once
NEW: Add a button to purge criteria in user list
NEW: Add a filter field to restrict list of member when doing a LDAP list request. Use also this filter into ldap command line script making sync from ldap to dolibarr.
NEW: Add all assigned users and all extrafields data in new event when we createFromClone
NEW: Add hidden option to use standard position address in crabe model For electronic sending solutions
NEW: Add a refresh button on page list of direct print jobs.
NEW: Add a tab "document" in donation card
NEW: Add cancel button on thirdparty create page
NEW: Add chart of product statistics
NEW: Add color on categories
NEW: Add date value filter on account records list
NEW: Add __PROJECT_NAME__ tag for customer invoice emails
NEW: Add option PDF_ALLOW_HTML_FOR_FREE_TEXT to be able to enter pdf footer text with wysiwyg editor.
NEW: Add fields into llx_cronjobs to be able to use job table to queue one shot jobs.
NEW: Add filter on status on invoice list
NEW: Add filter on status on shipments
NEW: Add gender property managed on user card FIX: Better error messages when uploading photo of user when permission to write are not granted
NEW: Add help tooltips on fields of dictionary edit pages.
NEW: Add hidden option MAIN_MAILFORM_DISABLE_ENTERKEY to disable the key enter into the form to send email.
NEW: Add $ID$ into extrafields management to allow use of current object id on filter for select list from table and checkbox list from table
NEW: Add info page on product card
NEW: Add into about page, a sample text to use to promote new version release (visible only if version is last stable)
NEW: Add none/all selection into list of files for FTP browser module
NEW: Add opportunity amount on project card.
NEW: Add link "date of invoice" to select date of invoice when creating a payment in one click.
NEW: Add planned workload and declared progress on project summary list on project home page (data aggregated from tasks of project)
NEW: Add ref and label of project into export
NEW: Add status into filters of graph
NEW: Add tab document on salaries payment
NEW: Add thumb of users into stats box on home page
NEW: A link to the bugtracker report tool can be enabled in the GUI
NEW: Better look for POS. More responsive design.
NEW: Can add project search on left menu search area
NEW: Can assign a task to yourself to have it appear on timesheet.
NEW: Can close a project that has draft status with no need to switch it to validate status before.
NEW: Can edit Background color for Top menu and Background color for table title line.
NEW: Can edit email templates using WYSIWYG editor.
NEW: Can edit list of prospect status for customers/prospects. Add a new entry into dictionary table to manage list fo status.
NEW: Can filter on contact status in prospect list. Removed deprecated menu entry.
NEW: Can filter proposal on a tag of a product.
NEW: Can filter proposal, orders or invoices with criteria "contain at least one product with following tag"
NEW: Can choose fields to show on project list.
NEW: Can choose fields to show in product list. Extrafields are also supported.
NEW: Can choose fields to show into the contact list. Extrafields are also supported.
NEW: Can choose fields to show into list of users. Extrafields are also supported.
NEW: Can set default value of event type when creating an event (if option "manage type of event" is used).
NEW: Can upload files on leave requests. Use more standard permissions.
NEW: Can use a "|" to make a OR search on several different criterias into search text filters of tables.
NEW: Can use the * as a joker characters into search boxes of lists.
NEW: Clean code into salary module, debug and add indexes
NEW: Can filter on user list and salary payments on user with naural search.
NEW: Can clone agenda events.
NEW: Color category is visible onto the thumb of tags on thirdparty, or products cards.
NEW: Conf to use next product/service ref when we clone a product/service
NEW: Contract module can be used to follow both sold and bought contracts/recurring subscriptions.
NEW: Can change amount when creating withdraws requests.
NEW: FEATURE PROPOSAL: on proposal, order or invoice creation from scratch, reload page after customer selection so its informations can be loaded
NEW: Filter "active" by default on user list. Fix label of permission of project module.
NEW: Forms are using the "tab look", even in creation mode.
NEW: Free text for cheque deposit receipt can be HTML content.
NEW: Hidden option THEME_ELDY_USE_HOVER is stable enough to become officialy visible into setup.
NEW: If module salaries is on, you can set a hourly value for time consumed by users. When a user enter its time consumed on a project, a calculation is done to provide the cost for human services. This value appears into the "Overview" of project.
NEW: Add import profile to import sales representatives of third parties.
NEW: Increase length of bank code to 128 char #3704
NEW: Into the overview of projects, the name of thirdparty appears into combo lists of elements to link to project.
NEW: Introduce a "code" into table of vats to describe VAT. This will allow to suggest different vat lines with same value with ability to differentiate them.
NEW: Introduce cost price on products.
NEW: Introduce hidden option MAIN_LANDING_PAGE to decide the home page visible just after login.
NEW: Introduce hidden option MAIN_REPLACE_TRANS_xx_XX to allow simple replacement of translated string on the fly. Prefer to use next method.
NEW: Introduce table llx_overwrite_trans to be able to overwrite translations by simple database edition.
NEW: Introduce use of cache for thumbs images of users to save bandwith.
NEW: Experimental level multiprice generator based on per cent variations over base price.
NEW: List of projects of a thirdparty are visible on a project tab for the thirdparty.
NEW: Merge all left menu search boxes into one.
NEW: Merge all search fields of an area page into one search box.
NEW: Next ref on clone doesn't need conf, it's used if mask exists.
NEW: Only arrow of current sorted field is visible into table views. This save a lot of space. You can click on the column title to sort. This make clickable area larger and click to sort is easier.
NEW: On page to see/edit contact of an ojbect, the status of contact is visible (for both external and internal users).
NEW: Option "encrypt password" into database is set to on by default on first install.
NEW: Print event type on third party card tab agenda list (only if AGENDA_USE_EVENT_TYPE = 1)
NEW: Provide an easier way to understand if an order can be shipped.
NEW: Quick search filter works also on invoice, proposal, order, intervention, contract and expense reports.
NEW: Replace category edition page on members with new select2 component.
NEW: Show photo of logged user into login top right block.
NEW: If no photo is available for user, we show a generic photo depending on gender.
NEW: Show photo of user into user list.
NEW: Show which fields were used for search when doing a "generic search" from the "quick search" form on left menu.
NEW: Statistic graphs on products offer a filter on product type (product / service or both)
NEW: Syslog displays configuration errors
NEW: The clicktodial module is now able to provide link "tel:" on phone numbers. So it is also possible to use clicktodial with a client solution like the "xivo" local client.
NEW: The conditional IF into ODT templates works also on not defined var so we can show data only if defined. Close #3819
NEW: The free text in PDF footers can now be a HTML content. So the WYSIWYG editor is on by default to edit it into module setup.
NEW: The thirdparties tabs, the contacts tabs and the members tabs are now presented using a new "top banner", saving space and using a same way to show address, status and navigation arrows.
NEW: Thumbs for statistics on main page are fully clicable (not only link inside the thumb)
NEW: Translate extrafield's labels.
NEW: Use new select2 component for juridical status, country and state selection.
NEW: When creating order, proposal or invoice from thirdparty card, the project is asked during creation. A link to create project if it does not exists is also available.
NEW: Uniformize form creation of proposal to add public and private notes during creation like for order and invoice.
NEW: More robust antiXSS engine.
NEW: Compatibility with Mysql 5.7+

For developers:
NEW: The search box and the bookmarks are now rendered by the menu manager.
NEW: Add a new widget $form->selectArrayAjax() to use combo list with content coming from an Ajax URL.
NEW: Add doActions hook method call in contract card
NEW: Added doActions hooks to user cards
NEW: Add a new component to select categories/tags from the main edit page of product. The dedicated tab is also removed.
NEW: upgrade jQuery Component Datable (and extras) to 1.10.7
NEW: script to build API class from existing class
NEW: Prepare database to store information per files (for example to define if an image can be used as a cover or not)
NEW: log hooks loading
NEW: Introduce property module_position so a module can decide where it appears into list of modules.
NEW: Introduce function dolGetFirstLineOfText
NEW: Introduce a method getDefaultCreateValueForField for developers to get a default value to use for a form in create mode. Implement it for public and private notes.
NEW: A module can add its entries into cron module.
NEW: Framework feature. To have a page being loaded at same scrollbar level after a click on a href link, just add the class "reposition" on this link.
NEW: Add exemple of setup for multitail to render dolibarr log files
NEW: Add restler framework. First step to build REST API into Dolibarr.
NEW: Add css class and ids on column of detail lines to allow module to easily manipulate fields.
NEW: Add hook in send mail
NEW: Add hooks on list of members to allow an external module to add more fields into list view.
NEW: Add hooks to allow an external module to complete list of events into calendar views.
NEW: Add "productpricecard" hook and uniformize code
NEW: Enhance also the prototype test_arrays to include select form before table.
NEW: Enhance prototype, project list and proposal list with new hooks to have an external module able to add more fields.
NEW: Enhance style engine. Add option to set color of links.
NEW: ODT generators can now also set meta properties of ODT file.
NEW: Add missing columns into llx_expedition to match other tables.
NEW: A new function getImageFileNameForSize was also introduced to choose image best size according to usage to save bandwith.
NEW: Support logging to a Sentry server
NEW: Prepare database to have agenda able to store more detailed emails events.

WARNING:

Dolibarr 3.9 is not yet fully compatible with PHP 7 even if most features seems to work.

Mysql minimum version is now 5.0.3

Following changes may create regression for some external modules, but were necessary to make
Dolibarr better:
- Deprecated Product::setPriceExpression. Use Product::update instead
- Deprecated hidden option MAIN_USE_CUSTOM_TRANSLATION has been removed. Use table llx_overwrite_trans instead.
- Trigger LINECONTRACT_INSERT has been renamed into LINECONTRACT_CREATE to match common denomination.
- A lot hooks used into PDF generation were not correctly implemented. We had to fix this. The result si that
the following hook were set as hook of type "replace". This means if your module implement such hooks, it must
return 0 to execute standard code or 1 to replace standard code (value to output should be set into resPrints instead).
This is list of hooks modified:
'pdf_getlinenum', 'pdf_getlineref', 'pdf_getlineref_supplier', 'pdf_getlinevatrate', 'pdf_getlineupexcltax',
'pdf_getlineupwithtax', 'pdf_getlineqty', 'pdf_getlineqty_asked', 'pdf_getlineqty_shipped', 'pdf_getlineqty_keeptoship',
'pdf_getlineunit', 'pdf_getlineremisepercent', 'pdf_getlineprogress', 'pdf_getlinetotalexcltax', 'pdf_getlinetotalwithtax'
- Renamed Product::isservice and Product::isproduct to match PSR-2
- Remove deprecated Product::hidden property



***** ChangeLog for 3.8.5 compared to 3.8.4 *****
FIX: #3815 Call to undefined function local_by_date().
FIX: #4424 Missing email of user popup in supplier orders area
FIX: #4442 Missing translation in Banks menu
FIX: #4448 $filebonprev is not used, $this->filename now
FIX: #4455
FIX: #4737 Bank transacion type selector translation is cropped
FIX: #4742 Able to delete a supplier invoice with a registered payment
FIX: #4743 UI glitch in project summary page
FIX: #4747 Missing UI background when registering a supplier invoice payment
FIX: #4748 Supplier invoice payment confirmation amount is not translated
FIX: #4749
FIX: #4756
FIX: #4766 VAT not shown in supplier invoice popup
FIX: #4809 - Duplicate functions with different content
FIX: #4851 Project selector in supplier invoices shows the project label twice
FIX: #4870
FIX: #5008 SQL error when editing the reference of a supplier invoice that already exists
FIX: #5048 Product supplier list display only one produc
FIX: #5170 tva sign with INVOICE_POSITIVE_CREDIT_NOTE option
FIX: #5203
FIX: #5207
FIX: #5338 use of not initialized var $aphour, $apmin, etc
FIX: #5380
FIX: #5383 bad object id on don delete
FIX: #5474 Country_id of "Don" object is still empty
FIX: Accountancy - 3.8 - Chart of accounts are limited on only one country
FIX: Bad include and param for project numbering module call
FIX: Box disabled because bugged
FIX: bug on email template
FIX: Can correct stock of lot using eatby or sell by date
FIX: Can make a movement on "out of sell" products
FIX: Can't create thirdparty or validate invoice if profid is mandatory and profid does not exists for other countries
FIX: can't fetch by siret or siren because of first "if"
FIX: Check stock of product by warehouse if $entrepot_id defined on shippings
FIX: correct display of minimum buying price
FIX: Creation of thumb image for size "small" was not done.
FIX: Direction of movement lost if an error occurs
FIX: dont retrieve new buying price on margin display
FIX: Duplicate records into export
FIX: Email templates not compatible with Multicompany
FIX: end of select when no fournprice
FIX: finished parameters not used
FIX: hook on group card called but not initialized
FIX: It doesn't check if there is enough stock to update the lines of orders/invoices
FIX: large expense note
FIX: missing column when module was installed before standard integration
FIX: Missing database escaping on supplier price insert/update
FIX: Not filtering correctly when come from dashboard
FIX: PROPAL_MERGE_PDF with PRODUCT_USE_OLD_PATH
FIX: real min buying price
FIX: receiving link never works
FIX: same page added several times on mergepropal option
FIX: search on date into supplier invoice list dont work because of status -1
FIX: Search supplier ref on contract
FIX: SQL error function on getAvailableDiscounts function, on bill create mode if socid is empty
FIX: systematic rounding causes prices to be updated without reason
FIX: task ODT company object not correctly retrieved
FIX: Template email must take care of positino column
FIX: VAT rate can be negative. Example spain selling to morroco.

***** ChangeLog for 3.8.4 compared to 3.8.3 *****
FIX: #3694
FIX: #3798 #2519 Cron jobs would never be executed
FIX: #4155 Search Categories error
FIX: #4239
FIX: #4272 Error when trying to print the page "Linked objects" of a Thirdparty
FIX: #4291 Correctly filter bank card GETPOSTs
FIX: #4291 Correctly filter external calendar GETPOSTs
FIX: #4341
FIX: #4394 Untranslated label in list of expense reports
FIX: #4414 Supplier invoices use FAC_FORCE_DATE_VALIDATION client invoices property
FIX: #4418
FIX: #4425 Missing "VAT" translation in supplier order popup
FIX: #4434 Weird behaviour when enabling multiprices
FIX: #4440 Wrong price is filled by Product::fetch into multiprices arrays
FIX: #4453 SEPA Direct Debit generated XML shows a trailing comma in RmtInf field
FIX: #4528
FIX: #4556 desiredstock and seuil_stock_alerte cleared on modify product card
FIX: #4580
FIX: #4583 Incorrect call of Categories::containing throws a DoliDB error
FIX: #4649 Wrong parameters order
FIX: #4768
FIX: #4785
FIX: Add a test to show bugged module with a bad declaration of dictionaries to avoid to see clean module to be breaked.
FIX: add Croatia into list of country in EEC
FIX: add missing global def for ttc column
FIX: ajax error with multicompany module
FIX: Avoid errors when batch stock is negative
FIX: bad field in select
FIX: bad path
FIX: bad transaction level due to code of situation invoices
FIX: best sql request
FIX: bookmark's user change after update if the user hasn't superadmin right
FIX: call trigger LINEBILL_SUPPLIER_CREATE
FIX: Can not disabled an opened service line in a contract
FIX: can't clone event
FIX: can't send mail to thirdparty contact if no mail defined on thirdparty card
FIX: Check stock of batch on shippment
FIX: code corrupting database
FIX: compatibility with multicompany transversal mode
FIX: compatibility with multicompany transversal mode and more security issue
FIX: Contrat card don't consider user permissions to show active/unactive service button
FIX: CVE CVE-2015-8685
FIX: Deadlock situation. Can't edit anymore contract. FIX: List of automatic events was not visible.
FIX: disable main.inc.php hooks
FIX: do not show warning if account defined
FIX: don't see the sales representative of anothers entities
FIX: duration format
FIX: Correct problem of rights beetween tax and salaries module
FIX: Email templates not compatible with Multicompany
FIX: $fileparams is not defined
FIX: filter by socid if from customer card
FIX: for avoid conflict with "global $m" in memory.lib.php
FIX: for avoid division by 0
FIX: hover css
FIX: If option to hide automatic ECM is on, dont show menu.
FIX: if we dont use SUPPLIER_ORDER_USE_HOUR_FOR_DELIVERY_DATE the hour is displayed on pdf
FIX: Introduce hidden option to disable feature than hangs when too much data
FIX: ISSUE #4506 : make working the PROPAL_CLONE_ON_CREATE_PAGE hidden constant
FIX: issue when bank module is disabled FIX: missing entity filter for lines of payment
FIX: list of leave request was not showing label correctly.
FIX: MAIN_THIRDPARTY_CREATION_INDIVIDUAL syntax error in name
FIX: markRate can be 100
FIX: minor css error (pixel size must have "px"). Compatibility with old behaviour.
FIX: missing field "label"
FIX: missing signature and uniformize code between card and script
FIX: missing traduction
FIX: missing translation
FIX: missing translation key
FIX: nblignes not calculated after hook and hook can't modify this value. Usefull for modules
FIX: no database structure change is allowed into minor versions
FIX: no transaction in this place
FIX: Noway to validate a leave request for some uer even if they have permission for.
FIX: Option to disable meteo was not set correctly in edit mode
FIX: $outputlangs is not defined (dolibarr 3.7, 3.8, 3.9)
FIX: path to copyrighted files
FIX: php unit to work both with old and new setup
FIX: Purge of temp files was broken
FIX: Relative discount decimals are not saved
FIX: Removed a bugged list. Fixed another one to not count data of previous year.
FIX: retrieve correct pu_ttc (set by printObjectLine function) like in 3.7
FIX: search product in customer product prices doesn't work
FIX: Some filters are lost when paging
FIX: sql injection #4341
FIX: sql injection even when code is on several lines
FIX: sql request and total for time spen for current month
FIX: Sql syntax error in doc_generic_task_odt
FIX: Status filter don't work
FIX: Strict Standards: Only variables should be passed by reference
FIX: The part added with hidden option MAIN_DOC_USE_TIMING was included with a . instead of -. This make os think it is part of extension instead of file name.
FIX: The third dashboard don't consider user permissions
FIX: the view my task must show only task you are assigned to
FIX: to allow phpunit of migration process for 3.4 to 3.5
FIX: to allow phpunit of migration process for 3.5 to 3.6
FIX: userlocaltax
FIX: view of product image when using old path
FIX: size of image uploaded on user.
FIX: We must ue the "small" size of imge to show on card pages.
FIX: When we make a direct assignement on a task to a user, we must check he is also assigned to project (and if not assign it)
FIX: wrong fk_parent_line in credit note with invoiceAvoirWithLines option
FIX: wrong modelpdf var name
FIX: wrong object name

***** ChangeLog for 3.8.3 compared to 3.8.2 *****
FIX: #3805
FIX: #3231 [Members] Public subscription page displays GeoIP error
FIX: #3240
FIX: #3293 Login page form icons not shown
FIX: #3508 Useless tooltip in 3.8 boxes
FIX: #3661 Margin is not selected correctly when adding a product
FIX: #3679 Error when deleting a Localtax2 special payment
FIX: #3707 Thirdparty bank account page table has a glitch
FIX: #3726 When upload file, don't test if PRODUCT_USE_OLD_PATH_FOR_PHOTO variable is empty or not
FIX: #3734 Do not show empty links of deleted source objects in stock movement list
FIX: #3836 Unable to upload a document to an invoice under some circunstances
FIX: #3878 Storing and deleting files on emailing was done at wrong place
FIX: #3880
FIX: #3882
FIX: #3890 Expected transactions bank account page, shows negative numbers
FIX: #3912
FIX: #3928 Creating a Customer order and a Customer invoice from a project, does not inherit payment conditions and method of payment of customer card
FIX: #3953 Don't round supplier price
FIX: #3953 rounding of buying price
FIX: #3980 Search field in "product by supplier" list sends empty result 3.8 and 3.7
FIX: #3987 Undefined variable $newref in CommandeFournisseur::approve
FIX: #3988 Undefined variable $conf and $error in CommandeFournisseur::addline
FIX: #3989 Undefined variable $conf in CommandeFournisseur::getNomUrl
FIX: #3990
FIX: #3992 CommandeFournisseur::ref is marked as deprecated and it shouldn't be
FIX: #3996 Dictionnary hooks are not working in 3.8
FIX: #3997 Wrong permission key used for Margins > Read all
FIX: #4016 User link is not correctly formed in emailing receivers
FIX: #4018 SQL error if trying to access the mailing/card.php page without an ID defined
FIX: #4036 Direct printing module without any driver configured, shows an unformatted error message
FIX: #4043 Incorrect translation in error mesage in menu creation admin page
FIX: #4049 PHP warning when trying to access a non-existing product/service
FIX: #4055 SQL error when trying to access a non-existing expedition
FIX: #4081 Added missing translation
FIX: #4097 Public holiday calculation
FIX: #4182 SQL error when deleting an unexisting bank entry
FIX: #4242 Allow disabling dashes in documents
FIX: #4243 sql injection
FIX: #4281
FIX: #4282 Defined shipping time were not shown in Customer order's PDF documents
FIX: #4285 SQL query shown when accessing an unexisting invoice
FIX: #4287 SQL error when accessing an unexisting proposal
FIX: #4302 Undefined variable $conf in Commande::LibStatut
FIX: Allow to search on alias name into select
FIX: Add a protection to not make release if ChangeLog was not generated.
FIX: autofocus on input search product
FIX: bad calculation for stock value
FIX: Better compatibility for users that used the not supported option MAIN_USE_JQUERY_MULTISELECT set to 1.
FIX: Bug: $this is not accessible in static context in Mailing::libStatutDest #4050
FIX: can not have access to the new ids or propal lines on PROPAL_CLONE
FIX: Can't update line's duration
FIX: Can use formated float number on old expense report module.
FIX: change object statut on close shipping and remove erratic db commit
FIX: change order date on clone (as everywhere else)
FIX: event's data lost on user assign update
FIX: export propal and order with extrafields
FIX: export with category contact extrafields
FIX: jquery select of project generate js error on change event
FIX: label of line is set in description field if empty
FIX: loss data also if update was cancel by error of ended state with no end date, try a generic patch
FIX: mail isn't display in title on event in mode view
FIX: Missing to set context into workflow actions, so triggers can't know we are creating an invoice from order or an order from a proposal.
FIX: NB task and percent progress in box project
FIX: Not delete a product when have customer price
FIX: Not deleting contrats on element_element table
FIX: Not use localtaxes when invoice some orders
FIX: only active customer should be available into select list thirdparty on invoice creation
FIX: only active customer should be return into new invoice creation select list
FIX: AWP calculation
FIX: product link in project box
FIX: Remove  column creation for table llx_product_fournisseur_price, the column use un calss is fk_supplier_price_expression, and fk_price_expression does not exist into lx_product_fournisseur_price sql file declaration
FIX: Show category selector if we have permission to view products or services
FIX: showrefnav htmlspecialchar instead of < >
FIX: The label hidden was not supported when using jmobile
FIX: Too many information were hidden. A lot of users still need bank account on PDF.
FIX: Use "WHERE true" instead of "WHERE 1" #4132

***** ChangeLog for 3.8.2 compared to 3.8.1 *****
FIX: Add a protection to not make release if ChangeLog was not generated.
FIX: 1/ update_extra() function must not be in  "if(!empty(MAIN_DISABLE_CONTACTS_TAB)" test. 2/ Reindented code
FIX: #3240
FIX: #3541 Bypass authentication when user was created using LDAP
FIX: #3605 deleting a shipping
FIX: #3661 Margin is not selected correctly when adding a product
FIX: #3689 Bug on workflow module
FIX: #3724 Bug: Blank page after cloning proposal if we changed client
FIX: #3726 Better support for PRODUCT_USE_OLD_PATH_FOR_PHOTO
FIX: #3726 Not showing images on product card
FIX: #3757 Can't set amount in a social contribution with some languages
FIX: #3786 Translation of select box.
FIX: #3841 creation of a task completed has not status set to finished by default
FIX: #3878 Storing and deleting files on emailing was done at wrong place
FIX: #3880
FIX: #3882
FIX: action not appear before an update because of a lack of line in action ressource
FIX: add tag myuser_job into ODT replacement
FIX: Avoid changing the state to a thirdparty who shouldn't be contacted anymore
FIX: bad calculation for stock value
FIX: Bad parameters
FIX: Bad picto for expense report
FIX: bad property so after creating an event from calendar, filter were lost.
FIX: bad stock valorisation
FIX: better fix to generate a PROV ref after clone
FIX: bug invoice classified in propale next update commonobject class in 3.8
FIX: Can export a field into task time table with export project profile
FIX: change order date on clone (as everywhere else)
FIX: clone customer order create new order with validate ref and not with PROV
FIX: Contacts are not added to the list with the status "no contact"
FIX: Default thirdparty when cloning invoice was not set.
FIX: double db escape add too quote
FIX: event's data lost on user assign update
FIX: Filter in customer price per product of a thirdparty returned error
FIX: filters on supplier invoices list are not used, search_status instead
FIX: fix HTML into formconfirm box
FIX: IF autocomplete was set on thirdparty list, it was not possible to open list of extrafields.
FIX: If no end date is set on survey, we should be able to vote.
FIX: loss data also if update was cancel by error of ended state with no end date, try a generic patch
FIX: no need to remove file into mail form, the temp dir will be deleted after any sending
FIX: pmp calculation
FIX: Preview pages was not using correct style for ref
FIX: project was not retrieved on invoice creation form
FIX: Revert option WORKFLOW_PROPAL_CAN_CLASSIFIED_BILLED_WITHOUT_INVOICES into option WORKFLOW_PROPAL_NEED_INVOICE_TO_BE_CLASSIFIED_BILLED for better compatibility with old versions
FIX: Search status not saved into list
FIX: search_status not used in mergefusiontool
FIX: Show category selector if we have permission to view products or services
FIX: Show product image on getNomUrl()
FIX: skeleton class must use db->order rather than ORDER BY into fetchAll
FIX: Societe::set_parent() function needs societe object to be fetched to update parent
FIX: supplier rights for orderToInvoice
FIX: tag object_total_vat_x need x to be a string with unknown decimal lenght. Now use for x the real vat real with no more decimal (x = 20 or x = 8.5 or x = 5.99, ...)
FIX: The preview of PDF was never refreshed if PDF document was changed
FIX: The thumb of user into top menu was using the image in full size. This make a large download at each page call. We must use the mini thumbs.
FIX: Total in summary was not same than into detail on the referrer page.

***** ChangeLog for 3.8.1 compared to 3.8.0 *****
FIX: #3521 postgresql migration error
FIX: #3524
FIX: #3529
FIX: #3530
FIX: #3533
FIX: #3533 Load categories language
FIX: #3534
FIX: #3572 Impossible to attach project in order
FIX: #3599 Not saving legal form
FIX: #3606
FIX: #3607 Better categories setting and unsetting
FIX: #3628
FIX: #3630 - Wrong balance report when module salaries and donation disabled
FIX: Add a test to save life when ref of object (invoice ref, order ref, ...) was empty. The was no way to go back to a clean situation, even after vaidating again the object.
FIX: Admin fiche inter page do not take good action
FIX: Always use type send in parameters in showCategories method
FIX: avoid SQL error in getValueFrom common object when all params are not send
FIX: avoid SQL error when no sortfield send to method
FIX: bad link into project box
FIX: Bad title line in project view when using jmobile
FIX: Bad translation key for project "Overview"
FIX: Can create Proposal on close thridparty #3526
FIX: Can't change state on a contact
FIX: Can't change the admin with default setup
FIX: Can't delete thirdparty if there is some discounts
FIX: Can't reopen a canceled invoice.
FIX: Creation of tables or keys must not be done with a random order.
FIX: debian install when module mysqli is not installed.
FIX: Description of tags was mandatory in edit mode but not in create mode. Should not be mandatory.
FIX: display error on extrafields on ficheinter
FIX: Email selector contact must not include inactive contact
FIX: error in SQL due to a previous fix
FIX: Error retrieving customer prices
FIX: Event from ical stream should not be movable into calendar view
FIX: facturestat bad sql when customer view is limited
FIX: Filter on status of thirdparty list and bad encoding of url
FIX: icon into export profile may be not correctly output
FIX: Init into bad var
FIX: Link of project must be cickable if user has permission to read all projects FIX: Missing information into the alt of project picto
FIX: List of project for user that are restrited as sale repreentative to some thirdparties.
FIX: Mass Mailing activity don't display all status
FIX: Missing contracts into list in page of Refering objects of a thirdparty.
FIX: Missing menu entry for list of thirdparties when using auguria menu manager
FIX: Missing validate button if permission are not valid.
FIX: New adherent from, always redirect on entity
FIX: not closing CSS.
FIX: not responsive part for project page
FIX: Only are showing one object linked
FIX: order ref must not be translated
FIX: Payment form for paypal and paybox was not centered.
FIX: Pb into pagination scroll widget FIX: Style of previous-next card when using dolidroid
FIX: Regression on bad use of fk_account showing the bad bank account on PDF.
FIX: Removed warnings
FIX: remove twice same test
FIX: select of project using ajax autocomplete option
FIX: sortder field was missing so manually added values were moved to begin.
FIX: Syntax error in Debian Apache configuration
FIX: The admin flag is mising.
FIX: The filter on thirdparty prices should be visible if there is at least one thirdparty price.
FIX: Thirdparty is missing on card
FIX: update2.php test res befre assign it
FIX: When delete actioncomm also delete actioncomm_resources
FIX: when editing time spent, date of line suggested was a rubbish value
FIX: When filter with empty status, by default get canceled status (-1)
FIX: When update a member login for a member linked to a user, the login of user was not sync (not updated).
FIX: Wizard for restore does not show import command


***** ChangeLog for 3.8 compared to 3.7.* *****
For users:
FIX: #2519
FIX: #2758 Product::update sets product note to "null" when $prod->note is null
FIX: #2832: Fixed a problem with special characters in expense report PDF model
FIX: #2856 : Wrong table design
FIX: #2901
FIX: #2957 : missing $langs object for trigger
FIX: #2983 Load gravatar avatar images securely over HTTPS
FIX: #2987: removed dead function moneyMeter()
FIX: #3009: Better filtering to prevent SQL injection
FIX: #3009: Better filtering to prevent SQL injection
FIX: #3091 TotalHT amount in supplier order is bold unlike the rest of Dolibarr
FIX: #3138 - Too much visible thing when access is denied on public pages
FIX: #3173 Overlapping of shipment ref
FIX: Adding 5 more choice link into survey module was not working with chrome
FIX: bad calculation for stock value
FIX: Bad link to login page into email for password renewal.
FIX: Bad logo for status "Do not contact" of thirdparty.
FIX: Bad variable usage
FIX: Better management error into the color conversion functions
FIX: [bug #1883] missing field in SQL installation
FIX: Bug on order and supplier invoice numeration mask when use supplier code
FIX: Bug on order and supplier invoice numeration mask when use supplier code
FIX: button create payment hide if tax amount is less than 1
FIX: can receive new batch product on supplier order
FIX: can show print page after product save
FIX: Close #2835 Customer prices of a product shows incorrect history order
FIX: Close #2837 Product list table column header does not match column body
FIX: Close bug #2855 Wrong translation key in localtax report page
FIX: Close bug #2861 Undefined variable $res when migrating from 3.6.2 to 3.7.0
FIX: Close bug #2891 Category hooks do not work
FIX: Close bug #2900 Courtesy title is not stored in create thirdparty form
FIX: Close bug #2976: "Report" tab is the current tab but it is not marked as selected by the UI
FIX: Correct migration script
FIX: create contact with extrafiel is null when it is require
FIX: Description of contract line was not visible.
FIX: Correct path of loan class
FIX: Correct problem field with note - Add note_private & use wysiwyg editor
FIX: Edit in place of "Outstanding Limit"
FIX: Module Expense Report - Correct init
FIX: Update licence to GPLv3
FIX: End log must use same level then start log.
FIX: event for restricted user was restricted if company null
FIX: event not linked to contact on creation
FIX: Export of tags for contact and member
FIX: extrafields required on thirdparty
FIX: Force ref
FIX: Function expects an int, not a boolean
FIX: Function was expecting a boolean not a string
FIX: hide category if it's not enable
FIX: If supplier invoice block linked element is display after other block total HT amount is not reset to 0 and sum other block (like customer orders values)
FIX: jdate returning -62169955200 on x64 machine
FIX: Let ability to use IDPROF verifications even if new entry is "private"
FIX: migration error
FIX: moved built-in bug report system to GitHub Issues
FIX: Moved code to where the variable is defined
FIX: No check warehouse is provided if module stock is not enabled.
FIX: Payed invoices are showed as canceled FIX: Bad date filter on customer order
FIX: Ref/label of product on contract line was not visible, nor into page, nor into PDF.
FIX: Removed concatenation on undeclared variable
FIX: Remove deprecated property 'libelle' on product object
FIX: Replaced some deprecated call
FIX: Replaced some deprecated property
FIX: Save of filters into export profiles failed.
FIX: "script" balise with wrong syntax
FIX: send mail, copy sendto don't read the list of contact
FIX: top links menu have target attribute with wrong value
FIX: total amount in tpl linked object are not reset
FIX; Unknown field 'sc.fk_soc' in field list
FIX: update usergroup name
FIX: Variable declared boolean
FIX: Variable might not be traversable
FIX: We did a test on a permission to export contract when permission did not exists.
FIX: when mailing is deleted, the targets list was kept in database
FIX: when multicompany was enabled, this function didn't check just on the good entity (problem when both company use same mask)
FIX: When we automatically creta an order from a proposal with workflow module, if some extrafields of propal don't exist in order object, insertExtraFields() function tries to insert extrafields in unexistant column of commande_extrafields table.
FIX: When we clone a propal, if it has a project which is not assigned to a third, it was not on new propal because fk_project was always set to empty string if new propal is for another third.
FIX: when we create an agenda event with "Not applicable" status, it is automatically saved with "To do" status
FIX: width multiselect
FIX: Wrong type hinting
FIX: XSS security using the onerror and missing escapement on type of member page.
FIX: Missing visibility of static property
NEW: Add a button to purge criteria in user list
NEW: add all assigned users and all extrafields data in new event when we createFromClone
NEW: Add a new component to select categories/tags from the main edit page of product. The dedicated tab is also removed.
NEW: Add a search field and report on hrm area
NEW: Add a tab document in donation card
NEW: Add bank account owner in invoice/proposal/orders footer
NEW: Add button to purge search criteria into list
NEW: Add close date and user for projects.
NEW: Add company information into  category contact export
NEW: Add current salary on list of payment
NEW: add date value filter on account records list
NEW: Add exemple of setup for multitail to render dolibarr log files
NEW: Add filter on status on invoice list
NEW: Add filter on task ref and task label into list of tasks
NEW: Add filter on user contact or user task into task list
NEW: Add gender property managed on user card FIX: Better error messages when uploading photo of user when permission to write are not granted
NEW: Add help tooltips on fields of dictionary edit pages. Fix: visible list of tasks are for opened project only.
NEW: Add hidden option MAIN_MAILFORM_DISABLE_ENTERKEY to disable the key enter into the form to send email.
NEW: add hook in send mail
NEW: Add hooks on list of members to allow an external module to add more fields into list view.
NEW: Add hooks to allow an external module to complete list of events into calendar views.
NEW: Add opportunity amount on project card.
NEW: Add option THEME_TOPMENU_DISABLE_IMAGE to disable images into menu eldy.
NEW: add PDF icon on linked element into project
NEW: add "productpricecard" hook and uniformize code
NEW: Add ref and label of project into export
NEW: Add search box for supplier order search.
NEW: Add status into filters of graph
NEW: Add tab document on salaries payment
NEW: A link to the bugtracker can be enabled in the GUI
NEW: A module can add its entries into cron module.
NEW: autofocus on product selection dropdown list or search field
NEW: Backup and restore tool is easier to use
NEW: Can add all user of a project as user of a task, in one step.
NEW: Can add project search on left menu search area
NEW: Can assign a task to yourself to have it appear on timesheet
NEW: Can close a project that has draft status with no need to switch it to validate status before.
NEW: Can edit Background color for Top menu and Background color for table title line (works only with theme menu eldy).
NEW: Can edit email template using WYSIWYG editor
NEW: Can edit internal label of invoice even when closed (this is a private information)
NEW: Can edit list of prospect status for customers/prospects. Add a new entry into dictionary table to manage list fo status. Removed deprecated files.
NEW: Can filter on contact status in prospect list. Removed deprecated menu entry.
NEW: Can filter proposal on a tag of a product Enhance also the prototype test_arrays to include select form before table.
NEW: Can filter proposal, orders or invoices with criteria "contain at least one product with following tag"
NEW: Can install an external module from admin pages, if web server has permission for and if setup is ok for.
NEW: Can search on customer order amount into customer order list.
NEW: Can upload files on leave requests. Use more standard permissions.
NEW: Can use a "|" to make a OR search on several different criterias into text filters of tables.
NEW: Clean code into salary module, debug and add indexes NEW: Can filter on user list and salary payments on user with naural search.
NEW: clone action on agenda events
NEW: dev feature : replace conf filename with "conf" parameter on url by GET
NEW: display linked object in edit mode when we create an event from an order, propal...
NEW: Enhancement of module 'Notification by Email'. Show nb of notifications set. Can set several emails. Can set a threshold on amount for notifications. Add notification on supplier order validation.
NEW: Enhance prototype, project list and proposal list with new hook to have an external module able to add more fields.
NEW: Enhance the natural_search function so we can use it to search numeric fields with criteria with operator <>= inside (< 100, >= 1000)
NEW: Enter amount for withdraws requests
NEW: Feature request: A page to merge two thirdparties into one #2613
NEW: Feature to build a merged pdf with all unpaid invoice can work for paid invoices.
NEW: Filter "active" by default on user list. Fix label of permission of project module
NEW: For a contract line, price is no more mandatory.
NEW: Forms are using the tab look, even in creation mode.
NEW: Hidden option THEME_ELDY_USE_HOVER is stable enough to become officialy visible into setup.
NEW: If module salaries is on, you can set a hourly value for tome consumed by users. Each time a user enter its time consumed on a project, a calculation is done to provide the cost for human services. This value appears into the "Transversal view" of project.
NEW: Implement option SUPPLIER_ORDER_USE_DISPATCH_STATUS to add a status into each dispathing line of supplier order to "verify" a reception is ok. Status of order can be set to "total/done" only if line is verified.
NEW: Into the overview of projects, the name of thirdparty appears into combo lists of elements to link to project.
NEW: Introduce option SUPPLIER_ORDER_DOUBLE_APPROVAL to allow 2 approvals to make a supplier order approved. Activating this option introduce a new permission to the second level approval.
NEW: Introduce TCPDI as replacement of FPDI.
NEW: List of recent modified supplier product prices in Supplier card
NEW: Module notification should details of emails into confirm box, not only number.
NEW: On page to see/edit contact of an ojbect, the status of contact is visible (for both external and internal users).
NEW: Product stock and subproduct stock are independant
NEW: Propal merge product card PDF into azur
NEW: Rename install etape to step
NEW: Replace category edition page on members with new select2 component.
NEW: Show difference between timespent by everybody and time spent by user making timesheet into timesheet pages. NEW: Can enter start hours of task when creating timesheet
NEW: Show last official stable version into system - update page.
NEW: Show photo of logged user into login top right block. NEW: If no photo is available for user, we show a generic photo depending on gender
NEW: [T1758] Merge bank card & account card
NEW: [ task 1191 ] AJAX selector for projects
NEW: [ task #851 ] Add a new field: Commercial name
NEW: [ task #977 ] New option to manage product unit Migrated code from GPCSolutions/dolibarr:3.2-units branch and adapted for 3.8 with some improvements
NEW: The line where mouse is over can be highlight with option THEME_ELDY_USE_HOVER (on by default)
NEW: The notification module accept keyword __SUPERVISOR__ to send notification to supervisor of user.
NEW: Thumbs for statistics on main page are fully clicable (not only link inside the thumb)
NEW: Title of page project contains project ref and label
NEW: update skeleton and class builder
NEW: Use new select2 component for juridical status, country and state selection.
NEW: Web service to create or update product can correct stock during creation/update.
NEW: When creating order, proposal or invoice from thirdparty card, the project is asked during creation. A link to create project if it does not exists is also available. NEW: Uniformize form creation of proposal to add public and private notes during creation like done for order and invoice.
NEW: When using transfer or correct stock from warehouse, after recording we go back to the warehouse page.
NEW: Add Option to not change date on cloning project
NEW: Add check list from table for extrafield type
NEW: Use new combobox.
NEW: Add hidden option MAXTABS_IN_CARD.
NEW: A default label is suggested for stock correction and transfer instead of empty string.
NEW: Add Weighted average price as default price for buying price for margin calculation. Add option MARGIN_PMP_AS_DEFAULT_BUY_PRICE to replace with first supplier price.
NEW: Introduce option MAIN_HTML_TITLE to start to control format of html title content.
NEW: Add extrafields on bank account cards.
NEW: Added delay between mails in Newsletter module.
NEW: [ task #1793 ] Create new permission to restrict commercial agent margin to logged user.
NEW: Add experimental module ask supplier price to request supplier quotation.
NEW: Add module batch management.

For translators:
NEW: Update language files.
NEW: When a translation is not available we always jump to en_US and only en_US.
NEW: All language tranlsations (except source en_US) is now managed on https://www.transifex.com/projects/p/dolibarr/.
FIX: Typo errors in translation.

For developers:
NEW: Function yn can show a visual checkbox.
NEW: Introduced select2 jquery plugin.
NEW: Possibility to add javascript in main login page with "getLoginPageOptions" hook.
NEW: possibility to defined a tab for all entities in module descriptor.
NEW: add restler framework First step to build REST API into Dolibarr.
NEW: add an explorer for REST API consultation & documentation.
NEW: script to build API class from existing class.
NEW: Add function dolCopyDir to copy directory with recursive content.
NEW: Introduce function dolGetFirstLineOfText.

WARNING: Following changes may create regression for some external modules, but were necessary to make
Dolibarr better:
- Removed hook supplierorderdao into supplier order creation. This is a business event, so we must use the
  trigger ORDER_SUPPLIER_CREATE instead.
- Hooks 'printLeftBlock' and 'formConfirm' are now compliant with hook development rules. They are
  "addreplace" hooks, so you must return content with "->resprints='mycontent'" and not with "return 'mycontent'"
- All fields "fk_societe" and "fk_soc" are now named "fk_soc" (same name for all fields).
- Method select_PriceBaseType and load_PriceBaseType were merged into selectPriceBaseType.
- The triggers USER_LOGIN* are deprecated. They are still working but you should prefer use the
  hook afterLogin or afterLoginFailed instead.
- The trigger USER_CREATE_FROM_CONTACT has been replace with USER_CREATE and property context is now filled
  to make difference between creation from contact or not.
- Function get_exdir require now 6 parameters. This is to prepare a future feature.


***** ChangeLog for 3.7.4 compared to 3.7.3 *****
FIX: #3694
FIX: #4239
FIX: #4291 Correctly filter external calendar GETPOSTs
FIX: #4341
FIX: #4414 Supplier invoices use FAC_FORCE_DATE_VALIDATION client invoices property
FIX: #4440 Wrong price is filled by Product::fetch into multiprices arrays
FIX: add missing global def for ttc column
FIX: Contrat card don't consider user permissions to show active/unactive service button
FIX: CVE CVE-2015-8685
FIX: Email templates not compatible with Multicompany
Fix: for avoid division by 0
FIX: ISSUE #4506 : make working the PROPAL_CLONE_ON_CREATE_PAGE hidden constant
FIX: $outputlangs is not defined (dolibarr 3.7, 3.8, 3.9)
FIX: sql injection even when code is on several lines
FIX: The third dashboard don't consider user permissions

***** ChangeLog for 3.7.3 compared to 3.7.2 *****
FIX: #3734 Do not show empty links of deleted source objects in stock movement list
FIX: #3890 Expected transactions bank account page, shows negative numbers
FIX: #3928 Creating a Customer order and a Customer invoice from a project, does not inherit payment conditions and method of payment of customer card
FIX: #3980 Search field in "product by supplier" list sends empty result 3.8 and 3.7
FIX: #4081 Added missing translation
FIX: #4097 Public holiday calculation
FIX: #4242 Allow disabling dashes in documents
FIX: #4243 sql injection
FIX: Can use formated float number on old expense report module.
FIX: Change object statut when closing shipment and remove erratic db commit
FIX: Export with category contact extrafields
FIX: NB task and percent progress in box project
FIX: Not delete a product when have customer price
FIX: Not deleting contrats on element_element table
FIX: Not use localtaxes when invoice some orders
FIX: Product link in project box
FIX: Use "WHERE true" instead of "WHERE 1" #4132

***** ChangeLog for 3.7.2 compared to 3.7.1 *****
FIX: #2957 : missing $langs object for trigger
FIX: #2983 Load gravatar avatar images securely over HTTPS
FIX: #3009: Better filtering to prevent SQL injection
FIX: #3091 TotalHT amount in supplier order is bold unlike the rest of Dolibarr
FIX: #3262 Webservice getProductsForCategory()
FIX: #3318
FIX: [ #3460 ] Selected bank account was not saved when an error happened when trying to create a customer invoice
FIX: #3530
FIX: #3630 - Wrong balance report when module salaries and donation disabled
FIX: #3679 Error when deleting a Localtax2 special payment
FIX: #3707 Thirdparty bank account page table has a glitch
FIX: #3724 Bug: Blank page after cloning proposal with changed client
FIX: #3836 Unable to upload a document to an invoice under some circunstances
FIX: #3841 creation of a task completed has not status set to finished by default
FIX: Add a protection to not make release if ChangeLog was not generated.
FIX: adjusted test for affecting supplier reference
FIX: Admin fiche inter page do not take good action
FIX: Avoid warning strict mode when hosting server do not have php5_curl installed
FIX: bad calculation for stock value
FIX: Bad condition into invoice export request making reporting too many rows.
FIX: bad stock valorisation
FIX: Bad visualization of suppliers name on Incomes-Expenses mode
FIX: Better management error into the color conversion functions
FIX: [ bug 1634 ] Error deleting a project when it had many linked objects
FIX: [ bug 1925 ] "Link to order" option in supplier invoices is not working properly
FIX: [ bug #2893 ] Dolibarr error when viewing an invoice after changing invoice mask
FIX: [ bug #3211 ] Error about sold to pay (Montant encours)
FIX: [ bug #3321 ] Users with certain permissions were shown a "forbidden access" page even if they had the rights
FIX: [ bug #3358 ] Tasks box does not work with PostgreSQL
FIX: [ bug #3383 ] Company name is overlapped with company direction in PDF models
FIX: [ bug #3426 ] Unable to create an invoice from a contract with extrafields
FIX: [ bug #3431 ] Invoice bank account is not respected
FIX: [ bug #3432 ] Spaces should be removed from IBAN when formatting it
FIX: Can create Proposal on close thridparty #3526
FIX: change order date on clone (as everywhere else)
FIX: Close #2835 Customer prices of a product shows incorrect history order
FIX: Close #2837 Product list table column header does not match column body
FIX: Close bug #2855 Wrong translation key in localtax report page
FIX: Close bug #2861 Undefined variable $res when migrating from 3.6.2 to 3.7.0
FIX: Close bug #2891 Category hooks do not work
FIX: Close bug #2900 Courtesy title is not stored in create thirdparty form
FIX: Close bug #2976: "Report" tab is the current tab but it is not marked as selected by the UI
FIX: contact country had wrong display if the country dont have translate
FIX: Display country name instead of country id (display country id makes no sense on vcard files)
FIX: display error on extrafields on ficheinter
FIX: double db escape add too quote
FIX: Email selector contact must not include inactive contact
FIX: End log must use same level then start log.
FIX: error in SQL due to a previous fix
FIX: event's data lost on user assign update
FIX: Export of tags for contact and member
FIX: facturestat bad sql when customer view is limited
FIX: if multicompany enabled, call to undifend method _setCookie instead of setCookie
FIX: If supplier invoice block linked element is display after other block total HT amount is not reset to 0 and sum other block (like customer orders values)
FIX: keep filter by category or by not enough stock if we switch page
FIX: Line break display as a block
FIX: load propal langs for availability traduction
FIX: loss data also if update was cancel by error of ended state with no end date, try a generic patch
FIX: Mass Mailing activity don't display all status
FIX: Missing to set context into workflow actions, so triggers can't know we are creating an invoice from order or an order from a proposal.
FIX: multientity warehouse management
FIX: New adherent from, always redirect on entity
FIX: No check warehouse is provided if module stock is not enabled.
FIX: no need to remove file into mail form, the temp dir will be deleted after any sending
FIX: no projet_task_time id from trigger TASK_TIMESPENT_CREATE
FIX: Not showing task extrafields when creating from left menu
FIX: only active customer should be return into new invoice creation select list
FIX: Payed invoices are showed as canceled FIX: Bad date filter on customer order
FIX: WAP calculation
FIX: Save of filters into export profiles failed.
FIX: supplier rights for orderToInvoice
FIX: Syntax error in Debian Apache configuration
FIX: The hours of date filter aren't correct
FIX: tool export handle the type "select" extrafields and return the value instead of id
FIX: total amount in tpl linked object are not reset
FIX: translate Jabberid on contact page with edit view
FIX: translation for 1 word do not work if product/service module are disabled because the translation search in products.lang
FIX: update2.php test res befre assign it
FIX: When delete actioncomm also delete actioncomm_resources
FIX: when fetch_optionnal_by_label in Extrafields with $this->db cannot work because this->db is never instanciated
FIX: when mailing is deleted, the targets list was kept in database
FIX: when multicompany was enabled, this function didn't check just on the good entity (problem when both company use same mask)
FIX: When we add an user on event in create mode, we lose linked object
FIX: When we automatically creta an order from a proposal with workflow module, if some extrafields of propal don't exist in order object, insertExtraFields() function tries to insert extrafields in unexistant column of commande_extrafields table.
FIX: When we clone a propal, if it has a project which is not assigned to a third, it was not on new propal because fk_project was always set to empty string if new propal is for another third.
FIX: XSS security using the onerror and missing escapement on type of member page.

NEW: Created new ContratLigne::insert function

***** ChangeLog for 3.7.1 compared to 3.7.* *****
FIX Bug in the new photo system
FIX Error management
FIX [ Bug #2714 ] Members -> Memberxy-> Agenda -> technical Error
FIX [ Bug #2713 ] 3.7.0 mailing-unsubscribe.php not unsubscribe
FIX #2901
FIX when we create an agenda event with "Not applicable" status, it is automatically saved with "To do" status
FIX check the user status during authentication
FIX top links menu have target attribute with wrong value
FIX extrafields required on thirdparty
FIX create contact with extrafield is null when it is require
FIX width multiselect
FIX "script" tag with wrong syntax
Fix bug debian 786479
FIX update usergroup name
Fix facturestats was not filtering on invoice type
FIX #2856 : Wrong table design
FIX button create payment hide if tax amount is less than 1
FIX event for restricted user was restricted if company null
FIX send mail, copy sendto don't read the list of contact
FIX Properly escape untrusted data to prevent HTML injection.
FIX send mail, copy sendto don't read the list of contact

WARNING:

Path to save photos of products was moved to match path of other attached files. If you had loose your photo
on the photo tab of products, you can set the constant "PRODUCT_USE_OLD_PATH_FOR_PHOTO" to 1 (home - setup - other)
to restore old path and get back working links without having to resubmit images.

WARNING:

Do not try to make any Dolibarr upgrade if you are running Mysql version 5.5.40.
Mysql version 5.5.40 has a very critical bug making your data beeing definitely lost.
You may also experience troubles with Mysql 5.5.41 with error "Lost connection" during migration.
Upgrading to any other version or database system is abolutely required BEFORE trying to
make a Dolibarr upgrade.

***** ChangeLog for 3.7 compared to 3.6.* *****
For users:
- New: Match other auth system: Login can be done entering login or user
       email (this open the road for SSO).
- New: Agenda export by project #1967.
- New: Increase length of thirdparty to 128 chars.
- New: "Is Order shippable" icon #1975.
- New: statistics on supplier orders and invoices on home page.
- New: Add permissions to read all trips and expenses.
- New: Can filter on date into tab "Referring object" of a project.
- New: Module notification has been enhanced:
       EMail use now language of target contact.
       Can also define a fixed email for notifications.
- New: Feature to link manually an order to an invoice does not disappear once
       link has been done.
- New: Can set a color on user card (visible into agenda view).
- New: extrafields for projects and tasks are exported to ODT documents.
- New: Add number of active notification into tab title (like we do for notes and documents)
- New: Can add product into category from category card.
- New: PDF event report show project and status of event.
- New: Can filter on status on interventions.
- New: Add help info of field type into dictionary of payment types.
- New: Add proposals into referer page of thirdparty.
- New: On contact list can set filter on both active and not active (no more exclusive select).
- New: Intervention documents are now available in ECM module.
- New: Can attach supplier order to a customer order.
- New: Supervisor is now visible into user list.
- New: Add user of creation and validation on invoice export.
- New: Add info page about browser.
- New: Enable feature developed for 3.6 we forgot to enabled: Adding prefix
       on uploaded file names.
- New: No more dependency between contract and service module.
- New: [ task #867 ] Remove ESAEB external module code from core.
- New: Can create proposal from an intervention.
- New: An event can be assigned to several users.
- New: Can filter events on a group of users.
- New: Can filter events of a thirdparty.
- New: Onto event summary of elements, end date and status are visible.
- New: Split Agenda view (month, week, day) into different tabs.
- New: Add a view "per user" of agenda events (with different colors according to type of event).
- New: Each user can include its own external ics calendar into dolibarr agenda view.
- New: Add event FICHINTER_CLASSIFY_BILLED into list of possible events to
       create an automatic event into agenda.
- New: Add new type of event (when type of events are used, not by default).
- New: Can disable predefined type of events.
- New: Form to add a photo is immediatly available on photo page if
       permissions are ok (save one click per photo to add).
- New: Add option PRODUCT_MAX_VISIBLE_PHOTO to limit number of photos
       shown on main product card.
- New: Add country into table of thirdparties type. This will allow to provide
       a list of thirdparty types specific to a country (like argentina that
       need type A or B).
- New: Can force a specific bank account onto an invoice/order.
- New: Home page of project area shows list of draft project (like other main page).
- New: Can search on project ref or string from project main page (like other main page).
- New: First change to match accessibility rules: http://www.w3.org/TR/WCAG10-HTML-TECHS/
       Differentiate text and img.
       Use label into quick search form.
       Use accesskey on form search.
- New: Intervention documents are now available in ECM module.
- New: Add attachments on user card + in ECM module.
- New: Can add __PROJECT_REF__ and __THIRDPARTY_NAME__ into email topic or content template.
- New: [ task #1204 ] add Numering contrat module free (like leopard in product module).
- New: [ task #712 ] Add warning when creating invoice from proposal or order, when there is already one invoice.
- New: Enable supplier price log table.
- New: [ task #1204 ] add a supplier reference to contract.
- New: [ task #1218 ] Can drag and drop an event from calendar to change its day.
- New: Optimize size of image static resources.
- New: Add hourly and daily amount on user card. Add weekly working hours and salary on user card.
- New: Content of predefined email come firstly from table llx_c_email_template, then translation key.
- New: Add option MAIN_GENERATE_INVOICES_WITH_PICTURE to show picture
       onto PDF like MAIN_GENERATE_PROPOSALS_WITH_PICTURE dir for proposals.
- New: Add more search field in list of cheque deposits.
- New: Add feature to order to invoice on supplier part.
- New : Use of MAIN_USE_FILECACHE_EXPORT_EXCEL_DIR to use disk cache for big excel export.
- New: Direct invoice creation from predefined invoice.
- New: Add dunning into accountancy report.
- New: Add favorite button into country dictionary to put value on top select list
- Upgrade phpexcel lib to 1.7.8
- New : Use of MAIN_USE_FILECACHE_EXPORT_EXCEL_DIR to use disk cache for big excel export.
- New : Option on extrafields to have them always editable regardless of the document status.
- New : New module PrintIPP to print without opening document is available as stable.
- New : Introduce hidden option STOCK_WAREHOUSE_NOT_REQUIRED_FOR_SHIPMENTS to solve at no risk
        a missing control on missing warehouse.
- Fix: [ bug #1487 ] PAYMENT_DELETE trigger does not intercept trigger action
- Fix: [ bug #1470, #1472, #1473] User trigger problem
- Fix: [ bug #1489, #1491 ] Intervention trigger problem
- Fix: [ bug #1492, #1493 ] Member trigger problem
- Fix: [ bug #1474, #1475 ] Contract trigger problem
- Fix: [ bug #1496 ] ACTION_DELETE trigger does not show trigger error
- Fix: [ bug #1494 ] CATEGORY_CREATE and CATEGORY_MODIFY triggers do not intercept trigger action
- Fix: [ bug #1502 ] DON_CREATE trigger does not intercept trigger action
- Fix: [ bug #1505, #1504] Project trigger problem
- Fix: [ bug #1463, #1464 ] Proposal triggers problem
- Fix: [ bug #1498, #1499 ] Shipment/Delivery triggers problem
- Fix: [ bug #1465, #1466 ] Product triggers problem
- Fix: [ bug #1508 ] STOCK_MOVEMENT does not show trigger error message
- Fix: [ bug #1501 ] DEPLACEMENT_CREATE trigger do not intercept trigger action
- Fix: [ bug #1506, #1507 ] ECM trigger error problem
- Fix: [ bug #1469 ] Triggers CONTACT_MODIFY and CONTACT_DELETE duplicates error message
- Fix: [ bug #1533 ] Links triggers do not show trigger error message
- Fix: [ bug #1537 ] Difference between societe.nom and adherent.societe.
- Fix: [ bug #1535 ] Supplier invoice Extrafields are not shown
- Fix: datepicker first day of week can be monday by setting into display setup
- Fix: [ bug #575 ] GED doesn't works if there is "/" in a mask
- Fix: [ task #1728 ] Deactivate RIB suggest in proposals / invoices / orders

For users, new experimental module (need to set feature level of instance to experimental to see them):
- New: Module Accounting Expert to manage accountancy
		Special Thanks to developpers :
			Olivier Geffroy
			Alexandre Spangaro
			Ari Elbaz
			Florian Henry
			Juanjo Menent
		And to the contributors :
			Jeff Info				2000 euros
			Nord Anim		 		 120 euros
			Hydroflex		 		 120 euros
			Asysteo			 		 120 euros
			Fournisseur médical		 120 euros
- Removed: unmaintained OScommerce module

For translators:
- Update language files.
- New: When a translation is not available we always jump to en_US and only en_US.

For developers:
- New: Syslog module can be set to use ChromePHP plugin to output log server into browser console.
- New: Add a css style "cursorpointer".
- New: Select list of users can return user into hierarchy.
- New: getBrowserInfo can return type of layout of browser (classic/phone/tablet)
- New: Add hook "searchAgendaFrom" and "beforePDFCreation".
- New: Add trigger DON_UPDATE, DON_DELETE
- New: Add country iso code on 3 chars into table of countries.
- Qual: Removed hard coded rowid into data init of table llx_c_action_trigger.
- LINEBILL_DELETE, LINK_DELETE, ORDER_SUPPLIER_DELETE, RESOURCE_DELETE trigger called before SQL delete
- New: [ Task #1481 ] Add trigger BILL_SUPPLIER_UPDATE.
- New: [ Task #1495 ] Add trigger LINECONTRACT_CREATE.
- New: Added hook "formConfirm" and "doActions" for supplier invoice card.
- New: [ task #1511, #1426 ] Added hook "doActions" for supplier card and supplier order card.
- New: renamed table llx_c_pays to llx_c_country & libelle field to label.
- New: Added hook "formConfirm" and "doActions" for fichinter card
- New: Can search list of thirdparties from web service on part of name.
- New: Function getCurrencyAmount is marked as deprecated. Use function price to output a price
       including currency symbol.
- Qual: Renamed table llx_c_civilite into llx_c_civility,
		field civilite into label in the same table,
		and field civilite into civility in other table.
- Qual: Renamed all files & links "liste.php" into "list.php".
- Qual: Renamed all files & links "fiche.php" into "card.php".
- Qual: Replace all constants COMPTA_* by ACCOUNTING_*.
- Qual: Replace all constants ACCOUNTINGEX_* by ACCOUNTING_* to simplify migration of the module
- Fix: [ bug #1724 ] Can't add a submenu to projects

WARNING:

Do not try to make any Dolibarr upgrade if you are running Mysql version 5.5.40.
Mysql version 5.5.40 has a very critical bug making your data beeing definitely lost.
You may also experience troubles with Mysql 5.5.41 with error "Lost connection" during migration.
Upgrading to any other version or database system is abolutely required BEFORE trying to
make a Dolibarr upgrade.

WARNING:

Following changes may create regression for some external modules, but was necessary to make
Dolibarr better:

- Path to save photos of products was moved to match path of other attached files. If you had loose your photo
  on the photo tab of products, you can set the constant "PRODUCT_USE_OLD_PATH_FOR_PHOTO" to 1 (home - setup - other)
  to restore old path and get back working links without having to resubmit images.
- If you can't see trips and expenses records, check that you have the new permission "read all
  trips and expenses".
- Deprecated module "oscommerce" were removed.
- Changed the way parameters are provided to scripts sync_xxx_ldap2dolibarr.php
- Some field into database were renamed from "libelle" to "label".
- Table llx_c_pays were renamed into llx_c_country.
- Triggers *_BUILDDOC are removed. Building a doc is not a business event. For action after
  creation of a pdf or odt, hook "afterPDFCreation" or "afterODTCreation" must be used instead.
- A lot of pages named fiche.php were renamed into card.php
- A lot of pages named liste.php were renamed into list.php
- If you used warehouse/stock module, recheck setup of stock increase/decrease rules of the
  warehouse module and your Point Of Sale module setup if you use one.
- Replaced USER_UPDATE_SESSION trigger with an updateSession hook may break modules using it.



***** ChangeLog for 3.6.7 compared to 3.6.6 *****
FIX: #4291 Correctly filter external calendar GETPOSTs
FIX: CVE CVE-2015-8685

***** ChangeLog for 3.6.6 compared to 3.6.5 *****
FIX: #3734 Do not show empty links of deleted source objects in stock movement list
FIX: #4081 Added missing translation
FIX: #4097 Public holiday calculation
FIX: #4242 Allow disabling dashes in documents
FIX: #4243 sql injection
FIX: Add a protection to not make release if ChangeLog was not generated. Prepare package 3.6.5
FIX: export with category contact extrafields
FIX: Not delete a product when have customer price
FIX: Not deleting contrats on element_element table

***** ChangeLog for 3.6.5 compared to 3.6.4 *****
FIX: #2957 : missing $langs object for trigger
FIX: #2983 Load gravatar avatar images securely over HTTPS
FIX: #3009: Better filtering to prevent SQL injection
FIX: #3841 creation of a task completed has not status set to finished by default
FIX: #3890 Expected transactions bank account page, shows negative numbers
FIX: #3928 Creating a Customer order and a Customer invoice from a project, does not inherit payment conditions and method of payment of customer card
FIX: bad calculation for stock value
FIX: bad stock valo
FIX: bad stock valorisation
FIX: [ bug #2893 ] Dolibarr error when viewing an invoice after changing invoice mask
FIX: button create payment hide if tax amount is less than 1
FIX: change object statut on close shipping and remove erratic db commit
FIX: change order date on clone (as everywhere else)
FIX: Close #2835 Customer prices of a product shows incorrect history order
FIX: Close #2837 Product list table column header does not match column body
FIX: Close bug #2861 Undefined variable $res when migrating from 3.6.2 to 3.7.0
FIX: Close bug #2891 Category hooks do not work
FIX: Close bug #2976: "Report" tab is the current tab but it is not marked as selected by the UI
FIX: contact country had wrong display if the country dont have translate
FIX: double db escape add too quote
FIX: End log must use same level then start log.
FIX: error in SQL due to a previous fix
FIX: event for restricted user was restricted if company null
FIX: facturestat bad sql when customer view is limited
FIX: If supplier invoice block linked element is display after other block total HT amount is not reset to 0 and sum other block (like customer orders values)
FIX: keep filter by category or by not enough stock if we switch page
FIX: no need to remove file into mail form, the temp dir will be deleted after any sending
FIX: no projet_task_time id from trigger TASK_TIMESPENT_CREATE
FIX: pmp
FIX: send mail, copy sendto don't read the list of contact
FIX: The hours of date filter aren't correct
FIX: tool export handle the type "select" extrafields and return the value instead of id
FIX: top links menu have target attribute with wrong value
FIX: total amount in tpl linked object are not reset
FIX: when multicompany was enabled, this function didn't check just on the good entity (problem when both company use same mask)

***** ChangeLog for 3.6.4 compared to 3.6.3 *****
- Fix: [ bug #2893 ] Dolibarr error when viewing an invoice after changing invoice mask

***** ChangeLog for 3.6.3 compared to 3.6.2 *****
- Fix: ref_ext was not saved when recording a customer order from web service
- Fix: withdrawal create error if in the same month are deleted previus withdrawals.
- Fix: amarok is a bugged theme making dolidroid failed. We switch to eldy automatically with dolidroid.
- Fix: [ bug #1788 ] Duplicated doActions hook in product/fournisseurs.php
- Fix: withdrawal create error if in the same month are deleted previous withdrawals.
- Fix: [ bug #1801 ] FAC_FORCE_DATE_VALIDATION constant alters supplier invoice date given to numeration modules
- Fix: [ bug #1802 ] SQL error when updating a task with PostgreSQL database
- Fix: [ bug #1785 ] Start date is lost in Project > Linked objects
- Fix: [ bug #1804 ] SQL error when sending email without address
- Fix: [ bug #1803 ] AJAX company contact input is not aligned
- Fix: [ bug #1787 ] Incorrect behaviour of doActions hook
- Fix: [ bug #1796 ] Unable to use numeration modules from an external module
- Fix: [ bug #1783 ] SQL error when enabling 3rd party module with PostgreSQL and MySQL strict mode ON
- Fix: [ bug #1717 ] Sorting unpaid invoices by amount received brings due amount
- Fix: [ bug #1784 ] MOTD doesn't show up in Amarok theme
- Fix: Tracking number not visible on shipment pdf
- Fix: [ bug #1812 ] SQL Error message while sending emailing with PostgreSQL database
- Fix: [ bug #1819 ] SQL error when searching for an invoice payment
- Fix: [ bug #1827 ] Tax reports gives incorrect amounts when using external modules that create lines with special codes
- Fix: [ bug #1822 ] SQL error in clientfourn.php report with PostgreSQL
- Fix: [ bug #1832 ] SQL error when adding a product with no price defined to an object
- Fix: [ bug #1833 ] user permissions in contact/note.php not working
- Fix: [ bug #1826 ] Supplier payment types are not translated into fourn/facture/paiement.php
- Fix: [ bug #1830 ] Salaries payment only allows checking accounts
- Fix: [ bug #1825 ] External agenda: hide/show checkbox doesn't work
- Fix: [ bug #1790 ] Email form behaves in an unexpected way when pressing Enter key
- Fix: Bad SEPA xml file creation
- Fix: [ bug #1892 ] PHP Fatal error when using USER_UPDATE_SESSION trigger and adding a supplier invoice payment
- Fix: Showing system error if not enough stock of product into orders creation with lines
- Fix: [ bug #2543 ] Untranslated "Contract" origin string when creating an invoice from a contract
- Fix: [ bug #2534 ] SQL error when editing a supplier invoice line
- Fix: [ bug #2535 ] Untranslated string in "Linked objects" page of a project
- Fix: [ bug #2545 ] Missing object_margin.png in Amarok theme
- Fix: [ bug #2542 ] Contracts store localtax preferences
- Fix: Bad permission assignments for stock movements actions
- Fix: [ bug #2891 ] Category hooks do not work
- Fix: [ bug #2696 ] Adding complementary attribute fails if code is numerics
- Fix: [ bug #3074 ] Accruals accounting use payment date instead of commitment date in turnover reports for salaries
- Fix: Not showing product supplier reference when page break
- Fix: [ bug #3341 ] Missing translation in /compta/paiement_charge.php
- Fix: [ bug #3342 ] Taxes dictionary page does not accept localized decimals for localtax2 rate

***** ChangeLog for 3.6.2 compared to 3.6.1 *****
- Fix: fix ErrorBadValueForParamNotAString error message in price customer multiprice.
- Fix: bug 1588 : relative discount.
- Fix: label of input method not translated.
- Fix: box of customer and prospects were not correctly disabled.
- Fix: [ bug #1618 ] PHP Error thrown when saving a barcode
- Fix: Civility & birthdate wasn't save into adherent module.
- Fix: webservice Thirdparty parameter lastname for individual creation is now lastname and not ref
- Fix: Chars - is no more allowed into value for code for extra fields.
- Fix: [ bug #1622 ] Requesting holiday than spans across two years cause high CPU usage by Apache
- Fix: [ bug #1595 ] Selected boolean extrafield in intervention creation page, does not save state
- Fix: Show sender Country on PDF docs when sender Country <> receiver Country
- Fix: [ bug #1624 ] Use lowest buying price for margin when selling with POS
- Fix: [ bug #1749 ] Undefined $mailchimp
- Fix: [ bug #1736 ] Failing supplier Elephant numeration module with some masks
- Fix: [ bug #1649 ] Cancel button of several thirdparty actions, does the same thing as modify
- Fix: [ bug #1736 ] Failing supplier Elephant numeration module with some masks
- Fix: [ bug #1731 ] Can't use quick navigation on project tasks secondary tabs

***** ChangeLog for 3.6.1 compared to 3.6.* *****
For users:
- Fix: Can upload files on services.
- Fix: sql errors on update fichinter.
- Fix: debian script syntax error.
- Fix: error "menu param is not inside list" into pos module.
- Fix: Salary payments are not reflected on the reporting sheets.
- Fix: Unsubscribe emailing not working.
- Fix: Trigger on create category call failed because user is not passed on card.
- Fix: list event view lost type event filter.
- Fix: Save also code event.
- Fix: VAT payment - Add control on field date value.
- Fix: Salaries payment - Field date value is now required and add control on it.
- Fix: Iban was used instead of Bic into SEPA file.
- Fix: Must unaccent strings into SEPA file.
- Fix: Extrafield feature select from table should try to translate multiple column when not needed
- Fix: cents for indian ruppes are called paisa and paise.
- Fix: Invoices payments may be older than invoices.
- Fix: Withdrawal total amount is double
- Fix: [ bug #1593 ] Spanish Localtax IRPF not being calculated since 3.6.0 in supplier invoices when adding a line
- Fix: Web service categorie WDSL declaration is correct
- Fix: ErrorBadValueForParamNotAString was displayed in virtual product if no base price defined
- Fix: Category creation failed and no message output
- Fix: Lang for Payment Type
- Fix: PHPCheckstyle 1.5.5

***** ChangeLog for 3.6 compared to 3.5.* *****
For users:
- New: Update ckeditor to version 4.
- New: Add form "search customer order" on commercial main page.
- New: Can create contract from an order.
- New: Add list of orders products in tab "consumption" on thirdparties.
- New: Add graph stats for suppliers orders in tab "stats" on products.
- New: Add option MAIN_HIDE_INACTIVETAB_ON_PRINT to hide inactive tabs when you
       use the "print" view on screen.
- New: Add option MAIN_AUTO_TIMESTAMP_IN_PUBLIC_NOTES and MAIN_AUTO_TIMESTAMP_IN_PRIVATE_NOTES
       to automatically add timestamp and user line into edition field when editing a note.
- New: Add button cancel into edition of notes.
- New: Improved Barcode module:
       Can input barcode during product creation step.
       Add autonumbering of barcode value for products.
       Add a page/tool for mass barcode generation.
- New: Improved Opensurvey module:
       Added options to disable comments and disable public votes.
       Limit dates use calendar popup.
       Description of survey use wysiwyg editor.
       More information shown on result tab.
       Renamed "survey" into "poll" (better translation).
- New: Add filter on text and status into survey list. Can also sort on id, text and date end.
- New: The box "balance of bank accounts" show all opened accounts.
- New: Add option MAIN_ADD_SALE_REP_SIGNATURE_IN_NOTE to add sale representative into public
       note of generated documents.
- New: Add warning if supplier payment is higher that due amount.
- New: Increase length of url into bookmark module.
- New: Automatic events sending mails add info about linked objects into email content.
- New: Price management enhancement (multiprice level, price by customer, if MAIN_FEATURES_LEVEL=2 Price by qty).
- New: Add option MAIN_FAVICON_URL.
- New: Created {line_price_ht_locale}, {line_price_vat_locale} and {line_price_ttc_locale} ODT tags.
- New: Add filter on project status into task list. By default, only "opened" project are visible.
- New: Status "validated" for project are renamed into "opened".
- New: Add barcode fields into user database.
- New: Add manager name (ceo, director, president...) into main company information page.
- New: Add field url as product properties.
- New: More options to create a credit note (can be filled automatically according to remain to pay).
- New: Can define custom fields for categories.
- New: Prepare generation of SEPA files into module withdrawal.
- New: [ task #1164 ] Add "Ref. supplier" search box in supplier orders
- New: [ task #1345 ] Can filter on status for supplier order.
- New: Add option FACTURE_SENDBYEMAIL_FOR_ALL_STATUS to allow to send invoice by email
       whatever is its status.
- New: Add filter date in bank writing list page.
- New: Extrafields can be used as substitution key %EXTRA_XXX% into emails texts for members.
- New: Add categories translation.
- New: Enable option "clone target emailing".
- New: Improved tax module: Add specific page for salaries payment
- New: Add composer.json file so Dolibarr can be publish onto packagist.org.
- New: The combo list of juridical status is now sorted
- New: [ task #926 ] Add extrafield feature on order lines.
- New: [ task #927 ] Add extrafield feature on Proposal lines.
- New: [ task #928 ] Add extrafield feature on invoice lines.
- New: Paypal/paybox email sent after backcall of a payment is now a formatted and translated
       HTML content. For member subscription renewal, there is also a link to member.
- New: When a subscription is recorded with invoice and payment:
       - the document (PDF) of invoice is also generated.
       - the invoice is set to status paid.
- New: Can enter holiday for someone else if user has permission for.
- Fix: Project Task numbering customs rule works.
- Fix: Add actions events not implemented.
- Fix: Price min of composition is not supplier price min by quantity.
- Fix: [ bug #1356 ] Bank accountancy number is limited to 8 numbers.
- Fix: [ bug #1439 ] impossible to remove a a translation (multilanguage-feature)
- New: If multilangue is enabled, mail (from propal, invoice, etc...) message is pre-defaulted in Customer language
- Fix: [ bug #1459 ] _ADD_CONTACT and _DEL_CONTACT triggers do not intercept insertion when reported an error
- Fix: [ bug #1478 ] BILL_PAYED trigger action does not intercept failure under some circumstances
- Fix: [ bug #1479 ] Several customer invoice triggers do not intercept trigger action
- Fix: [ bug #1477 ] Several customer invoice triggers do not show trigger error messages
- Fix: [ bug #1471 ] Several PHP warnings when intercepting USER_CREATE trigger.
- Fix: [ bug #1517 ] Packages sizes.
- Fix: [ bug #1521 ] The second order's page from a provider shows all orders

For translators:
- Update language files.

For developers:
- New: Add path file of trigger into admin trigger list page.
- New: More phpunit tests.
- New: Payments and supplier payment pages tabs can now be extended from modules.
- New: Add option 'aZ' into GETPOST function to check parameters contains
       only a to z or A to Z characters.
- New: Opensurvey polls tab cards can now be extended from external modules.
- New: Triggers OPENSURVEY_CREATE, OPENSURVEY_DELETE added.
- New: Add new hook function addMoreActionsButtons to allow a module to add/replace
       action buttons into an element.
- New: Normalize code for barcode generation to match other modules.
- New: Uniformize code for contacts forms.
- New: Add some hooks for financial reports.
- New: A module can add its own ECM view.
- New: A module can disable a standard ECM view.
- New: Add multilang support into product webservice.
- New: Add hooks on project card page.
- New: Add call_trigger method on CommonObject class. So new trigger call within object is just :
$result = $this->call_trigger($trigger_name, $user)

WARNING: Following change may create regression for some external modules, but was necessary to make
Dolibarr better:

- The deprecated way (with 4 parameters) to declare a new tab into a module descriptor file has been
removed. You must now use the 6 parameters way. See file modMyModule.class.php for example.
- Remove the javascript function ac_delay() that is not used anymore by core code.
- Properties "dictionnaries" into module descriptor files have been renamed into "dictionaries".
- Method form->select_currency() has been removed. Use instead print form->selectCurrency().
- Method form->select_methodes_commande() has been renamed into english name selectInputMethod().
- The following hooks are now 'addreplace' hooks: "formCreateThirdpartyOptions"
  So check that return value is 0 to keep default standard behaviour after hook, or 1 to disable
  default standard behaviour.
- Properties "civilite_id" were renamed into "civility_id".
- Remove add_photo_web() that is not used anymore by core code.


***** ChangeLog for 3.5.8 compared to 3.5.7 *****
FIX: #4291 Correctly filter external calendar GETPOSTs
FIX: bad calculation for stock value
FIX: bad stock valo
FIX: change order date on clone (as everywhere else)
FIX: CVE CVE-2015-8685
FIX: The hours of date filter aren't correct
FIX: #3442 Remove useless syslog
FIX: #3448 Pass expected date format
FIX: #3471 3.5 Rounding issue when dispatching non-integer

***** ChangeLog for 3.5.7 compared to 3.5.6 *****
Fix: Paypal link were broken due to SSL v3 closed.
Fix: [ bug #1769 ] Error when installing to a PostgreSQL DB that contains numbers
Fix: [ bug #1752 ] Date filter of margins module, filters since 12H instead of 00H
Fix: [ bug #1757 ] Sorting breaks product/service statistics
Fix: [ bug #1797 ] Tulip supplier invoice module takes creation date instead of invoice date
Fix: [ bug #1792 ] Users are not allowed to see margins module index page when no product view permission is enabled
Fix: [ bug #1846 ] Browser IE11 not detected
Fix: [ bug #1906 ] Deplacement does not allow translated decimal format
Fix: [ bug #1905 ] Custom deplacement types do not get translated in deplacement card
Fix: [ bug #2583 ] Unable to create a bank transfer with localized numbers
Fix: [ bug #2577 ] Incorrect invoice status in "Linked objects" page of a project
Fix: [ bug #2576 ] Unable to edit a dictionary entry that has # in its ref
Fix: [ bug #2758 ] Product::update sets product note to "null" when $prod->note is null
Fix: [ bug #2757 ] Deleting product category photo gives "Forbidden access" error
Fix: [ bug #2976 ] "Report" tab is the current tab but it is not marked as selected by the UI
Fix: [ bug #2861 ] Undefined variable $res when migrating
Fix: [ bug #2837 ] Product list table column header does not match column body
Fix: [ bug #2835 ] Customer prices of a product shows incorrect history order
Fix: [ bug #2814 ] JPEG photos are not displayed in Product photos page
Fix: [ bug #2715 ] Statistics page has broken layout with long thirdparty names
Fix: [ bug #2570 ] [Contacts] Page should not process if ID is invalid
Fix: [ bug #3268 ] SQL error when accessing thirdparty log page without a socid parameter
Fix: [ bug #3180 ] formObjectOptions hook when editing thirdparty card does not print result
Fix: [ bug #1791 ] Margin menu not available if any Finance module is not enabled
Fix: [ bug #3310 ] OrderLine::fetch, FactureLigne::fetch and PropaleLigne::fetch do not return anything
Fix: [ bug #3206 ] PropaleLigne, OrderLine and FactureLigne given to triggers through update function does not contain all the information
Fix: [ bug #3313 ] Error enabling module with PostgreSQL database

***** ChangeLog for 3.5.6 compared to 3.5.5 *****
Fix: Avoid missing class error for fetch_thirdparty method #1973
Fix: Can't update phone_pro from web service
Fix: Some security holes.
Fix: copy extrafields when creating order from proposal.
Fix: report on action was not filtering by environment.
Fix: Avoid missing class error.
Fix: Add function dolEscapeXML.
Fix: Bad days and month reported by function.
Fix: Bad margin calculation.

***** ChangeLog for 3.5.5 compared to 3.5.4 *****
Fix: Holiday module was broken. Initialization of amount of holidays failed.
Fix: [ bug #1523 ] suite bug #1334 : filtre et ordre de tri conjoints ne s'appliquent pas.
Fix: Fusion PDF button on unpaid invoice is no more displayed.
Fix: Unpaid invoice launch fusion PDF action even if it is only search (with enter keyboard input instead of lens click).
Fix: Pb when showing log list of holiday module with some mysql versions.
Fix: Error with bad timezone pushed by some browsers.
Fix: shipping list SQL request was not filtering on shipping element
Fix: debian package provided by dolibarr team must use embedded libraries.
Fix: [ bug #1528 ] Leopard Services numeration module description is not translated.
Fix: [ bug #1523 ] suite bug #1334 : filtre et ordre de tri conjoints ne s'appliquent pas.
Fix: [ bug #1534 ] Unknown error when deleting a product photo under special circumstances.
Fix: Update impayees.php
Fix: Link product, In list view and label product.
Fix: visible task into area "time" for "My task" must limit task to tasks i am assigned to.
Fix: When disabled, all fields to add time into task line must be disabled.
Fix: Missing include files.lib.php in some pages that use dol_delete_recursive
Fix: [ bug #1558 ] Product/service edit page title shows new Ref instead of old ref.
Fix: [ bug #1553 ] Saving User displays setup removes menu.
Fix: [ bug #1544 ] Can remove date from invoice.
Fix: list event view lost type event filter.
Fix: Add code save on create event.
Fix: SQL injection.
Fix: [ bug #1589 ] Menu type in "Edit menu" page is not translated
Fix: [ bug #1591 ] Linked object block shows Total HT/TTC even if not having permission to read them
Fix: [ bug #1577 ] When creating new Private individual third, selected third type is ignored
Fix: [ bug #1555 ] Update accountancy code of products does not throw PRODUCT_MODIFY trigger
Fix: [ bug #1548 ] Supplier payment card shows type in French
Fix: [ bug #1546 ] Incorrect page number when searching in the list of bank transactions

***** ChangeLog for 3.5.4 compared to 3.5.3 *****
Fix: Hide title of event when agenda module disabled.
Fix: When using option MAIN_MAIL_ALLOW_SENDMAIL_F, a mail was sent to sender.
Fix: Question about warehouse must not be done when module stock is disabled.
Fix: Option STOCK_SUPPORTS_SERVICES was not correctly implemented
     (missing test at some places).
Fix: Renaming a project with uploaded files failed.
Fix: [ bug #1476 ] Invoice creation form loses invoice date when there is a validation error.
Fix: [ bug #1431 ] Reception and Send supplier order box has a weird top margin.
Fix: [ bug #1428 ] "Nothing" is shown in the middle of the screen in a supplier order.
Fix: The object deliverycompany was not used anymore and output of
     details for delivery reports was lost during 3.5. Rewrite code to
     restore feature.
Fix: [ bug #1445 ] html fix : missing </tr>
Fix: [ bug #1415 ] Intervention document model name and suppliers model names is not shown
     properly in module configuration
Fix: [ bug #1416 ] Supplier order does not list document models in the select box of the
     supplier order card
Fix: [ bug #1443 ] Payment conditions is erased after editing supplier invoice label or
     limit date for payment
Fix: Filter on status was not visible when selected from url.
Fix: Filtering on status was last when asking to sort.
Fix: [ bug #1432 ] Trigger SHIPPING_CREATE ignores interception on error.
Fix: [ bug #1449 ] Trigger ORDER_CREATE, LINEORDER_DELETE, LINEORDER_UPDATE and LINEORDER_INSERT ignore interception on error.
Fix: [ bug #1450 ] Several Customer order's triggers do not report the error from the trigger handler.
Fix: [ bug #1451 ] Interrupted order clone through trigger, loads nonexistent order.
Fix: [ bug #1454 ] Mention de bas de page erroné
Fix: Do not display dictionary for non activated module
Fix: Link element from element project pages
Fix: [ bug #1509 ] Expedition admin free text & watermark submit error
Fix: [ bug #1349 ] AJAX contact selector does not work fine in Project card
Fix: [ bug #1452 ] variable used but not defined
Fix: If multiprice level is used the VAT on addline is not correct
Fix: [ bug #1254 ] Error when using "Enter" on qty input box of a product (on supplier order part)
Fix: [ bug #1462, 1468, 1480, 1483, 1490, 1497] $this instead of $object
Fix: [ bug #1455 ] outstanding amount
Fix: [ bug #1425 ] LINEBILL_SUPPLIER_DELETE failure trigger leads to an endless loop
Fix: [ bug #1460 ] Several supplier order triggers do not show error messages
Fix: [ bug #1461 ] LINEORDER_SUPPLIER_CREATE does not intercept supplier order line insertion
Fix: [ bug #1484 ] BILL_SUPPLIER_PAYED trigger action does not intercept failure under some circumstances
Fix: [ bug #1482 ] Several supplier invoice triggers do not show trigger error messages
Fix: [ bug #1486 ] LINEBILL_SUPPLIER_CREATE and LINEBILL_SUPPLIER_UPDATE triggers do not intercept trigger action
Fix: [ bug #1522 ] Element list into associate object into project are no more filterd by project thirdparty
Fix: [ bug #1526 ] Thumbs of files uploaded with dots in their names do not load correctly
Fix: Import ProfId1 to siren and ProfId2 to siret

***** ChangeLog for 3.5.3 compared to 3.5.2 *****
Fix: Error on field accountancy code for export profile of invoices.
Fix: [ bug #1351 ] VIES verification link broken.
Fix: [ bug #1352 ] Removing a shipping does not remove the delivery.
Fix: Option MAIN_INVERT_SENDER_RECIPIENT broken with typhon template.
Fix: Can disable features with PHPEXCEL (no DLSF compatible).
Fix: Can disable features with CKEDITOR.
Fix: Pb of records not correctly cleaned when module marge is
     uninstalled (conflict between 'margin' and 'margins').
Fix: [ bug #1341 ] Lastname not added by file or direct input in mass e-mailing.
Fix: [ bug #1357 ] Invoice creator state not printed in generated invoice documents.
Fix: Suppliers invoice mask fails using {tttt} in numbering.
Fix: [ bug #1350 ] pdf template name for typhon was not correctly set when enabling module.
Fix: Navigation on notes for shipments was not working.
Fix: [ bug #1353 ] Email notifications, wrong URL.
Fix: [ bug #1362 ] Note is not saved.
Fix: tr/td balance.
Fix: [ bug #1360 ] note indicator for member tab.
Fix: Nb of notes and doc not visible onto tasks.
Fix: [ bug #1372 ] Margin calculation does not work in proposals.
Fix: [ bug #1381 ] PHP Warning when listing stock transactions page.
Fix: [ bug #1367 ] "Show invoice" link after a POS sell throws an error.
Fix: TCPDF error file not found in member card generation.
Fix: [ bug #1380 ] Customer invoices are not grouped in company results report.
Fix: [ bug #1393 ] PHP Warning when creating a supplier invoice.
Fix: [ bug #1399 ] [pgsql] Silent warning when setting a propal as "facturée" in propal.php
Fix: When number reach 9999 with default numbering module, next number
     will be 10000 instead of 0000 and error.
Fix: element page on project give wrong href link.
Fix: [ bug #1397 ] Filter by supplier orders with status Draft does not filter.
Fix: [ bug #1388 ] Wrong date when invoicing several orders.
Fix: [ bug #1411 ] Unable to set an expedition note if invoices module is not enabled.
Fix: [ bug #1407 ] Rouget pdf overlapped when using tracking number and public notes.
Fix: [ bug #1405 ] Rouget PDF expedition incorrect when two expeditions under the same commande
Fix: [ bug #1434 ] Muscadet supplier order document model linked objects overlap the text

***** ChangeLog for 3.5.2 compared to 3.5.1 *****
Fix: Can't add user for a task.
Fix: Autoselect of warehouse if there is only one warehouse.
Fix: Install of odt template for project and tasks.
Fix: [ bug #1318 ] Problem with enter key when adding an existing
     product to a customer invoice.
Fix: [ bug #1307 ] Quotes get removed from several inputs.
Fix: [ bug #1317 ] Removing a category does not remove all child categories
Fix: [ bug #1312 ] Call to undefined function _()
Fix: Restore build for obs and launchpad.
Fix: deleting files into backup system tools.
Fix: Dump using php not not include lock on tables that are deleted.
Fix: Fixed a problem with bank accounts sharing across entities.
Fix: fields into group by of sql requests for module margins must be
     same than fields into select.
Fix: When select_date is called with '' as preselected date,
     automatic user date was not correctly et (We must set a date into PHP
     server timezone area)
Fix: First param of select_date must always be forged with a dolibarr
     date function and not time().
Fix: fix can't add line with product in supplier order
Fix: [bug #1309]
Fix: Solve pb of too many embedded tables
Fix: [ bug #1306 ] Fatal error when adding an external calendar
Fix: A fix to manage automatic creation of code for import.
Fix: Try to add code to provide easy way to fix warning on timezone not
     defined.
Fix: Several fix into workflow/condition for invoice payments or convert
     into discount.
Fix: Option MAIN_PDF_DASH_BETWEEN_LINES was not working when tcpdf was
     making a pagebreak higher than 2 pages.
Fix: form to add images should not show link form.
Fix: Correction when adding order line with price as '0'.
Fix: [ bug #1283 ] ROUGET Shipment PDF.
Fix: [ bug #1300 ]
Fix: Miscellaneous problems on task tabs (withproject parameter lost and
     download fails).
Fix: Avoid home project page to hung when too many tasks opened.
Fix: bug #1295: Error when creating an agenda extrafield with a number as reference
Fix: Translation of number for pt_PT.
Fix: Error on ajax_constantonoff function.
Fix: [ bug #1323 ] problème pour générer un odt depuis les taches dans projet.
Fix: Can not make withdrawals

***** ChangeLog for 3.5.1 compared to 3.5.0 *****
Fix: Do not report trigger errors twice.
Fix: Error when creating event was not reported.
Fix: Bug of import of agenda when using https link
Fix: Field nature not saved correctly
Fix: Substitution of extra field was ko for order
Fix: Bad translation of date format for pt_BR.
Fix: priority field of agenda record is smallint.
Fix: Missing loading of lang in some pages.
Fix: Write note in invoice when using pos module.
Fix: Link to paypal was invalid into email text.
Fix: ref and date of supplier invoice.
Fix: Check on bank account.
Fix: Problem with file upload and download.
Fix: Page load not ending when large number of thirdparties. We
     added option MAIN_DISABLE_AJAX_COMBOX to disable javascript
     combo feature that is root cause of problem.
Fix: [ bug #1231 ] PDF always generated in interventions
Fix: Be sure there is no duplicate default rib.
Fix: Enable extrafields for customer order, proposal and invoice lines. This feature
     was developed for 3.5 but was disabled (hidden) because of a bug not possible to
     fix enough quickly for 3.5.0 release.
Fix: user right on Holiday for month report nor working.
Fix: [ bug #1250 ] "Supplier Ref. product" sidebar search box does not work
Fix: Bad space in predefined messages.
Fix: [ bug #1256 ] Signature was not added for email sent from thirdparty page.
Fix: Action event SHIPPING_VALIDATE is not implemented
Fix: The customer code was set to uppercase when using numbering module leopard. We
     must keep data safe of any change.
Fix: [ bug #1291 ] Loading actions extrafields fails.
Fix: [ bug #1123 ] Paid deposit invoices are always shown as partially paid when fully paid
Fix: Corrected project contact types translation.
Fix: [ bug #1206 ] PMP price is bad calculated.
Fix: [ bug #520 ] Product statistics and detailed lists are wrong.
Fix: [ bug #1240 ] traduction.
Fix: [ bug #1238 ] When creating accompte with a %, free product are used for calculation.
Fix: [ bug #1280 ] service with not end of date was tagged as expired.
Fix: [ bug #1295 ] Error when creating an agenda extrafield with a number as reference.
Fix: [ bug #1306 ] Fatal error when adding an external calendar.
New: Added es_CL language
Fix: Margin tabs bad data show
Fix: [ bug #1318 ] Problem with enter key when adding an existing product to a customer invoice.
Fix: [ bug #1410 ] Add customer order line asks for required Unit Price but doesn't interrupt the creation of the line

***** ChangeLog for 3.5 compared to 3.4.* *****
For users:
- New: Add hidden option BANK_DISABLE_DIRECT_INPUT.
- New: More options to select status of users into select user list.
- New: [ task #862 ] Add ODT on shipments.
- New: [ task #149 ] Add # of notes and attachments in tabs.
- New: Can edit customer ref at any time.
- New: [ task #877 ] Reorganize menus.
- New: [ task #858 ] Holiday module: note on manual holiday assignation.
- New: [ task #892 ] Add hidden option in thirdparty customer/supplier module to hide non active
  companies in select_company method.
- New: [ task #531 ] Add a workload field on tasks.
- New: Add graph of bank account input/output into input-output report page.
- New: Add script export-bank-receipts.php
- New: Add option "filter=bank" onto script rebuild_merge_pdf.php to merge PDF that
  has one payment on a specific bank account.*
- New: [ task #901 ] Add Extrafield on Fiche Inter.
- New: Show process id in all command line scripts.
- New: Module mailman can subscribe/unsubscribe to ML according to categories or type of member.
- New: Add object_hour and object_date_rfc as substitution tag for open document generation.
- New: Add options to send an email when paypal or paybox payment is done.
- New: Clone product/service composition.
- New: Add option ADHERENT_LOGIN_NOT_REQUIRED.
- New: Add a cron module to define scheduled jobs.
- New: Add new graphical boxes (customer and supplier invoices and orders per month).
- New: [ task #286 ] Enhance rounding function of prices to allow round of sum instead of sum of rounding.
- New: Can add an event automatically when a project is create.
- New: Add option MAIN_GENERATE_DOCUMENT_WITH_PICTURE.
- New: Add option excludethirdparties and onlythirdparties into merge pdf scripts.
- New: [ task #925 ] Add ODT document generation for Tasks in project module.
- New: [ task #924 ] Add numbering rule on task.
- New: [ task #165 ] Add import/export of multiprices.
- New: Add Maghreb regions and departments.
- New: A more responsive design for statistic box of home page.
- New: [ task #1005 ] Adapting to Spanish legislation bill numbering
- New: [ task #1011 ] Now supplier order and invoice deal with payment terms and mode.
- New: [ task #1014 ] Add option to recursively add parent category.
- New: [ task #1016 ] Can define a specific numbering for deposits.
- New: [ task #918 ] Stock replenishment.
- New : Add pdf link into supplier invoice list and supplier order list.
- New : Genrate auto the PDF for supplier invoice.
- New : Add category into filter webservice thirdparty method getListOfThirdParties.
- New : Allow to define margin or mark rate during quoting, ordering, invoicing.
- New : User permissions on margin module.
- New : Add ref supplier into muscadet model/
- New : Add ability to copy contact address to clipboard.
- New: Can use tag {mm} before {yy} even when there is a reset into numbering masks.
- New: [ task #1060 ] Register fields localtax(1|2)_type into details tables.
- New: [ task #923 ] Localtax support for ODT templates.
- New: [ task #90 ] Barcode search.
- New: Add hidden option MAIN_VAT_DEFAULT_IF_AUTODETECT_FAILS.
- New: Can send an email from thirdparty card.
- New: Can cancel holidays that were previously validated.
- New: Can choose contact on event (action com) creation, and filtered by thirdparty.
- New: Add hidden option MAIN_FORCE_DEFAULT_STATE_ID.
- New: Add page to make mass stock movement.
- New: Add field oustanding limit into thirdparty properties.
- New: Can enter a vat payment of zero.
- New: Add path to installed dir of external modules + Name and web of module provider.
- New: Add option to use a specific mask for uploaded filename.
- New: Can attach external links to objects as we can attach files.
- Qual: Implement same rule for return value of all command line scripts (0 when success, <>0 if error).
- Fix: [ bug #992 ] Proforma invoices don't have a separated numeric count.
- Fix: [ bug #1022 ] correct margin calculation for credit notes.
- Fix: Better management of using ajax for upload form (to solve problem when enabling ajax jquery multifile upload in some cases).
- Fix: Lost stats filters into year selection.
- Fix: Some config data are shared between suppliers orders and suppliers invoices

New experimental module:
- New: [ task #157 ] Add a Skype button (adherents / third parties / contacts)

For translators:
- Qual: Normalized sort order of all languages files with English reference files.
- New: Add language code files for South Africa, France new Caledonia, Vietnam.
- New: Translate string for email to change password.

For developers:
- New: DolGraph can build graph with three lines.
- New: DolGraph accept a parameter to cache data of graph getNbByMonthWithPrevYear.
- New: Can enable tuning info with option MAIN_SHOW_TUNING_INFO.
- New: Show version of client lib used by mysql drivers.
- New: Add function to get content of an url (using all dolibarr setup like timeout, proxies...)
- New: Upgrade lib of TCPDF to 6.0
- New: Upgrade jquery flot library to 0.8.1
- New: Add property "hidden" into module descriptors to allow to hide a module according to
  some dynamic conditions.
- New: Add option MAIN_MOTD_SETUPPAGE to add a content onto setup page. Also content for
  MAIN_MOTD_SETUPPAGE, MAIN_MOTD_SETUPPAGE, MAIN_HOME now accept "|langfile" into translation
  key to use a specific language file.
- New: Make some changes to allow usage of several alternative $dolibarr_main_url_root variables.
- Qual: All nowrap properties are now using CSS class nowrap.
- Qual: Move hard coded code of module mailmanspip into trigger.
- New: Into POST forms, if you can add a parameter DOL_AUTOSET_COOKIE with a value that is list name,
  separated by a coma, of other POST parameters, Dolibarr will automatically save this parameters
  into user cookies.
- New: Add hook addHomeSetup.
- New: Add trigger CATEGORY_LINK and CATEGORY_UNLINK.
- New: A trigger can return an array of error strings instead of one error string.
- New: Add method to use a dictionary as a combo box.
- New: Add update method for web service product.
- Fix also several bugs with old code.

WARNING: Following change may create regression for some external modules, but was necessary to make
Dolibarr better:

1) We started to clean hooks code.
If your hook want to modify value of $actions, it's role of your hook to modify it. Dolibarr
hook code will no more decide this for your module. If your action class for hook was returning
a string or an array, instead your module must set $actionclassinstance->results (to return array)
or $actionclassinstance->resprints (to return string) to return same thing. The return value must
be replaced by a "return 0";
Goal is to fix old compatibility code that does not match hook specifications:
 http://wiki.dolibarr.org/index.php/Hooks_system

2) If you implemented hook printTopRightMenu, check that output does not include '<td>' tags any more.
All content added must be tagged by a '<div>' with css class="login_block_elem"

3) Some methods object->addline used a first parameter that was object->id, some not. Of course
this was not a good practice, since object->id is already known, there is no need to provide id as
parameter. All methods addline in this case were modified to remove this parameter.

4) Method ->classer_facturee() is deprecated. It must be replace with ->classifyBilled().

5) Property ->tel on objects is now ->phone

6) Trigger LINEPROPAL_MODIFY is renamed into LINEPROPAL_UPDATE and
   Trigger CONTRACT_LINE_DELETE rnamed into LINECONTRACT_DELETE to match naming rules.



***** ChangeLog for 3.4.3 compared to 3.4.2 *****
Fix: Bad get of localtaxes into contracts add lines
Fix: Warning into bank conciliation feature.
Fix: Bad get of localtaxes into contracts add lines.
Fix: Add a limit into list to avoid browser to hang when database is too large.
Fix: [ bug #1212 ] 'jqueryFileTree.php' directory traversal vulnerability
Fix: Agenda and Banks module were not working with multicompany module
Fix: [ bug #1317 ] Removing a category does not remove all child categories
Fix: [ bug #1380 ] Customer invoices are not grouped in company results report.

***** ChangeLog for 3.4.2 compared to 3.4.1 *****
Fix: field's problem into company's page (RIB).
Fix: Document cerfa doesn't contained firstname & lastname from donator.
Fix: Bad rounding on margin calculations and display.
Fix: Option drop table into backup was broken.
Fix: [ bug #1105 ] Searching Boxes other search option.
Fix: wrong buy price update.
Fix: [ bug #1142 ] Set paiement on invoice (PGSql).
Fix: [ bug #1145 ] Agenda button list type do not display.
Fix: [ bug #1148 ] Product consomation : supplier order bad status.
Fix: [ bug #1159 ] Commercial search "other" give p.note do not exists.
Fix: [ bug #1174 ] Product translated description not good into PDF.
Fix: [ bug #1163 ] SQL Error when searching for supplier orders.
Fix: [ bug #1162 ] Translaction for morning and afternoon.
Fix: [ bug #1161 ] Search on product label.
Fix: [ bug #1075 ] POS module doesn't decrement stock of products in delayed payment mode.
Fix: [ bug #1171 ] Documents lost in interventions after validating.
Fix: fix unsubscribe URL into mailing when sending manually (not by script).
Fix: [ bug #1182 ] ODT company_country tag is htmlencoded.
Fix: [ bug #1196 ] Product barcode search does not expect 13th digit on EAN13 type.
Fix: [ bug #1202 ] Wrong amount in deposit % invoice from proposal.
Fix: Removed analytics tags into doc page.
Fix: Call Image on this instead of pdf.
Fix: Missing parameter for photo.
Fix: Bad SQL request for turnover report.

***** ChangeLog for 3.4.1 compared to 3.4.0 *****
Fix: Display buying price on line edit when no supplier price is defined.
Fix: Retrieving of margin info when invoice created automatically from order.
Fix: Reordering supplier products in list by supplier or supplier ref was crashing.
Fix: [ bug #1029 ] Tulip numbering mask.
Fix: Supplier invoice and supplier order are not displayed into object link into agenda event card.
Fix: [ bug #1033 ] SUPPLIER REF disappeared.
Fix: update extrafield do not display immediatly after update.
Fix: Fix bug with canvas thirdparty.
Fix: [ bug #1037 ] Consumption> Supplier invoices related.
Fix: User group name do not display in card (view or edit mode).
Fix: Link "Show all supplier invoice" on suplier card not working.
Fix: [ bug #1039 ] Pre-defined invoices conversion.
Fix: If only service module is activated, it's impossible to delete service.
Fix: [ bug #1043 ] Bad interventions ref numbering.
Fix: Mailing module : if an email is already in destinaires list all other email from selector was not inserted.
Fix: Localtaxes balance not showing.
Fix: Intervention box links to contracts id.
Fix: Compatiblity with multicompany module.
Fix: Edit propal line was losing product supplier price id.
Fix: Delete linked element to supplier invoice when deleted.
Fix: [ bug #1061 ] Bad info shipped products.
Fix: [ bug #1062 ] Documents lost in propals and contracts validating.
Fix: Supplier price displayed on document lines and margin infos didnt take discount.
Fix: sorting on qty did not work in supplier product list.
Fix: there was no escaping on filter fields in supplier product list.
Fix: bugs on margin reports and better margin calculation on credit notes.
Qual: Add travis-ci integration.

***** ChangeLog for 3.4 compared to 3.3.* *****
For users:
- New: Can use ODS templates as document templates.
- New: Add link to autofill/reset with quantity to ship when creating a
  delivery receipt.
- New: Event into calendar use different colors for different users.
- New: Support revenue stamp onto invoices.
- New: Add a tab "consumption" on thirdparties to list products bought/sells.
- New: Some performance enhancements.
- New: Can attach files onto trip and expenses modules.
- New: Add hidden option MAIN_PDF_TITLE_BACKGROUND_COLOR.
- New: Merge tab customer and prospect.
- New: Add ES formated address country rule.
- New: Can define a hierarchical responsible on user and add a tree view to
  see hierarchy of users.
- New: Can expand/collapse menus, categories and users list.
- New: extra parameters are supported into ODT/ODS templates.
- New: total per vat rate are available as tags for ODT/ODS templates.
- New: Some part of interface use more CSS3 (ie: agenda)
- New: [ task #707 ] Create option "ProfIdx is mandatory to validate a invoice".
- New: Can define if we want to use VAT or not for subscriptions (foundation module).
- New: Can define a default choice for "More action when recording a
  subscription" (foundation module).
- New: Add link to check professional id for India.
- New: [ task #731 ] Uniformize ref generation
- New: [ task #748 ] Add a link "Dolibarr" into left menu
- New: Script email_unpaid_invoices_to_representative accepts now a parameter "test"
  and a "late delay".
- New: Can define different clicktodial setups for each user.
- New: Add hidden option INVOICE_CAN_NEVER_BE_REMOVED.
- New: Enhance agenda module to reach RFC2445 ("type" not enabled by default and add
  "busy" information).
- New: Add module Opensurvey.
- New: Default approver for holidays is set by default to hierchical parent.
- First change to prepare feature "click to print" (IPP) for PDF.
- New: [ task #350 ] Merge tab customer and prospect.
- New: [ task #710 ] Add substitution into mailing send (and HTML is now valid).
- New: [ task #711 ] Add combobox for contact, as done for product/thirdparty.
- New: [ task #714 ] In Emailing module admin autogenerate security key of READRECEIPT.
- New: [ task #743 ] GED : Add aministration option to disable autotree display.
- New: [ task #767 ] Customer Address fallback when a contact doesn't have an address.
- New: [ task #768 ] WYSIWYG for all mails.
- New: [ task #773 ] Add Project document in GED(ECM) modules.
- New: [ task #783 ] Add more types for extra parameters (lists, phone, emails, checkbox,
  prices, radio).
- New: [ task #798 ] Add range limit date on product/services as it is done on order
  and invoice.
- New: [ task #814 ] Add extrafield feature for projects ands tasks.
- New: [ task #770 ] Add ODT document generation for Projects module.
- New: [ task #741 ] Add intervention box.
- New: [ task #826 ] Optionnal increase stock when deleting an invoice already validated.
- New: [ task #823 ] Shipping_validate email notification.
- New: [ task #900 ] Review code of ficheinter.class.php
- Fix: [Bug #958] LocalTax2 for Spain fails on Suppliers
- Fix: [ bug #972 ] Auto completion contact field do not take account the min caract number before search
- Fix: [ bug #971 ] html.form.class.php select_contact with autocomplete do not exclude id from exclude array
- Fix: Expedition creation, can retrieve product from other expedition

For translators:
- Update language files.

For developers:
- System of menu managers has been rewritten to reduce code to do same things.
- An external module can force its theme.
- Add function dol_set_focus('#xxx').
- A mymodule can bring its own core/modules/mymodule/modules_mymodule.php file.
- Removed not used libraries.
- More web services.
- Renamed some database fields, code variables and parameters from french to english.
- First change to manage margins on contracts.
- Add hook getFormMail.
- Function plimit of databases drivers accept -1 as value (it means default value set
  into conf->liste_limit).
- New: Add option dol_hide_topmenu, dol_hide_leftmenu, dol_optimize_smallscreen,
  dol_no_mouse_hover and dol_use_jmobile onto login page (to support different terminal).
- New: dol_syslog method accept a suffix to use different log files for log.
- New: Type of fields are received by export format handlers.
- New: when adding an action, we can define a free code to tag it for a specific need.
- New: Enhance Dolibarr migration process to include migration script of external
  modules.
- New: [ task #811 ] Uniformanize note field.


WARNING: If you used external modules, some of them may need to be upgraded due to:
- Fields of classes were renamed to be normalized (nom, prenom, cp, ville, adresse, tel
  were renamed into lastname, firstname, zip, town, address, phone).
  This may also be true for some fields into web services.
- If module use hook pdf_writelinedesc, module may have to add return 1 at end of
  function to keep same behaviour.

TODO:
backport commit 53672dff75f4fdaeeed037ff9d15f860968022ca to fix confirm with jmobile
backport commit 384e3812eb73a15adafb472cacfb93397a54459b to fix W3C/edit contract



***** ChangeLog for 3.3.5 compared to 3.3.4 *****
- Fix: Change to make debian package ok despite removal of ckeditor.
- Fix: jcrop file to match debian rules
- Fix: Add missing country UK.
- Fix: Minor fix into package.
- Fix: Add missing label on project field.

***** ChangeLog for 3.3.4 compared to 3.3.3 *****
- Fix: [ bug #1001 ] Social Contribution : State not correct
- Fix: Better management of pdf generation when tcpdf is not available.
- Fix: Change to be more debian compliant natively.

***** ChangeLog for 3.3.3 compared to 3.3.2 *****
- Fix: [ bug #903 ] Fatal error: Call to undefined function dol_get_first_day() in htdocs/commande/liste.php
- Fix: [ bug #934 ] Error on proformat invoice creation (pgsql)
- Fix: [ bug #947 ] Can't create proposal lines with unit price = 0

***** ChangeLog for 3.3.2 compared to 3.3.1 *****
- Fix: Dutch (nl_NL) translation
- Generalize fix: file with a specific mask not found, again
- Fix: translations and BILL_SUPPLIER_BUILDDOC trigger
- Fix: Can't reset payment due date
- Fix: Orderstoinvoice didn't act as expected when no order was checked
- Fix: Bad link to all proposals into Third party card if customer is prospect
- Fix: Some bugs on withdrawal rejects
- Fix: [ bug #774 ] Bug on creating event with box "all day" crossed
- Fix: [ bug #787 ] Invoice supplier box incorrect tooltip when delay on payment
- Fix: [ bug #789 ] VAT not being calculated in POS
- Fix: [ bug #790 ] Spanish localtax RE not being correctly calculated
- Fix: [ bug #794 ] Lost filter on zipcode in prospect list
- Fix: [ bug #806 ] Margins module with orders2invoice does not respect cost price
- Fix: [ bug #810 ] Cannot update ODT template path
- Fix: [ bug #816 ] Sales journal does not reflect localtaxes
- Fix: [ bug #817 ] Purchases journal does not reflect localtaxes
- Fix: [ bug #824 ] MAIN_DB_PREFIX not use into dictionary
- Fix: [ bug #828 ] Error when code_region is not a number in llx_c_regions (with postgres)
- Fix: [ bug #855 ] Holiday approval email in French
- Fix: [ bug #856 ] (Holidays module) Mail error if destination user doesn't have an email
- Fix: [ bug #857 ] Invoice created from shipment does not have the order discount
- Fix: [ bug #861 ] Impossible to create a new event in agenda
- Fix: [ bug #827 ] AJAX search does not respect multiprice level
- Fix: [ bug #865 ] Dolibarr navigation array in project/task do not work
- Fix: [ bug #866 ] Standing order from an invoice suggests invoice total amount instead of remaining to pay
- Fix: [ bug #788 ] Date of linked interventions are not shown
- Fix: external users should not see costprice and margin infos
- Fix: [ bug #806 ] Tasks are ordered alphabetically instead of chronological order

***** ChangeLog for 3.3.1 compared to 3.3 *****
- Fix: [ bug #733 ] Mass emailing tools do not support <style HTML tag
- Fix: Package for launchpad
- Fix: [ bug #736 ] Missing column in llx_c_chargesociales
- Fix: Localtax2 for Spain must be based into buyer
- Fix: [ bug #762 ] Bad profit calculation in Reporting
- Fix: bug dictionary with wrong prefix table

***** ChangeLog for 3.3 compared to 3.2.* *****
For users:
- New: Add holiday module, to declare and follow holidays of your employees.
- New: Add margin management module.
- New: Add new theme Amarok.
- New: [ task #289 ] Can reorder tasks.
- New: Add field "signature" into user card. If filled, text is added
       at end of predefined email texts. If option MAIN_MAIL_DO_NOT_USE_SIGN is on, this
       feature is disabled.
- New: Can input a payment back onto an credit note.
- New: Add link "Back to list" on all cards.
- New: After first install, warning are visible onto mandatory setup not
       configured. Show also total number of activated modules.
- New: Can filter list of proposal, order or invoice on sales representative.
- New: Add supplier ref on supplier orders.
- New: Can export supplier orders and customers shipments.
- New: First change to install external plugins from gui (experimental).
- New: Monaco is like France for default vat calculation
- New: Can list elements (invoices, orders or proposals) on a particular
  user contact). This allow to view a "basket" of its elements.
- New: Show bank account on payment list of invoice card.
- New: Cloning project allow to clones task, notes, projects files, tasks files, contacts.
- New: Enhance default style.
- New: Can edit and resiliate member status from list.
- New: Can insert URL links into elements lines. Also reported into PDF.
- New: When a member is validated, we can subscribe to mailing-lists
       according to its type.
- New: Add a tab into members statistics to count members by nature.
- New: Add link to third party into sells and purchase journal.
- New: Suggest a method to generate a backup file for user with no access
       to mysqldump binary.
- New: Can also use extrafields on contacts/addresses and users.
- New: Support unique field for extrafields.
- New: Extra fields supports more types (int, string, double, date, datetime).
- New: Can correct stock of a warehouse from warehouse card.
- New: [ task #185 ] Can input amount when correcting stock to recalculate PMP.
- New: [ task #454 ] Add "No category" into filters on category.
- New: Auto check box on page to edit interface options of user.
- New: More surface control on stock correction page.
- New: Add great britain provinces.
- New: [ task #494 ] Send an email to foundation when a new member has auto-subscribed.
- New: [ task #326 ] Add a numbering module to suggest automatically a product ref.
- New: Add conditional substitution IF/ELSEIF/ENDIF for ODT templates.
- New: Add unit foot2, inch2, foot3 and inch3 for surface and volumes.
- New: Can select thirdparties into emailing targets, even if module category is not enabled.
- New: [ task #498 ] Improvement of the block to add products/services lines.
- New: ECM autodir works also for files joined to products and services.
- New: Add a selection module for emailing to enter a recipient from gui.
- New: Allow to search thirds and products from barcodes directly from the permanent mini search left box.
- New: Allow to search product from barcodes directly from invoices, proposals... through AJAX.
- New: Can make one invoice for several orders.
- New: POS module can works with only one payment method (cach, chq, credit card).
- New: Add possibility to defined position/job of a user.
- New: Add hidden option to add slashes between lines into PDF.
- New: [ task #210 ] Can choose cash account during POS login.
- New: [ task #104 ] Can create an invoice from several orders.
- New: Update libs/tools/logo for DoliWamp (now use PHP 5.3).
- New: Added ODT Template tag {object_total_discount_ht}
- New: Add new import options: Third parties bank details, warehouses and stocks, categories and suppliers prices
- New: English bank account need a bank code (called sort code) to identify an account.
- New: Can choose menu entry to show with external site module.
- New: Add hidden option MAIN_PDF_MARGIN_LEFT, MAIN_PDF_MARGIN_RIGHT, MAIN_PDF_MARGIN_TOP, MAIN_PDF_MARGIN_BOTTOM to force margins of generated PDF.
- New: [ task #314 ] Can define if prof id are mandatory or not.
- New: Add button on order card to create intervention from services.
- New: Add search box to find products by supplier reference.
- New: Add option MAIN_HELPCENTER_LINKTOUSE to define target link "I need help" onto logon page.
- New: [ task #608 ] Can clone a supplier order with prices updates
- New: [ task #559 ] Can define a discount % regarding quantity in supplier prices and price by quantity in customer prices
- New: [ task #527 ] After cloning a suplier invoice, go onto invoice ref into edit mode

New experimental module:
- New: Add commissions management module.

- Fix: [ bug #499 ] Supplier order input method not translated
- Fix: No images into product description lines as PDF generation does not work with this.
- Fix: Errors weren't being shown in customer's & supplier's orders
- Fix: Lastname wasn't being recorded in xinputuser emailing module.
- Fix: [ bug #653 ] Error while creating agenda additional attributes
- Fix: [ bug #654 ] Event rapport PDF showing ActionAC_OTH_AUTO
- Fix: [ bug #658 ] Search on bank do not work for description
- Fix: [ bug #659 ] Comment in recurrent invoices is not stored
- Fix: [ bug #622 ] Attaching wrong file when sending the invoice via e-mail

For developers:
- New: Add webservice for thirdparty creation and list.
- New: A module can overwrite templates parts.
- New: Can add a link on title field of added dictionary.
- New: Uniformize code.
- New: Add option WORKFLOW_DISABLE_CREATE_INVOICE_FROM_ORDER and
       WORKFLOW_DISABLE_CLASSIFY_BILLED_FROM_ORDER.
- New: A module can add several css and js.
- New: removed deprecated methods
       ldap::connect, formadmin::select_lang,
       html::select_tva
- New: Add custom substitution function for ODT product lines: mymodule_completesubstitutionarray_lines()
- New: Basic implementation of hooks and triggers for a lot (most) of core modules:
  action/calendar, trips and expenses, dons, vat payment, contact/society, contract, product lines,
  expedition, order supplier and order invoice (lines included), intervention card, project, tasks.
- New: Add ChromePHP output into syslog module.
- New: Add PRODUCT_PRICE_MODIFY trigger.
- New: Created function to retrieve total amount of discount of an invoice/proposal...
- New: We can use a dynamic value ($conf->global->XXX for example) into titles of menus.
- New: Use PHP classes DateTime* for some data functions instead of adodb
- Qual: Renamed SUPPLIER_INVOICE_BUILDDOC trigger to BILL_SUPPLIER_BUILDDOC
- Qual: Renamed INVOICE_SUPPLIER_DELETE trigger to BILL_SUPPLIER_DELETE
- Qual: Renamed SUPLIER_ORDER_BUILDDOC trigger to ORDER_SUPPLIER_BUILDDOC
- Qual: Renamed CONTRACTLINE_DELETE trigger to CONTRACT_LINE_DELETE
- Qual: Renamed all ficheinter.class.php triggers so that they start with 'FICHINTER_'
- Fix: [ bug #655 ] ORDER_REOPEN trigger incorrectly named
- Fix: [ bug #656 ] Contracts trigger CONTRACT_MODIFY incorrectly named
- Fix: [ bug #657 ] Usergroup class' GROUP_DELETE trigger incorrectly named

For translators:
- New: Update language files (de, tr, pt, ca, es, en, fr).
- New: Added bg_BG autotranslated language.
- New: Translate the donation receipt.

Dolibarr license has also been updated from GPLv2+ to GPLv3+.



***** ChangeLog for 3.2.3 compared to 3.2.2 *****
- Fix: Some permission into agenda module.
- Fix: Generation of PDF was not using correct font for some languages.
- Fix some translations.
- Fix: [ bug #607 ] Nom de société avec guillemets.
- Fix: Option MAIN_MAIL_SENDMAIL_FORCE_BA and MAIN_FIX_BUGGED_MTA was not
  complete.
- Fix: comaptiblity with multicompany module.
- Fix: Bad label when validating/paying an invoice from POS module.
- Fix: Correct recipient into rouget template.
- Fix: A lot of fix into PDF pagebreak management.
- Update VAT for some countries.
- Firstname was missing when sending email from file list.
- Added en_SA language.



***** ChangeLog for 3.2.2 compared to 3.2.1 *****
- Fix: Modify spanish VAT to new rates.
- Fix: Add error message when creating already existing product.
- Fix: Edition of percentage of an event.
- Fix: Minor look fix for theme bureau2crea.
- Fix: Start and end date not saved at project creation
- Fix: Default vat is zero for customer invoices if company does not use vat
- Fix: Localtaxes unit prices precision



***** ChangeLog for 3.2.1 compared to 3.2.0 *****
- Fix: Edit of projects.
- Fix: Activation of modules does not fails if directory install was removed.
- Fix: [ bug #444 ] Regression on auto-closing for proposals and orders.
- Fix: Update translations (catalan, french, spanish, brazilian).
- Fix: [ bug #445 ] Hex escaping in descriptions.
- Fix: error when validating shipment for non predefined products with a
  selected warehouse.
- Fix: Bad local taxes if price base type is TTC for spanish local taxes.
- Fix: Phone not saved when using web service.
- Fix: [ bug #464 ] Payment form should allow to add transmitter for bank transfers.
- Fix: Allows to use a comma decimal separator in supplier invoices payments.
- Fix: Translation for tr_TR, es_ES, pt_BR.
- Fix: Products with no prices not visible.
- Fix: Access to product card created with very old version of Dolibarr.
- Fix: Delete temporary files after validating an invoice.
- Fix: preview of supplier order and invoice template.
- Fix: [ bug #485 ] Configurated amount for public auto-subscription form is not taken into account
- Fix: Average amount graphs weren't comparing the previous year stats
- Fix: Closed project didn't show the new status unless the page was refreshed
- Fix: Files were not being uploaded to a project's task
- Fix: [ bug #503 ] Unable to delete linked file to a deposit
- Fix: [ bug #501 ] Error while trying to modify an user
- Fix: [ bug #506 ] Can't set percentage of a started event
- Fix: Bad assignation of const for pdf delivery module name



***** ChangeLog for 3.2.0 compared to 3.1.* *****
WARNING: PHP lower than 5.x are no more supported.
WARNING: Because of a major datastructure change onto supplier prices tables, be aware
to make a backup of your database before making upgrade.

For users:
- New: Each user can remove/add its own boxes.
- New: Add signature at end of predefined email text.
- New: Can use personalized fields on products/services.
- New: Can attach files on social contributions.
- New: Show payments terms and conditions onto muscadet template.
- New: Can open back a closed commercial proposal.
- New: show thirdparty barcode on main tab.
- New: Can input note (private and public) during note and expenses creation.
- New: Print ticket show invoice ref into POS module.
- New: Can edit customer discounts from invoice create and edit card.
- New: task #11243: Show quantity into stocks for each sub-products into the sub-product tab.
- New: task #10500: Option to choose if professional id are unique.
- New: Add hidden option FOURN_PRODUCT_AVAILABILITY.
- New: task #11123: Add best supplier price.
- New: Enhancement in styles.
- New: Can conciliate several lines in one operation.
- New: task #11289 : Modify third party accountancy code generator aquarium.
- New: task #10606 : more comprehensive message error.
- New: task #11278 : Option into point of sale module to add services in list.
- New: task #11261 : Add an entry into menu called "New shipment".
- New: [ task #187 ] Gerer les evenement recurrents dans les imports ical.
- New: Make option MAIN_GENERATE_DOCUMENTS_WITHOUT_VAT available by default.
- New: Can build PDF in USLetter format or canada format (change paper size).
- New: Can export into Excel 2007 format.
- New: Add hidden option CASHDESK_FORCE_STOCK_ON_BILL
- New: Can search on part of barcode into POS module.
- New: Cheques into cheques receipts are ordered by operation date.
- New: Add hidden option MAIN_DISABLE_PDF_AUTOUPDATE to avoid generating pdf each time data change.
- New: Add hidden option PROJECT_HIDE_UNSELECTABLES to hide project you can't select into combo list.
- New: Add option INVOICE_POSITIVE_CREDIT_NOTE.
- New: Support zip/town autocompletion into warehouses.
- New: Add box for last expired services.
- New: Reduce seriously size of packages.
- New: Can define country code for import.
- New: When invoice was generated from order, order date is visible on PDF, after order ref.
- New: [ task #181 ] Hide password of click2dial in user card.
- New: Chart are faster to build
- New: Value of data into charts are visible on mouse hover.
- New: Import wizard can import contacts.
- New: Import wizard can import personalized fields.
- New: Personalized fields support int type.
- New: Install process is now two times faster.
- New: Can sort files into backup tool.
- New: Default output charset are utf8 into backup tool.
- New: Add brazilian states.
- New: Increase usability of module project.
- New: [ task #285 ] Add search filter on project in tasks list.
- New: Automatic list of documents in ECM module is ok for customers,
       suppliers invoice, orders, customers orders, proposals and social contributions.
- New: All professional id can contains up to 128 chars instead of 32.
- New: [ task #176 ] Allow to use ODT templates for proposals and orders like it's done for invoices
- New: Add hidden option MAIN_ADD_PDF_BACKGROUND to add a PDF as background of invoice/order generated PDF.
- New: Can convert a product/service into service/product.
- New: Show delivery date into proposal template azur.
- New: Support tags into header and footer into ODT templates.
- Fix: Can use POS module with several concurrent users.
- Fix: Installer don't fails with Mysql version that added a ssl_cypher field.
- Fix: Sanitize input parameters.
- Fix: [ bug #368 ] Product list
- Fix: [ bug #370 ] Filter in accountancy -> suppliers_bills
- Fix: [ bug #399 ] Bad calculation of local taxes in update line products
- Fix: [ bug #427 ] Bad links to wiki help in certains menus

For developers:
- New: Can add a left menu into an existing top menu or left menu.
- New: Add webservice to get or create a product or service.
- New: Add webservice to get a user.
- New: Add more "hooks" (like hooks to change way of showing/editing lines into dictionnaries).
- New: Log module outputs can be setup with "or" rule (not only "xor").
- New: Add FirePHP output for logging module.
- New: Add trigger ACTION_DELETE and ACTION_MODIFY.
- New: Trigger now have a priority to define sort execution order.
- New: Can define different requests according to database type into migration files.
- New: Add "canvas" feature to overwrite page of thirdparty, contact, product with yours.
- New: Removed artichow deprecated libraries.
- New: A page can force reload of css style sheet
- New: A module can add import description for import wizard, even for tables with foreign keys.
- New: Can add tabs on statistics views.
- New: Add CSS id/class into public payment pages.
- Qual: Add a lot of more PHPUnit tests.
- Qual: Data structure for supplier prices is simpler.
- Qual: Removed no more used external libraries.
- Qual: Cleaned a lot of dead code.
- Qual: More OOP (usage of "abstract", "static", ...), uniformize constructors.
- Qual: Fix a lot of checkstyle warnings.
- Qual: task #216 : Move /lib into /core/lib directory
- Qual: task #217 : Move core files into core directory (login, menus, triggers, boxes, modules)
WARNING: To reduce technic debt, all functions dolibarr_xxx were renamed int dol_xxx.



***** ChangeLog for 3.1.3 compared to 3.1.2 *****
Fix: PgSQL - property must be set if success
Fix: Provide a solution for backup when mysqldump is not available
Fix: Bug #460 - Wrong entity assignment when creating a warehouse
Fix: bug #405 - Late icon always displayed on comm/propal.php



***** ChangeLog for 3.1.2 compared to 3.1.1 *****
- Fix: Can clone a proposal
- Fix: Add member ID in substitution method
- Fix: Duplicate end tag and missing form parts
- Fix: Support companies with no prof id.
- Fix: Sanitize data
- Fix: Bug #318
- Fix: Bug #369
- Fix: More bugs



***** ChangeLog for 3.1.1 compared to 3.1.0 *****
- New: Add option FACTURE_DEPOSITS_ARE_JUST_PAYMENTS. With this option added,
       credit notes are not removed from total amount of invoice but are just
       payments used to reducs remain to pay.
- New: Added hidden option MAIN_FIX_FOR_BUGGED_MTA to fix bugged MTA.
- Fix: Removed warnings during install.
- Fix: State into address of paypal payments were lost.
- Fix: Currency into paypal payments were always euros.
- Fix: Removed Bare LF from emails sent with smtps method.
- Fix: Can show report on selected period.
- Fix: product removed from list after deleted into order.
- Fix: [bug #270] PostgreSQL backend try to connect throught TCP socket for
- Fix: price was not without tax when using multiprice into POS module.
- Fix: Can delete bank account.
- Fix: [ bug #277 ] Year dropdown in table header of supplier invoices.
- Fix: Some other very minor fixes.


***** ChangeLog for 3.1 compared to 3.0 *****
WARNING: IE6 browser is no more supported in this version.
For users:
- New: War against number of clicks:
     - When adding a free bank transaction, form to add next one is still
       visible (save one click).
     - task #10969 : Add checkbox to close automatically invoice if
       payment is complete (save 3 clicks).
     - Reduce a step into supplier order workflow to save time. If user
       has permission to approve, order is approved when order is validated.
       (Save 2 clicks).
     - In commercial main menu, left menu are already opened. This save one click
       to open a proposal or order.
     - Can add a discount for third party, during invoice edition (and we
       saved clicks again).
     - When creating a contract, sales representative are preset to user. This save
       4 clicks.
     - Can edit several fields in bank transaction line page into one update.
     - Creation of contacts from third party page go back to third party.
     - Preselect model if there is only one. This save 2 clicks.
     - Can remove a project if project has tasks. No need to delete task one by one.
- New: Enhance donation module. Add a status "canceled".
- New: Add filters on all statistics report pages.
- New: If a service contains subproducts, subpoducts are decrease when service
       is decrease.
- New: Add status for third parties to disable a third party.
- New: Can send interventions cards by email.
- New: Increase list of available notifications into module Notifications.
- New: Add option MAIN_FIRST_TO_UPPER to force upper case of first
       letters for names and firstname.
- New: Can filter of payment type in bank transaction list.
- New: Status of users is visible into user list.
- New: Support BSB code for bank account in Australia.
- New: Can set date of payment for autocreate invoice/payment when
       creating a foundation subscription.
- New: Can edit note of payment.
- New: Option to make login not mandatory in member module.
- New: Add box for last members for foundation module.
- New: A specialized menu can now be used when using smartphones.
- New: Can add information on current user on ODT generation.
- New: Prefix on third party is not used by default. Hidden option
       SOCIETE_USEPREFIX can restore old feature.
- New: Standing orders module use bank account from banks module.
- New: Ask password when creating a user from a contact.
- New: task #10577: Use a numbering module for shipment and contract.
- New: Can create manually order from proposal.
- New: Add a first workflow module to create automatic action on some
       events (create order on proposal closing).
- New: Use autocompletion on invoice select when creating replacement
       or credit note invoice.
- New: task #10885: Add a week view for calendar.
- New: task #11018: Add a status "not applicable" on events.
- New: Add subscriptions/country/region/town statistics for member module.
- New: Can define a proxy for external web access.
- New: task #11003: checkbox on checks for deposit.
- New: Add status into export. Add third party default language into export.
- New: Can filter on date and bank account when building check receipts.
- New: task #10958 : Add link to cheque receipts into bank transaction
       line if exists
- New: Can import external ical url into dolibarr agenda view.
- New: Can add a logo on third parties card.
- New: task #11194 : Can delete uploaded photos
- New: task #9744 : Add the barcode to select products on Point of Sale module
- New: Subscription/Unsubscription to mailman mailing-list can be done on
       validate/resiliate in foundation module.
- New: Can use extrafields on third parties.
- New: Add chart to report counts by status on element home area pages.
- New: Look: Usage of Jquery Notify to show result or error messages on action.
- New: Look: Minor enhancements into agenda view.
- New: Look: Nicer tooltips with transparency and shadow.
- New: task #11004: Create invoice from intervention.
- New: task #10501: Can use point of sale with different bank accounts.
- Fix: Better Postgresql compatibility.
- Fix: Numbering module for invoices use same number for invoice
       and credit note if mask is same.
- Fix: Debug and clean withdraw module.
- Fix: Allow access permission for point of sale module.
- Fix: Permissions issues with suppliers.
- Fix: Admin dict data is showing with active language

For developers:
- New: External modules can add tabs on agenda views.
- New: External modules can also remove default tabs.
- New: External modules can force skin directory so force their own skins.
- New: External modules can add their own menu manager.
- New: External modules can force menu manager.
- New: External modules can overwrite all default language files by
       forcing priority on langs directories on its own lang directory.
- New: External modules can show export list with an "enabled" condition.
- New: Support a backtopage parameter on contact creation page.
- New: Add id on div to show logo.
- New: Install wizard can activate a module at end of install.
- New: Dictionary setup works with very large external dictionnaries (Add
       page navigation).
- New: Add api to draw graphics with javascript (using Jquery Flot).
- New: Can add user login into menu urls added by modules.

For translators:
- New: Add fa_IR language.
- Fix: Move language ar_AR to ar_SA, sv_SV to sv_SE and da_Da to da_DK.



***** ChangeLog for 3.0 compared to 2.9.* *****
For users:
- New: Can edit date of cheque receipts.
- New: Add Sales journal and Purchase journal report.
- New: Can create supplier invoice from supplier order.
- New: Support login by openid
- New: Support "full day" event in calendar module.
- New: Add a weather on dashboard.
- New: Add a Paypal module.
- New: Can choose third party to use in point of sale module during logon.
- New: A lot of enhancements into ECM module:
       Directories can contains special characters,
       Speed enhancements,
       Directories can be created outside of Dolibarr, refresh button will
       update database,
       Can rename a file.
- New: Reordering lines in invoice, orders, commercial proposal is faster (use Ajax
       technology).
- New: Can import members using assistant.
- New: Can exclude deposit, replacement or credit notes in script rebuild_merge_pdf.
- New: task #10473 : Option MAIN_PROFIDx_IN_ADDRESS must no more be hidden.
- New: Can generate business card for on particular member.
- New: Task #10553 : Can attach files on members card.
- New: Can filter on payment type and bank account in payment lists.
- New: When sending supplier orders by mail, a text is predefined.
- New: Upgrade process works with Postgresql.
- New: Task #10538: Add filter on expiration date of subscription for
       foundation module email selector.
- New: Task #9643: Add 2 status (tosell/tobuy) on products instead of only
       1 status for both selling and buying.
- New: Can input payment conditions on several lines.
- New: Add hidden option MAIN_LOGOUT_GOTO_URL to set the exit url after
       a logout.
- New: For germany, we invert order of address.
- New: Add hidden option MAIN_SERVICES_ARE_ECOMMERCE_200238EC.
- New: Support NPR in customer product prices.
- New: Add more volume units (ounce, gallon, inch, feet, ...)
- New: Delivery date accepts hours and minutes.
- New: Can add a comment on stock dispatching to be save into stock movements.
- New: Can filter product list with too low stocks.
- New: Add option to send all emails sent to a bulk carbon copy.
- New: Preview of emails sent by member module is shown.
- New: task #10100 : Add button to create invoice from a subscription
- New: Reorganize tabs on third parties.
- New: Option MAIN_INVERT_SENDER_RECIPIENT is available in einstein pdf template.
- New: Easier way to define url for clicktodial module.
- New: Add a fckeditor test area in fckeditor module setup.
- New: Add property "Event on full day" on agenda
- New: Enhancement and better compatibility (google, thunderbird) for agenda export.
- New: Can use image editor on user photo.
- New: Task #10796: Add Spain ProfId1 Verification
- New: Page "supplier summary" is now available.
- New: Task #10611: Add option to choose order of field in bank account info on PDF
- New: If a transaction was reconciliated and should not, there was no way to reverse error.
- New: Ubuntu package now works also on debian.
- Perf: Avoid reading database to determine country code after each
        page call.
- Fix: Special chars are now supported in ECM module for filename (not yet for
       directories).
- Fix: Better Postgresql compatibility.
- Fix: Box order is saved when moved.
- Fix: Database name can contains "-" characters.
- Fix: In coloring negative amounts.
- Fix: Date input use date format of user and not dd/mm/yyyy format.
- Fix: Fixed a very old bug making file attachment fails with some emails
       readers when using "mail php function".
- Fix: When cloning commercial proposal, due date is creation date + delay
       by default.
- Fix: Can edit ordering methods.

For translators:
- New: Update and complete slovenian language sl_SL.
- New: Add full manually translated files for de_AT en de_DE (thanks to eCleaner.at).
- New: Create the language ja_JP.
- New: Add el_GR language.

For developers:
- New: Add jquery by default.
- New: Removed PWC libraries.
- New: Removed Scriptaculous libraries.
- New: Removed Prototype libraries.
- New: Add first Selenium GUI tests.
- New: Enhance a lot of internal function to build external modules
       more easily.
- New: Add a user field ref_ext in object tables to allow external
       systems to store their id and make self-developed synchronizing
       functions easier to build.
- New: Local user timezone is saved into session (not used yet).
- New: Works with Mysql 5.5.
- Qual: Menu system code is simpler.
- Qual: Mutualize some duplicate code.
- Qual: Renamed some fields into database to be more internationnal.
- Qual: Removed deprecated code.


***** ChangeLog for 2.9 compared to 2.8.* *****
For users:
- New: POS module allow to choose which warehouse to use.
- New: Support "Department/State" field on company setup, contact,
       bank account and members card.
- New: Can reopen a refused/canceled supplier order.
- New: Add Gant diagramm on project module.
- New: Add a new mode for automatic stock increase: Can be increased
       on dispatching of products from a supplier order receipt.
- New: Can set a past delay to limit calendar export.
- New: Can attach files on emailing campaigns.
- New: Add statistics on trips and expenses module.
- New: Can reopen a closed customer order.
- New: Add module externalsite to add a web site/tools inside
       menu and a Dolibarr frame.
- New: Can link trips and fees to a project.
- New: Add civility title in foundation module.
- New: Can set accountancy code for product (buy and sell).
- New: Can filter third parties lists on categories.
- New: Can filter products and services lists on categories.
- New: task #10202 : Support categories for members.
- New: Can build documents for third parties (Using ODT templates, need PHP 5.2+).
- New: Support new products properties: length and area.
- New: Add the "payment due before" field in invoice exports.
- New: Add feature to resize or crop image files (for products photos)
- New: task #10113 : Show list of emailing on clicking on "number of mass emailing received"
- New: Add default language for third parties and use it when multilang is enabled
       to define default language for document generation.
- New: Can reopen a closed supplier invoice.
- New: Move permission "see hidden categories" into "see hidden products/services".
- New: Can delete several files at once in FTP module.
- New: Add box "last contracts".
- New: Works even if Web hosting provider has disabled PHP "glob" function.
- New: Can now send supplier orders by email.
- New: task #10076 : Show content of message in notification module.
- New: Bank name is shown on invoice.
- New: IBAN value is called IFSC if country is India.
- New: Add option to choose to show firstname then name or name then firstname on PDF.
- New: Add company in fields exported by export of members tool.
- New: Reorganise bank menus.
- New: Bookmarks can be sorted on a particular order.
- New: Support spanish RE and IRPF taxes on invoices.
- New: Module category offers categories for foundation module.
- New: Can filter on category on third parties, products and members listings.
- New: A flag is visible before country labels.
- New: When activating a new module, permissions for admin user are set. This save
       time when configuring Dolibarr.
- New: Dolibarr 2.9 is faster than 2.8.
- New: A lot of more predefined VAT values, states, regions for
       miscelaneous contries.
- New: Enhance skin engine to make themes easier.
- New: Add images into menu "eldy".
- New: Auguria theme is now more modern.
- New: Update tools refers to www.dolibarr.org but also www.dolistore.com web site.
- New: Postgresql experimental support seems to work completely.
- New: Changes in Dolibarr core to allow to use cache servers (see Memcached module on
       dolistore.com).
- New: Default choice for interactive confirm box is yes by default, and no only for
       delete actions. This reduce number of clicks required to validate actions and
       is still safe to dangerous actions.
- Fix: Durations are correctly shown for languages using PM/AM dates.
- Fix: A lot of fixes in Point of Sale module.
- Fix: Debug experimental module widthrawal.
- Fix: Format number was wrong for ar_AR language.
- Fix: Can change password if user has only permission "change password".
- Fix: Project PDF document shows all tasks.
- Fix: bug #29278 : SMTP fails with IP instead of hostname.
- Fix: Default language on login page was wrong.
- Fix: Complete support of euros sign (even in PDF).
- Fix: Bad setup of phpMyAdmin for DoliWamp installer.
- Fix: Tracking number should be available on sending sheets.
- Fix: Stock value is not reset when product is transfered into other warehouse.
- Fix: A lot of not tracked bugs fixed.
- Fix: Some fixes in barcode management.
- Fix: Access to phpMyAdmin is now ok on new DoliWamp installation.

For translators:
- Fix: Major update of italian translation (it_IT).
- Fix: A lot of translation fixes in all languages.
- New: Added translations (sl_SL, is_IS).
- New: Add translations for the DoliWamp installer.

For developers:
- More comments in code.
- Uniformize some code.
- All arrays "lignes" were renamed into "lines".
- Delete all useless pre.inc.php files (this also increase speed).
- Fix W3C errors in page forging.
- Qual: Mutualize code of menu managers.
- Better isolation of modules files and dolibarr core files.
- Task #8682 : Remove functions unix_timestamp.
- The makepack tool now make pack with UID 500.
- More css class and div to output menu to allow more skins.
- Generated documentation can be build from Eclipse using Doxygen plugin.
- Snapshot is provided with PHPunit tests.

WARNING:
- A lot of class files (*.class.php) has moved into subdirectories. So If you use
  or develop non official modules that includes Dolibarr classes, you will have to rename
  path to thoose classes into the include function.
- Also, parameters of the "fetch()" method for class "User" has changed to reflect
  other fetch methods.
- If you build a personalised themes, you must rename the style sheet into style.css.php.
- This version is also the last one to support PHP 4.*, Mysql 3.1, IE6.
  Dolibarr 3.* will be supported with PHP 5+ and MySql 4.1+ only.


***** ChangeLog for 2.8.1 compared to 2.8 *****
For users:
- Fix: Works on database with _ in name.
- Fix: Broken feature in trips and expense module.
- Fix: Can use $ in database and login/pass values.
- Fix: No error on upgrade if there is orphelins tasks.
- Fix: Failed to login when user agent string was longer than 128.
- Fix: bug #29526 : Numérotation Proposition Incorrecte après duplication


***** ChangeLog for 2.8 compared to 2.7.* *****
For users:
- New: Support note on trips module
- New: Can link contacts to projects
- New: Can removed attached file on email form if attachment was wrong.
- New: Add option to show your logo on top of left menu.
- New: task #9935: Can edit accountancy code.
- New: Add an option to make users email required.
- New: Module notification can send email on order or proposal validation.
- New: Can use any command line antivirus on file upload.
- New: A customer can also be a prospect.
- New: task #9802 : Can link an action to a project and use project to
       filter agenda.
- New: Project can be set on contract creation.
- New: Initial sold can be conciliated on bank module.
- New: Add a default errors-to email for emailing module.
- New: Can filter on user on stock movement list.
- New: When creating a third party from a member, it is set as a new
       customer.
- New: Can use {tttt} in numbering mask setup. It will be replaced
       with third party type.
- New: VAT number is stored in one field. This is more "international".
- New: task #9782 : Add possibility to delete a warehouse.
- New: task #9640 : Add label for stock movements.
- New: task #9916 : Add FREE text for interventions card.
- New: Can define the new product ref when cloning.
- New: Project module support status of project and end date.
- New: Provide a ubuntu package.
- New: Add link to check a SIREN for french users.
- New: Add link "now" to fill date when creating invoices.
- Fix: Import module works even if prefix is empty in source file.
- Fix: bug #28055 : Unable to modify the date of a cloned command.
- Fix: bug #27891.
- Fix: Change of numbering module was not effective.
- Fix: Change error management when adding already used supplier ref
       for a product.
- Fix: Running sending-email.php
- Fix: Warning should not appears for invoice closed
- Fix: Import for companies works even with prefix empty.
- Fix: bug #28895 : Création d'utilisateur impossible.
- Fix: Can change password if has only permission change password.

For developers:
- Qual: Reorganize /dev directory.
- Qual: Change the way items are linked together.
- Qual: The login page now use a template in /core/template/login.tpl.php.
- New: Modules can add their own tab on projects cards.
- New: Add management of triger FICHEINTER_VALIDATE


***** ChangeLog for 2.7.1 compared to 2.7 *****
For users:
- Fix: Bad decimal management for it_IT and fr_BE languages.
- Fix: A third party created from a member is created as a
       customer.
- Fix: Change of numbering module was not effective.
- Fix: Report of balance missing supplier invoices.
- Fix: Running sendmaing-email.php script.
- Fix: Detection of country for IBAN management.
- Fix: Update member photo.


***** ChangeLog for 2.7 compared to 2.6.* *****
For users:
- New: Add a print icon to show a page to print without menus.
- New: Can add a free text on bank cheque receipts.
- New: Price level can be defined also for prospects.
- New: Add a help and support center.
- New: Can export commercial proposals.
- New: Can use a cache for xcal exports.
- New: Option for faster confirmation process with one ajax popup.
- New: Complete theme bluelagoon and rodolphe
- New: Can select third parties emails in emailing module for all
       third parties with expired contract's lines.
- New: Can add a field errors-to in emailing.
- New: Can use inline images in emails.
- New: Add predefined invoices (can be use for repeated invoices).
- New: Add a confirmation when cloning products.
- New: Add stock in product lists.
- New: Can filter list of stock movement on date or product.
- New: Added a link from product list to their stock movements.
- New: Several speed enhancements after using the Google Page speed
  plugin for FireBug.
- New: Add a confirmation on dangerous admin purge feature.
- New: Add navigation on donation sheets.
- New: Added estimated value for stocks.
- New: Added module Gravatar to found photo of users or members
       from their email on gravatar.com.
- New: Include Dolibarr version in suggested dump filename.
- New: Enhancement in project module.
- New: Add log tab on emailing module.
- New: Minor enhancements in look themes.
- New: Add option to hide help in menu.
- New: Added a "force LDAP synchronize" on member and contact cards.
- New: Can split a discount into two smaller discount. This allows to use a
       discount on an invoice even if invoice amount is lower than discount
       credit available.
- New: Can use variables into the free text on PDF (__TOTAL_TTC_, __TOTAL_VAT...)
- New: Increase page loading speed (all changes reported by Google PageSpeed
       tool has been added).
- New: Add support of constant MAIN_ONLY_LOGIN_ALLOWED to allow to lock all
       access to any users except the one defined in constant.
- New: Add an admin page of PHP sessions with a way to lock new connections
       for other users than yourself. Can also purge existing sessions.
- New: Add point of sale module.
- New: Better usage when using with smartphones.
- New: Add module FTP client.
- New: Can set first day of week.
- New: Installer now create a .htaccess to protect documents directory.
- New: Experimental support for Postgresql.
- New: Full support of SMTPS (can works with Google SMTP).
- Fix: "Now" link works when date popup is not used.
- Fix: Debug seriously the email notification module.
- Fix: Error Call to a member function trans when refusing a supplier order.
- Fix: Fix payment conditions on commercial proposals.
- Fix: Nb of orders to process was wrong.
- Fix: Customer code was not correct on PDF it if contains special
       characters.
- Fix: Can update price even with "NPR" VAT rates.
- Fix: When product type is missing, description is not lost when adding
       new product lines.
- Fix: CC and BCC in emails was not used if using SMTPS handler.
- Fix: Last character was lost when text end with n or r.
- Fix: LDAP synchronization is now more robust (transaction and
  use modify instead of delete/add).
- Fix: Fix: Setup of member synchronization does not conflict
  with contact or user synchronization.

For translators:
- Update some language files.
- Can accept right to left languages. Added an "automatic" arabe translation.

For developers:
- An external module can force the third party code to be required whatever
  is the rule of third party code module.
- Update fckeditor to 2.6.4.
- Update Smarty to 2.6.26.
- Removed some deprecated code and files.
- Creation of directory in module descriptor is simpler.
- Can use an alternate document_root directory to develop with
  sources on two repositories.
- Removed useless code of old commercial module.
- Move some modules into the CVS modules repository dolibarrmod. This reduces
  amount of code in main branch.
- Updated wiki documentation.
- Better W3C standard.
- Can add init data when enabling a module.
- Can fix some corruptions in database by calling the update page
  /install/repair.ksh
- Log files contains more information (PHP_SELD added and OS user used for
  log of command lines scripts)
- Can protect a module to not being enabled if javascript disabled.
- If module numberwords is installed, code can use langs->getLabelFromNumber
  to get value of an amount in text.
- A module can add subsitution keys in makesubsitutions() functions.
- Add $conf->browser->phone defined to optimise code for smartphone browsers.
- All external libs are now in same directory /includes.
- All install files are now in same directory /install.


***** ChangeLog for 2.6 compared to 2.5.* *****
For users:
- New: Add filter on status in emailing selector for Dolibarr users.
- New: Can add bookmarks on all pages.
- New: Enhance bank transactions reporting.
- New: When creating a contact from a third party, informations from third
  party card are automatically suggested.
- New: Sort list of languages in combo box.
- New: EMails links are show with function dol_print_email
- New: Add graph report on number of entities in product statistics page.
- New: Can delete a supplier order whatever is its status.
- New: No limit on free text on PDF generated documents.
- New: Can force login value when creating a user from a member.
- New: Can clone commercial proposals and orders.
- New: Major enhancement of project module.
- New: Added product label in invoice exports fields.
- New: Add VAT number in export fields.
- New: Upgrade FPDF to 1.6
- New: Upgrade Scriptaculous to 1.8.2 and Prototype to 1.6.0.3
- New: Added keywords in PDF.
- New: Add hidden option MAIN_DISABLE_PDF_COMPRESSION.
- New: Add attachments on intervention cards.
- New: Can add personalized fields in emailing selectors.
- New: Customer code and supplier code can be defined automatically.
- New: Emailing feature can extract civility from contacts.
- New: Can create a third party from a member of foundation module.
- New: Can set a limit for stock alert to 0.
- New: Support SMTPS.
- New: Added a page /support to provide a help center service on Dolibarr.
- New: Distinct status "running not expired" from "running expired" in lines
  contract status.
- New: Add a first version of a module for Paybox.
- New: Can add contact to suppliers orders.
- New: Changes to support the external Bit Torrent module.
- New: Can filter on social contribution type in list.
- New: Upload of joined files need create/modify permissions to work.
- New: For admin users, show the SQL request in export build.
- New: Can modify proposal date if status is draft.
- New: The help link on some pages now links directly to the wiki web page.
- New: Enhancements in barcode module.
- New: Can use decimal values in stocks.
- Fix: Partial payment on social contributions not shown on main page.
- Fix: Handle correctly the comment in status changing of supplier orders.
- Fix: Author, title and topic are correctly encoded in PDF.
- Fix: Now HTML output is always UTF8, this solve bad PDF encoding on old
  users.
- Fix: Save new model when changed on interventions.
- Fix: Failed to go on the future view of bank transaction if there is no
  future bank transaction already wrote.
- Fix: Bad ref in supplier list.
- Fix: Bad link in product statistics for supplier referrers.
- Fix: Usage of reset of cursor in personalized numbering modules for a particular
  month (@ option) was broken.
- Can add contacts to a supplier invoice.
- Fix: When an invoice is changed back to status draft, warehouse is increased
  back.
- Fix: Category of a bank transaction was not saved.
- Fix: Clicktodial plugin works correctly now
- Fix: Multiprices features works correctly.
- Fix: Project module and task creation.
- Fix: Validation of order if a file was attached.
- Fix: A lot of fixes in PDF generators.
- Fix: Bad line/page break with long description of products on PDF.
- Fix: Option force invoice date to validation date working correctly.
- Fix: Creation of a member from the example public page works.

For translators:
- Added 10 more new language files.
- Added autotranslator tool. A tool to build/update automatically
  languages files using Google API for a new language. Wonderful to start a
  new translation.

For developers:
- Removed some deprecated files.
- Removed treemenu library.
- Renamed all function dolibarr_xxx into dol_xxx to have same prefix everywhere.
- Rewrite clone feature for supplier invoice to work like other clone features.
- First change to manage a future feature "stock PMP value".
- A module can add a new tab in third party view tabs.
- First change for future geoip module.


***** ChangeLog for 2.5 compared to 2.4.* *****
For users:
- Sessions timeout can be configured to overwrite PHP setup.
- Can filter on date in services list.
- Support bookmark add of product cards.
- Enhancement in stock management (Automatic increase/decrease
  from order or invoice is possible).
- New filter options in prospect lists (category and level).
- New view in ECM module.
- Look enhancements for graphics (add transparency).
- Added statistics report for supplier invoices.
- Added average amount in invoices statistics reports.
- Can move a contract line to another contract of same third party.
- Add an export definition to export interventions.
- Can set umask file permissions on Unix/Linux/BSD systems.
- Miscelanous bug fixes.
- A lot of other enhancements to increase productivity.
- All phone numbers show the clicktodial link if module is enabled.
- Can define hour and minutes in intervention cards.
- Can edit a validated intervention.
- Add filters on intervention list.
- Add juridical status and number of employees in third party
  export definition.
- A lot of enhancements and translation in withdraw module.
- Full support of Mysql option mode=strict.
- Added a new event from member module to agenda tracked events.
- Can attach a file to suppliers orders.
- Change to make Bank Account Number form more "internationnal".
- Can clone an invoice.
- Can clone an emailing.
- Reduce memory usage (about 2%).
- Add weight and size in sendings module.
- Add a fast search form on left menu for member module.
- Fix: Do not show export filter for disabled modules
- Show greyed lines for not allowed export filters.
- Add nature in product fields (manufactured product or not).
- Add export filters for category module and trip and expenses module.
- Can choose login of dolibarr account created when create from contact

For translators:
- The errors language file contains only error or warning messages with
  prefix Error or Warning.
- HTML Output is by default in UTF8 and language files can be provided
  in UTF8.

For developers:
- Update skeletons (some fixes and add function createFromClone).
- Add an experimental Cash Desk module.
- Added new triggers events in agenda module.
- All submodules are moved in the includes directory.
- Removed some deprecated files.
- Menu managers now use same class name for their menu entry
  and add a different value in an HTML id for each entry. This allows
  to build skins that use different style for each menu entry.
- All emails and url HTML output use same function.
- Add more integrity check on database
- Can disable modules on logon page. This make possible to
  have several profiles of demo with only one demo. Also added a new
  Dolibarr demo front page (in htdocs/public/demo).
- Allow modules to add new tabs.



***** ChangeLog for 2.4 compared to 2.2.* *****
For users:
- Add a calendar module (module agenda) with ical/vcal/rss export.
- Look enhancement in graphics (thanks artichow).
- Add tel and fax on delivery addresses.
- Add a tool to edit personalized menu.
- Add an ical and vcal export link in agenda and webcalendar module.
- Reduce memory usage.
- Now triggers are enabled/disabled according to module they refers to.
- Fix infinite loop on popup calendar.
- Change in tanslation to make Dolibarr easier to understand.
- Add a warning when sending a mail from a user with no email defined.
- Added clicktodial module.
- Add a property private/public in contact. This allows to user Dolibarr
  for a personnal address book.
- French NAF code can accept 5 chars.
- Supplier prices can be input with or without taxe.
- New generic numbering modules to offer more solutions for generating
  automatic id.
- Add new predefined exports wizards (stocks, suppliers, taxes...).
- Add feature to log security events (logon, change of users, passwords).
- Can link all documents (included supplier invoices and orders) to a
  project.
- Can attach several files to email when sending an invoice, order or
  proposal by email.
- Can choose accuracy (number of decimals) for prices.
- Localization for decimal and thousand delimiter on number is fully
  supported.
- More informations reported in system information pages.
- Add a budget report.
- Added a security audit report.
- Other minor changes (features, look, fixes)
- Added compatibility with Firefox 3.
- Changes for compatibility with PHP6/Mysql6.
- Some bug fixes.

For translators:
- Added spanish es_ES translation.
- Added en_AU translation.

For developers:
- Removed useless code:
  Replaced phplot and phplot5 librairies by artichow.
  Removed cryptograph library replaced by artichow.
- Login functions are now externalised as modules.
- Update code skeletons examples.
- Several enhancements to make addon development easier.
- Add a tool to generate PHP classes completely mapped to a table.
- Added a check to enable external modules only if dolibarr version is
  high enough.
- Changes in wizard installer to allow building autoexe installer for
  Windows with Apache and Mysql included.


***** ChangeLog for 2.2 compared to 2.1.* *****
- Add more statistics on main page.
- Add option to add message on login page.
- Management of categories for third parties.
- Add volume on products properties.
- Support for LDAP authentication.
- Full member synchronisation with LDAP database in
  fundation module.
- More LDAP fields supported for user synchronization.
- Better logger for install.
- First changes to support UTF8.
- Add a "forget password" feature.
- Setup process can run several migrate files if need
  to jump several versions to upgrade.
- Support for webcalendar 1.1 in webcalendar module.
- Support for menu in database.
- Better support for using Dolibarr on more WHP.
- Removed some deprecated files and clean code.
- New theme: Auguria
- Removed PHP warnings.
- Some bugs fixes.
- Traduction more complete.
- Better code comments for Doxygen documentation.
- Better support of vcard export format.
- A lot of security enhancements (no more password in log files,
  crypted password in database, in config file...).
- Themes are full CSS compliant.
- A lot of other minor changes...
- Option to scan uploaded document by an antivirus.
- Transparency for picto files works with IE.
- Can drag and drop boxes on main page.


***** ChangeLog for 2.1 compared to 2.0.* *****
- Added a better installer.
- Support user and groups permissions.
- Translation in english and support for several languages.
- New enhanced look and several new themes.
- Small search boxes for each Dolibarr elements (invoices, contracts,
  orders, proposals...)
- Added an export assistant module to export main dolibarr data.
- Added backup tool to backup database via mysqldump.
- Added product categories management with a categorie tree.
- Management of companies' discounts (relative or absolute).
- Support credit note and discounts (relative and absolute) on
  commercial proposal, orders and invoices.
- Support multi-langual description for products.
- Graphical enhancements (picto to describe all status).
- Added more permissions (ie: can restrict access for a commercial user
  to elements of its companies only).
- Little enhancements to OSCommerce module.
- Added a second OSCommerce module working through web services.
- Added a Mantis module to have a Mantis application in Dolibarr menu.
- Building a PDF document for invoices works like other modules. You
  can change model just before generating the PDF.
- Can generate documents (PDF) for customer orders. Can send them by mail.
- Added FPDI and FPDI_Protection (ie: PDF with password-protection)
- Can make one payment for several supplier invoices.
- Rule to suggests passwords when creating a user are in modules
  allowing to add easily other rules.
- Option to encrypt passwords in database (MD5).
- Add Dolibarr triggers support on users creation/change.
- Add Dolibarr triggers support on payments.
- Add Dolibarr triggers on supplier and customers orders.
- Webcalendar triggers for actions on Member module.
- Support optional new javascript popup selector for date fields.
- Support for several RSS boxes in external RSS module. Setup easier.
- Can attach documents on Action, Orders, Invoices, Commercial proposals.
- Can attach contacts on proposals, orders, contracts, invoices.
- Preview on results of PDF generator modules in setup pages.
- Code cleaner. Remove unused or duplicate code.
- Save and show last connexion date for users.
- Enhancements on a lot of forms for better ergonomy.
- Can add/remove company logo.
- Added LDAP synchronisation for users, groups and/or contacts.
- Can configure your own SMTP server/port for mail sendings.
- Works even on "UTF8 by default" systems (Mysql, Linux...)
- Better compatibility with different PHP version or setup.
- Added mysqli driver.
- Add a WISIWYG editor (FCKEditor) to edit note and comment areas.
- Added AJAX features like a 'search product selector'.
- Modules boxes on main page can be dragged and dropped (with firefox only).
- Support for PHP5.
- Experimental support for Postgresql (not working yet, but waiting feedbacks).
- Removed obsolete files and documentation.
- Added admin tools (backup and files purge).
- Added a tool to build a lang package.
- Added a tool to build a module package.
- Added a tool to build a theme package.
- Traduction more complete.
- Added skeletons for code examples.
- Lot of fixes after 2.0 release not fixed in 2.0.1.
- Added more security option (ie: encrypted password in database)




***** ChangeLog for 2.0.1 compared to 2.0 *****
Minor bug fixes



***** ChangeLog for 2.0 compared to 1.0.* *****
ChangeLog file size is so important, that it is not included inside Dolibarr
package. You can find it at www.dolibarr.org<|MERGE_RESOLUTION|>--- conflicted
+++ resolved
@@ -501,10 +501,6 @@
 
 For users:
 ----------
-<<<<<<< HEAD
-NEW: Several security issues after a second private bug bounty campaign. 
-
-=======
 NEW: Module Recruitment to follow application to job positions is now stable.
 NEW: Feature to make Stock Inventories
 NEW: Several security issues after a second private bug hunting campaign. 
@@ -678,15 +674,10 @@
 NEW: add constant  ACCOUNTANCY_USE_PRODUCT_ACCOUNT_ON_THIRDPARTY    to manage binding with accountancy account declared on thirdparty card
 NEW: add constant  MAIN_PRODUCT_PERENTITY_SHARED                    to manage some informations (Accounting account) when product is shared on several entities
 NEW: add constant  MAIN_COMPANY_PERENTITY_SHARED                    to manage some informations (Accounting account) when company is shared on several entities
->>>>>>> 95dc2558
 
 
 For developers:
 ---------------
-<<<<<<< HEAD
-* start new module EventOrganization
-
-=======
 NEW: Can edit an object property in module builder
 NEW: Add data-eec=1 for EEC countries on select for js interaction
 NEW: Add experimental repair script to switch to dynamic row format and utf8mb4 encoding
@@ -717,7 +708,6 @@
 NEW: SQL-altering hooks in the turnover by product report
 NEW: add form confirm hook on company card
 NEW: add hook addSectionECMAuto method to add custom directory into ECM auto files
->>>>>>> 95dc2558
 
 
 WARNING:
@@ -726,14 +716,6 @@
 * Module SimplePOS is deprecated. If you need a POS module, please use the module TakePOS.
 * The ICS value for direct debit or credit transfer is now stored on each bank account instead of into the global setup.
 * API /setup/shipment_methods has been replaced with API /setup/shipping_methods
-<<<<<<< HEAD
-* Field "total" renamed into to "total_ht" for table llx_facture, llx_facture_rec for better field name consistency
-* Field "tva" renamed into "total_tva" for table llx_propal, llx_supplier_proposal, llx_commande, llx_commande_fournisseur for better field name consistency
-* Field "total" renamed into "total_ttc" for table lx_propal, llx_supplier_proposal for better field name consistency
-* If your database is PostgreSql, you must use version 9.1.0 or more (Dolibarr need the SQL function CONCAT)
-* If your database is MySql or MariaDB, you need at least version 5.1
-* Function set_price_level() has been renamed into setPriceLevel() to follow camelcase rules
-=======
 * Field "total" renamed into "total_ht"  for table llx_facture, llx_facture_rec for better field name consistency
 * Field "tva"   renamed into "total_tva" for llx_facture, table llx_propal, llx_supplier_proposal, llx_commande, llx_commande_fournisseur for better field name consistency
 * Field "total" renamed into "total_ttc" for table llx_propal, llx_supplier_proposal for better field name consistency
@@ -857,7 +839,6 @@
 FIX: test on link type
 FIX: type link extrafield case for advanced target emailing
 FIX: Write right on document
->>>>>>> 95dc2558
 
 
 ***** ChangeLog for 13.0.2 compared to 13.0.1 *****
@@ -889,11 +870,7 @@
 FIX: handling $heightforinfotot when he's superior to a page height on Supplier Invoice
 FIX: hourglass and hide button to pay
 FIX: massaction validate invoice do not regenerate PDF
-<<<<<<< HEAD
-FIX: missing mp4 video mime
-=======
 FIX: #16627 fix missing mp4 video mime
->>>>>>> 95dc2558
 FIX: picto on shipment to reset qty to 0. Some quantities were not reset.
 FIX: Protection to avoid #16504
 FIX: rounding amount on card updating
