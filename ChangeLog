--------------------------------------------------------------
English Dolibarr ChangeLog
--------------------------------------------------------------

***** ChangeLog for 3.5 compared to 3.4.* *****
For users:
- New: Add hidden option BANK_DISABLE_DIRECT_INPUT.
- New: More options to select status of users into select user list.
- New: [ task #862 ] Add ODT on shipments.
- New: [ task #149 ] Add # of notes and attachments in tabs.
- New: Can edit customer ref at any time.
- New: [ task #877 ] Reorganize menus.
- New: [ task #858 ] Holiday module: note on manual holiday assignation.
- New: [ task #892 ] Add hidden option in thirdparty customer/supplier module to hide non active
  companies in select_company method.
- New: [ task #531 ] Add a workload field on tasks.
- New: Add graph of bank account input/output into input-output report page.
- New: Add script export-bank-receipts.php
- New: Add option "filter=bank" onto script rebuild_merge_pdf.php to merge PDF that
  has one payment on a specific bank account.*
- New: [ task #901 ] Add Extrafield on Fiche Inter.
- New: Show process id in all command line scripts.
- New: Module mailman can subscribe/unsubscribe to ML according to categories or type of member.
- New: Add object_hour and object_date_rfc as substitution tag for open document generation.
- New: Add options to send an email when paypal or paybox payment is done.
- New: Clone product/service composition.
- New: [ task #926 ] Add extrafield feature on order lines.
- New: [ task #927 ] Add extrafield feature on Proposal lines.
- New: [ task #928 ] Add extrafield feature on invoice lines.
- New: Add option ADHERENT_LOGIN_NOT_REQUIRED.
- New: Add a cron module to define scheduled jobs.
- New: Add new graphical boxes (customer and supplier invoices and orders per month).
- New: [ task #286 ] Enhance rounding function of prices to allow round of sum instead of sum of rounding.
- New: Can add an event automatically when a project is create. 
- New: Add option MAIN_GENERATE_DOCUMENT_WITH_PICTURE.
- New: Add option excludethirdparties and onlythirdparties into merge pdf scripts.
- New: [ task #925 ] Add ODT document generation for Tasks in project module.
- New: [ task #924 ] Add numbering rule on task.
- New: [ task #165 ] Add import/export of multiprices.
- New: Add Maghreb regions and departments.
- New: A more responsive design for statistic box of home page.
- New: [ task #1005 ] Adapting to Spanish legislation bill numbering
- New: [ task #1011 ] Now supplier order and invoice deal with payment terms and mode.
- New: [ task #1014 ] Add option to recursively add parent category.
- New: [ task #1016 ] Can define a specific numbering for deposits.
- New: [ task #918 ] Stock replenishment.
- New : Add pdf link into supplier invoice list and supplier order list.
- New : Genrate auto the PDF for supplier invoice.
- New : Add category into filter webservice thirdparty method getListOfThirdParties.
- New : Allow to define margin or mark rate during quoting, ordering, invoicing.
- New : User permissions on margin module.
- New : Add ref supplier into muscadet model/
- New : Add ability to copy contact address to clipboard.
- New: Can use tag {mm} before {yy} even when there is a reset into numbering masks.
- New: [ task #1060 ] Register fields localtax(1|2)_type into details tables.
- New: [ task #923 ] Localtax support for ODT templates. 
- New: [ task #90 ] Barcode search.
- New: Add hidden option MAIN_VAT_DEFAULT_IF_AUTODETECT_FAILS.
- New: Can send an email from thirdparty card.
- New: Can cancel holidays that were previously validated.
- New: Can choose contact on event (action com) creation, and filtered by thirdparty.
- New: Add hidden option MAIN_FORCE_DEFAULT_STATE_ID.
- New: Add page to make mass stock movement.
- New: Add field oustanding limit into thirdparty properties.
- New: Can enter a vat payment of zero.
- New: Add path to installed dir of external modules + Name and web of module provider.
- New: Add option to use a specific mask for uploaded filename.
- New: Can attach external links to objects as we can attach files.
- Qual: Implement same rule for return value of all command line scripts (0 when success, <>0 if error).
- Fix: [ bug #992 ] Proforma invoices don't have a separated numeric count.
- Fix: [ bug #1022 ] correct margin calculation for credit notes.
- Fix: Better management of using ajax for upload form (to solve problem when enabling ajax jquery multifile upload in some cases).
- Fix: Lost stats filters into year selection.
- Fix: Some config data are shared between suppliers orders and suppliers invoices

New experimental module:
- New: [ task #157 ] Add a Skype button (adherents / third parties / contacts)

For translators:
- Qual: Normalized sort order of all languages files with English reference files.
- New: Add language code files for South Africa, France new Caledonia, Vietnam.
- New: Translate string for email to change password.

For developers:
- New: DolGraph can build graph with three lines.
- New: DolGraph accept a parameter to cache data of graph getNbByMonthWithPrevYear.
- New: Can enable tuning info with option MAIN_SHOW_TUNING_INFO.
- New: Show version of client lib used by mysql drivers.
- New: Add function to get content of an url (using all dolibarr setup like timeout, proxies...)
- New: Upgrade lib of TCPDF to 6.0
- New: Upgrade jquery flot library to 0.8.1
- New: Add property "hidden" into module descriptors to allow to hide a module according to
  some dynamic conditions.
- New: Add option MAIN_MOTD_SETUPPAGE to add a content onto setup page. Also content for
  MAIN_MOTD_SETUPPAGE, MAIN_MOTD_SETUPPAGE, MAIN_HOME now accept "|langfile" into translation
  key to use a specific language file.
- New: Make some changes to allow usage of several alternative $dolibarr_main_url_root variables.
- Qual: All nowrap properties are now using CSS class nowrap.
- Qual: Move hard coded code of module mailmanspip into trigger.
- New: Into POST forms, if you can add a parameter DOL_AUTOSET_COOKIE with a value that is list name,
  separated by a coma, of other POST parameters, Dolibarr will automatically save this parameters
  into user cookies.
- New: Add hook addHomeSetup.
- New: Add trigger CATEGORY_LINK and CATEGORY_UNLINK.
- New: A trigger can return an array of error strings instead of one error string.
- New: Add method to use a dictionary as a combo box.
- New: Add update method for web service product.
- Fix also several bugs with old code. 

WARNING: Following change may create regression for some external modules, but was necessary to make
Dolibarr better:

1) We started to clean hooks code. 
If your hook want to modify value of $actions, it's role of your hook to modify it. Dolibarr 
hook code will no more decide this for your module. If your action class for hook was returning
a string or an array, instead your module must set $actionclassinstance->results (to return array) 
or $actionclassinstance->resprints (to return string) to return same thing. The return value must 
be replaced by a "return 0";
Goal is to fix old compatibility code that does not match hook specifications: 
 http://wiki.dolibarr.org/index.php/Hooks_system   

2) If you implemented hook printTopRightMenu, check that output does not include '<td>' tags any more.
All content added must be tagged by a '<div>' with css class="login_block_elem"

3) Some methods object->addline used a first parameter that was object->id, some not. Of course
this was not a good practice, since object->id is already known, there is no need to provide id as 
parameter. All methods addline in this case were modified to remove this parameter. 

4) Method ->classer_facturee() is deprecated. It must be replace with ->classifyBilled().

5) Property ->tel on objects is now ->phone

6) Trigger LINEPROPAL_MODIFY is renamed into LINEPROPAL_UPDATE and
   Trigger CONTRACT_LINE_DELETE rnamed into LINECONTRACT_DELETE to match naming rules.



***** ChangeLog for 3.4.2 compared to 3.4.1 *****
Fix: field's problem into company's page (RIB).
Fix: Document cerfa doesn't contained firstname & lastname from donator.
Fix: Bad rounding on margin calculations and display.
Fix: Option drop table into backup was broken.
Fix: [ bug #1105 ] Searching Boxes other search option.
Fix: wrong buy price update.
Fix: [ bug #1142 ] Set paiement on invoice (PGSql).
Fix: [ bug #1145 ] Agenda button list type do not display.
Fix: [ bug #1148 ] Product consomation : supplier order bad status.
Fix: [ bug #1159 ] Commercial search "other" give p.note do not exists.
Fix: [ bug #1174 ] Product translated description not good into PDF.
Fix: [ bug #1163 ] SQL Error when searching for supplier orders.
Fix: [ bug #1162 ] Translaction for morning and afternoon.
Fix: [ bug #1161 ] Search on product label.
Fix: [ bug #1075 ] POS module doesn't decrement stock of products in delayed payment mode.
Fix: [ bug #1171 ] Documents lost in interventions after validating.
Fix: fix unsubscribe URL into mailing when sending manually (not by script).
Fix: [ bug #1182 ] ODT company_country tag is htmlencoded.
Fix: [ bug #1196 ] Product barcode search does not expect 13th digit on EAN13 type.
Fix: [ bug #1202 ] Wrong amount in deposit % invoice from proposal.
Fix: Removed analytics tags into doc page.
Fix: Call Image on this instead of pdf.
Fix: Missing parameter for photo.
Fix: Bad SQL request for turnover report.

***** ChangeLog for 3.4.1 compared to 3.4.0 *****
<<<<<<< HEAD
Fix: Display buying price on line edit when no supplier price is defined
Fix: Retrieving of margin info when invoice created automatically from order
Fix: Reordering supplier products in list by supplier or supplier ref was crashing
Fix: [ bug #1029 ] Tulip numbering mask
Fix: Supplier invoice and supplier order are not displayed into object link into agenda event card
Fix: [ bug #1033 ] SUPPLIER REF disappeared
Fix: update extrafield do not display immediately after update
Fix: Fix bug with canvas thirdparty
Fix: [ bug #1037 ] Consumption> Supplier invoices related
Fix: User group name do not display in card (view or edit mode)
Fix: Link "Show all supplier invoice" on supplier card not working 
Fix: [ bug #1039 ] Pre-defined invoices conversion
Fix: If only service module is activated, it's impossible to delete service
Fix: [ bug #1043 ] Bad interventions ref numbering
Fix: Mailing module : if an email is already in destinaires list all other email from selector was not inserted
Fix: Localtaxes balance not showing
Fix: Intervention box links to contracts id
Fix: Compatibility with multicompany module
Fix: Edit propal line was losing product supplier price id
Fix: Delete linked element to supplier invoice when deleted 
Fix: [ bug #1061 ] Bad info shipped products
Fix: [ bug #1062 ] Documents lost in propals and contracts validating
Fix: Supplier price displayed on document lines and margin infos didnt take discount
Fix: sorting on qty did not work in supplier product list
Fix: there was no escaping on filter fields in supplier product list
Fix: bugs on margin reports and better margin calculation on credit notes
Qual: Add travis-ci integration
=======
Fix: Display buying price on line edit when no supplier price is defined.
Fix: Retrieving of margin info when invoice created automatically from order.
Fix: Reordering supplier products in list by supplier or supplier ref was crashing.
Fix: [ bug #1029 ] Tulip numbering mask.
Fix: Supplier invoice and supplier order are not displayed into object link into agenda event card.
Fix: [ bug #1033 ] SUPPLIER REF disappeared.
Fix: update extrafield do not display immediatly after update.
Fix: Fix bug with canvas thirdparty.
Fix: [ bug #1037 ] Consumption> Supplier invoices related.
Fix: User group name do not display in card (view or edit mode).
Fix: Link "Show all supplier invoice" on suplier card not working. 
Fix: [ bug #1039 ] Pre-defined invoices conversion.
Fix: If only service module is activated, it's impossible to delete service.
Fix: [ bug #1043 ] Bad interventions ref numbering.
Fix: Mailing module : if an email is already in destinaires list all other email from selector was not inserted.
Fix: Localtaxes balance not showing.
Fix: Intervention box links to contracts id.
Fix: Compatiblity with multicompany module.
Fix: Edit propal line was losing product supplier price id.
Fix: Delete linked element to supplier invoice when deleted.
Fix: [ bug #1061 ] Bad info shipped products.
Fix: [ bug #1062 ] Documents lost in propals and contracts validating.
Fix: Supplier price displayed on document lines and margin infos didnt take discount.
Fix: sorting on qty did not work in supplier product list.
Fix: there was no escaping on filter fields in supplier product list.
Fix: bugs on margin reports and better margin calculation on credit notes.
Qual: Add travis-ci integration.
>>>>>>> 8d664973

***** ChangeLog for 3.4 compared to 3.3.* *****
For users:
- New: Can use ODS templates as document templates.
- New: Add link to autofill/reset with quantity to ship when creating a
  delivery receipt.
- New: Event into calendar use different colors for different users.
- New: Support revenue stamp onto invoices.
- New: Add a tab "consumption" on thirdparties to list products bought/sells.
- New: Some performance enhancements.
- New: Can attach files onto trip and expenses modules.
- New: Add hidden option MAIN_PDF_TITLE_BACKGROUND_COLOR.
- New: Merge tab customer and prospect.
- New: Add ES formated address country rule.
- New: Can define a hierarchical responsible on user and add a tree view to 
  see hierarchy of users.
- New: Can expand/collapse menus, categories and users list.
- New: extra parameters are supported into ODT/ODS templates.
- New: total per vat rate are available as tags for ODT/ODS templates.
- New: Some part of interface use more CSS3 (ie: agenda)
- New: [ task #707 ] Create option "ProfIdx is mandatory to validate a invoice".
- New: Can define if we want to use VAT or not for subscriptions (foundation module).
- New: Can define a default choice for "More action when recording a
  subscription" (foundation module).
- New: Add link to check professional id for India.
- New: [ task #731 ] Uniformize ref generation
- New: [ task #748 ] Add a link "Dolibarr" into left menu
- New: Script email_unpaid_invoices_to_representative accepts now a parameter "test"
  and a "late delay".
- New: Can define different clicktodial setups for each user.
- New: Add hidden option INVOICE_CAN_NEVER_BE_REMOVED.
- New: Enhance agenda module to reach RFC2445 ("type" not enabled by default and add
  "busy" information).
- New: Add module Opensurvey.
- New: Default approver for holidays is set by default to hierchical parent.
- First change to prepare feature "click to print" (IPP) for PDF.
- New: [ task #350 ] Merge tab customer and prospect.
- New: [ task #710 ] Add substitution into mailing send (and HTML is now valid).
- New: [ task #711 ] Add combobox for contact, as done for product/thirdparty.
- New: [ task #714 ] In Emailing module admin autogenerate security key of READRECEIPT.
- New: [ task #743 ] GED : Add aministration option to disable autotree display.
- New: [ task #767 ] Customer Address fallback when a contact doesn't have an address.
- New: [ task #768 ] WYSIWYG for all mails.
- New: [ task #773 ] Add Project document in GED(ECM) modules.
- New: [ task #783 ] Add more types for extra parameters (lists, phone, emails, checkbox,
  prices, radio).
- New: [ task #798 ] Add range limit date on product/services as it is done on order 
  and invoice.
- New: [ task #814 ] Add extrafield feature for projects ands tasks.
- New: [ task #770 ] Add ODT document generation for Projects module.
- New: [ task #741 ] Add intervention box.
- New: [ task #826 ] Optionnal increase stock when deleting an invoice already validated.
- New: [ task #823 ] Shipping_validate email notification.
- New: [ task #900 ] Review code of ficheinter.class.php
- Fix: [Bug #958] LocalTax2 for Spain fails on Suppliers
- Fix: [ bug #972 ] Auto completion contact field do not take account the min caract number before search
- Fix: [ bug #971 ] html.form.class.php select_contact with autocomplete do not exclude id from exclude array
- Fix: Expedition creation, can retreive product from other expedition

For translators:
- Update language files.

For developers:
- System of menu managers has been rewritten to reduce code to do same things. 
- An external module can force its theme.
- Add function dol_set_focus('#xxx').
- A mymodule can bring its own core/modules/mymodule/modules_mymodule.php file.
- Removed not used libraries.
- More web services. 
- Renamed some database fields, code variables and parameters from french to english.
- First change to manage margins on contracts.
- Add hook getFormMail.
- Function plimit of databases drivers accept -1 as value (it means default value set
  into conf->liste_limit).
- New: Add option dol_hide_topmenu, dol_hide_leftmenu, dol_optimize_smallscreen,
  dol_no_mouse_hover and dol_use_jmobile onto login page (to support different terminal).
- New: dol_syslog method accept a suffix to use different log files for log. 
- New: Type of fields are received by export format handlers.
- New: when adding an action, we can define a free code to tag it for a specific need.
- New: Enhance Dolibarr migration process to include migration script of external 
  modules.
- New: [ task #811 ] Uniformanize note field.
  

WARNING: If you used external modules, some of them may need to be upgraded due to:
- Fields of classes were renamed to be normalized (nom, prenom, cp, ville, adresse, tel
  were renamed into lastname, firstname, zip, town, address, phone).
  This may also be true for some fields into web services.
- If module use hook pdf_writelinedesc, module may have to add return 1 at end of 
  function to keep same behaviour.

TODO:
backport commit 53672dff75f4fdaeeed037ff9d15f860968022ca to fix confirm with jmobile
backport commit 384e3812eb73a15adafb472cacfb93397a54459b to fix W3C/edit contract
 


***** ChangeLog for 3.3.5 compared to 3.3.4 *****
- Fix: jcrop file to match debian rules
- Fix: Add missing country UK.
- Fix: Minor fix into package.
- Fix: Add missing label on project field.

***** ChangeLog for 3.3.4 compared to 3.3.3 *****
- Fix: [ bug #1001 ] Social Contribution : State not correct
- Fix: Better management of pdf generation when tcpdf is not available.
- Fix: Change to be more debian compliant natively.

***** ChangeLog for 3.3.3 compared to 3.3.2 *****
- Fix: [ bug #903 ] Fatal error: Call to undefined function dol_get_first_day() in htdocs/commande/liste.php
- Fix: [ bug #934 ] Error on proformat invoice creation (pgsql)
- Fix: [ bug #947 ] Can't create proposal lines with unit price = 0

***** ChangeLog for 3.3.2 compared to 3.3.1 *****
- Fix: Dutch (nl_NL) translation
- Generalize fix: file with a specific mask not found, again
- Fix: translations and BILL_SUPPLIER_BUILDDOC trigger
- Fix: Can't reset payment due date
- Fix: Orderstoinvoice didn't act as expected when no order was checked
- Fix: Bad link to all proposals into Third party card if customer is prospect
- Fix: Some bugs on withdrawal rejects
- Fix: [ bug #774 ] Bug on creating event with box "all day" crossed
- Fix: [ bug #787 ] Invoice supplier box incorrect tooltip when delay on payment
- Fix: [ bug #789 ] VAT not being calculated in POS
- Fix: [ bug #790 ] Spanish localtax RE not being correctly calculated
- Fix: [ bug #794 ] Lost filter on zipcode in prospect list 
- Fix: [ bug #806 ] Margins module with orders2invoice does not respect cost price
- Fix: [ bug #810 ] Cannot update ODT template path
- Fix: [ bug #816 ] Sales journal does not reflect localtaxes
- Fix: [ bug #817 ] Purchases journal does not reflect localtaxes
- Fix: [ bug #824 ] MAIN_DB_PREFIX not use into dictionnary
- Fix: [ bug #828 ] Error when code_region is not a number in llx_c_regions (with postgres)
- Fix: [ bug #855 ] Holiday approval email in French
- Fix: [ bug #856 ] (Holidays module) Mail error if destination user doesn't have an email
- Fix: [ bug #857 ] Invoice created from shipment does not have the order discount
- Fix: [ bug #861 ] Impossible to create a new event in agenda
- Fix: [ bug #827 ] AJAX search does not respect multiprice level
- Fix: [ bug #865 ] Dolibarr navigation array in project/task do not work
- Fix: [ bug #866 ] Standing order from an invoice suggests invoice total amount instead of remaining to pay
- Fix: [ bug #788 ] Date of linked interventions are not shown
- Fix: external users should not see costprice and margin infos
- Fix: [ bug #806 ] Tasks are ordered alphabetically instead of chronological order

***** ChangeLog for 3.3.1 compared to 3.3 *****
- Fix: [ bug #733 ] Mass emailing tools do not support <style HTML tag
- Fix: Package for launchpad
- Fix: [ bug #736 ] Missing column in llx_c_chargesociales  
- Fix: Localtax2 for Spain must be based into buyer
- Fix: [ bug #762 ] Bad profit calculation in Reporting
- Fix: bug dictionnary with wrong prefix table

***** ChangeLog for 3.3 compared to 3.2.* *****
For users:
- New: Add holiday module, to declare and follow holidays of your employees.
- New: Add margin management module.
- New: Add new theme Amarok.
- New: [ task #289 ] Can reorder tasks.
- New: Add field "signature" into user card. If filled, text is added 
       at end of predefined email texts. If option MAIN_MAIL_DO_NOT_USE_SIGN is on, this
       feature is disabled.
- New: Can input a payment back onto an credit note.
- New: Add link "Back to list" on all cards.
- New: After first install, warning are visible onto mandatory setup not
       configured. Show also total number of activated modules.
- New: Can filter list of proposal, order or invoice on sales representative.
- New: Add supplier ref on supplier orders.
- New: Can export supplier orders and customers shipments.
- New: First change to install external plugins from gui (experimental). 
- New: Monaco is like France for default vat calculation
- New: Can list elements (invoices, orders or proposals) on a particular
  user contact). This allow to view a "basket" of its elements.
- New: Show bank account on payment list of invoice card.
- New: Cloning project allow to clones task, notes, projects files, tasks files, contacts. 
- New: Enhance default style.
- New: Can edit and resiliate member status from list.
- New: Can insert URL links into elements lines. Also reported into PDF.
- New: When a member is validated, we can subscribe to mailing-lists
       according to its type.
- New: Add a tab into members statistics to count members by nature.
- New: Add link to third party into sells and purchase journal.
- New: Suggest a method to generate a backup file for user with no access
       to mysqldump binary.
- New: Can also use extrafields on contacts/addresses and users.
- New: Support unique field for extrafields.
- New: Extra fields supports more types (int, string, double, date, datetime).
- New: Can correct stock of a warehouse from warehouse card.
- New: [ task #185 ] Can input amount when correcting stock to recalculate PMP.
- New: [ task #454 ] Add "No category" into filters on category.
- New: Auto check box on page to edit interface options of user.
- New: More surface control on stock correction page.
- New: Add great britain provinces.
- New: [ task #494 ] Send an email to foundation when a new member has auto-subscribed.
- New: [ task #326 ] Add a numbering module to suggest automatically a product ref.
- New: Add conditional substitution IF/ELSEIF/ENDIF for ODT templates.
- New: Add unit foot2, inch2, foot3 and inch3 for surface and volumes.
- New: Can select thirdparties into emailing targets, even if module category is not enabled.
- New: [ task #498 ] Improvement of the block to add products/services lines.
- New: ECM autodir works also for files joined to products and services.
- New: Add a selection module for emailing to enter a recipient from gui.
- New: Allow to search thirds and products from barcodes directly from the permanent mini search left box.
- New: Allow to search product from barcodes directly from invoices, proposals... through AJAX.
- New: Can make one invoice for several orders.
- New: POS module can works with only one payment method (cach, chq, credit card).
- New: Add possibility to defined position/job of a user.
- New: Add hidden option to add slashes between lines into PDF.
- New: [ task #210 ] Can choose cash account during POS login.
- New: [ task #104 ] Can create an invoice from several orders.
- New: Update libs/tools/logo for DoliWamp (now use PHP 5.3).
- New: Added ODT Template tag {object_total_discount_ht}
- New: Add new import options: Third parties bank details, warehouses and stocks, categories and suppliers prices
- New: English bank account need a bank code (called sort code) to identify an account. 
- New: Can choose menu entry to show with external site module.
- New: Add hidden option MAIN_PDF_MARGIN_LEFT, MAIN_PDF_MARGIN_RIGHT, MAIN_PDF_MARGIN_TOP, MAIN_PDF_MARGIN_BOTTOM to force margins of generated PDF.
- New: [ task #314 ] Can define if prof id are mandatory or not.
- New: Add button on order card to create intervention from services.
- New: Add search box to find products by supplier reference.
- New: Add option MAIN_HELPCENTER_LINKTOUSE to define target link "I need help" onto logon page. 
- New: [ task #608 ] Can clone a supplier order with prices updates
- New: [ task #559 ] Can define a discount % regarding quantity in supplier prices and price by quantity in customer prices
- New: [ task #527 ] After cloning a suplier invoice, go onto invoice ref into edit mode

New experimental module:
- New: Add commissions management module.

- Fix: [ bug #499 ] Supplier order input method not translated
- Fix: No images into product description lines as PDF generation does not work with this.
- Fix: Errors weren't being shown in customer's & supplier's orders
- Fix: Lastname wasn't being recorded in xinputuser emailing module.
- Fix: [ bug #653 ] Error while creating agenda additional attributes
- Fix: [ bug #654 ] Event rapport PDF showing ActionAC_OTH_AUTO
- Fix: [ bug #658 ] Search on bank do not work for description
- Fix: [ bug #659 ] Comment in recurrent invoices is not stored
- Fix: [ bug #622 ] Attaching wrong file when sending the invoice via e-mail

For developers:
- New: Add webservice for thirdparty creation and list.
- New: A module can overwrite templates parts.
- New: Can add a link on title field of added dictionnary.
- New: Uniformize code.
- New: Add option WORKFLOW_DISABLE_CREATE_INVOICE_FROM_ORDER and 
       WORKFLOW_DISABLE_CLASSIFY_BILLED_FROM_ORDER.
- New: A module can add several css and js.
- New: removed deprecated methods
       ldap::connect, formadmin::select_lang,
       html::select_tva
- New: Add custom substitution function for ODT product lines: mymodule_completesubstitutionarray_lines()
- New: Basic implementation of hooks and triggers for a lot (most) of core modules: 
  action/calendar, trips and expenses, dons, vat payment, contact/society, contract, product lines, 
  expedition, order supplier and order invoice (lines included), intervention card, project, tasks.
- New: Add ChromePHP output into syslog module.
- New: Add PRODUCT_PRICE_MODIFY trigger.
- New: Created function to retrieve total amount of discount of an invoice/proposal...
- New: We can use a dynamic value ($conf->global->XXX for example) into titles of menus.
- New: Use PHP classes DateTime* for some data functions instead of adodb 
- Qual: Renamed SUPPLIER_INVOICE_BUILDDOC trigger to BILL_SUPPLIER_BUILDDOC
- Qual: Renamed INVOICE_SUPPLIER_DELETE trigger to BILL_SUPPLIER_DELETE
- Qual: Renamed SUPLIER_ORDER_BUILDDOC trigger to ORDER_SUPPLIER_BUILDDOC
- Qual: Renamed CONTRACTLINE_DELETE trigger to CONTRACT_LINE_DELETE
- Qual: Renamed all ficheinter.class.php triggers so that they start with 'FICHINTER_'
- Fix: [ bug #655 ] ORDER_REOPEN trigger incorrectly named
- Fix: [ bug #656 ] Contracts trigger CONTRACT_MODIFY incorrectly named
- Fix: [ bug #657 ] Usergroup class' GROUP_DELETE trigger incorrectly named

For translators:
- New: Update language files (de, tr, pt, ca, es, en, fr).
- New: Added bg_BG autotranslated language.
- New: Translate the donation receipt.

Dolibarr license has also been updated from GPLv2+ to GPLv3+.



***** ChangeLog for 3.2.3 compared to 3.2.2 *****
- Fix: Some permission into agenda module.
- Fix: Generation of PDF was not using correct font for some languages.
- Fix some translations.
- Fix: [ bug #607 ] Nom de société avec guillemets.
- Fix: Option MAIN_MAIL_SENDMAIL_FORCE_BA and MAIN_FIX_BUGGED_MTA was not
  complete.
- Fix: comaptiblity with multicompany module.
- Fix: Bad label when validating/paying an invoice from POS module.
- Fix: Correct recipient into rouget template.
- Fix: A lot of fix into PDF pagebreak management.
- Update VAT for some countries.
- Firstname was missing when sending email from file list.
- Added en_SA language.



***** ChangeLog for 3.2.2 compared to 3.2.1 *****
- Fix: Modify spanish VAT to new rates.
- Fix: Add error message when creating already existing product.
- Fix: Edition of percentage of an event.
- Fix: Minor look fix for theme bureau2crea.
- Fix: Start and end date not saved at project creation
- Fix: Default vat is zero for customer invoices if company does not use vat
- Fix: Localtaxes unit prices precision



***** ChangeLog for 3.2.1 compared to 3.2.0 *****
- Fix: Edit of projects.
- Fix: Activation of modules does not fails if directory install was removed.
- Fix: [ bug #444 ] Regression on auto-closing for proposals and orders.
- Fix: Update translations (catalan, french, spanish, brazilian).
- Fix: [ bug #445 ] Hex escaping in descriptions.
- Fix: error when validating shipment for non predefined products with a
  selected warehouse.
- Fix: Bad local taxes if price base type is TTC for spanish local taxes.
- Fix: Phone not saved when using web service.
- Fix: [ bug #464 ] Payment form should allow to add transmitter for bank transfers.
- Fix: Allows to use a comma decimal separator in supplier invoices payments.
- Fix: Translation for tr_TR, es_ES, pt_BR.
- Fix: Products with no prices not visible.
- Fix: Access to product card created with very old version of Dolibarr.
- Fix: Delete temporary files after validating an invoice.
- Fix: preview of supplier order and invoice template.
- Fix: [ bug #485 ] Configurated amount for public auto-subscription form is not taken into account
- Fix: Average amount graphs weren't comparing the previous year stats
- Fix: Closed project didn't show the new status unless the page was refreshed
- Fix: Files were not being uploaded to a project's task
- Fix: [ bug #503 ] Unable to delete linked file to a deposit
- Fix: [ bug #501 ] Error while trying to modify an user
- Fix: [ bug #506 ] Can't set percentage of a started event
- Fix: Bad assignation of const for pdf delivery module name



***** ChangeLog for 3.2.0 compared to 3.1.* *****
WARNING: PHP lower than 5.x are no more supported.
WARNING: Because of a major datastructure change onto supplier prices tables, be aware
to make a backup of your database before making upgrade.

For users:
- New: Each user can remove/add its own boxes.
- New: Add signature at end of predefined email text.
- New: Can use personalized fields on products/services.
- New: Can attach files on social contributions.
- New: Show payments terms and conditions onto muscadet template.
- New: Can open back a closed commercial proposal.
- New: show thirdparty barcode on main tab.
- New: Can input note (private and public) during note and expenses creation.
- New: Print ticket show invoice ref into POS module.
- New: Can edit customer discounts from invoice create and edit card.
- New: task #11243: Show quantity into stocks for each sub-products into the sub-product tab.
- New: task #10500: Option to choose if professional id are unique.
- New: Add hidden option FOURN_PRODUCT_AVAILABILITY.
- New: task #11123: Add best supplier price.
- New: Enhancement in styles.
- New: Can conciliate several lines in one operation.
- New: task #11289 : Modify third party accountancy code generator aquarium.
- New: task #10606 : more comprehensive message error.
- New: task #11278 : Option into point of sale module to add services in list.
- New: task #11261 : Add an entry into menu called "New shipment".
- New: [ task #187 ] Gerer les evenement recurrents dans les imports ical.
- New: Make option MAIN_GENERATE_DOCUMENTS_WITHOUT_VAT available by default.
- New: Can build PDF in USLetter format or canada format (change paper size).
- New: Can export into Excel 2007 format.
- New: Add hidden option CASHDESK_FORCE_STOCK_ON_BILL
- New: Can search on part of barcode into POS module.
- New: Cheques into cheques receipts are ordered by operation date.
- New: Add hidden option MAIN_DISABLE_PDF_AUTOUPDATE to avoid generating pdf each time data change.
- New: Add hidden option PROJECT_HIDE_UNSELECTABLES to hide project you can't select into combo list.
- New: Add option INVOICE_POSITIVE_CREDIT_NOTE.
- New: Support zip/town autocompletion into warehouses.
- New: Add box for last expired services.
- New: Reduce seriously size of packages.
- New: Can define country code for import.
- New: When invoice was generated from order, order date is visible on PDF, after order ref.
- New: [ task #181 ] Hide password of click2dial in user card.
- New: Chart are faster to build
- New: Value of data into charts are visible on mouse hover.
- New: Import wizard can import contacts.
- New: Import wizard can import personalized fields.
- New: Personalized fields support int type.
- New: Install process is now two times faster.
- New: Can sort files into backup tool.
- New: Default output charset are utf8 into backup tool.
- New: Add brazilian states.
- New: Increase usability of module project.
- New: [ task #285 ] Add search filter on project in tasks list.
- New: Automatic list of documents in ECM module is ok for customers,
       suppliers invoice, orders, customers orders, proposals and social contributions.
- New: All professional id can contains up to 128 chars instead of 32. 
- New: [ task #176 ] Allow to use ODT templates for proposals and orders like it's done for invoices
- New: Add hidden option MAIN_ADD_PDF_BACKGROUND to add a PDF as background of invoice/order generated PDF.
- New: Can convert a product/service into service/product.
- New: Show delivery date into proposal template azur. 
- New: Support tags into header and footer into ODT templates.
- Fix: Can use POS module with several concurrent users.
- Fix: Installer don't fails with Mysql version that added a ssl_cypher field.
- Fix: Sanitize input parameters.
- Fix: [ bug #368 ] Product list
- Fix: [ bug #370 ] Filter in accountancy -> suppliers_bills
- Fix: [ bug #399 ] Bad calculation of local taxes in update line products
- Fix: [ bug #427 ] Bad links to wiki help in certains menus

For developers:
- New: Can add a left menu into an existing top menu or left menu.
- New: Add webservice to get or create a product or service.
- New: Add webservice to get a user.
- New: Add more "hooks" (like hooks to change way of showing/editing lines into dictionnaries).
- New: Log module outputs can be setup with "or" rule (not only "xor").
- New: Add FirePHP output for logging module.
- New: Add trigger ACTION_DELETE and ACTION_MODIFY.
- New: Trigger now have a priority to define sort execution order.
- New: Can define different requests according to database type into migration files.
- New: Add "canvas" feature to overwrite page of thirdparty, contact, product with yours.
- New: Removed artichow deprecated libraries.
- New: A page can force reload of css style sheet
- New: A module can add import description for import wizard, even for tables with foreign keys.
- New: Can add tabs on statistics views.
- New: Add CSS id/class into public payment pages.
- Qual: Add a lot of more PHPUnit tests.
- Qual: Data structure for supplier prices is simpler.
- Qual: Removed no more used external libraries.
- Qual: Cleaned a lot of dead code.
- Qual: More OOP (usage of "abstract", "static", ...), uniformize constructors.
- Qual: Fix a lot of checkstyle warnings.
- Qual: task #216 : Move /lib into /core/lib directory
- Qual: task #217 : Move core files into core directory (login, menus, triggers, boxes, modules)
WARNING: To reduce technic debt, all functions dolibarr_xxx were renamed int dol_xxx.



***** ChangeLog for 3.1.3 compared to 3.1.2 *****
Fix: PgSQL - property must be set if success
Fix: Provide a solution for backup when mysqldump is not available
Fix: Bug #460 - Wrong entity assignment when creating a warehouse
Fix: bug #405 - Late icon always displayed on comm/propal.php



***** ChangeLog for 3.1.2 compared to 3.1.1 *****
- Fix: Can clone a proposal
- Fix: Add member ID in substitution method
- Fix: Duplicate end tag and missing form parts
- Fix: Support companies with no prof id.
- Fix: Sanitize data
- Fix: Bug #318
- Fix: Bug #369
- Fix: More bugs



***** ChangeLog for 3.1.1 compared to 3.1.0 *****
- New: Add option FACTURE_DEPOSITS_ARE_JUST_PAYMENTS. With this option added, 
       credit notes are not removed from total amount of invoice but are just 
       payments used to reducs remain to pay.
- New: Added hidden option MAIN_FIX_FOR_BUGGED_MTA to fix bugged MTA.       
- Fix: Removed warnings during install.
- Fix: State into address of paypal payments were lost.
- Fix: Currency into paypal payments were always euros.
- Fix: Removed Bare LF from emails sent with smtps method.
- Fix: Can show report on selected period.
- Fix: product removed from list after deleted into order.
- Fix: [bug #270] PostgreSQL backend try to connect throught TCP socket for 
- Fix: price was not without tax when using multiprice into POS module.
- Fix: Can delete bank account.
- Fix: [ bug #277 ] Year dropdown in table header of supplier invoices.
- Fix: Some other very minor fixes.


***** ChangeLog for 3.1 compared to 3.0 *****
WARNING: IE6 browser is no more supported in this version.
For users:
- New: War against number of clicks:
     - When adding a free bank transaction, form to add next one is still
       visible (save one click).
     - task #10969 : Add checkbox to close automatically invoice if
       payment is complete (save 3 clicks).
     - Reduce a step into supplier order workflow to save time. If user
       has permission to approve, order is approved when order is validated.
       (Save 2 clicks).
     - In commercial main menu, left menu are already opened. This save one click
       to open a proposal or order.
     - Can add a discount for third party, during invoice edition (and we 
       saved clicks again).
     - When creating a contract, sales representative are preset to user. This save
       4 clicks.
     - Can edit several fields in bank transaction line page into one update.
     - Creation of contacts from third party page go back to third party.
     - Preselect model if there is only one. This save 2 clicks. 
     - Can remove a project if project has tasks. No need to delete task one by one.
- New: Enhance donation module. Add a status "canceled".
- New: Add filters on all statistics report pages.
- New: If a service contains subproducts, subpoducts are decrease when service
       is decrease.
- New: Add status for third parties to disable a third party.
- New: Can send interventions cards by email.
- New: Increase list of available notifications into module Notifications.
- New: Add option MAIN_FIRST_TO_UPPER to force upper case of first 
       letters for names and firstname.
- New: Can filter of payment type in bank transaction list.
- New: Status of users is visible into user list.
- New: Support BSB code for bank account in Australia.
- New: Can set date of payment for autocreate invoice/payment when 
       creating a foundation subscription.
- New: Can edit note of payment.
- New: Option to make login not mandatory in member module.
- New: Add box for last members for foundation module.
- New: A specialized menu can now be used when using smartphones.
- New: Can add information on current user on ODT generation.
- New: Prefix on third party is not used by default. Hidden option
       SOCIETE_USEPREFIX can restore old feature.
- New: Standing orders module use bank account from banks module.
- New: Ask password when creating a user from a contact.
- New: task #10577: Use a numbering module for shipment and contract.
- New: Can create manually order from proposal.
- New: Add a first workflow module to create automatic action on some
       events (create order on proposal closing).
- New: Use autocompletion on invoice select when creating replacement 
       or credit note invoice.
- New: task #10885: Add a week view for calendar.
- New: task #11018: Add a status "not applicable" on events.
- New: Add subscriptions/country/region/town statistics for member module.
- New: Can define a proxy for external web access.
- New: task #11003: checkbox on checks for deposit.
- New: Add status into export. Add third party default language into export.
- New: Can filter on date and bank account when building check receipts.
- New: task #10958 : Add link to cheque receipts into bank transaction 
       line if exists
- New: Can import external ical url into dolibarr agenda view.
- New: Can add a logo on third parties card.
- New: task #11194 : Can delete uploaded photos 
- New: task #9744 : Add the barcode to select products on Point of Sale module
- New: Subscription/Unsubscription to mailman mailing-list can be done on 
       validate/resiliate in foundation module.
- New: Can use extrafields on third parties.
- New: Add chart to report counts by status on element home area pages.
- New: Look: Usage of Jquery Notify to show result or error messages on action.
- New: Look: Minor enhancements into agenda view.
- New: Look: Nicer tooltips with transparency and shadow.
- New: task #11004: Create invoice from intervention.
- New: task #10501: Can use point of sale with different bank accounts.
- Fix: Better Postgresql compatibility.
- Fix: Numbering module for invoices use same number for invoice 
       and credit note if mask is same.
- Fix: Debug and clean withdraw module.
- Fix: Allow access permission for point of sale module.
- Fix: Permissions issues with suppliers.
- Fix: Admin dict data is showing with active language 

For developers:
- New: External modules can add tabs on agenda views.
- New: External modules can also remove default tabs.
- New: External modules can force skin directory so force their own skins.
- New: External modules can add their own menu manager.
- New: External modules can force menu manager.
- New: External modules can overwrite all default language files by
       forcing priority on langs directories on its own lang directory.
- New: External modules can show export list with an "enabled" condition.
- New: Support a backtopage parameter on contact creation page.
- New: Add id on div to show logo.
- New: Install wizard can activate a module at end of install.
- New: Dictionnary setup works with very large external dictionnaries (Add 
       page navigation).
- New: Add api to draw graphics with javascript (using Jquery Flot).
- New: Can add user login into menu urls added by modules.

For translators:
- New: Add fa_IR language.
- Fix: Move language ar_AR to ar_SA, sv_SV to sv_SE and da_Da to da_DK.



***** ChangeLog for 3.0 compared to 2.9.* *****
For users:
- New: Can edit date of cheque receipts.
- New: Add Sales journal and Purchase journal report.
- New: Can create supplier invoice from supplier order.
- New: Support login by openid
- New: Support "full day" event in calendar module.
- New: Add a weather on dashboard.
- New: Add a Paypal module.
- New: Can choose third party to use in point of sale module during logon.
- New: A lot of enhancements into ECM module:
       Directories can contains special characters,
       Speed enhancements,
       Directories can be created outside of Dolibarr, refresh button will 
       update database,
       Can rename a file.
- New: Reordering lines in invoice, orders, commercial proposal is faster (use Ajax
       technology).      
- New: Can import members using assistant.
- New: Can exclude deposit, replacement or credit notes in script rebuild_merge_pdf.
- New: task #10473 : Option MAIN_PROFIDx_IN_ADDRESS must no more be hidden.
- New: Can generate business card for on particular member.
- New: Task #10553 : Can attach files on members card.
- New: Can filter on payment type and bank account in payment lists.
- New: When sending supplier orders by mail, a text is predefined.
- New: Upgrade process works with Postgresql.
- New: Task #10538: Add filter on expiration date of subscription for
       foundation module email selector.
- New: Task #9643: Add 2 status (tosell/tobuy) on products instead of only
       1 status for both selling and buying.       
- New: Can input payment conditions on several lines.
- New: Add hidden option MAIN_LOGOUT_GOTO_URL to set the exit url after
       a logout.
- New: For germany, we invert order of address.
- New: Add hidden option MAIN_SERVICES_ARE_ECOMMERCE_200238EC.
- New: Support NPR in customer product prices.
- New: Add more volume units (ounce, gallon, inch, feet, ...)
- New: Delivery date accepts hours and minutes.
- New: Can add a comment on stock dispatching to be save into stock movements.
- New: Can filter product list with too low stocks.
- New: Add option to send all emails sent to a bulk carbon copy.
- New: Preview of emails sent by member module is shown.
- New: task #10100 : Add button to create invoice from a subscription
- New: Reorganize tabs on third parties.
- New: Option MAIN_INVERT_SENDER_RECIPIENT is available in einstein pdf template.
- New: Easier way to define url for clicktodial module.
- New: Add a fckeditor test area in fckeditor module setup.
- New: Add property "Event on full day" on agenda
- New: Enhancement and better compatibility (google, thunderbird) for agenda export.
- New: Can use image editor on user photo.
- New: Task #10796: Add Spain ProfId1 Verification
- New: Page "supplier summary" is now available.
- New: Task #10611: Add option to choose order of field in bank account info on PDF
- New: If a transaction was reconciliated and should not, there was no way to reverse error.
- New: Ubuntu package now works also on debian.
- Perf: Avoid reading database to determine country code after each
        page call.
- Fix: Special chars are now supported in ECM module for filename (not yet for
       directories).
- Fix: Better Postgresql compatibility.
- Fix: Box order is saved when moved.
- Fix: Database name can contains "-" characters.
- Fix: In coloring negative amounts.
- Fix: Date input use date format of user and not dd/mm/yyyy format.
- Fix: Fixed a very old bug making file attachment fails with some emails 
       readers when using "mail php function".
- Fix: When cloning commercial proposal, due date is creation date + delay
       by default.
- Fix: Can edit ordering methods.

For translators:
- New: Update and complete slovenian language sl_SL.
- New: Add full manually translated files for de_AT en de_DE (thanks to eCleaner.at).
- New: Create the language ja_JP.
- New: Add el_GR language.

For developers:
- New: Add jquery by default.
- New: Removed PWC libraries.
- New: Removed Scriptaculous libraries.
- New: Removed Prototype libraries.
- New: Add first Selenium GUI tests.
- New: Enhance a lot of internal function to build external modules
       more easily.
- New: Add a user field ref_ext in object tables to allow external
       systems to store their id and make self-developed synchronizing
       functions easier to build.        
- New: Local user timezone is saved into session (not used yet).
- New: Works with Mysql 5.5.
- Qual: Menu system code is simpler.
- Qual: Mutualize some duplicate code.
- Qual: Renamed some fields into database to be more internationnal.
- Qual: Removed deprecated code.


***** ChangeLog for 2.9 compared to 2.8.* *****
For users:
- New: POS module allow to choose which warehouse to use.
- New: Support "Department/State" field on company setup, contact, 
       bank account and members card.
- New: Can reopen a refused/canceled supplier order.
- New: Add Gant diagramm on project module.
- New: Add a new mode for automatic stock increase: Can be increased
       on dispatching of products from a supplier order receipt.
- New: Can set a past delay to limit calendar export.
- New: Can attach files on emailing campaigns.
- New: Add statistics on trips and expenses module.
- New: Can reopen a closed customer order.
- New: Add module externalsite to add a web site/tools inside 
       menu and a Dolibarr frame.
- New: Can link trips and fees to a project.
- New: Add civility title in foundation module.
- New: Can set accountancy code for product (buy and sell).
- New: Can filter third parties lists on categories.
- New: Can filter products and services lists on categories.
- New: task #10202 : Support categories for members.
- New: Can build documents for third parties (Using ODT templates, need PHP 5.2+). 
- New: Support new products properties: length and area.
- New: Add the "payment due before" field in invoice exports.
- New: Add feature to resize or crop image files (for products photos)
- New: task #10113 : Show list of emailing on clicking on "number of mass emailing received"
- New: Add default language for third parties and use it when multilang is enabled
       to define default language for document generation.
- New: Can reopen a closed supplier invoice.
- New: Move permission "see hidden categories" into "see hidden products/services".
- New: Can delete several files at once in FTP module.
- New: Add box "last contracts".
- New: Works even if Web hosting provider has disabled PHP "glob" function.
- New: Can now send supplier orders by email.
- New: task #10076 : Show content of message in notification module.
- New: Bank name is shown on invoice.
- New: IBAN value is called IFSC if country is India.
- New: Add option to choose to show firstname then name or name then firstname on PDF.
- New: Add company in fields exported by export of members tool.
- New: Reorganise bank menus.
- New: Bookmarks can be sorted on a particular order.
- New: Support spanish RE and IRPF taxes on invoices.
- New: Module category offers categories for foundation module.
- New: Can filter on category on third parties, products and members listings.
- New: A flag is visible before country labels.
- New: When activating a new module, permissions for admin user are set. This save
       time when configuring Dolibarr.
- New: Dolibarr 2.9 is faster than 2.8.
- New: A lot of more predefined VAT values, states, regions for 
       miscelaneous contries.
- New: Enhance skin engine to make themes easier.
- New: Add images into menu "eldy".
- New: Auguria theme is now more modern.
- New: Update tools refers to www.dolibarr.org but also www.dolistore.com web site.
- New: Postgresql experimental support seems to work completely. 
- New: Changes in Dolibarr core to allow to use cache servers (see Memcached module on
       dolistore.com).
- New: Default choice for interactive confirm box is yes by default, and no only for
       delete actions. This reduce number of clicks required to validate actions and 
       is still safe to dangerous actions.
- Fix: Durations are correctly shown for languages using PM/AM dates.
- Fix: A lot of fixes in Point of Sale module.
- Fix: Debug experimental module widthrawal.
- Fix: Format number was wrong for ar_AR language.
- Fix: Can change password if user has only permission "change password".
- Fix: Project PDF document shows all tasks.
- Fix: bug #29278 : SMTP fails with IP instead of hostname.
- Fix: Default language on login page was wrong.
- Fix: Complete support of euros sign (even in PDF).
- Fix: Bad setup of phpMyAdmin for DoliWamp installer.
- Fix: Tracking number should be available on sending sheets.
- Fix: Stock value is not reset when product is transfered into other warehouse. 
- Fix: A lot of not tracked bugs fixed.
- Fix: Some fixes in barcode management.
- Fix: Access to phpMyAdmin is now ok on new DoliWamp installation.

For translators:
- Fix: Major update of italian translation (it_IT).
- Fix: A lot of translation fixes in all languages.
- New: Added translations (sl_SL, is_IS).
- New: Add translations for the DoliWamp installer.

For developers:
- More comments in code.
- Uniformize some code. 
- All arrays "lignes" were renamed into "lines".
- Delete all useless pre.inc.php files (this also increase speed).
- Fix W3C errors in page forging.
- Qual: Mutualize code of menu managers.
- Better isolation of modules files and dolibarr core files. 
- Task #8682 : Remove functions unix_timestamp.
- The makepack tool now make pack with UID 500.
- More css class and div to output menu to allow more skins.
- Generated documentation can be build from Eclipse using Doxygen plugin.
- Snapshot is provided with PHPunit tests.

WARNING: 
- A lot of class files (*.class.php) has moved into subdirectories. So If you use
  or develop non official modules that includes Dolibarr classes, you will have to rename
  path to thoose classes into the include function.
- Also, parameters of the "fetch()" method for class "User" has changed to reflect
  other fetch methods.   
- If you build a personalised themes, you must rename the style sheet into style.css.php.   
- This version is also the last one to support PHP 4.*, Mysql 3.1, IE6.
  Dolibarr 3.* will be supported with PHP 5+ and MySql 4.1+ only.


***** ChangeLog for 2.8.1 compared to 2.8 *****
For users:
- Fix: Works on database with _ in name.
- Fix: Broken feature in trips and expense module.
- Fix: Can use $ in database and login/pass values.
- Fix: No error on upgrade if there is orphelins tasks.
- Fix: Failed to login when user agent string was longer than 128.
- Fix: bug #29526 : Numérotation Proposition Incorrecte après duplication


***** ChangeLog for 2.8 compared to 2.7.* *****
For users:
- New: Support note on trips module
- New: Can link contacts to projects
- New: Can removed attached file on email form if attachment was wrong.
- New: Add option to show your logo on top of left menu.
- New: task #9935: Can edit accountancy code.
- New: Add an option to make users email required.
- New: Module notification can send email on order or proposal validation.
- New: Can use any command line antivirus on file upload.
- New: A customer can also be a prospect.
- New: task #9802 : Can link an action to a project and use project to 
       filter agenda.
- New: Project can be set on contract creation.
- New: Initial sold can be conciliated on bank module.
- New: Add a default errors-to email for emailing module.
- New: Can filter on user on stock movement list.
- New: When creating a third party from a member, it is set as a new
       customer.
- New: Can use {tttt} in numbering mask setup. It will be replaced
       with third party type.
- New: VAT number is stored in one field. This is more "international".
- New: task #9782 : Add possibility to delete a warehouse.
- New: task #9640 : Add label for stock movements.
- New: task #9916 : Add FREE text for interventions card.
- New: Can define the new product ref when cloning.
- New: Project module support status of project and end date.
- New: Provide a ubuntu package.
- New: Add link to check a SIREN for french users.
- New: Add link "now" to fill date when creating invoices.
- Fix: Import module works even if prefix is empty in source file.
- Fix: bug #28055 : Unable to modify the date of a cloned command.
- Fix: bug #27891.
- Fix: Change of numbering module was not effective.
- Fix: Change error management when adding already used supplier ref
       for a product.
- Fix: Running sending-email.php
- Fix: Warning should not appears for invoice closed
- Fix: Import for companies works even with prefix empty.
- Fix: bug #28895 : Création d'utilisateur impossible.
- Fix: Can change password if has only permission change password.

For developers:
- Qual: Reorganize /dev directory.
- Qual: Change the way items are linked together.
- Qual: The login page now use a template in /core/template/login.tpl.php.
- New: Modules can add their own tab on projects cards.
- New: Add management of triger FICHEINTER_VALIDATE


***** ChangeLog for 2.7.1 compared to 2.7 *****
For users:
- Fix: Bad decimal management for it_IT and fr_BE languages.
- Fix: A third party created from a member is created as a 
       customer.
- Fix: Change of numbering module was not effective.
- Fix: Report of balance missing supplier invoices.
- Fix: Running sendmaing-email.php script.
- Fix: Detection of country for IBAN management.
- Fix: Update member photo.


***** ChangeLog for 2.7 compared to 2.6.* *****
For users:
- New: Add a print icon to show a page to print without menus.
- New: Can add a free text on bank cheque receipts.
- New: Price level can be defined also for prospects.
- New: Add a help and support center.
- New: Can export commercial proposals.
- New: Can use a cache for xcal exports.
- New: Option for faster confirmation process with one ajax popup.
- New: Complete theme bluelagoon and rodolphe
- New: Can select third parties emails in emailing module for all
       third parties with expired contract's lines.
- New: Can add a field errors-to in emailing.
- New: Can use inline images in emails.
- New: Add predefined invoices (can be use for repeated invoices).
- New: Add a confirmation when cloning products.
- New: Add stock in product lists.
- New: Can filter list of stock movement on date or product.
- New: Added a link from product list to their stock movements.
- New: Several speed enhancements after using the Google Page speed 
  plugin for FireBug.
- New: Add a confirmation on dangerous admin purge feature.
- New: Add navigation on donation sheets.
- New: Added estimated value for stocks.
- New: Added module Gravatar to found photo of users or members
       from their email on gravatar.com.
- New: Include Dolibarr version in suggested dump filename.
- New: Enhancement in project module.
- New: Add log tab on emailing module.
- New: Minor enhancements in look themes.
- New: Add option to hide help in menu.
- New: Added a "force LDAP synchronize" on member and contact cards.
- New: Can split a discount into two smaller discount. This allows to use a
       discount on an invoice even if invoice amount is lower than discount
       credit available.
- New: Can use variables into the free text on PDF (__TOTAL_TTC_, __TOTAL_VAT...)
- New: Increase page loading speed (all changes reported by Google PageSpeed
       tool has been added).
- New: Add support of constant MAIN_ONLY_LOGIN_ALLOWED to allow to lock all
       access to any users except the one defined in constant.
- New: Add an admin page of PHP sessions with a way to lock new connections
       for other users than yourself. Can also purge existing sessions.
- New: Add point of sale module.
- New: Better usage when using with smartphones.
- New: Add module FTP client.
- New: Can set first day of week.
- New: Installer now create a .htaccess to protect documents directory.
- New: Experimental support for Postgresql.
- New: Full support of SMTPS (can works with Google SMTP).
- Fix: "Now" link works when date popup is not used.
- Fix: Debug seriously the email notification module.
- Fix: Error Call to a member function trans when refusing a supplier order.
- Fix: Fix payment conditions on commercial proposals.
- Fix: Nb of orders to process was wrong.
- Fix: Customer code was not correct on PDF it if contains special 
       characters.
- Fix: Can update price even with "NPR" VAT rates.
- Fix: When product type is missing, description is not lost when adding 
       new product lines.
- Fix: CC and BCC in emails was not used if using SMTPS handler.
- Fix: Last character was lost when text end with n or r.
- Fix: LDAP synchronization is now more robust (transaction and 
  use modify instead of delete/add).
- Fix: Fix: Setup of member synchronization does not conflict 
  with contact or user synchronization.

For translators:
- Update some language files.
- Can accept right to left languages. Added an "automatic" arabe translation.

For developers:
- An external module can force the third party code to be required whatever
  is the rule of third party code module.
- Update fckeditor to 2.6.4.
- Update Smarty to 2.6.26.
- Removed some deprecated code and files.
- Creation of directory in module descriptor is simpler.
- Can use an alternate document_root directory to develop with 
  sources on two repositories.
- Removed useless code of old commercial module.
- Move some modules into the CVS modules repository dolibarrmod. This reduces
  amount of code in main branch.
- Updated wiki documentation.
- Better W3C standard.
- Can add init data when enabling a module.
- Can fix some corruptions in database by calling the update page 
  /install/repair.ksh
- Log files contains more information (PHP_SELD added and OS user used for 
  log of command lines scripts) 
- Can protect a module to not being enabled if javascript disabled.
- If module numberwords is installed, code can use langs->getLabelFromNumber 
  to get value of an amount in text.
- A module can add subsitution keys in makesubsitutions() functions.
- Add $conf->browser->phone defined to optimise code for smartphone browsers.
- All external libs are now in same directory /includes.
- All install files are now in same directory /install.


***** ChangeLog for 2.6 compared to 2.5.* *****
For users:
- New: Add filter on status in emailing selector for Dolibarr users.
- New: Can add bookmarks on all pages.
- New: Enhance bank transactions reporting.
- New: When creating a contact from a third party, informations from third
  party card are automatically suggested.
- New: Sort list of languages in combo box.
- New: EMails links are show with function dol_print_email
- New: Add graph report on number of entities in product statistics page.
- New: Can delete a supplier order whatever is its status.
- New: No limit on free text on PDF generated documents.
- New: Can force login value when creating a user from a member.
- New: Can clone commercial proposals and orders.
- New: Major enhancement of project module.
- New: Added product label in invoice exports fields.
- New: Add VAT number in export fields.
- New: Upgrade FPDF to 1.6
- New: Upgrade Scriptaculous to 1.8.2 and Prototype to 1.6.0.3
- New: Added keywords in PDF.
- New: Add hidden option MAIN_DISABLE_PDF_COMPRESSION.
- New: Add attachments on intervention cards.
- New: Can add personalized fields in emailing selectors.
- New: Customer code and supplier code can be defined automatically.
- New: Emailing feature can extract civility from contacts.
- New: Can create a third party from a member of foundation module.
- New: Can set a limit for stock alert to 0.
- New: Support SMTPS.
- New: Added a page /support to provide a help center service on Dolibarr.
- New: Distinct status "running not expired" from "running expired" in lines 
  contract status.
- New: Add a first version of a module for Paybox.
- New: Can add contact to suppliers orders.
- New: Changes to support the external Bit Torrent module.
- New: Can filter on social contribution type in list.
- New: Upload of joined files need create/modify permissions to work.
- New: For admin users, show the SQL request in export build.
- New: Can modify proposal date if status is draft.
- New: The help link on some pages now links directly to the wiki web page.
- New: Enhancements in barcode module.
- New: Can use decimal values in stocks.
- Fix: Partial payment on social contributions not shown on main page.
- Fix: Handle correctly the comment in status changing of supplier orders.
- Fix: Author, title and topic are correctly encoded in PDF.
- Fix: Now HTML output is always UTF8, this solve bad PDF encoding on old
  users.
- Fix: Save new model when changed on interventions.
- Fix: Failed to go on the future view of bank transaction if there is no 
  future bank transaction already wrote.  
- Fix: Bad ref in supplier list.
- Fix: Bad link in product statistics for supplier referrers.
- Fix: Usage of reset of cursor in personalized numbering modules for a particular
  month (@ option) was broken.
- Can add contacts to a supplier invoice.
- Fix: When an invoice is changed back to status draft, warehouse is increased 
  back.
- Fix: Category of a bank transaction was not saved.
- Fix: Clicktodial plugin works correctly now
- Fix: Multiprices features works correctly.
- Fix: Project module and task creation.
- Fix: Validation of order if a file was attached.
- Fix: A lot of fixes in PDF generators.
- Fix: Bad line/page break with long description of products on PDF.
- Fix: Option force invoice date to validation date working correctly.
- Fix: Creation of a member from the example public page works.

For translators:
- Added 10 more new language files.
- Added autotranslator tool. A tool to build/update automatically
  languages files using Google API for a new language. Wonderful to start a
  new translation.
  
For developers:
- Removed some deprecated files.
- Removed treemenu library.
- Renamed all function dolibarr_xxx into dol_xxx to have same prefix everywhere.
- Rewrite clone feature for supplier invoice to work like other clone features.
- First change to manage a future feature "stock PMP value".
- A module can add a new tab in third party view tabs.
- First change for future geoip module.


***** ChangeLog for 2.5 compared to 2.4.* *****
For users:
- Sessions timeout can be configured to overwrite PHP setup.
- Can filter on date in services list.
- Support bookmark add of product cards.
- Enhancement in stock management (Automatic increase/decrease
  from order or invoice is possible).
- New filter options in prospect lists (category and level).
- New view in ECM module.
- Look enhancements for graphics (add transparency).
- Added statistics report for supplier invoices.
- Added average amount in invoices statistics reports.
- Can move a contract line to another contract of same third party.
- Add an export definition to export interventions.
- Can set umask file permissions on Unix/Linux/BSD systems.
- Miscelanous bug fixes.
- A lot of other enhancements to increase productivity.
- All phone numbers show the clicktodial link if module is enabled.
- Can define hour and minutes in intervention cards.
- Can edit a validated intervention.
- Add filters on intervention list.
- Add juridical status and number of employees in third party 
  export definition.
- A lot of enhancements and translation in withdraw module.
- Full support of Mysql option mode=strict.
- Added a new event from member module to agenda tracked events.
- Can attach a file to suppliers orders.
- Change to make Bank Account Number form more "internationnal".
- Can clone an invoice.
- Can clone an emailing.
- Reduce memory usage (about 2%).
- Add weight and size in sendings module.
- Add a fast search form on left menu for member module.
- Fix: Do not show export filter for disabled modules
- Show greyed lines for not allowed export filters.
- Add nature in product fields (manufactured product or not).
- Add export filters for category module and trip and expenses module.
- Can choose login of dolibarr account created when create from contact

For translators:
- The errors language file contains only error or warning messages with 
  prefix Error or Warning.
- HTML Output is by default in UTF8 and language files can be provided
  in UTF8.

For developers:
- Update skeletons (some fixes and add function createFromClone).
- Add an experimental Cash Desk module.
- Added new triggers events in agenda module.
- All submodules are moved in the includes directory.
- Removed some deprecated files.
- Menu managers now use same class name for their menu entry
  and add a different value in an HTML id for each entry. This allows
  to build skins that use different style for each menu entry.
- All emails and url HTML output use same function.
- Add more integrity check on database
- Can disable modules on logon page. This make possible to
  have several profiles of demo with only one demo. Also added a new
  Dolibarr demo front page (in htdocs/public/demo).
- Allow modules to add new tabs.

   

***** ChangeLog for 2.4 compared to 2.2.* *****
For users:
- Add a calendar module (module agenda) with ical/vcal/rss export.
- Look enhancement in graphics (thanks artichow).
- Add tel and fax on delivery addresses.
- Add a tool to edit personalized menu.
- Add an ical and vcal export link in agenda and webcalendar module.
- Reduce memory usage.
- Now triggers are enabled/disabled according to module they refers to.
- Fix infinite loop on popup calendar.
- Change in tanslation to make Dolibarr easier to understand.
- Add a warning when sending a mail from a user with no email defined.
- Added clicktodial module.
- Add a property private/public in contact. This allows to user Dolibarr
  for a personnal address book.
- French NAF code can accept 5 chars.
- Supplier prices can be input with or without taxe.
- New generic numbering modules to offer more solutions for generating
  automatic id.
- Add new predefined exports wizards (stocks, suppliers, taxes...).
- Add feature to log security events (logon, change of users, passwords).
- Can link all documents (included supplier invoices and orders) to a 
  project.
- Can attach several files to email when sending an invoice, order or
  proposal by email.
- Can choose accuracy (number of decimals) for prices.
- Localization for decimal and thousand delimiter on number is fully
  supported.
- More informations reported in system information pages.
- Add a budget report.
- Added a security audit report.
- Other minor changes (features, look, fixes)
- Added compatibility with Firefox 3.
- Changes for compatibility with PHP6/Mysql6.
- Some bug fixes.

For translators:
- Added spanish es_ES translation.
- Added en_AU translation.

For developers:
- Removed useless code:
  Replaced phplot and phplot5 librairies by artichow.
  Removed cryptograph library replaced by artichow.
- Login functions are now externalised as modules.
- Update code skeletons examples.
- Several enhancements to make addon development easier.
- Add a tool to generate PHP classes completely mapped to a table.
- Added a check to enable external modules only if dolibarr version is
  high enough.
- Changes in wizard installer to allow building autoexe installer for
  Windows with Apache and Mysql included.


***** ChangeLog for 2.2 compared to 2.1.* *****
- Add more statistics on main page.
- Add option to add message on login page.
- Management of categories for third parties.
- Add volume on products properties.
- Support for LDAP authentication.
- Full member synchronisation with LDAP database in
  fundation module.
- More LDAP fields supported for user synchronization.
- Better logger for install.
- First changes to support UTF8.
- Add a "forget password" feature.
- Setup process can run several migrate files if need
  to jump several versions to upgrade.
- Support for webcalendar 1.1 in webcalendar module.
- Support for menu in database.
- Better support for using Dolibarr on more WHP.
- Removed some deprecated files and clean code.
- New theme: Auguria
- Removed PHP warnings.
- Some bugs fixes.
- Traduction more complete.
- Better code comments for Doxygen documentation.
- Better support of vcard export format.
- A lot of security enhancements (no more password in log files,
  crypted password in database, in config file...).
- Themes are full CSS compliant.
- A lot of other minor changes...
- Option to scan uploaded document by an antivirus.
- Transparency for picto files works with IE.
- Can drag and drop boxes on main page.


***** ChangeLog for 2.1 compared to 2.0.* *****
- Added a better installer.
- Support user and groups permissions.
- Translation in english and support for several languages.
- New enhanced look and several new themes.
- Small search boxes for each Dolibarr elements (invoices, contracts,
  orders, proposals...)
- Added an export assistant module to export main dolibarr data.
- Added backup tool to backup database via mysqldump.
- Added product categories management with a categorie tree.
- Management of companies' discounts (relative or absolute).
- Support credit note and discounts (relative and absolute) on
  commercial proposal, orders and invoices.
- Support multi-langual description for products.
- Graphical enhancements (picto to describe all status).
- Added more permissions (ie: can restrict access for a commercial user
  to elements of its companies only).
- Little enhancements to OSCommerce module.
- Added a second OSCommerce module working through web services.
- Added a Mantis module to have a Mantis application in Dolibarr menu.
- Building a PDF document for invoices works like other modules. You
  can change model just before generating the PDF.
- Can generate documents (PDF) for customer orders. Can send them by mail.
- Added FPDI and FPDI_Protection (ie: PDF with password-protection)
- Can make one payment for several supplier invoices.
- Rule to suggests passwords when creating a user are in modules
  allowing to add easily other rules.
- Option to encrypt passwords in database (MD5).
- Add Dolibarr triggers support on users creation/change.
- Add Dolibarr triggers support on payments.
- Add Dolibarr triggers on supplier and customers orders.
- Webcalendar triggers for actions on Member module.
- Support optionnal new javascript popup selector for date fields.
- Support for several RSS boxes in external RSS module. Setup easier.
- Can attach documents on Action, Orders, Invoices, Commercial proposals.
- Can attach contacts on proposals, orders, contracts, invoices.
- Preview on results of PDF generator modules in setup pages.
- Code cleaner. Remove unused or duplicate code.
- Save and show last connexion date for users.
- Enhancements on a lot of forms for better ergonomy.
- Can add/remove company logo.
- Added LDAP synchronisation for users, groups and/or contacts.
- Can configure your own SMTP server/port for mail sendings.
- Works even on "UTF8 by default" systems (Mysql, Linux...)
- Better compatibility with different PHP version or setup.
- Added mysqli driver.
- Add a WISIWYG editor (FCKEditor) to edit note and comment areas.
- Added AJAX features like a 'search product selector'.
- Modules boxes on main page can be dragged and dropped (with firefox only).
- Support for PHP5.
- Experimental support for Postgresql (not working yet, but waiting feedbacks).
- Removed obsolete files and documentation.
- Added admin tools (backup and files purge).
- Added a tool to build a lang package.
- Added a tool to build a module package.
- Added a tool to build a theme package.
- Traduction more complete.
- Added skeletons for code examples.
- Lot of fixes after 2.0 release not fixed in 2.0.1.
- Added more security option (ie: encrypted password in database)




***** ChangeLog for 2.0.1 compared to 2.0 *****
Minor bug fixes



***** ChangeLog for 2.0 compared to 1.0.* *****
ChangeLog file size is so important, that it is not included inside Dolibarr
package. You can find it at www.dolibarr.org<|MERGE_RESOLUTION|>--- conflicted
+++ resolved
@@ -162,35 +162,6 @@
 Fix: Bad SQL request for turnover report.
 
 ***** ChangeLog for 3.4.1 compared to 3.4.0 *****
-<<<<<<< HEAD
-Fix: Display buying price on line edit when no supplier price is defined
-Fix: Retrieving of margin info when invoice created automatically from order
-Fix: Reordering supplier products in list by supplier or supplier ref was crashing
-Fix: [ bug #1029 ] Tulip numbering mask
-Fix: Supplier invoice and supplier order are not displayed into object link into agenda event card
-Fix: [ bug #1033 ] SUPPLIER REF disappeared
-Fix: update extrafield do not display immediately after update
-Fix: Fix bug with canvas thirdparty
-Fix: [ bug #1037 ] Consumption> Supplier invoices related
-Fix: User group name do not display in card (view or edit mode)
-Fix: Link "Show all supplier invoice" on supplier card not working 
-Fix: [ bug #1039 ] Pre-defined invoices conversion
-Fix: If only service module is activated, it's impossible to delete service
-Fix: [ bug #1043 ] Bad interventions ref numbering
-Fix: Mailing module : if an email is already in destinaires list all other email from selector was not inserted
-Fix: Localtaxes balance not showing
-Fix: Intervention box links to contracts id
-Fix: Compatibility with multicompany module
-Fix: Edit propal line was losing product supplier price id
-Fix: Delete linked element to supplier invoice when deleted 
-Fix: [ bug #1061 ] Bad info shipped products
-Fix: [ bug #1062 ] Documents lost in propals and contracts validating
-Fix: Supplier price displayed on document lines and margin infos didnt take discount
-Fix: sorting on qty did not work in supplier product list
-Fix: there was no escaping on filter fields in supplier product list
-Fix: bugs on margin reports and better margin calculation on credit notes
-Qual: Add travis-ci integration
-=======
 Fix: Display buying price on line edit when no supplier price is defined.
 Fix: Retrieving of margin info when invoice created automatically from order.
 Fix: Reordering supplier products in list by supplier or supplier ref was crashing.
@@ -218,7 +189,6 @@
 Fix: there was no escaping on filter fields in supplier product list.
 Fix: bugs on margin reports and better margin calculation on credit notes.
 Qual: Add travis-ci integration.
->>>>>>> 8d664973
 
 ***** ChangeLog for 3.4 compared to 3.3.* *****
 For users:
