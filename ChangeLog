--------------------------------------------------------------
English Dolibarr ChangeLog
--------------------------------------------------------------

<<<<<<< HEAD
***** ChangeLog for 3.6 compared to 3.5.* *****
For users:
- New: Update ckeditor to version 4.
- New: Add form "search customer order" on commercial main page.
- New: Can create contract from an order.
- New: Add list of orders products in tab "consumption" on thirdparties.
- New: Add graph stats for suppliers orders in tab "stats" on products.
- New: Add option MAIN_HIDE_INACTIVETAB_ON_PRINT to hide inactive tabs when you
       use the "print" view on screen.
- New: Add option MAIN_AUTO_TIMESTAMP_IN_PUBLIC_NOTES and MAIN_AUTO_TIMESTAMP_IN_PRIVATE_NOTES
       to automatically add timestamp and user line into edition field when editing a note.
- New: Add button cancel into edition of notes.
- New: Improved Barcode module:
       Can input barcode during product creation step.
       Add autonumbering of barcode value for products.
       Add a page/tool for mass barcode generation.
- New: Improved Opensurvey module:
       Added options to disable comments and disable public votes.
       Limit dates use calendar popup.
       Description of survey use wysiwig editor.
       More information shown on result tab.
       Renamed "survey" into "poll" (better translation).
- New: Add filter on text and status into survey list. Can also sort on id, text and date end.
- New: The box "balance of bank accounts" show all opened accounts.
- New: Add option MAIN_ADD_SALE_REP_SIGNATURE_IN_NOTE to add sale represnative into public
       note of generated documents.
- New: Add warning if supplier payment is higher that due amount.
- New: Increase length of url into bookmark module.
- New: Automatic events sending mails add info about linked objects into email content. 
- New: Price management enhancement (multiprice level, price by customer, if MAIN_FEATURES_LEVEL=2 Price by qty).
- New: Add option MAIN_FAVICON_URL.
- New: Created {line_price_ht_locale}, {line_price_vat_locale} and {line_price_ttc_locale} ODT tags.
- New: Add filter on project status into task list. By default, only "opened" project are visible.
- New: Status "validated" for project are renamed into "opened".
- New: Add barcode fields into user database.
- New: Add manager name (ceo, director, president...) into main company information page.
- New: Add field url as product properties.
- New: More options to create a credit note (can be filled autatically according to remain to pay).
- New: Can define custom fields for categories.
- New: Prepare generation of SEPA files into module withdrawal.
- New: Can filter on status for supplier order.
- New: Add option FACTURE_SENDBYEMAIL_FOR_ALL_STATUS to allow to send invoice by email 
       whatever is its status.
- New: Add filter date in bank writing list page.
- New: Extrafields can be used as substitution key %EXTRA_XXX% into emails texts for members.
- New: Add categories translation.
- New: Enable option "clone target emailing".
- New: Improved tax module: Add specific page for salaries payment	
- New: Add composer.json file so Dolibarr can be publish onto packagist.org.
- New: The combo list of juridical status is now sorted
- New: [ task #926 ] Add extrafield feature on order lines.
- New: [ task #927 ] Add extrafield feature on Proposal lines.
- New: [ task #928 ] Add extrafield feature on invoice lines.
- New: Paypal/paybox email sent after backcall of a payment is now a formated and translated
       HTML content. For member subscription renewal, there is also a link to member.
- New: When a subscription is recorded with invoice and payment:
       - the document (PDF) of invoice is also generated.
       - the invoice is set to status paid.
- New: Can enter holiday for someone else if user has permission for.
- Fix: Project Task numbering customs rule works.
- Fix: Add actions events not implemented.
- Fix: Price min of composition is not supplier price min by quantity.
- Fix: [ bug #1356 ] Bank accountancy number is limited to 8 numbers.

TODO
- New: Predefined product and free product use same form.

For translators:
- Update language files.

For developers:
- New: Add path file of trigger into admin trigger list page.
- New: More phpunit tests.
- New: Payments and supplier payment pages tabs can now be extended from modules.
- New: Add option 'aZ' into GETPOST function to check parameters contains 
       only a to z or A to Z characters.
- New: Opensurvey polls tab cards can now be extended from external modules.
- New: Triggers OPENSURVEY_CREATE, OPENSURVEY_DELETE added.
- New: Add new hook function addMoreActionsButtons to allow a module to add/replace
       action buttons into an element.
- New: Normalize code for barcode generation to match other modules.
- New: Uniformize code for contacts forms.
- New: Add some hooks for financial reports.
- New: A module can add its own ECM view.
- New: A module can disable a standard ECM view.
- New: Add multilang support into product webservice.
- New: Add hooks on project card page.

WARNING: Following change may create regression for some external modules, but was necessary to make
Dolibarr better:

- The deprecated way (with 4 parameters) to declare a new tab into a module descriptor file has been
removed. You must now use the 6 parameters way. See file modMyModule.class.php for example. 
- Remove the javascript function ac_delay() that is not used anymore by core code.
- Properties "dictionnaries" into module descriptor files has been renamed into "dictionaries".
- Method form->select_currency() has been removed. Use instead print form->selectCurrency().
- Method form->select_methodes_commande() has been renamed into english name selectInputMethod().
- The following hooks are now 'addreplace' hooks: "formCreateThirdpartyOptions" 
  So check that return value is 0 to keep default standard behaviour after hook or 1 to disable
  default standard behaviour.
- Properties "civilite_id" were renamed into "civility_id".

=======
***** ChangeLog for 3.5.4 compared to 3.5.3 *****
Fix: [ bug #1415 ] Intervention document model name and suppliers model names is not shown
     properly in module configuration
Fix: [ bug #1416 ] Supplier order does not list document models in the select box of the 
     supplier order card
Fix: [ bug #1443 ] Payment conditions is erased after editing supplier invoice label or 
     limit date for payment
>>>>>>> ae0116aa

***** ChangeLog for 3.5.3 compared to 3.5.2 *****
Fix: Error on field accountancy code for export profile of invoices.
Fix: [ bug #1351 ] VIES verification link broken.
Fix: [ bug #1352 ] Removing a shipping does not remove the delivery.
Fix: Option MAIN_INVERT_SENDER_RECIPIENT broken with typhon template.
Fix: Can disable features with PHPEXCEL (no DLSF compatible).
Fix: Can disable features with CKEDITOR. 
Fix: Pb of records not correctly cleaned when module marge is
     uninstalled (conflict between 'margin' and 'margins').
Fix: [ bug #1341 ] Lastname not added by file or direct input in mass e-mailing.
Fix: [ bug #1357 ] Invoice creator state not printed in generated invoice documents.
Fix: Suppliers invoice mask fails using {tttt} in numbering.
Fix: [ bug #1350 ] pdf template name for typhon was not correctly set when enabling module.
Fix: Navigation on notes for shipments was not working.
Fix: [ bug #1353 ] Email notifications, wrong URL.
Fix: [ bug #1362 ] Note is not saved.
Fix: tr/td balance.
Fix: [ bug #1360 ] note indicator for member tab.
Fix: Nb of notes and doc not visible onto tasks.
Fix: [ bug #1372 ] Margin calculation does not work in proposals.
Fix: [ bug #1381 ] PHP Warning when listing stock transactions page.
Fix: [ bug #1367 ] "Show invoice" link after a POS sell throws an error.
Fix: TCPDF error file not found in member card generation.
Fix: [ bug #1380 ] Customer invoices are not grouped in company results report.
Fix: [ bug #1393 ] PHP Warning when creating a supplier invoice.
Fix: [ bug #1399 ] [pgsql] Silent warning when setting a propal as "facturée" in propal.php
Fix: When number reach 9999 with default numbering module, next number
     will be 10000 instead of 0000 and error.
Fix: element page on project give wrong href link.
Fix: [ bug #1397 ] Filter by supplier orders with status Draft does not filter.
Fix: [ bug #1388 ] Wrong date when invoicing several orders.
Fix: [ bug #1411 ] Unable to set an expedition note if invoices module is not enabled.
Fix: [ bug #1407 ] Rouget pdf overlapped when using tracking number and public notes.
Fix: [ bug #1405 ] Rouget PDF expedition incorrect when two expeditions under the same commande
Fix: [ bug #1434 ] Muscadet supplier order document model linked objects overlap the text

***** ChangeLog for 3.5.2 compared to 3.5.1 *****
Fix: Can't add user for a task.
Fix: Autoselect of warehouse if there is only one warehouse.
Fix: Install of odt template for project and tasks.
Fix: [ bug #1318 ] Problem with enter key when adding an existing
     product to a customer invoice.
Fix: [ bug #1307 ] Quotes get removed from several inputs.
Fix: [ bug #1317 ] Removing a category does not remove all child categories
Fix: [ bug #1312 ] Call to undefined function _()
Fix: Restore build for obs and launchpad.
Fix: deleting files into backup system tools.
Fix: Dump using php not not include lock on tables that are deleted.
Fix: Fixed a problem with bank accounts sharing across entities.
Fix: fields into group by of sql requests for module margins must be
     same than fields into select.
Fix: When select_date is called with '' as preselected date,
     automatic user date was not correctly et (We must set a date into PHP
     server timezone area)
Fix: First param of select_date must always be forged with a dolibarr
     date function and not time().
Fix: fix can't add line with product in supplier order
Fix: [bug #1309]   
Fix: Solve pb of too many embedded tables     
Fix: [ bug #1306 ] Fatal error when adding an external calendar
Fix: A fix to manage automatic creation of code for import.
Fix: Try to add code to provide easy way to fix warning on timezone not
     defined.
Fix: Several fix into workflow/condition for invoice payments or convert
     into discount.
Fix: Option MAIN_PDF_DASH_BETWEEN_LINES was not working when tcpdf was
     making a pagebreak higher than 2 pages.     
Fix: form to add images should not show link form.
Fix: Correction when adding order line with price as '0'.
Fix: [ bug #1283 ] ROUGET Shipment PDF.
Fix: [ bug #1300 ]
Fix: Miscellaneous problems on task tabs (withproject parameter lost and
     download fails).
Fix: Avoid home project page to hung when too many tasks opened.
Fix: bug #1295: Error when creating an agenda extrafield with a number as reference
Fix: Translation of number for pt_PT.
Fix: Error on ajax_constantonoff function.
Fix: [ bug #1323 ] problème pour générer un odt depuis les taches dans projet.
Fix: Can not make withdrawals 

***** ChangeLog for 3.5.1 compared to 3.5.0 *****
Fix: Do not report trigger errors twice.
Fix: Error when creating event was not reported.
Fix: Bug of import of agenda when using https link
Fix: Field nature not saved correctly
Fix: Substitution of extra field was ko for order
Fix: Bad translation of date format for pt_BR.
Fix: priority field of agenda record is smallint.
Fix: Missing loading of lang in some pages.
Fix: Write note in invoice when using pos module.
Fix: Link to paypal was invalid into email text.
Fix: ref and date of supplier invoice.
Fix: Check on bank account.
Fix: Problem with file upload and download.
Fix: Page load not ending when large number of thirdparties. We 
     added option MAIN_DISABLE_AJAX_COMBOX to disable javascript
     combo feature that is root cause of problem.
Fix: [ bug #1231 ] PDF always generated in interventions
Fix: Be sure there is no duplicate default rib.
Fix: Enable extrafields for customer order, proposal and invoice lines. This feature
     was developed for 3.5 but was disabled (hidden) because of a bug not possible to
     fix enough quickly for 3.5.0 release. 
Fix: user right on Holiday for month report nor working.
Fix: [ bug #1250 ] "Supplier Ref. product" sidebar search box does not work
Fix: Bad space in predefined messages. 
Fix: [ bug #1256 ] Signature was not added for email sent from thirdparty page.
Fix: Action event SHIPPING_VALIDATE is not implemented
Fix: The customer code was set to uppercase when using numbering module leopard. We
     must keep data safe of any change.
Fix: [ bug #1291 ] Loading actions extrafields fails.
Fix: [ bug #1123 ] Paid deposit invoices are always shown as partially paid when fully paid
Fix: Corrected project contact types translation.
Fix: [ bug #1206 ] PMP price is bad calculated.
Fix: [ bug #520 ] Product statistics and detailed lists are wrong.
Fix: [ bug #1240 ] traduction.
Fix: [ bug #1238 ] When creating accompte with a %, free product are used for calculation.
Fix: [ bug #1280 ] service with not end of date was tagged as expired.
Fix: [ bug #1295 ] Error when creating an agenda extrafield with a number as reference.
Fix: [ bug #1306 ] Fatal error when adding an external calendar.
New: Added es_CL language
Fix: Margin tabs bad data show
Fix: [ bug #1318 ] Problem with enter key when adding an existing product to a customer invoice.
Fix: [ bug #1410 ] Add customer order line asks for required Unit Price but doesn't interrupt the creation of the line

***** ChangeLog for 3.5 compared to 3.4.* *****
For users:
- New: Add hidden option BANK_DISABLE_DIRECT_INPUT.
- New: More options to select status of users into select user list.
- New: [ task #862 ] Add ODT on shipments.
- New: [ task #149 ] Add # of notes and attachments in tabs.
- New: Can edit customer ref at any time.
- New: [ task #877 ] Reorganize menus.
- New: [ task #858 ] Holiday module: note on manual holiday assignation.
- New: [ task #892 ] Add hidden option in thirdparty customer/supplier module to hide non active
  companies in select_company method.
- New: [ task #531 ] Add a workload field on tasks.
- New: Add graph of bank account input/output into input-output report page.
- New: Add script export-bank-receipts.php
- New: Add option "filter=bank" onto script rebuild_merge_pdf.php to merge PDF that
  has one payment on a specific bank account.*
- New: [ task #901 ] Add Extrafield on Fiche Inter.
- New: Show process id in all command line scripts.
- New: Module mailman can subscribe/unsubscribe to ML according to categories or type of member.
- New: Add object_hour and object_date_rfc as substitution tag for open document generation.
- New: Add options to send an email when paypal or paybox payment is done.
- New: Clone product/service composition.
- New: Add option ADHERENT_LOGIN_NOT_REQUIRED.
- New: Add a cron module to define scheduled jobs.
- New: Add new graphical boxes (customer and supplier invoices and orders per month).
- New: [ task #286 ] Enhance rounding function of prices to allow round of sum instead of sum of rounding.
- New: Can add an event automatically when a project is create. 
- New: Add option MAIN_GENERATE_DOCUMENT_WITH_PICTURE.
- New: Add option excludethirdparties and onlythirdparties into merge pdf scripts.
- New: [ task #925 ] Add ODT document generation for Tasks in project module.
- New: [ task #924 ] Add numbering rule on task.
- New: [ task #165 ] Add import/export of multiprices.
- New: Add Maghreb regions and departments.
- New: A more responsive design for statistic box of home page.
- New: [ task #1005 ] Adapting to Spanish legislation bill numbering
- New: [ task #1011 ] Now supplier order and invoice deal with payment terms and mode.
- New: [ task #1014 ] Add option to recursively add parent category.
- New: [ task #1016 ] Can define a specific numbering for deposits.
- New: [ task #918 ] Stock replenishment.
- New : Add pdf link into supplier invoice list and supplier order list.
- New : Genrate auto the PDF for supplier invoice.
- New : Add category into filter webservice thirdparty method getListOfThirdParties.
- New : Allow to define margin or mark rate during quoting, ordering, invoicing.
- New : User permissions on margin module.
- New : Add ref supplier into muscadet model/
- New : Add ability to copy contact address to clipboard.
- New: Can use tag {mm} before {yy} even when there is a reset into numbering masks.
- New: [ task #1060 ] Register fields localtax(1|2)_type into details tables.
- New: [ task #923 ] Localtax support for ODT templates. 
- New: [ task #90 ] Barcode search.
- New: Add hidden option MAIN_VAT_DEFAULT_IF_AUTODETECT_FAILS.
- New: Can send an email from thirdparty card.
- New: Can cancel holidays that were previously validated.
- New: Can choose contact on event (action com) creation, and filtered by thirdparty.
- New: Add hidden option MAIN_FORCE_DEFAULT_STATE_ID.
- New: Add page to make mass stock movement.
- New: Add field oustanding limit into thirdparty properties.
- New: Can enter a vat payment of zero.
- New: Add path to installed dir of external modules + Name and web of module provider.
- New: Add option to use a specific mask for uploaded filename.
- New: Can attach external links to objects as we can attach files.
- Qual: Implement same rule for return value of all command line scripts (0 when success, <>0 if error).
- Fix: [ bug #992 ] Proforma invoices don't have a separated numeric count.
- Fix: [ bug #1022 ] correct margin calculation for credit notes.
- Fix: Better management of using ajax for upload form (to solve problem when enabling ajax jquery multifile upload in some cases).
- Fix: Lost stats filters into year selection.
- Fix: Some config data are shared between suppliers orders and suppliers invoices

New experimental module:
- New: [ task #157 ] Add a Skype button (adherents / third parties / contacts)

For translators:
- Qual: Normalized sort order of all languages files with English reference files.
- New: Add language code files for South Africa, France new Caledonia, Vietnam.
- New: Translate string for email to change password.

For developers:
- New: DolGraph can build graph with three lines.
- New: DolGraph accept a parameter to cache data of graph getNbByMonthWithPrevYear.
- New: Can enable tuning info with option MAIN_SHOW_TUNING_INFO.
- New: Show version of client lib used by mysql drivers.
- New: Add function to get content of an url (using all dolibarr setup like timeout, proxies...)
- New: Upgrade lib of TCPDF to 6.0
- New: Upgrade jquery flot library to 0.8.1
- New: Add property "hidden" into module descriptors to allow to hide a module according to
  some dynamic conditions.
- New: Add option MAIN_MOTD_SETUPPAGE to add a content onto setup page. Also content for
  MAIN_MOTD_SETUPPAGE, MAIN_MOTD_SETUPPAGE, MAIN_HOME now accept "|langfile" into translation
  key to use a specific language file.
- New: Make some changes to allow usage of several alternative $dolibarr_main_url_root variables.
- Qual: All nowrap properties are now using CSS class nowrap.
- Qual: Move hard coded code of module mailmanspip into trigger.
- New: Into POST forms, if you can add a parameter DOL_AUTOSET_COOKIE with a value that is list name,
  separated by a coma, of other POST parameters, Dolibarr will automatically save this parameters
  into user cookies.
- New: Add hook addHomeSetup.
- New: Add trigger CATEGORY_LINK and CATEGORY_UNLINK.
- New: A trigger can return an array of error strings instead of one error string.
- New: Add method to use a dictionary as a combo box.
- New: Add update method for web service product.
- Fix also several bugs with old code. 

WARNING: Following change may create regression for some external modules, but was necessary to make
Dolibarr better:

1) We started to clean hooks code. 
If your hook want to modify value of $actions, it's role of your hook to modify it. Dolibarr 
hook code will no more decide this for your module. If your action class for hook was returning
a string or an array, instead your module must set $actionclassinstance->results (to return array) 
or $actionclassinstance->resprints (to return string) to return same thing. The return value must 
be replaced by a "return 0";
Goal is to fix old compatibility code that does not match hook specifications: 
 http://wiki.dolibarr.org/index.php/Hooks_system   

2) If you implemented hook printTopRightMenu, check that output does not include '<td>' tags any more.
All content added must be tagged by a '<div>' with css class="login_block_elem"

3) Some methods object->addline used a first parameter that was object->id, some not. Of course
this was not a good practice, since object->id is already known, there is no need to provide id as 
parameter. All methods addline in this case were modified to remove this parameter. 

4) Method ->classer_facturee() is deprecated. It must be replace with ->classifyBilled().

5) Property ->tel on objects is now ->phone

6) Trigger LINEPROPAL_MODIFY is renamed into LINEPROPAL_UPDATE and
   Trigger CONTRACT_LINE_DELETE rnamed into LINECONTRACT_DELETE to match naming rules.



***** ChangeLog for 3.4.3 compared to 3.4.2 *****
Fix: Bad get of localtaxes into contracts add lines
Fix: Warning into bank conciliation feature.
Fix: Bad get of localtaxes into contracts add lines.
Fix: Add a limit into list to avoid browser to hang when database is too large.
Fix: [ bug #1212 ] 'jqueryFileTree.php' directory traversal vulnerability
Fix: Agenda and Banks module were not working with multicompany module
Fix: [ bug #1317 ] Removing a category does not remove all child categories

***** ChangeLog for 3.4.2 compared to 3.4.1 *****
Fix: field's problem into company's page (RIB).
Fix: Document cerfa doesn't contained firstname & lastname from donator.
Fix: Bad rounding on margin calculations and display.
Fix: Option drop table into backup was broken.
Fix: [ bug #1105 ] Searching Boxes other search option.
Fix: wrong buy price update.
Fix: [ bug #1142 ] Set paiement on invoice (PGSql).
Fix: [ bug #1145 ] Agenda button list type do not display.
Fix: [ bug #1148 ] Product consomation : supplier order bad status.
Fix: [ bug #1159 ] Commercial search "other" give p.note do not exists.
Fix: [ bug #1174 ] Product translated description not good into PDF.
Fix: [ bug #1163 ] SQL Error when searching for supplier orders.
Fix: [ bug #1162 ] Translaction for morning and afternoon.
Fix: [ bug #1161 ] Search on product label.
Fix: [ bug #1075 ] POS module doesn't decrement stock of products in delayed payment mode.
Fix: [ bug #1171 ] Documents lost in interventions after validating.
Fix: fix unsubscribe URL into mailing when sending manually (not by script).
Fix: [ bug #1182 ] ODT company_country tag is htmlencoded.
Fix: [ bug #1196 ] Product barcode search does not expect 13th digit on EAN13 type.
Fix: [ bug #1202 ] Wrong amount in deposit % invoice from proposal.
Fix: Removed analytics tags into doc page.
Fix: Call Image on this instead of pdf.
Fix: Missing parameter for photo.
Fix: Bad SQL request for turnover report.

***** ChangeLog for 3.4.1 compared to 3.4.0 *****
Fix: Display buying price on line edit when no supplier price is defined.
Fix: Retrieving of margin info when invoice created automatically from order.
Fix: Reordering supplier products in list by supplier or supplier ref was crashing.
Fix: [ bug #1029 ] Tulip numbering mask.
Fix: Supplier invoice and supplier order are not displayed into object link into agenda event card.
Fix: [ bug #1033 ] SUPPLIER REF disappeared.
Fix: update extrafield do not display immediatly after update.
Fix: Fix bug with canvas thirdparty.
Fix: [ bug #1037 ] Consumption> Supplier invoices related.
Fix: User group name do not display in card (view or edit mode).
Fix: Link "Show all supplier invoice" on suplier card not working. 
Fix: [ bug #1039 ] Pre-defined invoices conversion.
Fix: If only service module is activated, it's impossible to delete service.
Fix: [ bug #1043 ] Bad interventions ref numbering.
Fix: Mailing module : if an email is already in destinaires list all other email from selector was not inserted.
Fix: Localtaxes balance not showing.
Fix: Intervention box links to contracts id.
Fix: Compatiblity with multicompany module.
Fix: Edit propal line was losing product supplier price id.
Fix: Delete linked element to supplier invoice when deleted.
Fix: [ bug #1061 ] Bad info shipped products.
Fix: [ bug #1062 ] Documents lost in propals and contracts validating.
Fix: Supplier price displayed on document lines and margin infos didnt take discount.
Fix: sorting on qty did not work in supplier product list.
Fix: there was no escaping on filter fields in supplier product list.
Fix: bugs on margin reports and better margin calculation on credit notes.
Qual: Add travis-ci integration.

***** ChangeLog for 3.4 compared to 3.3.* *****
For users:
- New: Can use ODS templates as document templates.
- New: Add link to autofill/reset with quantity to ship when creating a
  delivery receipt.
- New: Event into calendar use different colors for different users.
- New: Support revenue stamp onto invoices.
- New: Add a tab "consumption" on thirdparties to list products bought/sells.
- New: Some performance enhancements.
- New: Can attach files onto trip and expenses modules.
- New: Add hidden option MAIN_PDF_TITLE_BACKGROUND_COLOR.
- New: Merge tab customer and prospect.
- New: Add ES formated address country rule.
- New: Can define a hierarchical responsible on user and add a tree view to 
  see hierarchy of users.
- New: Can expand/collapse menus, categories and users list.
- New: extra parameters are supported into ODT/ODS templates.
- New: total per vat rate are available as tags for ODT/ODS templates.
- New: Some part of interface use more CSS3 (ie: agenda)
- New: [ task #707 ] Create option "ProfIdx is mandatory to validate a invoice".
- New: Can define if we want to use VAT or not for subscriptions (foundation module).
- New: Can define a default choice for "More action when recording a
  subscription" (foundation module).
- New: Add link to check professional id for India.
- New: [ task #731 ] Uniformize ref generation
- New: [ task #748 ] Add a link "Dolibarr" into left menu
- New: Script email_unpaid_invoices_to_representative accepts now a parameter "test"
  and a "late delay".
- New: Can define different clicktodial setups for each user.
- New: Add hidden option INVOICE_CAN_NEVER_BE_REMOVED.
- New: Enhance agenda module to reach RFC2445 ("type" not enabled by default and add
  "busy" information).
- New: Add module Opensurvey.
- New: Default approver for holidays is set by default to hierchical parent.
- First change to prepare feature "click to print" (IPP) for PDF.
- New: [ task #350 ] Merge tab customer and prospect.
- New: [ task #710 ] Add substitution into mailing send (and HTML is now valid).
- New: [ task #711 ] Add combobox for contact, as done for product/thirdparty.
- New: [ task #714 ] In Emailing module admin autogenerate security key of READRECEIPT.
- New: [ task #743 ] GED : Add aministration option to disable autotree display.
- New: [ task #767 ] Customer Address fallback when a contact doesn't have an address.
- New: [ task #768 ] WYSIWYG for all mails.
- New: [ task #773 ] Add Project document in GED(ECM) modules.
- New: [ task #783 ] Add more types for extra parameters (lists, phone, emails, checkbox,
  prices, radio).
- New: [ task #798 ] Add range limit date on product/services as it is done on order 
  and invoice.
- New: [ task #814 ] Add extrafield feature for projects ands tasks.
- New: [ task #770 ] Add ODT document generation for Projects module.
- New: [ task #741 ] Add intervention box.
- New: [ task #826 ] Optionnal increase stock when deleting an invoice already validated.
- New: [ task #823 ] Shipping_validate email notification.
- New: [ task #900 ] Review code of ficheinter.class.php
- Fix: [Bug #958] LocalTax2 for Spain fails on Suppliers
- Fix: [ bug #972 ] Auto completion contact field do not take account the min caract number before search
- Fix: [ bug #971 ] html.form.class.php select_contact with autocomplete do not exclude id from exclude array
- Fix: Expedition creation, can retreive product from other expedition

For translators:
- Update language files.

For developers:
- System of menu managers has been rewritten to reduce code to do same things. 
- An external module can force its theme.
- Add function dol_set_focus('#xxx').
- A mymodule can bring its own core/modules/mymodule/modules_mymodule.php file.
- Removed not used libraries.
- More web services. 
- Renamed some database fields, code variables and parameters from french to english.
- First change to manage margins on contracts.
- Add hook getFormMail.
- Function plimit of databases drivers accept -1 as value (it means default value set
  into conf->liste_limit).
- New: Add option dol_hide_topmenu, dol_hide_leftmenu, dol_optimize_smallscreen,
  dol_no_mouse_hover and dol_use_jmobile onto login page (to support different terminal).
- New: dol_syslog method accept a suffix to use different log files for log. 
- New: Type of fields are received by export format handlers.
- New: when adding an action, we can define a free code to tag it for a specific need.
- New: Enhance Dolibarr migration process to include migration script of external 
  modules.
- New: [ task #811 ] Uniformanize note field.
  

WARNING: If you used external modules, some of them may need to be upgraded due to:
- Fields of classes were renamed to be normalized (nom, prenom, cp, ville, adresse, tel
  were renamed into lastname, firstname, zip, town, address, phone).
  This may also be true for some fields into web services.
- If module use hook pdf_writelinedesc, module may have to add return 1 at end of 
  function to keep same behaviour.

TODO:
backport commit 53672dff75f4fdaeeed037ff9d15f860968022ca to fix confirm with jmobile
backport commit 384e3812eb73a15adafb472cacfb93397a54459b to fix W3C/edit contract
 


***** ChangeLog for 3.3.5 compared to 3.3.4 *****
- Fix: Change to make debian package ok despite removal of ckeditor.
- Fix: jcrop file to match debian rules
- Fix: Add missing country UK.
- Fix: Minor fix into package.
- Fix: Add missing label on project field.

***** ChangeLog for 3.3.4 compared to 3.3.3 *****
- Fix: [ bug #1001 ] Social Contribution : State not correct
- Fix: Better management of pdf generation when tcpdf is not available.
- Fix: Change to be more debian compliant natively.

***** ChangeLog for 3.3.3 compared to 3.3.2 *****
- Fix: [ bug #903 ] Fatal error: Call to undefined function dol_get_first_day() in htdocs/commande/liste.php
- Fix: [ bug #934 ] Error on proformat invoice creation (pgsql)
- Fix: [ bug #947 ] Can't create proposal lines with unit price = 0

***** ChangeLog for 3.3.2 compared to 3.3.1 *****
- Fix: Dutch (nl_NL) translation
- Generalize fix: file with a specific mask not found, again
- Fix: translations and BILL_SUPPLIER_BUILDDOC trigger
- Fix: Can't reset payment due date
- Fix: Orderstoinvoice didn't act as expected when no order was checked
- Fix: Bad link to all proposals into Third party card if customer is prospect
- Fix: Some bugs on withdrawal rejects
- Fix: [ bug #774 ] Bug on creating event with box "all day" crossed
- Fix: [ bug #787 ] Invoice supplier box incorrect tooltip when delay on payment
- Fix: [ bug #789 ] VAT not being calculated in POS
- Fix: [ bug #790 ] Spanish localtax RE not being correctly calculated
- Fix: [ bug #794 ] Lost filter on zipcode in prospect list 
- Fix: [ bug #806 ] Margins module with orders2invoice does not respect cost price
- Fix: [ bug #810 ] Cannot update ODT template path
- Fix: [ bug #816 ] Sales journal does not reflect localtaxes
- Fix: [ bug #817 ] Purchases journal does not reflect localtaxes
- Fix: [ bug #824 ] MAIN_DB_PREFIX not use into dictionnary
- Fix: [ bug #828 ] Error when code_region is not a number in llx_c_regions (with postgres)
- Fix: [ bug #855 ] Holiday approval email in French
- Fix: [ bug #856 ] (Holidays module) Mail error if destination user doesn't have an email
- Fix: [ bug #857 ] Invoice created from shipment does not have the order discount
- Fix: [ bug #861 ] Impossible to create a new event in agenda
- Fix: [ bug #827 ] AJAX search does not respect multiprice level
- Fix: [ bug #865 ] Dolibarr navigation array in project/task do not work
- Fix: [ bug #866 ] Standing order from an invoice suggests invoice total amount instead of remaining to pay
- Fix: [ bug #788 ] Date of linked interventions are not shown
- Fix: external users should not see costprice and margin infos
- Fix: [ bug #806 ] Tasks are ordered alphabetically instead of chronological order

***** ChangeLog for 3.3.1 compared to 3.3 *****
- Fix: [ bug #733 ] Mass emailing tools do not support <style HTML tag
- Fix: Package for launchpad
- Fix: [ bug #736 ] Missing column in llx_c_chargesociales  
- Fix: Localtax2 for Spain must be based into buyer
- Fix: [ bug #762 ] Bad profit calculation in Reporting
- Fix: bug dictionnary with wrong prefix table

***** ChangeLog for 3.3 compared to 3.2.* *****
For users:
- New: Add holiday module, to declare and follow holidays of your employees.
- New: Add margin management module.
- New: Add new theme Amarok.
- New: [ task #289 ] Can reorder tasks.
- New: Add field "signature" into user card. If filled, text is added 
       at end of predefined email texts. If option MAIN_MAIL_DO_NOT_USE_SIGN is on, this
       feature is disabled.
- New: Can input a payment back onto an credit note.
- New: Add link "Back to list" on all cards.
- New: After first install, warning are visible onto mandatory setup not
       configured. Show also total number of activated modules.
- New: Can filter list of proposal, order or invoice on sales representative.
- New: Add supplier ref on supplier orders.
- New: Can export supplier orders and customers shipments.
- New: First change to install external plugins from gui (experimental). 
- New: Monaco is like France for default vat calculation
- New: Can list elements (invoices, orders or proposals) on a particular
  user contact). This allow to view a "basket" of its elements.
- New: Show bank account on payment list of invoice card.
- New: Cloning project allow to clones task, notes, projects files, tasks files, contacts. 
- New: Enhance default style.
- New: Can edit and resiliate member status from list.
- New: Can insert URL links into elements lines. Also reported into PDF.
- New: When a member is validated, we can subscribe to mailing-lists
       according to its type.
- New: Add a tab into members statistics to count members by nature.
- New: Add link to third party into sells and purchase journal.
- New: Suggest a method to generate a backup file for user with no access
       to mysqldump binary.
- New: Can also use extrafields on contacts/addresses and users.
- New: Support unique field for extrafields.
- New: Extra fields supports more types (int, string, double, date, datetime).
- New: Can correct stock of a warehouse from warehouse card.
- New: [ task #185 ] Can input amount when correcting stock to recalculate PMP.
- New: [ task #454 ] Add "No category" into filters on category.
- New: Auto check box on page to edit interface options of user.
- New: More surface control on stock correction page.
- New: Add great britain provinces.
- New: [ task #494 ] Send an email to foundation when a new member has auto-subscribed.
- New: [ task #326 ] Add a numbering module to suggest automatically a product ref.
- New: Add conditional substitution IF/ELSEIF/ENDIF for ODT templates.
- New: Add unit foot2, inch2, foot3 and inch3 for surface and volumes.
- New: Can select thirdparties into emailing targets, even if module category is not enabled.
- New: [ task #498 ] Improvement of the block to add products/services lines.
- New: ECM autodir works also for files joined to products and services.
- New: Add a selection module for emailing to enter a recipient from gui.
- New: Allow to search thirds and products from barcodes directly from the permanent mini search left box.
- New: Allow to search product from barcodes directly from invoices, proposals... through AJAX.
- New: Can make one invoice for several orders.
- New: POS module can works with only one payment method (cach, chq, credit card).
- New: Add possibility to defined position/job of a user.
- New: Add hidden option to add slashes between lines into PDF.
- New: [ task #210 ] Can choose cash account during POS login.
- New: [ task #104 ] Can create an invoice from several orders.
- New: Update libs/tools/logo for DoliWamp (now use PHP 5.3).
- New: Added ODT Template tag {object_total_discount_ht}
- New: Add new import options: Third parties bank details, warehouses and stocks, categories and suppliers prices
- New: English bank account need a bank code (called sort code) to identify an account. 
- New: Can choose menu entry to show with external site module.
- New: Add hidden option MAIN_PDF_MARGIN_LEFT, MAIN_PDF_MARGIN_RIGHT, MAIN_PDF_MARGIN_TOP, MAIN_PDF_MARGIN_BOTTOM to force margins of generated PDF.
- New: [ task #314 ] Can define if prof id are mandatory or not.
- New: Add button on order card to create intervention from services.
- New: Add search box to find products by supplier reference.
- New: Add option MAIN_HELPCENTER_LINKTOUSE to define target link "I need help" onto logon page. 
- New: [ task #608 ] Can clone a supplier order with prices updates
- New: [ task #559 ] Can define a discount % regarding quantity in supplier prices and price by quantity in customer prices
- New: [ task #527 ] After cloning a suplier invoice, go onto invoice ref into edit mode

New experimental module:
- New: Add commissions management module.

- Fix: [ bug #499 ] Supplier order input method not translated
- Fix: No images into product description lines as PDF generation does not work with this.
- Fix: Errors weren't being shown in customer's & supplier's orders
- Fix: Lastname wasn't being recorded in xinputuser emailing module.
- Fix: [ bug #653 ] Error while creating agenda additional attributes
- Fix: [ bug #654 ] Event rapport PDF showing ActionAC_OTH_AUTO
- Fix: [ bug #658 ] Search on bank do not work for description
- Fix: [ bug #659 ] Comment in recurrent invoices is not stored
- Fix: [ bug #622 ] Attaching wrong file when sending the invoice via e-mail

For developers:
- New: Add webservice for thirdparty creation and list.
- New: A module can overwrite templates parts.
- New: Can add a link on title field of added dictionnary.
- New: Uniformize code.
- New: Add option WORKFLOW_DISABLE_CREATE_INVOICE_FROM_ORDER and 
       WORKFLOW_DISABLE_CLASSIFY_BILLED_FROM_ORDER.
- New: A module can add several css and js.
- New: removed deprecated methods
       ldap::connect, formadmin::select_lang,
       html::select_tva
- New: Add custom substitution function for ODT product lines: mymodule_completesubstitutionarray_lines()
- New: Basic implementation of hooks and triggers for a lot (most) of core modules: 
  action/calendar, trips and expenses, dons, vat payment, contact/society, contract, product lines, 
  expedition, order supplier and order invoice (lines included), intervention card, project, tasks.
- New: Add ChromePHP output into syslog module.
- New: Add PRODUCT_PRICE_MODIFY trigger.
- New: Created function to retrieve total amount of discount of an invoice/proposal...
- New: We can use a dynamic value ($conf->global->XXX for example) into titles of menus.
- New: Use PHP classes DateTime* for some data functions instead of adodb 
- Qual: Renamed SUPPLIER_INVOICE_BUILDDOC trigger to BILL_SUPPLIER_BUILDDOC
- Qual: Renamed INVOICE_SUPPLIER_DELETE trigger to BILL_SUPPLIER_DELETE
- Qual: Renamed SUPLIER_ORDER_BUILDDOC trigger to ORDER_SUPPLIER_BUILDDOC
- Qual: Renamed CONTRACTLINE_DELETE trigger to CONTRACT_LINE_DELETE
- Qual: Renamed all ficheinter.class.php triggers so that they start with 'FICHINTER_'
- Fix: [ bug #655 ] ORDER_REOPEN trigger incorrectly named
- Fix: [ bug #656 ] Contracts trigger CONTRACT_MODIFY incorrectly named
- Fix: [ bug #657 ] Usergroup class' GROUP_DELETE trigger incorrectly named

For translators:
- New: Update language files (de, tr, pt, ca, es, en, fr).
- New: Added bg_BG autotranslated language.
- New: Translate the donation receipt.

Dolibarr license has also been updated from GPLv2+ to GPLv3+.



***** ChangeLog for 3.2.3 compared to 3.2.2 *****
- Fix: Some permission into agenda module.
- Fix: Generation of PDF was not using correct font for some languages.
- Fix some translations.
- Fix: [ bug #607 ] Nom de société avec guillemets.
- Fix: Option MAIN_MAIL_SENDMAIL_FORCE_BA and MAIN_FIX_BUGGED_MTA was not
  complete.
- Fix: comaptiblity with multicompany module.
- Fix: Bad label when validating/paying an invoice from POS module.
- Fix: Correct recipient into rouget template.
- Fix: A lot of fix into PDF pagebreak management.
- Update VAT for some countries.
- Firstname was missing when sending email from file list.
- Added en_SA language.



***** ChangeLog for 3.2.2 compared to 3.2.1 *****
- Fix: Modify spanish VAT to new rates.
- Fix: Add error message when creating already existing product.
- Fix: Edition of percentage of an event.
- Fix: Minor look fix for theme bureau2crea.
- Fix: Start and end date not saved at project creation
- Fix: Default vat is zero for customer invoices if company does not use vat
- Fix: Localtaxes unit prices precision



***** ChangeLog for 3.2.1 compared to 3.2.0 *****
- Fix: Edit of projects.
- Fix: Activation of modules does not fails if directory install was removed.
- Fix: [ bug #444 ] Regression on auto-closing for proposals and orders.
- Fix: Update translations (catalan, french, spanish, brazilian).
- Fix: [ bug #445 ] Hex escaping in descriptions.
- Fix: error when validating shipment for non predefined products with a
  selected warehouse.
- Fix: Bad local taxes if price base type is TTC for spanish local taxes.
- Fix: Phone not saved when using web service.
- Fix: [ bug #464 ] Payment form should allow to add transmitter for bank transfers.
- Fix: Allows to use a comma decimal separator in supplier invoices payments.
- Fix: Translation for tr_TR, es_ES, pt_BR.
- Fix: Products with no prices not visible.
- Fix: Access to product card created with very old version of Dolibarr.
- Fix: Delete temporary files after validating an invoice.
- Fix: preview of supplier order and invoice template.
- Fix: [ bug #485 ] Configurated amount for public auto-subscription form is not taken into account
- Fix: Average amount graphs weren't comparing the previous year stats
- Fix: Closed project didn't show the new status unless the page was refreshed
- Fix: Files were not being uploaded to a project's task
- Fix: [ bug #503 ] Unable to delete linked file to a deposit
- Fix: [ bug #501 ] Error while trying to modify an user
- Fix: [ bug #506 ] Can't set percentage of a started event
- Fix: Bad assignation of const for pdf delivery module name



***** ChangeLog for 3.2.0 compared to 3.1.* *****
WARNING: PHP lower than 5.x are no more supported.
WARNING: Because of a major datastructure change onto supplier prices tables, be aware
to make a backup of your database before making upgrade.

For users:
- New: Each user can remove/add its own boxes.
- New: Add signature at end of predefined email text.
- New: Can use personalized fields on products/services.
- New: Can attach files on social contributions.
- New: Show payments terms and conditions onto muscadet template.
- New: Can open back a closed commercial proposal.
- New: show thirdparty barcode on main tab.
- New: Can input note (private and public) during note and expenses creation.
- New: Print ticket show invoice ref into POS module.
- New: Can edit customer discounts from invoice create and edit card.
- New: task #11243: Show quantity into stocks for each sub-products into the sub-product tab.
- New: task #10500: Option to choose if professional id are unique.
- New: Add hidden option FOURN_PRODUCT_AVAILABILITY.
- New: task #11123: Add best supplier price.
- New: Enhancement in styles.
- New: Can conciliate several lines in one operation.
- New: task #11289 : Modify third party accountancy code generator aquarium.
- New: task #10606 : more comprehensive message error.
- New: task #11278 : Option into point of sale module to add services in list.
- New: task #11261 : Add an entry into menu called "New shipment".
- New: [ task #187 ] Gerer les evenement recurrents dans les imports ical.
- New: Make option MAIN_GENERATE_DOCUMENTS_WITHOUT_VAT available by default.
- New: Can build PDF in USLetter format or canada format (change paper size).
- New: Can export into Excel 2007 format.
- New: Add hidden option CASHDESK_FORCE_STOCK_ON_BILL
- New: Can search on part of barcode into POS module.
- New: Cheques into cheques receipts are ordered by operation date.
- New: Add hidden option MAIN_DISABLE_PDF_AUTOUPDATE to avoid generating pdf each time data change.
- New: Add hidden option PROJECT_HIDE_UNSELECTABLES to hide project you can't select into combo list.
- New: Add option INVOICE_POSITIVE_CREDIT_NOTE.
- New: Support zip/town autocompletion into warehouses.
- New: Add box for last expired services.
- New: Reduce seriously size of packages.
- New: Can define country code for import.
- New: When invoice was generated from order, order date is visible on PDF, after order ref.
- New: [ task #181 ] Hide password of click2dial in user card.
- New: Chart are faster to build
- New: Value of data into charts are visible on mouse hover.
- New: Import wizard can import contacts.
- New: Import wizard can import personalized fields.
- New: Personalized fields support int type.
- New: Install process is now two times faster.
- New: Can sort files into backup tool.
- New: Default output charset are utf8 into backup tool.
- New: Add brazilian states.
- New: Increase usability of module project.
- New: [ task #285 ] Add search filter on project in tasks list.
- New: Automatic list of documents in ECM module is ok for customers,
       suppliers invoice, orders, customers orders, proposals and social contributions.
- New: All professional id can contains up to 128 chars instead of 32. 
- New: [ task #176 ] Allow to use ODT templates for proposals and orders like it's done for invoices
- New: Add hidden option MAIN_ADD_PDF_BACKGROUND to add a PDF as background of invoice/order generated PDF.
- New: Can convert a product/service into service/product.
- New: Show delivery date into proposal template azur. 
- New: Support tags into header and footer into ODT templates.
- Fix: Can use POS module with several concurrent users.
- Fix: Installer don't fails with Mysql version that added a ssl_cypher field.
- Fix: Sanitize input parameters.
- Fix: [ bug #368 ] Product list
- Fix: [ bug #370 ] Filter in accountancy -> suppliers_bills
- Fix: [ bug #399 ] Bad calculation of local taxes in update line products
- Fix: [ bug #427 ] Bad links to wiki help in certains menus

For developers:
- New: Can add a left menu into an existing top menu or left menu.
- New: Add webservice to get or create a product or service.
- New: Add webservice to get a user.
- New: Add more "hooks" (like hooks to change way of showing/editing lines into dictionnaries).
- New: Log module outputs can be setup with "or" rule (not only "xor").
- New: Add FirePHP output for logging module.
- New: Add trigger ACTION_DELETE and ACTION_MODIFY.
- New: Trigger now have a priority to define sort execution order.
- New: Can define different requests according to database type into migration files.
- New: Add "canvas" feature to overwrite page of thirdparty, contact, product with yours.
- New: Removed artichow deprecated libraries.
- New: A page can force reload of css style sheet
- New: A module can add import description for import wizard, even for tables with foreign keys.
- New: Can add tabs on statistics views.
- New: Add CSS id/class into public payment pages.
- Qual: Add a lot of more PHPUnit tests.
- Qual: Data structure for supplier prices is simpler.
- Qual: Removed no more used external libraries.
- Qual: Cleaned a lot of dead code.
- Qual: More OOP (usage of "abstract", "static", ...), uniformize constructors.
- Qual: Fix a lot of checkstyle warnings.
- Qual: task #216 : Move /lib into /core/lib directory
- Qual: task #217 : Move core files into core directory (login, menus, triggers, boxes, modules)
WARNING: To reduce technic debt, all functions dolibarr_xxx were renamed int dol_xxx.



***** ChangeLog for 3.1.3 compared to 3.1.2 *****
Fix: PgSQL - property must be set if success
Fix: Provide a solution for backup when mysqldump is not available
Fix: Bug #460 - Wrong entity assignment when creating a warehouse
Fix: bug #405 - Late icon always displayed on comm/propal.php



***** ChangeLog for 3.1.2 compared to 3.1.1 *****
- Fix: Can clone a proposal
- Fix: Add member ID in substitution method
- Fix: Duplicate end tag and missing form parts
- Fix: Support companies with no prof id.
- Fix: Sanitize data
- Fix: Bug #318
- Fix: Bug #369
- Fix: More bugs



***** ChangeLog for 3.1.1 compared to 3.1.0 *****
- New: Add option FACTURE_DEPOSITS_ARE_JUST_PAYMENTS. With this option added, 
       credit notes are not removed from total amount of invoice but are just 
       payments used to reducs remain to pay.
- New: Added hidden option MAIN_FIX_FOR_BUGGED_MTA to fix bugged MTA.       
- Fix: Removed warnings during install.
- Fix: State into address of paypal payments were lost.
- Fix: Currency into paypal payments were always euros.
- Fix: Removed Bare LF from emails sent with smtps method.
- Fix: Can show report on selected period.
- Fix: product removed from list after deleted into order.
- Fix: [bug #270] PostgreSQL backend try to connect throught TCP socket for 
- Fix: price was not without tax when using multiprice into POS module.
- Fix: Can delete bank account.
- Fix: [ bug #277 ] Year dropdown in table header of supplier invoices.
- Fix: Some other very minor fixes.


***** ChangeLog for 3.1 compared to 3.0 *****
WARNING: IE6 browser is no more supported in this version.
For users:
- New: War against number of clicks:
     - When adding a free bank transaction, form to add next one is still
       visible (save one click).
     - task #10969 : Add checkbox to close automatically invoice if
       payment is complete (save 3 clicks).
     - Reduce a step into supplier order workflow to save time. If user
       has permission to approve, order is approved when order is validated.
       (Save 2 clicks).
     - In commercial main menu, left menu are already opened. This save one click
       to open a proposal or order.
     - Can add a discount for third party, during invoice edition (and we 
       saved clicks again).
     - When creating a contract, sales representative are preset to user. This save
       4 clicks.
     - Can edit several fields in bank transaction line page into one update.
     - Creation of contacts from third party page go back to third party.
     - Preselect model if there is only one. This save 2 clicks. 
     - Can remove a project if project has tasks. No need to delete task one by one.
- New: Enhance donation module. Add a status "canceled".
- New: Add filters on all statistics report pages.
- New: If a service contains subproducts, subpoducts are decrease when service
       is decrease.
- New: Add status for third parties to disable a third party.
- New: Can send interventions cards by email.
- New: Increase list of available notifications into module Notifications.
- New: Add option MAIN_FIRST_TO_UPPER to force upper case of first 
       letters for names and firstname.
- New: Can filter of payment type in bank transaction list.
- New: Status of users is visible into user list.
- New: Support BSB code for bank account in Australia.
- New: Can set date of payment for autocreate invoice/payment when 
       creating a foundation subscription.
- New: Can edit note of payment.
- New: Option to make login not mandatory in member module.
- New: Add box for last members for foundation module.
- New: A specialized menu can now be used when using smartphones.
- New: Can add information on current user on ODT generation.
- New: Prefix on third party is not used by default. Hidden option
       SOCIETE_USEPREFIX can restore old feature.
- New: Standing orders module use bank account from banks module.
- New: Ask password when creating a user from a contact.
- New: task #10577: Use a numbering module for shipment and contract.
- New: Can create manually order from proposal.
- New: Add a first workflow module to create automatic action on some
       events (create order on proposal closing).
- New: Use autocompletion on invoice select when creating replacement 
       or credit note invoice.
- New: task #10885: Add a week view for calendar.
- New: task #11018: Add a status "not applicable" on events.
- New: Add subscriptions/country/region/town statistics for member module.
- New: Can define a proxy for external web access.
- New: task #11003: checkbox on checks for deposit.
- New: Add status into export. Add third party default language into export.
- New: Can filter on date and bank account when building check receipts.
- New: task #10958 : Add link to cheque receipts into bank transaction 
       line if exists
- New: Can import external ical url into dolibarr agenda view.
- New: Can add a logo on third parties card.
- New: task #11194 : Can delete uploaded photos 
- New: task #9744 : Add the barcode to select products on Point of Sale module
- New: Subscription/Unsubscription to mailman mailing-list can be done on 
       validate/resiliate in foundation module.
- New: Can use extrafields on third parties.
- New: Add chart to report counts by status on element home area pages.
- New: Look: Usage of Jquery Notify to show result or error messages on action.
- New: Look: Minor enhancements into agenda view.
- New: Look: Nicer tooltips with transparency and shadow.
- New: task #11004: Create invoice from intervention.
- New: task #10501: Can use point of sale with different bank accounts.
- Fix: Better Postgresql compatibility.
- Fix: Numbering module for invoices use same number for invoice 
       and credit note if mask is same.
- Fix: Debug and clean withdraw module.
- Fix: Allow access permission for point of sale module.
- Fix: Permissions issues with suppliers.
- Fix: Admin dict data is showing with active language 

For developers:
- New: External modules can add tabs on agenda views.
- New: External modules can also remove default tabs.
- New: External modules can force skin directory so force their own skins.
- New: External modules can add their own menu manager.
- New: External modules can force menu manager.
- New: External modules can overwrite all default language files by
       forcing priority on langs directories on its own lang directory.
- New: External modules can show export list with an "enabled" condition.
- New: Support a backtopage parameter on contact creation page.
- New: Add id on div to show logo.
- New: Install wizard can activate a module at end of install.
- New: Dictionary setup works with very large external dictionnaries (Add 
       page navigation).
- New: Add api to draw graphics with javascript (using Jquery Flot).
- New: Can add user login into menu urls added by modules.

For translators:
- New: Add fa_IR language.
- Fix: Move language ar_AR to ar_SA, sv_SV to sv_SE and da_Da to da_DK.



***** ChangeLog for 3.0 compared to 2.9.* *****
For users:
- New: Can edit date of cheque receipts.
- New: Add Sales journal and Purchase journal report.
- New: Can create supplier invoice from supplier order.
- New: Support login by openid
- New: Support "full day" event in calendar module.
- New: Add a weather on dashboard.
- New: Add a Paypal module.
- New: Can choose third party to use in point of sale module during logon.
- New: A lot of enhancements into ECM module:
       Directories can contains special characters,
       Speed enhancements,
       Directories can be created outside of Dolibarr, refresh button will 
       update database,
       Can rename a file.
- New: Reordering lines in invoice, orders, commercial proposal is faster (use Ajax
       technology).      
- New: Can import members using assistant.
- New: Can exclude deposit, replacement or credit notes in script rebuild_merge_pdf.
- New: task #10473 : Option MAIN_PROFIDx_IN_ADDRESS must no more be hidden.
- New: Can generate business card for on particular member.
- New: Task #10553 : Can attach files on members card.
- New: Can filter on payment type and bank account in payment lists.
- New: When sending supplier orders by mail, a text is predefined.
- New: Upgrade process works with Postgresql.
- New: Task #10538: Add filter on expiration date of subscription for
       foundation module email selector.
- New: Task #9643: Add 2 status (tosell/tobuy) on products instead of only
       1 status for both selling and buying.       
- New: Can input payment conditions on several lines.
- New: Add hidden option MAIN_LOGOUT_GOTO_URL to set the exit url after
       a logout.
- New: For germany, we invert order of address.
- New: Add hidden option MAIN_SERVICES_ARE_ECOMMERCE_200238EC.
- New: Support NPR in customer product prices.
- New: Add more volume units (ounce, gallon, inch, feet, ...)
- New: Delivery date accepts hours and minutes.
- New: Can add a comment on stock dispatching to be save into stock movements.
- New: Can filter product list with too low stocks.
- New: Add option to send all emails sent to a bulk carbon copy.
- New: Preview of emails sent by member module is shown.
- New: task #10100 : Add button to create invoice from a subscription
- New: Reorganize tabs on third parties.
- New: Option MAIN_INVERT_SENDER_RECIPIENT is available in einstein pdf template.
- New: Easier way to define url for clicktodial module.
- New: Add a fckeditor test area in fckeditor module setup.
- New: Add property "Event on full day" on agenda
- New: Enhancement and better compatibility (google, thunderbird) for agenda export.
- New: Can use image editor on user photo.
- New: Task #10796: Add Spain ProfId1 Verification
- New: Page "supplier summary" is now available.
- New: Task #10611: Add option to choose order of field in bank account info on PDF
- New: If a transaction was reconciliated and should not, there was no way to reverse error.
- New: Ubuntu package now works also on debian.
- Perf: Avoid reading database to determine country code after each
        page call.
- Fix: Special chars are now supported in ECM module for filename (not yet for
       directories).
- Fix: Better Postgresql compatibility.
- Fix: Box order is saved when moved.
- Fix: Database name can contains "-" characters.
- Fix: In coloring negative amounts.
- Fix: Date input use date format of user and not dd/mm/yyyy format.
- Fix: Fixed a very old bug making file attachment fails with some emails 
       readers when using "mail php function".
- Fix: When cloning commercial proposal, due date is creation date + delay
       by default.
- Fix: Can edit ordering methods.

For translators:
- New: Update and complete slovenian language sl_SL.
- New: Add full manually translated files for de_AT en de_DE (thanks to eCleaner.at).
- New: Create the language ja_JP.
- New: Add el_GR language.

For developers:
- New: Add jquery by default.
- New: Removed PWC libraries.
- New: Removed Scriptaculous libraries.
- New: Removed Prototype libraries.
- New: Add first Selenium GUI tests.
- New: Enhance a lot of internal function to build external modules
       more easily.
- New: Add a user field ref_ext in object tables to allow external
       systems to store their id and make self-developed synchronizing
       functions easier to build.        
- New: Local user timezone is saved into session (not used yet).
- New: Works with Mysql 5.5.
- Qual: Menu system code is simpler.
- Qual: Mutualize some duplicate code.
- Qual: Renamed some fields into database to be more internationnal.
- Qual: Removed deprecated code.


***** ChangeLog for 2.9 compared to 2.8.* *****
For users:
- New: POS module allow to choose which warehouse to use.
- New: Support "Department/State" field on company setup, contact, 
       bank account and members card.
- New: Can reopen a refused/canceled supplier order.
- New: Add Gant diagramm on project module.
- New: Add a new mode for automatic stock increase: Can be increased
       on dispatching of products from a supplier order receipt.
- New: Can set a past delay to limit calendar export.
- New: Can attach files on emailing campaigns.
- New: Add statistics on trips and expenses module.
- New: Can reopen a closed customer order.
- New: Add module externalsite to add a web site/tools inside 
       menu and a Dolibarr frame.
- New: Can link trips and fees to a project.
- New: Add civility title in foundation module.
- New: Can set accountancy code for product (buy and sell).
- New: Can filter third parties lists on categories.
- New: Can filter products and services lists on categories.
- New: task #10202 : Support categories for members.
- New: Can build documents for third parties (Using ODT templates, need PHP 5.2+). 
- New: Support new products properties: length and area.
- New: Add the "payment due before" field in invoice exports.
- New: Add feature to resize or crop image files (for products photos)
- New: task #10113 : Show list of emailing on clicking on "number of mass emailing received"
- New: Add default language for third parties and use it when multilang is enabled
       to define default language for document generation.
- New: Can reopen a closed supplier invoice.
- New: Move permission "see hidden categories" into "see hidden products/services".
- New: Can delete several files at once in FTP module.
- New: Add box "last contracts".
- New: Works even if Web hosting provider has disabled PHP "glob" function.
- New: Can now send supplier orders by email.
- New: task #10076 : Show content of message in notification module.
- New: Bank name is shown on invoice.
- New: IBAN value is called IFSC if country is India.
- New: Add option to choose to show firstname then name or name then firstname on PDF.
- New: Add company in fields exported by export of members tool.
- New: Reorganise bank menus.
- New: Bookmarks can be sorted on a particular order.
- New: Support spanish RE and IRPF taxes on invoices.
- New: Module category offers categories for foundation module.
- New: Can filter on category on third parties, products and members listings.
- New: A flag is visible before country labels.
- New: When activating a new module, permissions for admin user are set. This save
       time when configuring Dolibarr.
- New: Dolibarr 2.9 is faster than 2.8.
- New: A lot of more predefined VAT values, states, regions for 
       miscelaneous contries.
- New: Enhance skin engine to make themes easier.
- New: Add images into menu "eldy".
- New: Auguria theme is now more modern.
- New: Update tools refers to www.dolibarr.org but also www.dolistore.com web site.
- New: Postgresql experimental support seems to work completely. 
- New: Changes in Dolibarr core to allow to use cache servers (see Memcached module on
       dolistore.com).
- New: Default choice for interactive confirm box is yes by default, and no only for
       delete actions. This reduce number of clicks required to validate actions and 
       is still safe to dangerous actions.
- Fix: Durations are correctly shown for languages using PM/AM dates.
- Fix: A lot of fixes in Point of Sale module.
- Fix: Debug experimental module widthrawal.
- Fix: Format number was wrong for ar_AR language.
- Fix: Can change password if user has only permission "change password".
- Fix: Project PDF document shows all tasks.
- Fix: bug #29278 : SMTP fails with IP instead of hostname.
- Fix: Default language on login page was wrong.
- Fix: Complete support of euros sign (even in PDF).
- Fix: Bad setup of phpMyAdmin for DoliWamp installer.
- Fix: Tracking number should be available on sending sheets.
- Fix: Stock value is not reset when product is transfered into other warehouse. 
- Fix: A lot of not tracked bugs fixed.
- Fix: Some fixes in barcode management.
- Fix: Access to phpMyAdmin is now ok on new DoliWamp installation.

For translators:
- Fix: Major update of italian translation (it_IT).
- Fix: A lot of translation fixes in all languages.
- New: Added translations (sl_SL, is_IS).
- New: Add translations for the DoliWamp installer.

For developers:
- More comments in code.
- Uniformize some code. 
- All arrays "lignes" were renamed into "lines".
- Delete all useless pre.inc.php files (this also increase speed).
- Fix W3C errors in page forging.
- Qual: Mutualize code of menu managers.
- Better isolation of modules files and dolibarr core files. 
- Task #8682 : Remove functions unix_timestamp.
- The makepack tool now make pack with UID 500.
- More css class and div to output menu to allow more skins.
- Generated documentation can be build from Eclipse using Doxygen plugin.
- Snapshot is provided with PHPunit tests.

WARNING: 
- A lot of class files (*.class.php) has moved into subdirectories. So If you use
  or develop non official modules that includes Dolibarr classes, you will have to rename
  path to thoose classes into the include function.
- Also, parameters of the "fetch()" method for class "User" has changed to reflect
  other fetch methods.   
- If you build a personalised themes, you must rename the style sheet into style.css.php.   
- This version is also the last one to support PHP 4.*, Mysql 3.1, IE6.
  Dolibarr 3.* will be supported with PHP 5+ and MySql 4.1+ only.


***** ChangeLog for 2.8.1 compared to 2.8 *****
For users:
- Fix: Works on database with _ in name.
- Fix: Broken feature in trips and expense module.
- Fix: Can use $ in database and login/pass values.
- Fix: No error on upgrade if there is orphelins tasks.
- Fix: Failed to login when user agent string was longer than 128.
- Fix: bug #29526 : Numérotation Proposition Incorrecte après duplication


***** ChangeLog for 2.8 compared to 2.7.* *****
For users:
- New: Support note on trips module
- New: Can link contacts to projects
- New: Can removed attached file on email form if attachment was wrong.
- New: Add option to show your logo on top of left menu.
- New: task #9935: Can edit accountancy code.
- New: Add an option to make users email required.
- New: Module notification can send email on order or proposal validation.
- New: Can use any command line antivirus on file upload.
- New: A customer can also be a prospect.
- New: task #9802 : Can link an action to a project and use project to 
       filter agenda.
- New: Project can be set on contract creation.
- New: Initial sold can be conciliated on bank module.
- New: Add a default errors-to email for emailing module.
- New: Can filter on user on stock movement list.
- New: When creating a third party from a member, it is set as a new
       customer.
- New: Can use {tttt} in numbering mask setup. It will be replaced
       with third party type.
- New: VAT number is stored in one field. This is more "international".
- New: task #9782 : Add possibility to delete a warehouse.
- New: task #9640 : Add label for stock movements.
- New: task #9916 : Add FREE text for interventions card.
- New: Can define the new product ref when cloning.
- New: Project module support status of project and end date.
- New: Provide a ubuntu package.
- New: Add link to check a SIREN for french users.
- New: Add link "now" to fill date when creating invoices.
- Fix: Import module works even if prefix is empty in source file.
- Fix: bug #28055 : Unable to modify the date of a cloned command.
- Fix: bug #27891.
- Fix: Change of numbering module was not effective.
- Fix: Change error management when adding already used supplier ref
       for a product.
- Fix: Running sending-email.php
- Fix: Warning should not appears for invoice closed
- Fix: Import for companies works even with prefix empty.
- Fix: bug #28895 : Création d'utilisateur impossible.
- Fix: Can change password if has only permission change password.

For developers:
- Qual: Reorganize /dev directory.
- Qual: Change the way items are linked together.
- Qual: The login page now use a template in /core/template/login.tpl.php.
- New: Modules can add their own tab on projects cards.
- New: Add management of triger FICHEINTER_VALIDATE


***** ChangeLog for 2.7.1 compared to 2.7 *****
For users:
- Fix: Bad decimal management for it_IT and fr_BE languages.
- Fix: A third party created from a member is created as a 
       customer.
- Fix: Change of numbering module was not effective.
- Fix: Report of balance missing supplier invoices.
- Fix: Running sendmaing-email.php script.
- Fix: Detection of country for IBAN management.
- Fix: Update member photo.


***** ChangeLog for 2.7 compared to 2.6.* *****
For users:
- New: Add a print icon to show a page to print without menus.
- New: Can add a free text on bank cheque receipts.
- New: Price level can be defined also for prospects.
- New: Add a help and support center.
- New: Can export commercial proposals.
- New: Can use a cache for xcal exports.
- New: Option for faster confirmation process with one ajax popup.
- New: Complete theme bluelagoon and rodolphe
- New: Can select third parties emails in emailing module for all
       third parties with expired contract's lines.
- New: Can add a field errors-to in emailing.
- New: Can use inline images in emails.
- New: Add predefined invoices (can be use for repeated invoices).
- New: Add a confirmation when cloning products.
- New: Add stock in product lists.
- New: Can filter list of stock movement on date or product.
- New: Added a link from product list to their stock movements.
- New: Several speed enhancements after using the Google Page speed 
  plugin for FireBug.
- New: Add a confirmation on dangerous admin purge feature.
- New: Add navigation on donation sheets.
- New: Added estimated value for stocks.
- New: Added module Gravatar to found photo of users or members
       from their email on gravatar.com.
- New: Include Dolibarr version in suggested dump filename.
- New: Enhancement in project module.
- New: Add log tab on emailing module.
- New: Minor enhancements in look themes.
- New: Add option to hide help in menu.
- New: Added a "force LDAP synchronize" on member and contact cards.
- New: Can split a discount into two smaller discount. This allows to use a
       discount on an invoice even if invoice amount is lower than discount
       credit available.
- New: Can use variables into the free text on PDF (__TOTAL_TTC_, __TOTAL_VAT...)
- New: Increase page loading speed (all changes reported by Google PageSpeed
       tool has been added).
- New: Add support of constant MAIN_ONLY_LOGIN_ALLOWED to allow to lock all
       access to any users except the one defined in constant.
- New: Add an admin page of PHP sessions with a way to lock new connections
       for other users than yourself. Can also purge existing sessions.
- New: Add point of sale module.
- New: Better usage when using with smartphones.
- New: Add module FTP client.
- New: Can set first day of week.
- New: Installer now create a .htaccess to protect documents directory.
- New: Experimental support for Postgresql.
- New: Full support of SMTPS (can works with Google SMTP).
- Fix: "Now" link works when date popup is not used.
- Fix: Debug seriously the email notification module.
- Fix: Error Call to a member function trans when refusing a supplier order.
- Fix: Fix payment conditions on commercial proposals.
- Fix: Nb of orders to process was wrong.
- Fix: Customer code was not correct on PDF it if contains special 
       characters.
- Fix: Can update price even with "NPR" VAT rates.
- Fix: When product type is missing, description is not lost when adding 
       new product lines.
- Fix: CC and BCC in emails was not used if using SMTPS handler.
- Fix: Last character was lost when text end with n or r.
- Fix: LDAP synchronization is now more robust (transaction and 
  use modify instead of delete/add).
- Fix: Fix: Setup of member synchronization does not conflict 
  with contact or user synchronization.

For translators:
- Update some language files.
- Can accept right to left languages. Added an "automatic" arabe translation.

For developers:
- An external module can force the third party code to be required whatever
  is the rule of third party code module.
- Update fckeditor to 2.6.4.
- Update Smarty to 2.6.26.
- Removed some deprecated code and files.
- Creation of directory in module descriptor is simpler.
- Can use an alternate document_root directory to develop with 
  sources on two repositories.
- Removed useless code of old commercial module.
- Move some modules into the CVS modules repository dolibarrmod. This reduces
  amount of code in main branch.
- Updated wiki documentation.
- Better W3C standard.
- Can add init data when enabling a module.
- Can fix some corruptions in database by calling the update page 
  /install/repair.ksh
- Log files contains more information (PHP_SELD added and OS user used for 
  log of command lines scripts) 
- Can protect a module to not being enabled if javascript disabled.
- If module numberwords is installed, code can use langs->getLabelFromNumber 
  to get value of an amount in text.
- A module can add subsitution keys in makesubsitutions() functions.
- Add $conf->browser->phone defined to optimise code for smartphone browsers.
- All external libs are now in same directory /includes.
- All install files are now in same directory /install.


***** ChangeLog for 2.6 compared to 2.5.* *****
For users:
- New: Add filter on status in emailing selector for Dolibarr users.
- New: Can add bookmarks on all pages.
- New: Enhance bank transactions reporting.
- New: When creating a contact from a third party, informations from third
  party card are automatically suggested.
- New: Sort list of languages in combo box.
- New: EMails links are show with function dol_print_email
- New: Add graph report on number of entities in product statistics page.
- New: Can delete a supplier order whatever is its status.
- New: No limit on free text on PDF generated documents.
- New: Can force login value when creating a user from a member.
- New: Can clone commercial proposals and orders.
- New: Major enhancement of project module.
- New: Added product label in invoice exports fields.
- New: Add VAT number in export fields.
- New: Upgrade FPDF to 1.6
- New: Upgrade Scriptaculous to 1.8.2 and Prototype to 1.6.0.3
- New: Added keywords in PDF.
- New: Add hidden option MAIN_DISABLE_PDF_COMPRESSION.
- New: Add attachments on intervention cards.
- New: Can add personalized fields in emailing selectors.
- New: Customer code and supplier code can be defined automatically.
- New: Emailing feature can extract civility from contacts.
- New: Can create a third party from a member of foundation module.
- New: Can set a limit for stock alert to 0.
- New: Support SMTPS.
- New: Added a page /support to provide a help center service on Dolibarr.
- New: Distinct status "running not expired" from "running expired" in lines 
  contract status.
- New: Add a first version of a module for Paybox.
- New: Can add contact to suppliers orders.
- New: Changes to support the external Bit Torrent module.
- New: Can filter on social contribution type in list.
- New: Upload of joined files need create/modify permissions to work.
- New: For admin users, show the SQL request in export build.
- New: Can modify proposal date if status is draft.
- New: The help link on some pages now links directly to the wiki web page.
- New: Enhancements in barcode module.
- New: Can use decimal values in stocks.
- Fix: Partial payment on social contributions not shown on main page.
- Fix: Handle correctly the comment in status changing of supplier orders.
- Fix: Author, title and topic are correctly encoded in PDF.
- Fix: Now HTML output is always UTF8, this solve bad PDF encoding on old
  users.
- Fix: Save new model when changed on interventions.
- Fix: Failed to go on the future view of bank transaction if there is no 
  future bank transaction already wrote.  
- Fix: Bad ref in supplier list.
- Fix: Bad link in product statistics for supplier referrers.
- Fix: Usage of reset of cursor in personalized numbering modules for a particular
  month (@ option) was broken.
- Can add contacts to a supplier invoice.
- Fix: When an invoice is changed back to status draft, warehouse is increased 
  back.
- Fix: Category of a bank transaction was not saved.
- Fix: Clicktodial plugin works correctly now
- Fix: Multiprices features works correctly.
- Fix: Project module and task creation.
- Fix: Validation of order if a file was attached.
- Fix: A lot of fixes in PDF generators.
- Fix: Bad line/page break with long description of products on PDF.
- Fix: Option force invoice date to validation date working correctly.
- Fix: Creation of a member from the example public page works.

For translators:
- Added 10 more new language files.
- Added autotranslator tool. A tool to build/update automatically
  languages files using Google API for a new language. Wonderful to start a
  new translation.
  
For developers:
- Removed some deprecated files.
- Removed treemenu library.
- Renamed all function dolibarr_xxx into dol_xxx to have same prefix everywhere.
- Rewrite clone feature for supplier invoice to work like other clone features.
- First change to manage a future feature "stock PMP value".
- A module can add a new tab in third party view tabs.
- First change for future geoip module.


***** ChangeLog for 2.5 compared to 2.4.* *****
For users:
- Sessions timeout can be configured to overwrite PHP setup.
- Can filter on date in services list.
- Support bookmark add of product cards.
- Enhancement in stock management (Automatic increase/decrease
  from order or invoice is possible).
- New filter options in prospect lists (category and level).
- New view in ECM module.
- Look enhancements for graphics (add transparency).
- Added statistics report for supplier invoices.
- Added average amount in invoices statistics reports.
- Can move a contract line to another contract of same third party.
- Add an export definition to export interventions.
- Can set umask file permissions on Unix/Linux/BSD systems.
- Miscelanous bug fixes.
- A lot of other enhancements to increase productivity.
- All phone numbers show the clicktodial link if module is enabled.
- Can define hour and minutes in intervention cards.
- Can edit a validated intervention.
- Add filters on intervention list.
- Add juridical status and number of employees in third party 
  export definition.
- A lot of enhancements and translation in withdraw module.
- Full support of Mysql option mode=strict.
- Added a new event from member module to agenda tracked events.
- Can attach a file to suppliers orders.
- Change to make Bank Account Number form more "internationnal".
- Can clone an invoice.
- Can clone an emailing.
- Reduce memory usage (about 2%).
- Add weight and size in sendings module.
- Add a fast search form on left menu for member module.
- Fix: Do not show export filter for disabled modules
- Show greyed lines for not allowed export filters.
- Add nature in product fields (manufactured product or not).
- Add export filters for category module and trip and expenses module.
- Can choose login of dolibarr account created when create from contact

For translators:
- The errors language file contains only error or warning messages with 
  prefix Error or Warning.
- HTML Output is by default in UTF8 and language files can be provided
  in UTF8.

For developers:
- Update skeletons (some fixes and add function createFromClone).
- Add an experimental Cash Desk module.
- Added new triggers events in agenda module.
- All submodules are moved in the includes directory.
- Removed some deprecated files.
- Menu managers now use same class name for their menu entry
  and add a different value in an HTML id for each entry. This allows
  to build skins that use different style for each menu entry.
- All emails and url HTML output use same function.
- Add more integrity check on database
- Can disable modules on logon page. This make possible to
  have several profiles of demo with only one demo. Also added a new
  Dolibarr demo front page (in htdocs/public/demo).
- Allow modules to add new tabs.

   

***** ChangeLog for 2.4 compared to 2.2.* *****
For users:
- Add a calendar module (module agenda) with ical/vcal/rss export.
- Look enhancement in graphics (thanks artichow).
- Add tel and fax on delivery addresses.
- Add a tool to edit personalized menu.
- Add an ical and vcal export link in agenda and webcalendar module.
- Reduce memory usage.
- Now triggers are enabled/disabled according to module they refers to.
- Fix infinite loop on popup calendar.
- Change in tanslation to make Dolibarr easier to understand.
- Add a warning when sending a mail from a user with no email defined.
- Added clicktodial module.
- Add a property private/public in contact. This allows to user Dolibarr
  for a personnal address book.
- French NAF code can accept 5 chars.
- Supplier prices can be input with or without taxe.
- New generic numbering modules to offer more solutions for generating
  automatic id.
- Add new predefined exports wizards (stocks, suppliers, taxes...).
- Add feature to log security events (logon, change of users, passwords).
- Can link all documents (included supplier invoices and orders) to a 
  project.
- Can attach several files to email when sending an invoice, order or
  proposal by email.
- Can choose accuracy (number of decimals) for prices.
- Localization for decimal and thousand delimiter on number is fully
  supported.
- More informations reported in system information pages.
- Add a budget report.
- Added a security audit report.
- Other minor changes (features, look, fixes)
- Added compatibility with Firefox 3.
- Changes for compatibility with PHP6/Mysql6.
- Some bug fixes.

For translators:
- Added spanish es_ES translation.
- Added en_AU translation.

For developers:
- Removed useless code:
  Replaced phplot and phplot5 librairies by artichow.
  Removed cryptograph library replaced by artichow.
- Login functions are now externalised as modules.
- Update code skeletons examples.
- Several enhancements to make addon development easier.
- Add a tool to generate PHP classes completely mapped to a table.
- Added a check to enable external modules only if dolibarr version is
  high enough.
- Changes in wizard installer to allow building autoexe installer for
  Windows with Apache and Mysql included.


***** ChangeLog for 2.2 compared to 2.1.* *****
- Add more statistics on main page.
- Add option to add message on login page.
- Management of categories for third parties.
- Add volume on products properties.
- Support for LDAP authentication.
- Full member synchronisation with LDAP database in
  fundation module.
- More LDAP fields supported for user synchronization.
- Better logger for install.
- First changes to support UTF8.
- Add a "forget password" feature.
- Setup process can run several migrate files if need
  to jump several versions to upgrade.
- Support for webcalendar 1.1 in webcalendar module.
- Support for menu in database.
- Better support for using Dolibarr on more WHP.
- Removed some deprecated files and clean code.
- New theme: Auguria
- Removed PHP warnings.
- Some bugs fixes.
- Traduction more complete.
- Better code comments for Doxygen documentation.
- Better support of vcard export format.
- A lot of security enhancements (no more password in log files,
  crypted password in database, in config file...).
- Themes are full CSS compliant.
- A lot of other minor changes...
- Option to scan uploaded document by an antivirus.
- Transparency for picto files works with IE.
- Can drag and drop boxes on main page.


***** ChangeLog for 2.1 compared to 2.0.* *****
- Added a better installer.
- Support user and groups permissions.
- Translation in english and support for several languages.
- New enhanced look and several new themes.
- Small search boxes for each Dolibarr elements (invoices, contracts,
  orders, proposals...)
- Added an export assistant module to export main dolibarr data.
- Added backup tool to backup database via mysqldump.
- Added product categories management with a categorie tree.
- Management of companies' discounts (relative or absolute).
- Support credit note and discounts (relative and absolute) on
  commercial proposal, orders and invoices.
- Support multi-langual description for products.
- Graphical enhancements (picto to describe all status).
- Added more permissions (ie: can restrict access for a commercial user
  to elements of its companies only).
- Little enhancements to OSCommerce module.
- Added a second OSCommerce module working through web services.
- Added a Mantis module to have a Mantis application in Dolibarr menu.
- Building a PDF document for invoices works like other modules. You
  can change model just before generating the PDF.
- Can generate documents (PDF) for customer orders. Can send them by mail.
- Added FPDI and FPDI_Protection (ie: PDF with password-protection)
- Can make one payment for several supplier invoices.
- Rule to suggests passwords when creating a user are in modules
  allowing to add easily other rules.
- Option to encrypt passwords in database (MD5).
- Add Dolibarr triggers support on users creation/change.
- Add Dolibarr triggers support on payments.
- Add Dolibarr triggers on supplier and customers orders.
- Webcalendar triggers for actions on Member module.
- Support optional new javascript popup selector for date fields.
- Support for several RSS boxes in external RSS module. Setup easier.
- Can attach documents on Action, Orders, Invoices, Commercial proposals.
- Can attach contacts on proposals, orders, contracts, invoices.
- Preview on results of PDF generator modules in setup pages.
- Code cleaner. Remove unused or duplicate code.
- Save and show last connexion date for users.
- Enhancements on a lot of forms for better ergonomy.
- Can add/remove company logo.
- Added LDAP synchronisation for users, groups and/or contacts.
- Can configure your own SMTP server/port for mail sendings.
- Works even on "UTF8 by default" systems (Mysql, Linux...)
- Better compatibility with different PHP version or setup.
- Added mysqli driver.
- Add a WISIWYG editor (FCKEditor) to edit note and comment areas.
- Added AJAX features like a 'search product selector'.
- Modules boxes on main page can be dragged and dropped (with firefox only).
- Support for PHP5.
- Experimental support for Postgresql (not working yet, but waiting feedbacks).
- Removed obsolete files and documentation.
- Added admin tools (backup and files purge).
- Added a tool to build a lang package.
- Added a tool to build a module package.
- Added a tool to build a theme package.
- Traduction more complete.
- Added skeletons for code examples.
- Lot of fixes after 2.0 release not fixed in 2.0.1.
- Added more security option (ie: encrypted password in database)




***** ChangeLog for 2.0.1 compared to 2.0 *****
Minor bug fixes



***** ChangeLog for 2.0 compared to 1.0.* *****
ChangeLog file size is so important, that it is not included inside Dolibarr
package. You can find it at www.dolibarr.org<|MERGE_RESOLUTION|>--- conflicted
+++ resolved
@@ -2,7 +2,6 @@
 English Dolibarr ChangeLog
 --------------------------------------------------------------
 
-<<<<<<< HEAD
 ***** ChangeLog for 3.6 compared to 3.5.* *****
 For users:
 - New: Update ckeditor to version 4.
@@ -105,7 +104,8 @@
   default standard behaviour.
 - Properties "civilite_id" were renamed into "civility_id".
 
-=======
+
+
 ***** ChangeLog for 3.5.4 compared to 3.5.3 *****
 Fix: [ bug #1415 ] Intervention document model name and suppliers model names is not shown
      properly in module configuration
@@ -113,7 +113,6 @@
      supplier order card
 Fix: [ bug #1443 ] Payment conditions is erased after editing supplier invoice label or 
      limit date for payment
->>>>>>> ae0116aa
 
 ***** ChangeLog for 3.5.3 compared to 3.5.2 *****
 Fix: Error on field accountancy code for export profile of invoices.
