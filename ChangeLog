--------------------------------------------------------------
English Dolibarr ChangeLog
--------------------------------------------------------------


<<<<<<< HEAD
***** ChangeLog for 3.4.2 compared to 3.4.1 *****
Fix: field's problem into company's page (RIB).
Fix: Document cerfa doesn't contained firstname & lastname from donator.
Fix: Bad rounding on margin calculations and display.
Fix: Option drop table into backup was broken.
Fix: [ bug #1105 ] Searching Boxes other search option.
Fix: wrong buy price update.
Fix: [ bug #1142 ] Set paiement on invoice (PGSql).
Fix: [ bug #1145 ] Agenda button list type do not display.
Fix: [ bug #1148 ] Product consomation : supplier order bad status.
Fix: [ bug #1159 ] Commercial search "other" give p.note do not exists.
Fix: [ bug #1174 ] Product translated description not good into PDF.
Fix: [ bug #1163 ] SQL Error when searching for supplier orders.
Fix: [ bug #1162 ] Translaction for morning and afternoon.
Fix: [ bug #1161 ] Search on product label.
Fix: [ bug #1075 ] POS module doesn't decrement stock of products in delayed payment mode.
Fix: [ bug #1171 ] Documents lost in interventions after validating.
Fix: fix unsubscribe URL into mailing when sending manually (not by script).
Fix: [ bug #1182 ] ODT company_country tag is htmlencoded.
Fix: [ bug #1196 ] Product barcode search does not expect 13th digit on EAN13 type.
Fix: [ bug #1202 ] Wrong amount in deposit % invoice from proposal.
Fix: Removed analytics tags into doc page.
Fix: Call Image on this instead of pdf.
Fix: Missing parameter for photo.
Fix: Bad SQL request for turnover report.

***** ChangeLog for 3.4.1 compared to 3.4.0 *****
Fix: Display buying price on line edit when no supplier price is defined.
Fix: Retrieving of margin info when invoice created automatically from order.
Fix: Reordering supplier products in list by supplier or supplier ref was crashing.
Fix: [ bug #1029 ] Tulip numbering mask.
Fix: Supplier invoice and supplier order are not displayed into object link into agenda event card.
Fix: [ bug #1033 ] SUPPLIER REF disappeared.
Fix: update extrafield do not display immediatly after update.
Fix: Fix bug with canvas thirdparty.
Fix: [ bug #1037 ] Consumption> Supplier invoices related.
Fix: User group name do not display in card (view or edit mode).
Fix: Link "Show all supplier invoice" on suplier card not working. 
Fix: [ bug #1039 ] Pre-defined invoices conversion.
Fix: If only service module is activated, it's impossible to delete service.
Fix: [ bug #1043 ] Bad interventions ref numbering.
Fix: Mailing module : if an email is already in destinaires list all other email from selector was not inserted.
Fix: Localtaxes balance not showing.
Fix: Intervention box links to contracts id.
Fix: Compatiblity with multicompany module.
Fix: Edit propal line was losing product supplier price id.
Fix: Delete linked element to supplier invoice when deleted.
Fix: [ bug #1061 ] Bad info shipped products.
Fix: [ bug #1062 ] Documents lost in propals and contracts validating.
Fix: Supplier price displayed on document lines and margin infos didnt take discount.
Fix: sorting on qty did not work in supplier product list.
Fix: there was no escaping on filter fields in supplier product list.
Fix: bugs on margin reports and better margin calculation on credit notes.
Qual: Add travis-ci integration.

***** ChangeLog for 3.4 compared to 3.3.* *****
For users:
- New: Can use ODS templates as document templates.
- New: Add link to autofill/reset with quantity to ship when creating a
  delivery receipt.
- New: Event into calendar use different colors for different users.
- New: Support revenue stamp onto invoices.
- New: Add a tab "consumption" on thirdparties to list products bought/sells.
- New: Some performance enhancements.
- New: Can attach files onto trip and expenses modules.
- New: Add hidden option MAIN_PDF_TITLE_BACKGROUND_COLOR.
- New: Merge tab customer and prospect.
- New: Add ES formated address country rule.
- New: Can define a hierarchical responsible on user and add a tree view to 
  see hierarchy of users.
- New: Can expand/collapse menus, categories and users list.
- New: extra parameters are supported into ODT/ODS templates.
- New: total per vat rate are available as tags for ODT/ODS templates.
- New: Some part of interface use more CSS3 (ie: agenda)
- New: [ task #707 ] Create option "ProfIdx is mandatory to validate a invoice".
- New: Can define if we want to use VAT or not for subscriptions (foundation module).
- New: Can define a default choice for "More action when recording a
  subscription" (foundation module).
- New: Add link to check professional id for India.
- New: [ task #731 ] Uniformize ref generation
- New: [ task #748 ] Add a link "Dolibarr" into left menu
- New: Script email_unpaid_invoices_to_representative accepts now a parameter "test"
  and a "late delay".
- New: Can define different clicktodial setups for each user.
- New: Add hidden option INVOICE_CAN_NEVER_BE_REMOVED.
- New: Enhance agenda module to reach RFC2445 ("type" not enabled by default and add
  "busy" information).
- New: Add module Opensurvey.
- New: Default approver for holidays is set by default to hierchical parent.
- First change to prepare feature "click to print" (IPP) for PDF.
- New: [ task #350 ] Merge tab customer and prospect.
- New: [ task #710 ] Add substitution into mailing send (and HTML is now valid).
- New: [ task #711 ] Add combobox for contact, as done for product/thirdparty.
- New: [ task #714 ] In Emailing module admin autogenerate security key of READRECEIPT.
- New: [ task #743 ] GED : Add aministration option to disable autotree display.
- New: [ task #767 ] Customer Address fallback when a contact doesn't have an address.
- New: [ task #768 ] WYSIWYG for all mails.
- New: [ task #773 ] Add Project document in GED(ECM) modules.
- New: [ task #783 ] Add more types for extra parameters (lists, phone, emails, checkbox,
  prices, radio).
- New: [ task #798 ] Add range limit date on product/services as it is done on order 
  and invoice.
- New: [ task #814 ] Add extrafield feature for projects ands tasks.
- New: [ task #770 ] Add ODT document generation for Projects module.
- New: [ task #741 ] Add intervention box.
- New: [ task #826 ] Optionnal increase stock when deleting an invoice already validated.
- New: [ task #823 ] Shipping_validate email notification.
- New: [ task #900 ] Review code of ficheinter.class.php
- Fix: [Bug #958] LocalTax2 for Spain fails on Suppliers
- Fix: [ bug #972 ] Auto completion contact field do not take account the min caract number before search
- Fix: [ bug #971 ] html.form.class.php select_contact with autocomplete do not exclude id from exclude array
- Fix: Expedition creation, can retreive product from other expedition

For translators:
- Update language files.

For developers:
- System of menu managers has been rewritten to reduce code to do same things. 
- An external module can force its theme.
- Add function dol_set_focus('#xxx').
- A mymodule can bring its own core/modules/mymodule/modules_mymodule.php file.
- Removed not used libraries.
- More web services. 
- Renamed some database fields, code variables and parameters from french to english.
- First change to manage margins on contracts.
- Add hook getFormMail.
- Function plimit of databases drivers accept -1 as value (it means default value set
  into conf->liste_limit).
- New: Add option dol_hide_topmenu, dol_hide_leftmenu, dol_optimize_smallscreen,
  dol_no_mouse_hover and dol_use_jmobile onto login page (to support different terminal).
- New: dol_syslog method accept a suffix to use different log files for log. 
- New: Type of fields are received by export format handlers.
- New: when adding an action, we can define a free code to tag it for a specific need.
- New: Enhance Dolibarr migration process to include migration script of external 
  modules.
- New: [ task #811 ] Uniformanize note field.
  

WARNING: If you used external modules, some of them may need to be upgraded due to:
- Fields of classes were renamed to be normalized (nom, prenom, cp, ville, adresse, tel
  were renamed into lastname, firstname, zip, town, address, phone).
  This may also be true for some fields into web services.
- If module use hook pdf_writelinedesc, module may have to add return 1 at end of 
  function to keep same behaviour.

TODO:
backport commit 53672dff75f4fdaeeed037ff9d15f860968022ca to fix confirm with jmobile
backport commit 384e3812eb73a15adafb472cacfb93397a54459b to fix W3C/edit contract
 


***** ChangeLog for 3.3.5 compared to 3.3.4 *****
=======
- Fix: Change to make debian package ok despite removal of ckeditor.
>>>>>>> 555a49d6
- Fix: jcrop file to match debian rules
- Fix: Add missing country UK.
- Fix: Minor fix into package.
- Fix: Add missing label on project field.

***** ChangeLog for 3.3.4 compared to 3.3.3 *****
- Fix: [ bug #1001 ] Social Contribution : State not correct
- Fix: Better management of pdf generation when tcpdf is not available.
- Fix: Change to be more debian compliant natively.

***** ChangeLog for 3.3.3 compared to 3.3.2 *****
- Fix: [ bug #903 ] Fatal error: Call to undefined function dol_get_first_day() in htdocs/commande/liste.php
- Fix: [ bug #934 ] Error on proformat invoice creation (pgsql)
- Fix: [ bug #947 ] Can't create proposal lines with unit price = 0

***** ChangeLog for 3.3.2 compared to 3.3.1 *****
- Fix: Dutch (nl_NL) translation
- Generalize fix: file with a specific mask not found, again
- Fix: translations and BILL_SUPPLIER_BUILDDOC trigger
- Fix: Can't reset payment due date
- Fix: Orderstoinvoice didn't act as expected when no order was checked
- Fix: Bad link to all proposals into Third party card if customer is prospect
- Fix: Some bugs on withdrawal rejects
- Fix: [ bug #774 ] Bug on creating event with box "all day" crossed
- Fix: [ bug #787 ] Invoice supplier box incorrect tooltip when delay on payment
- Fix: [ bug #789 ] VAT not being calculated in POS
- Fix: [ bug #790 ] Spanish localtax RE not being correctly calculated
- Fix: [ bug #794 ] Lost filter on zipcode in prospect list 
- Fix: [ bug #806 ] Margins module with orders2invoice does not respect cost price
- Fix: [ bug #810 ] Cannot update ODT template path
- Fix: [ bug #816 ] Sales journal does not reflect localtaxes
- Fix: [ bug #817 ] Purchases journal does not reflect localtaxes
- Fix: [ bug #824 ] MAIN_DB_PREFIX not use into dictionnary
- Fix: [ bug #828 ] Error when code_region is not a number in llx_c_regions (with postgres)
- Fix: [ bug #855 ] Holiday approval email in French
- Fix: [ bug #856 ] (Holidays module) Mail error if destination user doesn't have an email
- Fix: [ bug #857 ] Invoice created from shipment does not have the order discount
- Fix: [ bug #861 ] Impossible to create a new event in agenda
- Fix: [ bug #827 ] AJAX search does not respect multiprice level
- Fix: [ bug #865 ] Dolibarr navigation array in project/task do not work
- Fix: [ bug #866 ] Standing order from an invoice suggests invoice total amount instead of remaining to pay
- Fix: [ bug #788 ] Date of linked interventions are not shown
- Fix: external users should not see costprice and margin infos
- Fix: [ bug #806 ] Tasks are ordered alphabetically instead of chronological order

***** ChangeLog for 3.3.1 compared to 3.3 *****
- Fix: [ bug #733 ] Mass emailing tools do not support <style HTML tag
- Fix: Package for launchpad
- Fix: [ bug #736 ] Missing column in llx_c_chargesociales  
- Fix: Localtax2 for Spain must be based into buyer
- Fix: [ bug #762 ] Bad profit calculation in Reporting
- Fix: bug dictionnary with wrong prefix table

***** ChangeLog for 3.3 compared to 3.2.* *****
For users:
- New: Add holiday module, to declare and follow holidays of your employees.
- New: Add margin management module.
- New: Add new theme Amarok.
- New: [ task #289 ] Can reorder tasks.
- New: Add field "signature" into user card. If filled, text is added 
       at end of predefined email texts. If option MAIN_MAIL_DO_NOT_USE_SIGN is on, this
       feature is disabled.
- New: Can input a payment back onto an credit note.
- New: Add link "Back to list" on all cards.
- New: After first install, warning are visible onto mandatory setup not
       configured. Show also total number of activated modules.
- New: Can filter list of proposal, order or invoice on sales representative.
- New: Add supplier ref on supplier orders.
- New: Can export supplier orders and customers shipments.
- New: First change to install external plugins from gui (experimental). 
- New: Monaco is like France for default vat calculation
- New: Can list elements (invoices, orders or proposals) on a particular
  user contact). This allow to view a "basket" of its elements.
- New: Show bank account on payment list of invoice card.
- New: Cloning project allow to clones task, notes, files, contacts. 
- New: Enhance default style.
- New: Can edit and resiliate member status from list.
- New: Can insert URL links into elements lines. Also reported into PDF.
- New: When a member is validated, we can subscribe to mailing-lists
       according to its type.
- New: Add a tab into members statistics to count members by nature.
- New: Add link to third party into sells and purchase journal.
- New: Suggest a method to generate a backup file for user with no access
       to mysqldump binary.
- New: Can also use extrafields on contacts/addresses and users.
- New: Support unique field for extrafields.
- New: Extra fields supports more types (int, string, double, date, datetime).
- New: Can correct stock of a warehouse from warehouse card.
- New: [ task #185 ] Can input amount when correcting stock to recalculate PMP.
- New: [ task #454 ] Add "No category" into filters on category.
- New: Auto check box on page to edit interface options of user.
- New: More surface control on stock correction page.
- New: Add great britain provinces.
- New: [ task #494 ] Send an email to foundation when a new member has auto-subscribed.
- New: [ task #326 ] Add a numbering module to suggest automatically a product ref.
- New: Add conditional substitution IF/ELSEIF/ENDIF for ODT templates.
- New: Add unit foot2, inch2, foot3 and inch3 for surface and volumes.
- New: Can select thirdparties into emailing targets, even if module category is not enabled.
- New: [ task #498 ] Improvement of the block to add products/services lines.
- New: ECM autodir works also for files joined to products and services.
- New: Add a selection module for emailing to enter a recipient from gui.
- New: Allow to search thirds and products from barcodes directly from the permanent mini search left box.
- New: Allow to search product from barcodes directly from invoices, proposals... through AJAX.
- New: Can make one invoice for several orders.
- New: POS module can works with only one payment method (cach, chq, credit card).
- New: Add possibility to defined position/job of a user.
- New: Add hidden option to add slashes between lines into PDF.
- New: [ task #210 ] Can choose cash account during POS login.
- New: [ task #104 ] Can create an invoice from several orders.
- New: Update libs/tools/logo for DoliWamp (now use PHP 5.3).
- New: Added ODT Template tag {object_total_discount_ht}
- New: Add new import options: Third parties bank details, warehouses and stocks, categories and suppliers prices
- New: English bank account need a bank code (called sort code) to identify an account. 
- New: Can choose menu entry to show with external site module.
- New: Add hidden option MAIN_PDF_MARGIN_LEFT, MAIN_PDF_MARGIN_RIGHT, MAIN_PDF_MARGIN_TOP, MAIN_PDF_MARGIN_BOTTOM to force margins of generated PDF.
- New: [ task #314 ] Can define if prof id are mandatory or not.
- New: Add button on order card to create intervention from services.
- New: Add search box to find products by supplier reference.
- New: Add option MAIN_HELPCENTER_LINKTOUSE to define target link "I need help" onto logon page. 
- New: [ task #608 ] Can clone a supplier order with prices updates
- New: [ task #559 ] Can define a discount % regarding quantity in supplier prices and price by quantity in customer prices
- New: [ task #527 ] After cloning a suplier invoice, go onto invoice ref into edit mode

New experimental module:
- New: Add commissions management module.

- Fix: [ bug #499 ] Supplier order input method not translated
- Fix: No images into product description lines as PDF generation does not work with this.
- Fix: Errors weren't being shown in customer's & supplier's orders
- Fix: Lastname wasn't being recorded in xinputuser emailing module.
- Fix: [ bug #653 ] Error while creating agenda additional attributes
- Fix: [ bug #654 ] Event rapport PDF showing ActionAC_OTH_AUTO
- Fix: [ bug #658 ] Search on bank do not work for description
- Fix: [ bug #659 ] Comment in recurrent invoices is not stored
- Fix: [ bug #622 ] Attaching wrong file when sending the invoice via e-mail

For developers:
- New: Add webservice for thirdparty creation and list.
- New: A module can overwrite templates parts.
- New: Can add a link on title field of added dictionnary.
- New: Uniformize code.
- New: Add option WORKFLOW_DISABLE_CREATE_INVOICE_FROM_ORDER and 
       WORKFLOW_DISABLE_CLASSIFY_BILLED_FROM_ORDER.
- New: A module can add several css and js.
- New: removed deprecated methods
       ldap::connect, formadmin::select_lang,
       html::select_tva
- New: Add custom substitution function for ODT product lines: mymodule_completesubstitutionarray_lines()
- New: Basic implementation of hooks and triggers for a lot (most) of core modules: 
  action/calendar, trips and expenses, dons, vat payment, contact/society, contract, product lines, 
  expedition, order supplier and order invoice (lines included), intervention card, project, tasks.
- New: Add ChromePHP output into syslog module.
- New: Add PRODUCT_PRICE_MODIFY trigger.
- New: Created function to retrieve total amount of discount of an invoice/proposal...
- New: We can use a dynamic value ($conf->global->XXX for example) into titles of menus.
- New: Use PHP classes DateTime* for some data functions instead of adodb 
- Qual: Renamed SUPPLIER_INVOICE_BUILDDOC trigger to BILL_SUPPLIER_BUILDDOC
- Qual: Renamed INVOICE_SUPPLIER_DELETE trigger to BILL_SUPPLIER_DELETE
- Qual: Renamed SUPLIER_ORDER_BUILDDOC trigger to ORDER_SUPPLIER_BUILDDOC
- Qual: Renamed CONTRACTLINE_DELETE trigger to CONTRACT_LINE_DELETE
- Qual: Renamed all ficheinter.class.php triggers so that they start with 'FICHINTER_'
- Fix: [ bug #655 ] ORDER_REOPEN trigger incorrectly named
- Fix: [ bug #656 ] Contracts trigger CONTRACT_MODIFY incorrectly named
- Fix: [ bug #657 ] Usergroup class' GROUP_DELETE trigger incorrectly named

For translators:
- New: Update language files (de, tr, pt, ca, es, en, fr).
- New: Added bg_BG autotranslated language.
- New: Translate the donation receipt.

Dolibarr license has also been updated from GPLv2+ to GPLv3+.



***** ChangeLog for 3.2.3 compared to 3.2.2 *****
- Fix: Some permission into agenda module.
- Fix: Generation of PDF was not using correct font for some languages.
- Fix some translations.
- Fix: [ bug #607 ] Nom de société avec guillemets.
- Fix: Option MAIN_MAIL_SENDMAIL_FORCE_BA and MAIN_FIX_BUGGED_MTA was not
  complete.
- Fix: comaptiblity with multicompany module.
- Fix: Bad label when validating/paying an invoice from POS module.
- Fix: Correct recipient into rouget template.
- Fix: A lot of fix into PDF pagebreak management.
- Update VAT for some countries.
- Firstname was missing when sending email from file list.
- Added en_SA language.



***** ChangeLog for 3.2.2 compared to 3.2.1 *****
- Fix: Modify spanish VAT to new rates.
- Fix: Add error message when creating already existing product.
- Fix: Edition of percentage of an event.
- Fix: Minor look fix for theme bureau2crea.
- Fix: Start and end date not saved at project creation
- Fix: Default vat is zero for customer invoices if company does not use vat
- Fix: Localtaxes unit prices precision



***** ChangeLog for 3.2.1 compared to 3.2.0 *****
- Fix: Edit of projects.
- Fix: Activation of modules does not fails if directory install was removed.
- Fix: [ bug #444 ] Regression on auto-closing for proposals and orders.
- Fix: Update translations (catalan, french, spanish, brazilian).
- Fix: [ bug #445 ] Hex escaping in descriptions.
- Fix: error when validating shipment for non predefined products with a
  selected warehouse.
- Fix: Bad local taxes if price base type is TTC for spanish local taxes.
- Fix: Phone not saved when using web service.
- Fix: [ bug #464 ] Payment form should allow to add transmitter for bank transfers.
- Fix: Allows to use a comma decimal separator in supplier invoices payments.
- Fix: Translation for tr_TR, es_ES, pt_BR.
- Fix: Products with no prices not visible.
- Fix: Access to product card created with very old version of Dolibarr.
- Fix: Delete temporary files after validating an invoice.
- Fix: preview of supplier order and invoice template.
- Fix: [ bug #485 ] Configurated amount for public auto-subscription form is not taken into account
- Fix: Average amount graphs weren't comparing the previous year stats
- Fix: Closed project didn't show the new status unless the page was refreshed
- Fix: Files were not being uploaded to a project's task
- Fix: [ bug #503 ] Unable to delete linked file to a deposit
- Fix: [ bug #501 ] Error while trying to modify an user
- Fix: [ bug #506 ] Can't set percentage of a started event
- Fix: Bad assignation of const for pdf delivery module name



***** ChangeLog for 3.2.0 compared to 3.1.* *****
WARNING: PHP lower than 5.x are no more supported.
WARNING: Because of a major datastructure change onto supplier prices tables, be aware
to make a backup of your database before making upgrade.

For users:
- New: Each user can remove/add its own boxes.
- New: Add signature at end of predefined email text.
- New: Can use personalized fields on products/services.
- New: Can attach files on social contributions.
- New: Show payments terms and conditions onto muscadet template.
- New: Can open back a closed commercial proposal.
- New: show thirdparty barcode on main tab.
- New: Can input note (private and public) during note and expenses creation.
- New: Print ticket show invoice ref into POS module.
- New: Can edit customer discounts from invoice create and edit card.
- New: task #11243: Show quantity into stocks for each sub-products into the sub-product tab.
- New: task #10500: Option to choose if professional id are unique.
- New: Add hidden option FOURN_PRODUCT_AVAILABILITY.
- New: task #11123: Add best supplier price.
- New: Enhancement in styles.
- New: Can conciliate several lines in one operation.
- New: task #11289 : Modify third party accountancy code generator aquarium.
- New: task #10606 : more comprehensive message error.
- New: task #11278 : Option into point of sale module to add services in list.
- New: task #11261 : Add an entry into menu called "New shipment".
- New: [ task #187 ] Gerer les evenement recurrents dans les imports ical.
- New: Make option MAIN_GENERATE_DOCUMENTS_WITHOUT_VAT available by default.
- New: Can build PDF in USLetter format or canada format (change paper size).
- New: Can export into Excel 2007 format.
- New: Add hidden option CASHDESK_FORCE_STOCK_ON_BILL
- New: Can search on part of barcode into POS module.
- New: Cheques into cheques receipts are ordered by operation date.
- New: Add hidden option MAIN_DISABLE_PDF_AUTOUPDATE to avoid generating pdf each time data change.
- New: Add hidden option PROJECT_HIDE_UNSELECTABLES to hide project you can't select into combo list.
- New: Add option INVOICE_POSITIVE_CREDIT_NOTE.
- New: Support zip/town autocompletion into warehouses.
- New: Add box for last expired services.
- New: Reduce seriously size of packages.
- New: Can define country code for import.
- New: When invoice was generated from order, order date is visible on PDF, after order ref.
- New: [ task #181 ] Hide password of click2dial in user card.
- New: Chart are faster to build
- New: Value of data into charts are visible on mouse hover.
- New: Import wizard can import contacts.
- New: Import wizard can import personalized fields.
- New: Personalized fields support int type.
- New: Install process is now two times faster.
- New: Can sort files into backup tool.
- New: Default output charset are utf8 into backup tool.
- New: Add brazilian states.
- New: Increase usability of module project.
- New: [ task #285 ] Add search filter on project in tasks list.
- New: Automatic list of documents in ECM module is ok for customers,
       suppliers invoice, orders, customers orders, proposals and social contributions.
- New: All professional id can contains up to 128 chars instead of 32. 
- New: [ task #176 ] Allow to use ODT templates for proposals and orders like it's done for invoices
- New: Add hidden option MAIN_ADD_PDF_BACKGROUND to add a PDF as background of invoice/order generated PDF.
- New: Can convert a product/service into service/product.
- New: Show delivery date into proposal template azur. 
- New: Support tags into header and footer into ODT templates.
- Fix: Can use POS module with several concurrent users.
- Fix: Installer don't fails with Mysql version that added a ssl_cypher field.
- Fix: Sanitize input parameters.
- Fix: [ bug #368 ] Product list
- Fix: [ bug #370 ] Filter in accountancy -> suppliers_bills
- Fix: [ bug #399 ] Bad calculation of local taxes in update line products
- Fix: [ bug #427 ] Bad links to wiki help in certains menus

For developers:
- New: Can add a left menu into an existing top menu or left menu.
- New: Add webservice to get or create a product or service.
- New: Add webservice to get a user.
- New: Add more "hooks" (like hooks to change way of showing/editing lines into dictionnaries).
- New: Log module outputs can be setup with "or" rule (not only "xor").
- New: Add FirePHP output for logging module.
- New: Add trigger ACTION_DELETE and ACTION_MODIFY.
- New: Trigger now have a priority to define sort execution order.
- New: Can define different requests according to database type into migration files.
- New: Add "canvas" feature to overwrite page of thirdparty, contact, product with yours.
- New: Removed artichow deprecated libraries.
- New: A page can force reload of css style sheet
- New: A module can add import description for import wizard, even for tables with foreign keys.
- New: Can add tabs on statistics views.
- New: Add CSS id/class into public payment pages.
- Qual: Add a lot of more PHPUnit tests.
- Qual: Data structure for supplier prices is simpler.
- Qual: Removed no more used external libraries.
- Qual: Cleaned a lot of dead code.
- Qual: More OOP (usage of "abstract", "static", ...), uniformize constructors.
- Qual: Fix a lot of checkstyle warnings.
- Qual: task #216 : Move /lib into /core/lib directory
- Qual: task #217 : Move core files into core directory (login, menus, triggers, boxes, modules)
WARNING: To reduce technic debt, all functions dolibarr_xxx were renamed int dol_xxx.



***** ChangeLog for 3.1.3 compared to 3.1.2 *****
Fix: PgSQL - property must be set if success
Fix: Provide a solution for backup when mysqldump is not available
Fix: Bug #460 - Wrong entity assignment when creating a warehouse
Fix: bug #405 - Late icon always displayed on comm/propal.php



***** ChangeLog for 3.1.2 compared to 3.1.1 *****
- Fix: Can clone a proposal
- Fix: Add member ID in substitution method
- Fix: Duplicate end tag and missing form parts
- Fix: Support companies with no prof id.
- Fix: Sanitize data
- Fix: Bug #318
- Fix: Bug #369
- Fix: More bugs



***** ChangeLog for 3.1.1 compared to 3.1.0 *****
- New: Add option FACTURE_DEPOSITS_ARE_JUST_PAYMENTS. With this option added, 
       credit notes are not removed from total amount of invoice but are just 
       payments used to reducs remain to pay.
- New: Added hidden option MAIN_FIX_FOR_BUGGED_MTA to fix bugged MTA.       
- Fix: Removed warnings during install.
- Fix: State into address of paypal payments were lost.
- Fix: Currency into paypal payments were always euros.
- Fix: Removed Bare LF from emails sent with smtps method.
- Fix: Can show report on selected period.
- Fix: product removed from list after deleted into order.
- Fix: [bug #270] PostgreSQL backend try to connect throught TCP socket for 
- Fix: price was not without tax when using multiprice into POS module.
- Fix: Can delete bank account.
- Fix: [ bug #277 ] Year dropdown in table header of supplier invoices.
- Fix: Some other very minor fixes.


***** ChangeLog for 3.1 compared to 3.0 *****
WARNING: IE6 browser is no more supported in this version.
For users:
- New: War against number of clicks:
     - When adding a free bank transaction, form to add next one is still
       visible (save one click).
     - task #10969 : Add checkbox to close automatically invoice if
       payment is complete (save 3 clicks).
     - Reduce a step into supplier order workflow to save time. If user
       has permission to approve, order is approved when order is validated.
       (Save 2 clicks).
     - In commercial main menu, left menu are already opened. This save one click
       to open a proposal or order.
     - Can add a discount for third party, during invoice edition (and we 
       saved clicks again).
     - When creating a contract, sales representative are preset to user. This save
       4 clicks.
     - Can edit several fields in bank transaction line page into one update.
     - Creation of contacts from third party page go back to third party.
     - Preselect model if there is only one. This save 2 clicks. 
     - Can remove a project if project has tasks. No need to delete task one by one.
- New: Enhance donation module. Add a status "canceled".
- New: Add filters on all statistics report pages.
- New: If a service contains subproducts, subpoducts are decrease when service
       is decrease.
- New: Add status for third parties to disable a third party.
- New: Can send interventions cards by email.
- New: Increase list of available notifications into module Notifications.
- New: Add option MAIN_FIRST_TO_UPPER to force upper case of first 
       letters for names and firstname.
- New: Can filter of payment type in bank transaction list.
- New: Status of users is visible into user list.
- New: Support BSB code for bank account in Australia.
- New: Can set date of payment for autocreate invoice/payment when 
       creating a foundation subscription.
- New: Can edit note of payment.
- New: Option to make login not mandatory in member module.
- New: Add box for last members for foundation module.
- New: A specialized menu can now be used when using smartphones.
- New: Can add information on current user on ODT generation.
- New: Prefix on third party is not used by default. Hidden option
       SOCIETE_USEPREFIX can restore old feature.
- New: Standing orders module use bank account from banks module.
- New: Ask password when creating a user from a contact.
- New: task #10577: Use a numbering module for shipment and contract.
- New: Can create manually order from proposal.
- New: Add a first workflow module to create automatic action on some
       events (create order on proposal closing).
- New: Use autocompletion on invoice select when creating replacement 
       or credit note invoice.
- New: task #10885: Add a week view for calendar.
- New: task #11018: Add a status "not applicable" on events.
- New: Add subscriptions/country/region/town statistics for member module.
- New: Can define a proxy for external web access.
- New: task #11003: checkbox on checks for deposit.
- New: Add status into export. Add third party default language into export.
- New: Can filter on date and bank account when building check receipts.
- New: task #10958 : Add link to cheque receipts into bank transaction 
       line if exists
- New: Can import external ical url into dolibarr agenda view.
- New: Can add a logo on third parties card.
- New: task #11194 : Can delete uploaded photos 
- New: task #9744 : Add the barcode to select products on Point of Sale module
- New: Subscription/Unsubscription to mailman mailing-list can be done on 
       validate/resiliate in foundation module.
- New: Can use extrafields on third parties.
- New: Add chart to report counts by status on element home area pages.
- New: Look: Usage of Jquery Notify to show result or error messages on action.
- New: Look: Minor enhancements into agenda view.
- New: Look: Nicer tooltips with transparency and shadow.
- New: task #11004: Create invoice from intervention.
- New: task #10501: Can use point of sale with different bank accounts.
- Fix: Better Postgresql compatibility.
- Fix: Numbering module for invoices use same number for invoice 
       and credit note if mask is same.
- Fix: Debug and clean withdraw module.
- Fix: Allow access permission for point of sale module.
- Fix: Permissions issues with suppliers.
- Fix: Admin dict data is showing with active language 

For developers:
- New: External modules can add tabs on agenda views.
- New: External modules can also remove default tabs.
- New: External modules can force skin directory so force their own skins.
- New: External modules can add their own menu manager.
- New: External modules can force menu manager.
- New: External modules can overwrite all default language files by
       forcing priority on langs directories on its own lang directory.
- New: External modules can show export list with an "enabled" condition.
- New: Support a backtopage parameter on contact creation page.
- New: Add id on div to show logo.
- New: Install wizard can activate a module at end of install.
- New: Dictionnary setup works with very large external dictionnaries (Add 
       page navigation).
- New: Add api to draw graphics with javascript (using Jquery Flot).
- New: Can add user login into menu urls added by modules.

For translators:
- New: Add fa_IR language.
- Fix: Move language ar_AR to ar_SA, sv_SV to sv_SE and da_Da to da_DK.



***** ChangeLog for 3.0 compared to 2.9.* *****
For users:
- New: Can edit date of cheque receipts.
- New: Add Sales journal and Purchase journal report.
- New: Can create supplier invoice from supplier order.
- New: Support login by openid
- New: Support "full day" event in calendar module.
- New: Add a weather on dashboard.
- New: Add a Paypal module.
- New: Can choose third party to use in point of sale module during logon.
- New: A lot of enhancements into ECM module:
       Directories can contains special characters,
       Speed enhancements,
       Directories can be created outside of Dolibarr, refresh button will 
       update database,
       Can rename a file.
- New: Reordering lines in invoice, orders, commercial proposal is faster (use Ajax
       technology).      
- New: Can import members using assistant.
- New: Can exclude deposit, replacement or credit notes in script rebuild_merge_pdf.
- New: task #10473 : Option MAIN_PROFIDx_IN_ADDRESS must no more be hidden.
- New: Can generate business card for on particular member.
- New: Task #10553 : Can attach files on members card.
- New: Can filter on payment type and bank account in payment lists.
- New: When sending supplier orders by mail, a text is predefined.
- New: Upgrade process works with Postgresql.
- New: Task #10538: Add filter on expiration date of subscription for
       foundation module email selector.
- New: Task #9643: Add 2 status (tosell/tobuy) on products instead of only
       1 status for both selling and buying.       
- New: Can input payment conditions on several lines.
- New: Add hidden option MAIN_LOGOUT_GOTO_URL to set the exit url after
       a logout.
- New: For germany, we invert order of address.
- New: Add hidden option MAIN_SERVICES_ARE_ECOMMERCE_200238EC.
- New: Support NPR in customer product prices.
- New: Add more volume units (ounce, gallon, inch, feet, ...)
- New: Delivery date accepts hours and minutes.
- New: Can add a comment on stock dispatching to be save into stock movements.
- New: Can filter product list with too low stocks.
- New: Add option to send all emails sent to a bulk carbon copy.
- New: Preview of emails sent by member module is shown.
- New: task #10100 : Add button to create invoice from a subscription
- New: Reorganize tabs on third parties.
- New: Option MAIN_INVERT_SENDER_RECIPIENT is available in einstein pdf template.
- New: Easier way to define url for clicktodial module.
- New: Add a fckeditor test area in fckeditor module setup.
- New: Add property "Event on full day" on agenda
- New: Enhancement and better compatibility (google, thunderbird) for agenda export.
- New: Can use image editor on user photo.
- New: Task #10796: Add Spain ProfId1 Verification
- New: Page "supplier summary" is now available.
- New: Task #10611: Add option to choose order of field in bank account info on PDF
- New: If a transaction was reconciliated and should not, there was no way to reverse error.
- New: Ubuntu package now works also on debian.
- Perf: Avoid reading database to determine country code after each
        page call.
- Fix: Special chars are now supported in ECM module for filename (not yet for
       directories).
- Fix: Better Postgresql compatibility.
- Fix: Box order is saved when moved.
- Fix: Database name can contains "-" characters.
- Fix: In coloring negative amounts.
- Fix: Date input use date format of user and not dd/mm/yyyy format.
- Fix: Fixed a very old bug making file attachment fails with some emails 
       readers when using "mail php function".
- Fix: When cloning commercial proposal, due date is creation date + delay
       by default.
- Fix: Can edit ordering methods.

For translators:
- New: Update and complete slovenian language sl_SL.
- New: Add full manually translated files for de_AT en de_DE (thanks to eCleaner.at).
- New: Create the language ja_JP.
- New: Add el_GR language.

For developers:
- New: Add jquery by default.
- New: Removed PWC libraries.
- New: Removed Scriptaculous libraries.
- New: Removed Prototype libraries.
- New: Add first Selenium GUI tests.
- New: Enhance a lot of internal function to build external modules
       more easily.
- New: Add a user field ref_ext in object tables to allow external
       systems to store their id and make self-developed synchronizing
       functions easier to build.        
- New: Local user timezone is saved into session (not used yet).
- New: Works with Mysql 5.5.
- Qual: Menu system code is simpler.
- Qual: Mutualize some duplicate code.
- Qual: Renamed some fields into database to be more internationnal.
- Qual: Removed deprecated code.


***** ChangeLog for 2.9 compared to 2.8.* *****
For users:
- New: POS module allow to choose which warehouse to use.
- New: Support "Department/State" field on company setup, contact, 
       bank account and members card.
- New: Can reopen a refused/canceled supplier order.
- New: Add Gant diagramm on project module.
- New: Add a new mode for automatic stock increase: Can be increased
       on dispatching of products from a supplier order receipt.
- New: Can set a past delay to limit calendar export.
- New: Can attach files on emailing campaigns.
- New: Add statistics on trips and expenses module.
- New: Can reopen a closed customer order.
- New: Add module externalsite to add a web site/tools inside 
       menu and a Dolibarr frame.
- New: Can link trips and fees to a project.
- New: Add civility title in foundation module.
- New: Can set accountancy code for product (buy and sell).
- New: Can filter third parties lists on categories.
- New: Can filter products and services lists on categories.
- New: task #10202 : Support categories for members.
- New: Can build documents for third parties (Using ODT templates, need PHP 5.2+). 
- New: Support new products properties: length and area.
- New: Add the "payment due before" field in invoice exports.
- New: Add feature to resize or crop image files (for products photos)
- New: task #10113 : Show list of emailing on clicking on "number of mass emailing received"
- New: Add default language for third parties and use it when multilang is enabled
       to define default language for document generation.
- New: Can reopen a closed supplier invoice.
- New: Move permission "see hidden categories" into "see hidden products/services".
- New: Can delete several files at once in FTP module.
- New: Add box "last contracts".
- New: Works even if Web hosting provider has disabled PHP "glob" function.
- New: Can now send supplier orders by email.
- New: task #10076 : Show content of message in notification module.
- New: Bank name is shown on invoice.
- New: IBAN value is called IFSC if country is India.
- New: Add option to choose to show firstname then name or name then firstname on PDF.
- New: Add company in fields exported by export of members tool.
- New: Reorganise bank menus.
- New: Bookmarks can be sorted on a particular order.
- New: Support spanish RE and IRPF taxes on invoices.
- New: Module category offers categories for foundation module.
- New: Can filter on category on third parties, products and members listings.
- New: A flag is visible before country labels.
- New: When activating a new module, permissions for admin user are set. This save
       time when configuring Dolibarr.
- New: Dolibarr 2.9 is faster than 2.8.
- New: A lot of more predefined VAT values, states, regions for 
       miscelaneous contries.
- New: Enhance skin engine to make themes easier.
- New: Add images into menu "eldy".
- New: Auguria theme is now more modern.
- New: Update tools refers to www.dolibarr.org but also www.dolistore.com web site.
- New: Postgresql experimental support seems to work completely. 
- New: Changes in Dolibarr core to allow to use cache servers (see Memcached module on
       dolistore.com).
- New: Default choice for interactive confirm box is yes by default, and no only for
       delete actions. This reduce number of clicks required to validate actions and 
       is still safe to dangerous actions.
- Fix: Durations are correctly shown for languages using PM/AM dates.
- Fix: A lot of fixes in Point of Sale module.
- Fix: Debug experimental module widthrawal.
- Fix: Format number was wrong for ar_AR language.
- Fix: Can change password if user has only permission "change password".
- Fix: Project PDF document shows all tasks.
- Fix: bug #29278 : SMTP fails with IP instead of hostname.
- Fix: Default language on login page was wrong.
- Fix: Complete support of euros sign (even in PDF).
- Fix: Bad setup of phpMyAdmin for DoliWamp installer.
- Fix: Tracking number should be available on sending sheets.
- Fix: Stock value is not reset when product is transfered into other warehouse. 
- Fix: A lot of not tracked bugs fixed.
- Fix: Some fixes in barcode management.
- Fix: Access to phpMyAdmin is now ok on new DoliWamp installation.

For translators:
- Fix: Major update of italian translation (it_IT).
- Fix: A lot of translation fixes in all languages.
- New: Added translations (sl_SL, is_IS).
- New: Add translations for the DoliWamp installer.

For developers:
- More comments in code.
- Uniformize some code. 
- All arrays "lignes" were renamed into "lines".
- Delete all useless pre.inc.php files (this also increase speed).
- Fix W3C errors in page forging.
- Qual: Mutualize code of menu managers.
- Better isolation of modules files and dolibarr core files. 
- Task #8682 : Remove functions unix_timestamp.
- The makepack tool now make pack with UID 500.
- More css class and div to output menu to allow more skins.
- Generated documentation can be build from Eclipse using Doxygen plugin.
- Snapshot is provided with PHPunit tests.

WARNING: 
- A lot of class files (*.class.php) has moved into subdirectories. So If you use
  or develop non official modules that includes Dolibarr classes, you will have to rename
  path to thoose classes into the include function.
- Also, parameters of the "fetch()" method for class "User" has changed to reflect
  other fetch methods.   
- If you build a personalised themes, you must rename the style sheet into style.css.php.   
- This version is also the last one to support PHP 4.*, Mysql 3.1, IE6.
  Dolibarr 3.* will be supported with PHP 5+ and MySql 4.1+ only.


***** ChangeLog for 2.8.1 compared to 2.8 *****
For users:
- Fix: Works on database with _ in name.
- Fix: Broken feature in trips and expense module.
- Fix: Can use $ in database and login/pass values.
- Fix: No error on upgrade if there is orphelins tasks.
- Fix: Failed to login when user agent string was longer than 128.
- Fix: bug #29526 : Numérotation Proposition Incorrecte après duplication


***** ChangeLog for 2.8 compared to 2.7.* *****
For users:
- New: Support note on trips module
- New: Can link contacts to projects
- New: Can removed attached file on email form if attachment was wrong.
- New: Add option to show your logo on top of left menu.
- New: task #9935: Can edit accountancy code.
- New: Add an option to make users email required.
- New: Module notification can send email on order or proposal validation.
- New: Can use any command line antivirus on file upload.
- New: A customer can also be a prospect.
- New: task #9802 : Can link an action to a project and use project to 
       filter agenda.
- New: Project can be set on contract creation.
- New: Initial sold can be conciliated on bank module.
- New: Add a default errors-to email for emailing module.
- New: Can filter on user on stock movement list.
- New: When creating a third party from a member, it is set as a new
       customer.
- New: Can use {tttt} in numbering mask setup. It will be replaced
       with third party type.
- New: VAT number is stored in one field. This is more "international".
- New: task #9782 : Add possibility to delete a warehouse.
- New: task #9640 : Add label for stock movements.
- New: task #9916 : Add FREE text for interventions card.
- New: Can define the new product ref when cloning.
- New: Project module support status of project and end date.
- New: Provide a ubuntu package.
- New: Add link to check a SIREN for french users.
- New: Add link "now" to fill date when creating invoices.
- Fix: Import module works even if prefix is empty in source file.
- Fix: bug #28055 : Unable to modify the date of a cloned command.
- Fix: bug #27891.
- Fix: Change of numbering module was not effective.
- Fix: Change error management when adding already used supplier ref
       for a product.
- Fix: Running sending-email.php
- Fix: Warning should not appears for invoice closed
- Fix: Import for companies works even with prefix empty.
- Fix: bug #28895 : Création d'utilisateur impossible.
- Fix: Can change password if has only permission change password.

For developers:
- Qual: Reorganize /dev directory.
- Qual: Change the way items are linked together.
- Qual: The login page now use a template in /core/template/login.tpl.php.
- New: Modules can add their own tab on projects cards.
- New: Add management of triger FICHEINTER_VALIDATE


***** ChangeLog for 2.7.1 compared to 2.7 *****
For users:
- Fix: Bad decimal management for it_IT and fr_BE languages.
- Fix: A third party created from a member is created as a 
       customer.
- Fix: Change of numbering module was not effective.
- Fix: Report of balance missing supplier invoices.
- Fix: Running sendmaing-email.php script.
- Fix: Detection of country for IBAN management.
- Fix: Update member photo.


***** ChangeLog for 2.7 compared to 2.6.* *****
For users:
- New: Add a print icon to show a page to print without menus.
- New: Can add a free text on bank cheque receipts.
- New: Price level can be defined also for prospects.
- New: Add a help and support center.
- New: Can export commercial proposals.
- New: Can use a cache for xcal exports.
- New: Option for faster confirmation process with one ajax popup.
- New: Complete theme bluelagoon and rodolphe
- New: Can select third parties emails in emailing module for all
       third parties with expired contract's lines.
- New: Can add a field errors-to in emailing.
- New: Can use inline images in emails.
- New: Add predefined invoices (can be use for repeated invoices).
- New: Add a confirmation when cloning products.
- New: Add stock in product lists.
- New: Can filter list of stock movement on date or product.
- New: Added a link from product list to their stock movements.
- New: Several speed enhancements after using the Google Page speed 
  plugin for FireBug.
- New: Add a confirmation on dangerous admin purge feature.
- New: Add navigation on donation sheets.
- New: Added estimated value for stocks.
- New: Added module Gravatar to found photo of users or members
       from their email on gravatar.com.
- New: Include Dolibarr version in suggested dump filename.
- New: Enhancement in project module.
- New: Add log tab on emailing module.
- New: Minor enhancements in look themes.
- New: Add option to hide help in menu.
- New: Added a "force LDAP synchronize" on member and contact cards.
- New: Can split a discount into two smaller discount. This allows to use a
       discount on an invoice even if invoice amount is lower than discount
       credit available.
- New: Can use variables into the free text on PDF (__TOTAL_TTC_, __TOTAL_VAT...)
- New: Increase page loading speed (all changes reported by Google PageSpeed
       tool has been added).
- New: Add support of constant MAIN_ONLY_LOGIN_ALLOWED to allow to lock all
       access to any users except the one defined in constant.
- New: Add an admin page of PHP sessions with a way to lock new connections
       for other users than yourself. Can also purge existing sessions.
- New: Add point of sale module.
- New: Better usage when using with smartphones.
- New: Add module FTP client.
- New: Can set first day of week.
- New: Installer now create a .htaccess to protect documents directory.
- New: Experimental support for Postgresql.
- New: Full support of SMTPS (can works with Google SMTP).
- Fix: "Now" link works when date popup is not used.
- Fix: Debug seriously the email notification module.
- Fix: Error Call to a member function trans when refusing a supplier order.
- Fix: Fix payment conditions on commercial proposals.
- Fix: Nb of orders to process was wrong.
- Fix: Customer code was not correct on PDF it if contains special 
       characters.
- Fix: Can update price even with "NPR" VAT rates.
- Fix: When product type is missing, description is not lost when adding 
       new product lines.
- Fix: CC and BCC in emails was not used if using SMTPS handler.
- Fix: Last character was lost when text end with n or r.
- Fix: LDAP synchronization is now more robust (transaction and 
  use modify instead of delete/add).
- Fix: Fix: Setup of member synchronization does not conflict 
  with contact or user synchronization.

For translators:
- Update some language files.
- Can accept right to left languages. Added an "automatic" arabe translation.

For developers:
- An external module can force the third party code to be required whatever
  is the rule of third party code module.
- Update fckeditor to 2.6.4.
- Update Smarty to 2.6.26.
- Removed some deprecated code and files.
- Creation of directory in module descriptor is simpler.
- Can use an alternate document_root directory to develop with 
  sources on two repositories.
- Removed useless code of old commercial module.
- Move some modules into the CVS modules repository dolibarrmod. This reduces
  amount of code in main branch.
- Updated wiki documentation.
- Better W3C standard.
- Can add init data when enabling a module.
- Can fix some corruptions in database by calling the update page 
  /install/repair.ksh
- Log files contains more information (PHP_SELD added and OS user used for 
  log of command lines scripts) 
- Can protect a module to not being enabled if javascript disabled.
- If module numberwords is installed, code can use langs->getLabelFromNumber 
  to get value of an amount in text.
- A module can add subsitution keys in makesubsitutions() functions.
- Add $conf->browser->phone defined to optimise code for smartphone browsers.
- All external libs are now in same directory /includes.
- All install files are now in same directory /install.


***** ChangeLog for 2.6 compared to 2.5.* *****
For users:
- New: Add filter on status in emailing selector for Dolibarr users.
- New: Can add bookmarks on all pages.
- New: Enhance bank transactions reporting.
- New: When creating a contact from a third party, informations from third
  party card are automatically suggested.
- New: Sort list of languages in combo box.
- New: EMails links are show with function dol_print_email
- New: Add graph report on number of entities in product statistics page.
- New: Can delete a supplier order whatever is its status.
- New: No limit on free text on PDF generated documents.
- New: Can force login value when creating a user from a member.
- New: Can clone commercial proposals and orders.
- New: Major enhancement of project module.
- New: Added product label in invoice exports fields.
- New: Add VAT number in export fields.
- New: Upgrade FPDF to 1.6
- New: Upgrade Scriptaculous to 1.8.2 and Prototype to 1.6.0.3
- New: Added keywords in PDF.
- New: Add hidden option MAIN_DISABLE_PDF_COMPRESSION.
- New: Add attachments on intervention cards.
- New: Can add personalized fields in emailing selectors.
- New: Customer code and supplier code can be defined automatically.
- New: Emailing feature can extract civility from contacts.
- New: Can create a third party from a member of foundation module.
- New: Can set a limit for stock alert to 0.
- New: Support SMTPS.
- New: Added a page /support to provide a help center service on Dolibarr.
- New: Distinct status "running not expired" from "running expired" in lines 
  contract status.
- New: Add a first version of a module for Paybox.
- New: Can add contact to suppliers orders.
- New: Changes to support the external Bit Torrent module.
- New: Can filter on social contribution type in list.
- New: Upload of joined files need create/modify permissions to work.
- New: For admin users, show the SQL request in export build.
- New: Can modify proposal date if status is draft.
- New: The help link on some pages now links directly to the wiki web page.
- New: Enhancements in barcode module.
- New: Can use decimal values in stocks.
- Fix: Partial payment on social contributions not shown on main page.
- Fix: Handle correctly the comment in status changing of supplier orders.
- Fix: Author, title and topic are correctly encoded in PDF.
- Fix: Now HTML output is always UTF8, this solve bad PDF encoding on old
  users.
- Fix: Save new model when changed on interventions.
- Fix: Failed to go on the future view of bank transaction if there is no 
  future bank transaction already wrote.  
- Fix: Bad ref in supplier list.
- Fix: Bad link in product statistics for supplier referrers.
- Fix: Usage of reset of cursor in personalized numbering modules for a particular
  month (@ option) was broken.
- Can add contacts to a supplier invoice.
- Fix: When an invoice is changed back to status draft, warehouse is increased 
  back.
- Fix: Category of a bank transaction was not saved.
- Fix: Clicktodial plugin works correctly now
- Fix: Multiprices features works correctly.
- Fix: Project module and task creation.
- Fix: Validation of order if a file was attached.
- Fix: A lot of fixes in PDF generators.
- Fix: Bad line/page break with long description of products on PDF.
- Fix: Option force invoice date to validation date working correctly.
- Fix: Creation of a member from the example public page works.

For translators:
- Added 10 more new language files.
- Added autotranslator tool. A tool to build/update automatically
  languages files using Google API for a new language. Wonderful to start a
  new translation.
  
For developers:
- Removed some deprecated files.
- Removed treemenu library.
- Renamed all function dolibarr_xxx into dol_xxx to have same prefix everywhere.
- Rewrite clone feature for supplier invoice to work like other clone features.
- First change to manage a future feature "stock PMP value".
- A module can add a new tab in third party view tabs.
- First change for future geoip module.


***** ChangeLog for 2.5 compared to 2.4.* *****
For users:
- Sessions timeout can be configured to overwrite PHP setup.
- Can filter on date in services list.
- Support bookmark add of product cards.
- Enhancement in stock management (Automatic increase/decrease
  from order or invoice is possible).
- New filter options in prospect lists (category and level).
- New view in ECM module.
- Look enhancements for graphics (add transparency).
- Added statistics report for supplier invoices.
- Added average amount in invoices statistics reports.
- Can move a contract line to another contract of same third party.
- Add an export definition to export interventions.
- Can set umask file permissions on Unix/Linux/BSD systems.
- Miscelanous bug fixes.
- A lot of other enhancements to increase productivity.
- All phone numbers show the clicktodial link if module is enabled.
- Can define hour and minutes in intervention cards.
- Can edit a validated intervention.
- Add filters on intervention list.
- Add juridical status and number of employees in third party 
  export definition.
- A lot of enhancements and translation in withdraw module.
- Full support of Mysql option mode=strict.
- Added a new event from member module to agenda tracked events.
- Can attach a file to suppliers orders.
- Change to make Bank Account Number form more "internationnal".
- Can clone an invoice.
- Can clone an emailing.
- Reduce memory usage (about 2%).
- Add weight and size in sendings module.
- Add a fast search form on left menu for member module.
- Fix: Do not show export filter for disabled modules
- Show greyed lines for not allowed export filters.
- Add nature in product fields (manufactured product or not).
- Add export filters for category module and trip and expenses module.
- Can choose login of dolibarr account created when create from contact

For translators:
- The errors language file contains only error or warning messages with 
  prefix Error or Warning.
- HTML Output is by default in UTF8 and language files can be provided
  in UTF8.

For developers:
- Update skeletons (some fixes and add function createFromClone).
- Add an experimental Cash Desk module.
- Added new triggers events in agenda module.
- All submodules are moved in the includes directory.
- Removed some deprecated files.
- Menu managers now use same class name for their menu entry
  and add a different value in an HTML id for each entry. This allows
  to build skins that use different style for each menu entry.
- All emails and url HTML output use same function.
- Add more integrity check on database
- Can disable modules on logon page. This make possible to
  have several profiles of demo with only one demo. Also added a new
  Dolibarr demo front page (in htdocs/public/demo).
- Allow modules to add new tabs.

   

***** ChangeLog for 2.4 compared to 2.2.* *****
For users:
- Add a calendar module (module agenda) with ical/vcal/rss export.
- Look enhancement in graphics (thanks artichow).
- Add tel and fax on delivery addresses.
- Add a tool to edit personalized menu.
- Add an ical and vcal export link in agenda and webcalendar module.
- Reduce memory usage.
- Now triggers are enabled/disabled according to module they refers to.
- Fix infinite loop on popup calendar.
- Change in tanslation to make Dolibarr easier to understand.
- Add a warning when sending a mail from a user with no email defined.
- Added clicktodial module.
- Add a property private/public in contact. This allows to user Dolibarr
  for a personnal address book.
- French NAF code can accept 5 chars.
- Supplier prices can be input with or without taxe.
- New generic numbering modules to offer more solutions for generating
  automatic id.
- Add new predefined exports wizards (stocks, suppliers, taxes...).
- Add feature to log security events (logon, change of users, passwords).
- Can link all documents (included supplier invoices and orders) to a 
  project.
- Can attach several files to email when sending an invoice, order or
  proposal by email.
- Can choose accuracy (number of decimals) for prices.
- Localization for decimal and thousand delimiter on number is fully
  supported.
- More informations reported in system information pages.
- Add a budget report.
- Added a security audit report.
- Other minor changes (features, look, fixes)
- Added compatibility with Firefox 3.
- Changes for compatibility with PHP6/Mysql6.
- Some bug fixes.

For translators:
- Added spanish es_ES translation.
- Added en_AU translation.

For developers:
- Removed useless code:
  Replaced phplot and phplot5 librairies by artichow.
  Removed cryptograph library replaced by artichow.
- Login functions are now externalised as modules.
- Update code skeletons examples.
- Several enhancements to make addon development easier.
- Add a tool to generate PHP classes completely mapped to a table.
- Added a check to enable external modules only if dolibarr version is
  high enough.
- Changes in wizard installer to allow building autoexe installer for
  Windows with Apache and Mysql included.


***** ChangeLog for 2.2 compared to 2.1.* *****
- Add more statistics on main page.
- Add option to add message on login page.
- Management of categories for third parties.
- Add volume on products properties.
- Support for LDAP authentication.
- Full member synchronisation with LDAP database in
  fundation module.
- More LDAP fields supported for user synchronization.
- Better logger for install.
- First changes to support UTF8.
- Add a "forget password" feature.
- Setup process can run several migrate files if need
  to jump several versions to upgrade.
- Support for webcalendar 1.1 in webcalendar module.
- Support for menu in database.
- Better support for using Dolibarr on more WHP.
- Removed some deprecated files and clean code.
- New theme: Auguria
- Removed PHP warnings.
- Some bugs fixes.
- Traduction more complete.
- Better code comments for Doxygen documentation.
- Better support of vcard export format.
- A lot of security enhancements (no more password in log files,
  crypted password in database, in config file...).
- Themes are full CSS compliant.
- A lot of other minor changes...
- Option to scan uploaded document by an antivirus.
- Transparency for picto files works with IE.
- Can drag and drop boxes on main page.


***** ChangeLog for 2.1 compared to 2.0.* *****
- Added a better installer.
- Support user and groups permissions.
- Translation in english and support for several languages.
- New enhanced look and several new themes.
- Small search boxes for each Dolibarr elements (invoices, contracts,
  orders, proposals...)
- Added an export assistant module to export main dolibarr data.
- Added backup tool to backup database via mysqldump.
- Added product categories management with a categorie tree.
- Management of companies' discounts (relative or absolute).
- Support credit note and discounts (relative and absolute) on
  commercial proposal, orders and invoices.
- Support multi-langual description for products.
- Graphical enhancements (picto to describe all status).
- Added more permissions (ie: can restrict access for a commercial user
  to elements of its companies only).
- Little enhancements to OSCommerce module.
- Added a second OSCommerce module working through web services.
- Added a Mantis module to have a Mantis application in Dolibarr menu.
- Building a PDF document for invoices works like other modules. You
  can change model just before generating the PDF.
- Can generate documents (PDF) for customer orders. Can send them by mail.
- Added FPDI and FPDI_Protection (ie: PDF with password-protection)
- Can make one payment for several supplier invoices.
- Rule to suggests passwords when creating a user are in modules
  allowing to add easily other rules.
- Option to encrypt passwords in database (MD5).
- Add Dolibarr triggers support on users creation/change.
- Add Dolibarr triggers support on payments.
- Add Dolibarr triggers on supplier and customers orders.
- Webcalendar triggers for actions on Member module.
- Support optionnal new javascript popup selector for date fields.
- Support for several RSS boxes in external RSS module. Setup easier.
- Can attach documents on Action, Orders, Invoices, Commercial proposals.
- Can attach contacts on proposals, orders, contracts, invoices.
- Preview on results of PDF generator modules in setup pages.
- Code cleaner. Remove unused or duplicate code.
- Save and show last connexion date for users.
- Enhancements on a lot of forms for better ergonomy.
- Can add/remove company logo.
- Added LDAP synchronisation for users, groups and/or contacts.
- Can configure your own SMTP server/port for mail sendings.
- Works even on "UTF8 by default" systems (Mysql, Linux...)
- Better compatibility with different PHP version or setup.
- Added mysqli driver.
- Add a WISIWYG editor (FCKEditor) to edit note and comment areas.
- Added AJAX features like a 'search product selector'.
- Modules boxes on main page can be dragged and dropped (with firefox only).
- Support for PHP5.
- Experimental support for Postgresql (not working yet, but waiting feedbacks).
- Removed obsolete files and documentation.
- Added admin tools (backup and files purge).
- Added a tool to build a lang package.
- Added a tool to build a module package.
- Added a tool to build a theme package.
- Traduction more complete.
- Added skeletons for code examples.
- Lot of fixes after 2.0 release not fixed in 2.0.1.
- Added more security option (ie: encrypted password in database)




***** ChangeLog for 2.0.1 compared to 2.0 *****
Minor bug fixes



***** ChangeLog for 2.0 compared to 1.0.* *****
ChangeLog file size is so important, that it is not included inside Dolibarr
package. You can find it at www.dolibarr.org<|MERGE_RESOLUTION|>--- conflicted
+++ resolved
@@ -3,7 +3,6 @@
 --------------------------------------------------------------
 
 
-<<<<<<< HEAD
 ***** ChangeLog for 3.4.2 compared to 3.4.1 *****
 Fix: field's problem into company's page (RIB).
 Fix: Document cerfa doesn't contained firstname & lastname from donator.
@@ -156,9 +155,7 @@
 
 
 ***** ChangeLog for 3.3.5 compared to 3.3.4 *****
-=======
 - Fix: Change to make debian package ok despite removal of ckeditor.
->>>>>>> 555a49d6
 - Fix: jcrop file to match debian rules
 - Fix: Add missing country UK.
 - Fix: Minor fix into package.
