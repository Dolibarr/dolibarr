--- conflicted
+++ resolved
@@ -7,11 +7,8 @@
 Fix: [ bug #1769 ] Error when installing to a PostgreSQL DB that contains numbers
 Fix: [ bug #1752 ] Date filter of margins module, filters since 12H instead of 00H
 Fix: [ bug #1757 ] Sorting breaks product/service statistics
-<<<<<<< HEAD
 Fix: [ bug #1797 ] Tulip supplier invoice module takes creation date instead of invoice date
-=======
 Fix: [ bug #1792 ] Users are not allowed to see margins module index page when no product view permission is enabled
->>>>>>> 7e16d0c1
 
 ***** ChangeLog for 3.5.6 compared to 3.5.5 *****
 Fix: Avoid missing class error for fetch_thirdparty method #1973
