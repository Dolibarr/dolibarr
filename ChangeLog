--------------------------------------------------------------
English Dolibarr ChangeLog
--------------------------------------------------------------

WARNING: 

Do not try to make any Dolibarr upgrade if you are running Mysql version 5.5.40.
Mysql version 5.5.40 has a very critical bug making your data beeing definitely lost.
You may also experience troubles with Mysql 5.5.41/42/43 with error "Lost connection" during
migration.
Upgrading to any other version or any other database system is abolutely required BEFORE trying
make a Dolibarr upgrade.


<<<<<<< HEAD
***** ChangeLog for 4.0.0 compared to 3.9.* *****
For users:

NEW: Add reccuring invoice feature and automatic generation of invoices.
NEW: Add module "Loan" as stable.
NEW: Add module "Supplier commercial proposal" (price request) is set to stable status.
NEW: Experimental module Accountancy Expert
NEW: Experimental module Multicurency
NEW: Show into badge on tab head the number of dedicated contacts for all objects.
NEW: Add a checkbox to select/unselect all lines on page that support mass actions (like invoice list page)
NEW: Add a new method for margin calculation. Added margin on "cost price" to margin on WAP price and margin on "best supplier price".
NEW: Add an explanation message on shipment page to explain you can't make shipment if order is not validated
NEW: Add date_rum into table of thirdparty bank account.
NEW: The probability of lead/opportunity can be defined per lead.
NEW: Added Malta VAT into migration script
NEW: #4972 Translated Charges sociales (type 0) and Charges sociales (type 1) in reports page
NEW: Add Expense report into accountancy report
NEW: Add Expense report to approve into workboard 
NEW: Selection of boxes is move on top of home page
NEW: Add filter on a keyword, status and nature into list of modules
NEW: Add hidden option BANK_DISABLE_CHECK_DEPOSIT to disable check deposit feature.
NEW: Add option MAIN_PUBLIC_NOTE_IN_ADDRESS
NEW: add html id/class to locate value in the DOM html
NEW: Add index on invoice status 
NEW: Add constant MAIN_LOGTOHTML to 0 into other setup by default to save time when we need to make debug on hosted instance.
NEW: Add list of billed
NEW: Add minimum stock and desired stock into import/export profiles. 
NEW: Add state into thirdparty export fields
NEW: Add more trackable events (create, submit and receive supplier order).
NEW: Add option MAIN_PROPAGATE_CONTACTS_FROM_ORIGIN
NEW: Add picto on module list to show warning and if module is an external module.
NEW: add product type filter on turnover report
NEW: Add state into list of fields available for personalized fields of thirdparties
NEW: Add statistics for interventions module
NEW: Add statistics on number of projets on home page
NEW: Add stats and late records into dashboard for supplier proposals.
NEW: Add the admin info on combo of type of contact
NEW: Add the event BILL_PAYED to list of supported events for module notification.
NEW: Add total weight and volume on PDF 
NEW: Add hidden option to hide column qty ordered on shipments.
NEW: Add view of virtual stock into product list (when appropriate)
NEW: Add warning on tasks when they are late (add also the warning tolerance parameter)
NEW: Add weight/volume for one product into shipment export
NEW: Add width and height on product card
NEW: allow a document to be linked to project from another customer on config
NEW: allow project to be shared across entities (for multicompany module)
NEW: All variant of ckeditor config can be tested into the setup page of module.
NEW: Can change dynamically number of records visible into lists.
NEW: Can change type of extrafields for some combinations.
NEW: Can define number of first and last line into import wizard.
NEW: Can edit next execution date of a cron job.
NEW: Can edit value date of a vat payment after recording it.
NEW: Can filter modules on publisher
NEW: Can filter on employee status when building emailing from users
NEW: Can reopen an closed shipment
NEW: Can search on shipments into the quick search box
NEW: Can select dynamicaly number of lines to show on page on product, shipment, contact, orders, thirdparties 
NEW: Can select fields to show on supplier orders list.
NEW: Can select fields to show on list also for list of customer orders, shipments and invoices.
NEW: Can select fields to show on proposal lists.
NEW: Can select language from combo list on page to overwrite a translation
NEW: Can select number of lines on page list for projects and tasks.
NEW: Can use ^ and $ (to say start with or end with like regex syntax) into search fields when search field is text. Bonus: ^$ can filter all lines with field not defined.
NEW: Clean and enhance code for cron engine
NEW: Can decrease stock on shipment closing/classifying (only if module lot is not enabled for the moment)
NEW: Disabled users are striked.
NEW: Enhance navigation of project module
NEW: fichinter lines ordered by rang AND DATE
NEW: hidden conf to use input file multiple from mail form
NEW: hidden feature: SUPPLIERORDER_WITH_NOPRICEDEFINED allow supplier order even if no supplier price defined
NEW: Hidden option MAIN_LANDING_PAGE to choose the first page to show after login works as a "global" option (llx_const) and as a "per user" option (llx_user_param).
NEW: Holiday is a now a RH module. All RH module provides by default visilibity on users of its hierarchy.
NEW: If error is reported during migration process, you can ignore it to avoid to be locked.
NEW: if nb total of lines provided in print barre_liste, display in title
NEW: If option to see non stable modules is on, add a filter into module list to filter on level (deprecated, experimental, development)
NEW: Include number of linked files into badge counter of "Linked files" tab.
NEW: Include sales representative into export of thirdparties
NEW: Indicator on workboard are red/green if late or not.
NEW: Into GED module, filename is truncated only if there is not enough space into table
NEW: Introduce a predefined job to run database backup
NEW: Introduce option MAIN_WEIGHT_DEFAULT_UNIT and MAIN_VOLUME_DEFAULT_UNIT to force output unit for weight and volume.
NEW: Introduce position of records into dictionnary of type of contacts
NEW: Link on user in leave context reach to leave tab.
NEW: List of user in agenda view per user show photo thumb
NEW: Margins module - Check/update buying price on invoice lines
NEW: Merge all admin tools (system and module admin tools) into same entry "Admin tools", so now things are clear: All features restricted to an admin user is inside "setup" (for setup) or "admin tools" (for action tools) instead of 3 different entries.
NEW: Merge all boxes "related objects" into one. This save a lot of room on most card and avoid often horizontal scoll.
NEW: Moved code that deals with bank categories to BankCateg. Created BankCateg::fetchAll function
NEW: Move Expense report menu from module to menu files
NEW: Move HRM dictionary from module to core dictionaries
NEW: Mutualize code to manage email substitution variables. Show available variables into page to edit email templates.
NEW: Mutualize code: Use one call of function "addThumbs", when possible, to generate thumbs files instead of several call of "vignette" function.
NEW: On translation admin page, admin can overwrite a translation value.
NEW: Option MAIN_LIST_FILTER_ON_DAY is supported on proposal list
NEW: Add reputation field for price supplier
NEW: Rest API token is no more reset at each call. We can reset it with param reset=1 on login call.
NEW: Selection of fields is available on member list.
NEW: Show a badge with number of withdraw requests done on the withdraw tab of invoice.
NEW: Add option to show detail per warehouse into reassort
NEW: Show total number of modules into the module list
NEW: Survey system has now a status like other objects. You can close or reopen a survey.
NEW: The note on time spent can be entered when using the view per day.
NEW: Use ellipsis truncation on too large left menu text
NEW: When a new field to show into lists is selected, the form is automatically submited and field added.
NEW: When creating a template invoice from a draft invoice, if there is link to contract on draft invoice, link is kept on template invoice.
NEW: When emailing is not sent completely, show progression.

For developers:

NEW: Add a css class style called 'reposition', so when clicking on a link with this class will move scrollbarr to be placed at same page location.
NEW: TimeZone can be supplied to mktime
NEW: hook in shipment card
NEW: Deprecated Societe::set_prospect_level, Societe::set_commnucation_level, Societe::set_OutstandingBill functions
NEW: A module can add, into its import profiles, a sql request to execute at end of import. This allow to update dernormalized data after import.
NEW: Add hook pdf_build_address 
NEW: Add a parameter on graph function to show a generic graph when no data are available.
NEW: Add $object in parameter of pdf_build_address so we could include hook into the function.
NEW: Add a tool for developers to purge database with no loose of setup
NEW: Can disable a module by renaming dir of module into module.disabled (this save time for maintenance when working with FTP).
NEW: Created AccountLine::insert function and started using it for transaction creation
NEW: Created Account::__toString, Account::getFieldsToShow and Account::getAccountNumberOrder to refactor the way account number was shown
NEW: Created FormBank::getIBANLabel function to get the label of "IBAN" depending on bank account country
NEW: prepare for additional warehouse statuses
NEW: project sharing in select_projetcs_list function
NEW: Removed deprecated CommonObject::client property. Please use CommonObject::thirdparty instead
NEW: Removed unused FormOrder::selectSourcesCommande function
NEW: Renamed ActionComm::add function to ActionComm::create
NEW: Rename Form::select_date to Form::selectDate and Form::form_date to Form::formDate
NEW: Rename path for generiN
NEW: More phpunit tests. Include some REST API into automatic tests.


WARNING: 

Dolibarr 4.0 should be compatible with PHP 7 but more feedbacks are still expected to confirm that.

Following changes may create regression for some external modules, but were necessary to make
Dolibarr better:
- Function log() of class CommandeFournisseur has been removed. Using it is no more required.
- Class Resource was renamed into DolResource to avoid conflict with a reserved PHP word.
- Method commonobject->add_thumb() has been renamed into commonobject->addThumbs().
- Method select_type_comptes_financiers() has been renamed into selectTypeOfBankAccount() 
- Property ->client that was deprecated 6 years ago, is replaced in all core code with ->thirdparty.
- File '/core/tpl/document_actions_pre_headers.tpl.php' were renamed into '/core/actions_linkedfiles.inc.php'.
So if you included it into your module, change your code like this to be compatible with all version:
  $res=@include_once DOL_DOCUMENT_ROOT . '/core/actions_linkedfiles.inc.php';
  if (! $res) include_once DOL_DOCUMENT_ROOT . '/core/tpl/document_actions_pre_headers.tpl.php';



=======
***** ChangeLog for 3.9.3 compared to 3.9.2 *****
FIX: #4383 $userid not defined
FIX: #4448 $filebonprev is not used, $this->filename now
FIX: #4455
FIX: #4749
FIX: #4756
FIX: #4828
FIX: #4926
FIX: #4964 buyprice in customer from shipping buyprice wasn't load in expedition::fetch_lines
FIX: #5004
FIX: #5068
FIX: #5170 tva sign with INVOICE_POSITIVE_CREDIT_NOTE option
FIX: #5338 use of not initialized var $aphour, $apmin, etc
FIX: #5343
FIX: #5380
FIX: #5383 bad object id on don delete
FIX: #5414
FIX: #5470 User of expense report in bank transactions page is not correct
FIX: a case of corrupted ODT by Word that insert <text:s> when it should not.
FIX: Can't create thirdparty or validate invoice if profid is mandatory and profid does not exists for other countries
FIX: dasboard wrong for late invoice
FIX: duplicate jquery.js files
FIX: extrafield cloned on project clone
FIX: Failed to open file
FIX: Filter on opportunity amount and budget
FIX: form_confirm to delete payment on supplier invoice
FIX: javascript error with german-switzerland language
FIX: large expense note
FIX: Missing original .js file (license violation if sources are not provided)
FIX: Option strict mode compatibility
FIX: product stats all bloc module without enbaled test
FIX: receiving link never works
FIX: task ODT company object not correctly retrieved
FIX: Translate group perms as it is done into user perms
FIX: We must take the last recent defined price when using price level
>>>>>>> 4382724b

***** ChangeLog for 3.9.2 compared to 3.9.1 *****
FIX: #4813 Won translation for the key OppStatusWON instead OppStatusWIN
FIX: #5008 SQL error when editing the reference of a supplier invoice that already exists
FIX: #5236 Cron module activated but "Modules tools" does not appear in the left menu.
FIX: Accountancy - 3.9 - Chart of accounts are limited on only one country
FIX: bug on email template
FIX: Can't create a stock transfer from product card
FIX: can't fetch by siret or siren because of first "if"
FIX: Check stock of product by warehouse if $entrepot_id defined on shippings
FIX: Compatible with multicompany
FIX: Creation of the second ressource type fails.
FIX: end of select when no fournprice
FIX: Filter on assigned to was preselected on current user on list "All events" (instead of no filtering)
FIX: Filter on category tag for suppliers
FIX: hook on group card called but not initialized
FIX: Infinite loop on menu tree output for edition 
FIX: Can show tree of entries added by external modules using fk_mainmenu and fk_leftmenu instead of fk_menu.
FIX: init var at wrong place report incorrect "shippable" flag on draft order.
FIX: It doesn't check if there is enough stock to update the lines of orders/invoices
FIX: Menu statistics was not visible if module proposal was not enabled
FIX: Merge manually PR #5161 - Bad translation key
FIX: missing column when module was installed before standard integration
FIX: Missing number total of modules
FIX: Not filtering correctly when coming from dashboard
FIX: PROPAL_MERGE_PDF with PRODUCT_USE_OLD_PATH
FIX: Remove PHP Warning: Creating default object from empty value.
FIX: same page added several times on mergepropal option
FIX: search on date into supplier invoice list dont work because of status -1
FIX: Search supplier ref on contract
FIX: Split of credit note into discount page generates records not correctly recognised as credit note.
FIX: SQL error function on getAvailableDiscounts function, on bill create mode if socid is empty
FIX: #5087
FIX: #5108
FIX: #5163
FIX: #5195
FIX: #5203
FIX: #5207
FIX: #5209
FIX: #5230

***** ChangeLog for 3.9.1 compared to 3.9.* *****
FIX: #3815 Call to undefined function local_by_date()
FIX: #4424 Missing email of user popup in supplier orders area
FIX: #4442 Missing translation in Banks menu
FIX: #4737 Bank transacion type selector translation is cropped
FIX: #4742 Able to delete a supplier invoice with a registered payment
FIX: #4743 UI glitch in project summary page
FIX: #4747 Missing UI background when registering a supplier invoice payment
FIX: #4748 Supplier invoice payment confirmation amount is not translated
FIX: #4766 VAT not shown in supplier invoice popup
FIX: #4784
FIX: #4809 Duplicate functions with different content
FIX: #4812
FIX: #4839
FIX: #4851 Project selector in supplier invoices shows the project label twice
FIX: #4870
FIX: #4874 SQL error when listing users
FIX: #4880
FIX: #4961
FIX: #4989
FIX: If oauth has never been activated two tables are missing and printing is not working
FIX: A not enabled field for list must not into fields to add
FIX: Bad color of message password changed
FIX: Bad error and style message when changing its own login
FIX: Bad function name call on delete
FIX: Bad include and param for project numbering module call
FIX: bad translation language loaded FIX: When changing thirdparty on event card, the showempty option of contact was lost. FIX: Bad placeholder shown on combo to select a thirdparty.
FIX: Bad vat definition when using POS module
FIX: Box disabled because bugged
FIX: Can not select a commercial on the creation of a third
FIX: Check of EAN13 barcode when mask was set to use 13 digits instead of 12
FIX: correct display of minimum buying price
FIX: Creation of thumb image for size "small" was not done.
FIX: Damn, where was the project ref ?
FIX: Default vat is not set correctly when an error occured and we use VAT identified by a code.
FIX: dont retrieve new buying price on margin display
FIX: Duplicate records into export
FIX: Each time we edit a line, we loose the unit price.
FIX: Email templates not compatible with Multicompany
FIX: Export must use a left join to not loose lines
FIX: fetchAllEMailTemplate
FIX: Filter/search on extrafields on lists
FIX: finished parameters not used
FIX: Generated thumbs must always use the png format so using thumbs can work.
FIX: Hook resprint  be printed
FIX: image extension must be in lower case
FIX: Missing clean of criteria
FIX: Missing database escaping on supplier price insert/update
FIX: Missing function
FIX: Multiprice generator didn't recalculate prices if only the price_base_type property changes
FIX: Not removing code into vatrate.
FIX: Not showing sellprice properly on product list
FIX: Parsing of amount to pay vat
FIX: PHPCS
FIX: PMP is deprecated at warehouse level
FIX: real min buying price
FIX: Same term to create than other objects
FIX: Some records were lost into margin per product report
FIX: systematic rounding causes prices to be updated without reason
FIX: Template email must take care of positino column
FIX: VAT rate can be negative. Example spain selling to morroco.
FIX: When cloning an order the order result from clone must be now
FIX: When using option Price per level, when adding a predefined product, the vat for customer was not correctly set.

***** ChangeLog for 3.9.0 compared to 3.8.* *****
For users:
NEW: A new and more modern look for "eldy" theme.
NEW: Introduce a new theme called "Material Design". 
NEW: #3767 Allow changing multiple prices of a product at once
NEW: Add a button to purge criteria in user list
NEW: Add a filter field to restrict list of member when doing a LDAP list request. Use also this filter into ldap command line script making sync from ldap to dolibarr.
NEW: Add all assigned users and all extrafields data in new event when we createFromClone
NEW: Add hidden option to use standard position address in crabe model For electronic sending solutions
NEW: Add a refresh button on page list of direct print jobs.
NEW: Add a tab "document" in donation card
NEW: Add cancel button on thirdparty create page
NEW: Add chart of product statistics
NEW: Add color on categories
NEW: Add date value filter on account records list
NEW: Add __PROJECT_NAME__ tag for customer invoice emails
NEW: Add option PDF_ALLOW_HTML_FOR_FREE_TEXT to be able to enter pdf footer text with wysiwyg editor.
NEW: Add fields into llx_cronjobs to be able to use job table to queue one shot jobs.
NEW: Add filter on status on invoice list
NEW: Add filter on status on shipments
NEW: Add gender property managed on user card FIX: Better error messages when uploading photo of user when permission to write are not granted
NEW: Add help tooltips on fields of dictionary edit pages.
NEW: Add hidden option MAIN_MAILFORM_DISABLE_ENTERKEY to disable the key enter into the form to send email.
NEW: Add $ID$ into extrafields management to allow use of current object id on filter for select list from table and checkbox list from table
NEW: Add info page on product card
NEW: Add into about page, a sample text to use to promote new version release (visible only if version is last stable)
NEW: Add none/all selection into list of files for FTP browser module
NEW: Add opportunity amount on project card.
NEW: Add link "date of invoice" to select date of invoice when creating a payment in one click.
NEW: Add planned workload and declared progress on project summary list on project home page (data aggregated from tasks of project)
NEW: Add ref and label of project into export
NEW: Add status into filters of graph
NEW: Add tab document on salaries payment
NEW: Add thumb of users into stats box on home page
NEW: A link to the bugtracker report tool can be enabled in the GUI
NEW: Better look for POS. More responsive design.
NEW: Can add project search on left menu search area
NEW: Can assign a task to yourself to have it appear on timesheet.
NEW: Can close a project that has draft status with no need to switch it to validate status before.
NEW: Can edit Background color for Top menu and Background color for table title line.
NEW: Can edit email templates using WYSIWYG editor.
NEW: Can edit list of prospect status for customers/prospects. Add a new entry into dictionary table to manage list fo status.
NEW: Can filter on contact status in prospect list. Removed deprecated menu entry.
NEW: Can filter proposal on a tag of a product.
NEW: Can filter proposal, orders or invoices with criteria "contain at least one product with following tag"
NEW: Can choose fields to show on project list.
NEW: Can choose fields to show in product list. Extrafields are also supported.
NEW: Can choose fields to show into the contact list. Extrafields are also supported.
NEW: Can choose fields to show into list of users. Extrafields are also supported.
NEW: Can set default value of event type when creating an event (if option "manage type of event" is used).
NEW: Can upload files on leave requests. Use more standard permissions.
NEW: Can use a "|" to make a OR search on several different criterias into search text filters of tables.
NEW: Can use the * as a joker characters into search boxes of lists.
NEW: Clean code into salary module, debug and add indexes 
NEW: Can filter on user list and salary payments on user with naural search.
NEW: Can clone agenda events.
NEW: Color category is visible onto the thumb of tags on thirdparty, or products cards.
NEW: Conf to use next product/service ref when we clone a product/service
NEW: Contract module can be used to follow both sold and bought contracts/recurring subscriptions.
NEW: Can change amount when creating withdraws requests.
NEW: FEATURE PROPOSAL: on proposal, order or invoice creation from scratch, reload page after customer selection so its informations can be loaded
NEW: Filter "active" by default on user list. Fix label of permission of project module.
NEW: Forms are using the "tab look", even in creation mode.
NEW: Free text for cheque deposit receipt can be HTML content.
NEW: Hidden option THEME_ELDY_USE_HOVER is stable enough to become officialy visible into setup.
NEW: If module salaries is on, you can set a hourly value for time consumed by users. When a user enter its time consumed on a project, a calculation is done to provide the cost for human services. This value appears into the "Overview" of project.
NEW: Add import profile to import sales representatives of third parties.
NEW: Increase length of bank code to 128 char #3704
NEW: Into the overview of projects, the name of thirdparty appears into combo lists of elements to link to project.
NEW: Introduce a "code" into table of vats to describe VAT. This will allow to suggest different vat lines with same value with ability to differentiate them.
NEW: Introduce cost price on products.
NEW: Introduce hidden option MAIN_LANDING_PAGE to decide the home page visible just after login.
NEW: Introduce hidden option MAIN_REPLACE_TRANS_xx_XX to allow simple replacement of translated string on the fly. Prefer to use next method.
NEW: Introduce table llx_overwrite_trans to be able to overwrite translations by simple database edition.
NEW: Introduce use of cache for thumbs images of users to save bandwith.
NEW: Experimental level multiprice generator based on per cent variations over base price.
NEW: List of projects of a thirdparty are visible on a project tab for the thirdparty.
NEW: Merge all left menu search boxes into one.
NEW: Merge all search fields of an area page into one search box.
NEW: Next ref on clone doesn't need conf, it's used if mask exists.
NEW: Only arrow of current sorted field is visible into table views. This save a lot of space. You can click on the column title to sort. This make clickable area larger and click to sort is easier.
NEW: On page to see/edit contact of an ojbect, the status of contact is visible (for both external and internal users).
NEW: Option "encrypt password" into database is set to on by default on first install.
NEW: Print event type on third party card tab agenda list (only if AGENDA_USE_EVENT_TYPE = 1)
NEW: Provide an easier way to understand if an order can be shipped.
NEW: Quick search filter works also on invoice, proposal, order, intervention, contract and expense reports.
NEW: Replace category edition page on members with new select2 component.
NEW: Show photo of logged user into login top right block. 
NEW: If no photo is available for user, we show a generic photo depending on gender.
NEW: Show photo of user into user list.
NEW: Show which fields were used for search when doing a "generic search" from the "quick search" form on left menu.
NEW: Statistic graphs on products offer a filter on product type (product / service or both)
NEW: Syslog displays configuration errors
NEW: The clicktodial module is now able to provide link "tel:" on phone numbers. So it is also possible to use clicktodial with a client solution like the "xivo" local client.
NEW: The conditional IF into ODT templates works also on not defined var so we can show data only if defined. Close #3819
NEW: The free text in PDF footers can now be a HTML content. So the WYSIWYG editor is on by default to edit it into module setup.
NEW: The thirdparties tabs, the contacts tabs and the members tabs are now presented using a new "top banner", saving space and using a same way to show address, status and navigation arrows.
NEW: Thumbs for statistics on main page are fully clicable (not only link inside the thumb)
NEW: Translate extrafield's labels.
NEW: Use new select2 component for juridical status, country and state selection.
NEW: When creating order, proposal or invoice from thirdparty card, the project is asked during creation. A link to create project if it does not exists is also available. 
NEW: Uniformize form creation of proposal to add public and private notes during creation like for order and invoice.
NEW: More robust antiXSS engine.
NEW: Compatibility with Mysql 5.7+

For developers:
NEW: The search box and the bookmarks are now rendered by the menu manager.
NEW: Add a new widget $form->selectArrayAjax() to use combo list with content coming from an Ajax URL.
NEW: Add doActions hook method call in contract card
NEW: Added doActions hooks to user cards
NEW: Add a new component to select categories/tags from the main edit page of product. The dedicated tab is also removed.
NEW: upgrade jQuery Component Datable (and extras) to 1.10.7
NEW: script to build API class from existing class
NEW: Prepare database to store information per files (for example to define if an image can be used as a cover or not)
NEW: log hooks loading
NEW: Introduce property module_position so a module can decide where it appears into list of modules.
NEW: Introduce function dolGetFirstLineOfText
NEW: Introduce a method getDefaultCreateValueForField for developers to get a default value to use for a form in create mode. Implement it for public and private notes.
NEW: A module can add its entries into cron module.
NEW: Framework feature. To have a page being loaded at same scrollbar level after a click on a href link, just add the class "reposition" on this link.
NEW: Add exemple of setup for multitail to render dolibarr log files
NEW: Add restler framework. First step to build REST API into Dolibarr.
NEW: Add css class and ids on column of detail lines to allow module to easily manipulate fields.
NEW: Add hook in send mail
NEW: Add hooks on list of members to allow an external module to add more fields into list view.
NEW: Add hooks to allow an external module to complete list of events into calendar views.
NEW: Add "productpricecard" hook and uniformize code
NEW: Enhance also the prototype test_arrays to include select form before table.
NEW: Enhance prototype, project list and proposal list with new hooks to have an external module able to add more fields.
NEW: Enhance style engine. Add option to set color of links.
NEW: ODT generators can now also set meta properties of ODT file.
NEW: Add missing columns into llx_expedition to match other tables.
NEW: A new function getImageFileNameForSize was also introduced to choose image best size according to usage to save bandwith.
NEW: Support logging to a Sentry server
NEW: Prepare database to have agenda able to store more detailed emails events. 

WARNING: 

Dolibarr 3.9 is not yet fully compatible with PHP 7 even if most features seems to work.

Mysql minimum version is now 5.0.3 

Following changes may create regression for some external modules, but were necessary to make
Dolibarr better:
- Deprecated Product::setPriceExpression. Use Product::update instead
- Deprecated hidden option MAIN_USE_CUSTOM_TRANSLATION has been removed. Use table llx_overwrite_trans instead.
- Trigger LINECONTRACT_INSERT has been renamed into LINECONTRACT_CREATE to match common denomination.
- A lot hooks used into PDF generation were not correctly implemented. We had to fix this. The result si that
the following hook were set as hook of type "replace". This means if your module implement such hooks, it must 
return 0 to execute standard code or 1 to replace standard code (value to output should be set into resPrints instead).
This is list of hooks modified:
'pdf_getlinenum', 'pdf_getlineref', 'pdf_getlineref_supplier', 'pdf_getlinevatrate', 'pdf_getlineupexcltax',
'pdf_getlineupwithtax', 'pdf_getlineqty', 'pdf_getlineqty_asked', 'pdf_getlineqty_shipped', 'pdf_getlineqty_keeptoship',
'pdf_getlineunit', 'pdf_getlineremisepercent', 'pdf_getlineprogress', 'pdf_getlinetotalexcltax', 'pdf_getlinetotalwithtax'
- Renamed Product::isservice and Product::isproduct to match PSR-2
- Remove deprecated Product::hidden property


 
***** ChangeLog for 3.8.4 compared to 3.8.3 *****
FIX: #3694
FIX: #3798 #2519 Cron jobs would never be executed
FIX: #4155 Search Categories error
FIX: #4239
FIX: #4272 Error when trying to print the page "Linked objects" of a Thirdparty
FIX: #4291 Correctly filter bank card GETPOSTs
FIX: #4291 Correctly filter external calendar GETPOSTs
FIX: #4341
FIX: #4394 Untranslated label in list of expense reports
FIX: #4414 Supplier invoices use FAC_FORCE_DATE_VALIDATION client invoices property
FIX: #4418
FIX: #4425 Missing "VAT" translation in supplier order popup
FIX: #4434 Weird behaviour when enabling multiprices
FIX: #4440 Wrong price is filled by Product::fetch into multiprices arrays
FIX: #4453 SEPA Direct Debit generated XML shows a trailing comma in RmtInf field
FIX: #4528
FIX: #4556 desiredstock and seuil_stock_alerte cleared on modify product card
FIX: #4580
FIX: #4583 Incorrect call of Categories::containing throws a DoliDB error
FIX: #4649 Wrong parameters order
FIX: #4768
FIX: #4785
FIX: Add a test to show bugged module with a bad declaration of dictionaries to avoid to see clean module to be breaked.
FIX: add Croatia into list of country in EEC
FIX: add missing global def for ttc column
FIX: ajax error with multicompany module
FIX: Avoid errors when batch stock is negative
FIX: bad field in select
FIX: bad path
FIX: bad transaction level due to code of situation invoices
FIX: best sql request
FIX: bookmark's user change after update if the user hasn't superadmin right
FIX: call trigger LINEBILL_SUPPLIER_CREATE
FIX: Can not disabled an opened service line in a contract
FIX: can't clone event
FIX: can't send mail to thirdparty contact if no mail defined on thirdparty card
FIX: Check stock of batch on shippment
FIX: code corrupting database
FIX: compatibility with multicompany transversal mode
FIX: compatibility with multicompany transversal mode and more security issue
FIX: Contrat card don't consider user permissions to show active/unactive service button
FIX: CVE CVE-2015-8685
FIX: Deadlock situation. Can't edit anymore contract. FIX: List of automatic events was not visible.
FIX: disable main.inc.php hooks
FIX: do not show warning if account defined
FIX: don't see the sales representative of anothers entities
FIX: duration format
FIX: Correct problem of rights beetween tax and salaries module
FIX: Email templates not compatible with Multicompany
FIX: $fileparams is not defined
FIX: filter by socid if from customer card
FIX: for avoid conflict with "global $m" in memory.lib.php
FIX: for avoid division by 0
FIX: hover css
FIX: If option to hide automatic ECM is on, dont show menu.
FIX: if we dont use SUPPLIER_ORDER_USE_HOUR_FOR_DELIVERY_DATE the hour is displayed on pdf
FIX: Introduce hidden option to disable feature than hangs when too much data
FIX: ISSUE #4506 : make working the PROPAL_CLONE_ON_CREATE_PAGE hidden constant
FIX: issue when bank module is disabled FIX: missing entity filter for lines of payment
FIX: list of leave request was not showing label correctly.
FIX: MAIN_THIRDPARTY_CREATION_INDIVIDUAL syntax error in name
FIX: markRate can be 100
FIX: minor css error (pixel size must have "px"). Compatibility with old behaviour.
FIX: missing field "label"
FIX: missing signature and uniformize code between card and script
FIX: missing traduction
FIX: missing translation
FIX: missing translation key
FIX: nblignes not calculated after hook and hook can't modify this value. Usefull for modules
FIX: no database structure change is allowed into minor versions
FIX: no transaction in this place
FIX: Noway to validate a leave request for some uer even if they have permission for.
FIX: Option to disable meteo was not set correctly in edit mode
FIX: $outputlangs is not defined (dolibarr 3.7, 3.8, 3.9)
FIX: path to copyrighted files
FIX: php unit to work both with old and new setup
FIX: Purge of temp files was broken
FIX: Relative discount decimals are not saved
FIX: Removed a bugged list. Fixed another one to not count data of previous year.
FIX: retrieve correct pu_ttc (set by printObjectLine function) like in 3.7
FIX: search product in customer product prices doesn't work
FIX: Some filters are lost when paging
FIX: sql injection #4341
FIX: sql injection even when code is on several lines
FIX: sql request and total for time spen for current month
FIX: Sql syntax error in doc_generic_task_odt
FIX: Status filter don't work
FIX: Strict Standards: Only variables should be passed by reference
FIX: The part added with hidden option MAIN_DOC_USE_TIMING was included with a . instead of -. This make os think it is part of extension instead of file name.
FIX: The third dashboard don't consider user permissions
FIX: the view my task must show only task you are assigned to
FIX: to allow phpunit of migration process for 3.4 to 3.5
FIX: to allow phpunit of migration process for 3.5 to 3.6
FIX: userlocaltax
FIX: view of product image when using old path 
FIX: size of image uploaded on user.
FIX: We must ue the "small" size of imge to show on card pages.
FIX: When we make a direct assignement on a task to a user, we must check he is also assigned to project (and if not assign it)
FIX: wrong fk_parent_line in credit note with invoiceAvoirWithLines option
FIX: wrong modelpdf var name
FIX: wrong object name

***** ChangeLog for 3.8.3 compared to 3.8.2 *****
FIX: #3805
FIX: #3231 [Members] Public subscription page displays GeoIP error
FIX: #3240
FIX: #3293 Login page form icons not shown
FIX: #3508 Useless tooltip in 3.8 boxes
FIX: #3661 Margin is not selected correctly when adding a product
FIX: #3679 Error when deleting a Localtax2 special payment
FIX: #3707 Thirdparty bank account page table has a glitch
FIX: #3726 When upload file, don't test if PRODUCT_USE_OLD_PATH_FOR_PHOTO variable is empty or not
FIX: #3734 Do not show empty links of deleted source objects in stock movement list
FIX: #3836 Unable to upload a document to an invoice under some circunstances
FIX: #3878 Storing and deleting files on emailing was done at wrong place
FIX: #3880
FIX: #3882
FIX: #3890 Expected transactions bank account page, shows negative numbers
FIX: #3912
FIX: #3928 Creating a Customer order and a Customer invoice from a project, does not inherit payment conditions and method of payment of customer card
FIX: #3953 Don't round supplier price
FIX: #3953 rounding of buying price
FIX: #3980 Search field in "product by supplier" list sends empty result 3.8 and 3.7
FIX: #3987 Undefined variable $newref in CommandeFournisseur::approve
FIX: #3988 Undefined variable $conf and $error in CommandeFournisseur::addline
FIX: #3989 Undefined variable $conf in CommandeFournisseur::getNomUrl
FIX: #3990
FIX: #3992 CommandeFournisseur::ref is marked as deprecated and it shouldn't be
FIX: #3996 Dictionnary hooks are not working in 3.8
FIX: #3997 Wrong permission key used for Margins > Read all
FIX: #4016 User link is not correctly formed in emailing receivers
FIX: #4018 SQL error if trying to access the mailing/card.php page without an ID defined
FIX: #4036 Direct printing module without any driver configured, shows an unformatted error message
FIX: #4043 Incorrect translation in error mesage in menu creation admin page
FIX: #4049 PHP warning when trying to access a non-existing product/service
FIX: #4055 SQL error when trying to access a non-existing expedition
FIX: #4081 Added missing translation
FIX: #4097 Public holiday calculation
FIX: #4182 SQL error when deleting an unexisting bank entry
FIX: #4242 Allow disabling dashes in documents
FIX: #4243 sql injection
FIX: #4281
FIX: #4282 Defined shipping time were not shown in Customer order's PDF documents
FIX: #4285 SQL query shown when accessing an unexisting invoice
FIX: #4287 SQL error when accessing an unexisting proposal
FIX: #4302 Undefined variable $conf in Commande::LibStatut
FIX: Allow to search on alias name into select
FIX: Add a protection to not make release if ChangeLog was not generated.
FIX: autofocus on input search product
FIX: bad calculation for stock value
FIX: Better compatibility for users that used the not supported option MAIN_USE_JQUERY_MULTISELECT set to 1.
FIX: Bug: $this is not accessible in static context in Mailing::libStatutDest #4050
FIX: can not have access to the new ids or propal lines on PROPAL_CLONE
FIX: Can't update line's duration
FIX: Can use formated float number on old expense report module.
FIX: change object statut on close shipping and remove erratic db commit
FIX: change order date on clone (as everywhere else)
FIX: event's data lost on user assign update
FIX: export propal and order with extrafields
FIX: export with category contact extrafields
FIX: jquery select of project generate js error on change event
FIX: label of line is set in description field if empty
FIX: loss data also if update was cancel by error of ended state with no end date, try a generic patch
FIX: mail isn't display in title on event in mode view
FIX: Missing to set context into workflow actions, so triggers can't know we are creating an invoice from order or an order from a proposal.
FIX: NB task and percent progress in box project
FIX: Not delete a product when have customer price
FIX: Not deleting contrats on element_element table
FIX: Not use localtaxes when invoice some orders
FIX: only active customer should be available into select list thirdparty on invoice creation
FIX: only active customer should be return into new invoice creation select list
FIX: AWP calculation
FIX: product link in project box
FIX: Remove  column creation for table llx_product_fournisseur_price, the column use un calss is fk_supplier_price_expression, and fk_price_expression does not exist into lx_product_fournisseur_price sql file declaration
FIX: Show category selector if we have permission to view products or services
FIX: showrefnav htmlspecialchar instead of < >
FIX: The label hidden was not supported when using jmobile
FIX: Too many information were hidden. A lot of users still need bank account on PDF.
FIX: Use "WHERE true" instead of "WHERE 1" #4132

***** ChangeLog for 3.8.2 compared to 3.8.1 *****
FIX: Add a protection to not make release if ChangeLog was not generated.
FIX: 1/ update_extra() function must not be in  "if(!empty(MAIN_DISABLE_CONTACTS_TAB)" test. 2/ Reindented code
FIX: #3240
FIX: #3541 Bypass authentication when user was created using LDAP
FIX: #3605 deleting a shipping
FIX: #3661 Margin is not selected correctly when adding a product
FIX: #3689 Bug on workflow module
FIX: #3724 Bug: Blank page after cloning proposal if we changed client
FIX: #3726 Better support for PRODUCT_USE_OLD_PATH_FOR_PHOTO
FIX: #3726 Not showing images on product card
FIX: #3757 Can't set amount in a social contribution with some languages
FIX: #3786 Translation of select box.
FIX: #3841 creation of a task completed has not status set to finished by default
FIX: #3878 Storing and deleting files on emailing was done at wrong place
FIX: #3880
FIX: #3882
FIX: action not appear before an update because of a lack of line in action ressource
FIX: add tag myuser_job into ODT replacement
FIX: Avoid changing the state to a thirdparty who shouldn't be contacted anymore
FIX: bad calculation for stock value
FIX: Bad parameters
FIX: Bad picto for expense report
FIX: bad property so after creating an event from calendar, filter were lost.
FIX: bad stock valorisation
FIX: better fix to generate a PROV ref after clone
FIX: bug invoice classified in propale next update commonobject class in 3.8
FIX: Can export a field into task time table with export project profile
FIX: change order date on clone (as everywhere else)
FIX: clone customer order create new order with validate ref and not with PROV
FIX: Contacts are not added to the list with the status "no contact"
FIX: Default thirdparty when cloning invoice was not set.
FIX: double db escape add too quote
FIX: event's data lost on user assign update
FIX: Filter in customer price per product of a thirdparty returned error
FIX: filters on supplier invoices list are not used, search_status instead
FIX: fix HTML into formconfirm box
FIX: IF autocomplete was set on thirdparty list, it was not possible to open list of extrafields.
FIX: If no end date is set on survey, we should be able to vote.
FIX: loss data also if update was cancel by error of ended state with no end date, try a generic patch
FIX: no need to remove file into mail form, the temp dir will be deleted after any sending
FIX: pmp calculation
FIX: Preview pages was not using correct style for ref
FIX: project was not retrieved on invoice creation form
FIX: Revert option WORKFLOW_PROPAL_CAN_CLASSIFIED_BILLED_WITHOUT_INVOICES into option WORKFLOW_PROPAL_NEED_INVOICE_TO_BE_CLASSIFIED_BILLED for better compatibility with old versions
FIX: Search status not saved into list
FIX: search_status not used in mergefusiontool
FIX: Show category selector if we have permission to view products or services
FIX: Show product image on getNomUrl()
FIX: skeleton class must use db->order rather than ORDER BY into fetchAll
FIX: Societe::set_parent() function needs societe object to be fetched to update parent
FIX: supplier rights for orderToInvoice
FIX: tag object_total_vat_x need x to be a string with unknown decimal lenght. Now use for x the real vat real with no more decimal (x = 20 or x = 8.5 or x = 5.99, ...)
FIX: The preview of PDF was never refreshed if PDF document was changed
FIX: The thumb of user into top menu was using the image in full size. This make a large download at each page call. We must use the mini thumbs.
FIX: Total in summary was not same than into detail on the referrer page.

***** ChangeLog for 3.8.1 compared to 3.8.0 *****
FIX: #3521 postgresql migration error
FIX: #3524
FIX: #3529
FIX: #3530
FIX: #3533
FIX: #3533 Load categories language
FIX: #3534
FIX: #3572 Impossible to attach project in order
FIX: #3599 Not saving legal form
FIX: #3606
FIX: #3607 Better categories setting and unsetting
FIX: #3628
FIX: #3630 - Wrong balance report when module salaries and donation disabled
FIX: Add a test to save life when ref of object (invoice ref, order ref, ...) was empty. The was no way to go back to a clean situation, even after vaidating again the object.
FIX: Admin fiche inter page do not take good action
FIX: Always use type send in parameters in showCategories method
FIX: avoid SQL error in getValueFrom common object when all params are not send
FIX: avoid SQL error when no sortfield send to method
FIX: bad link into project box
FIX: Bad title line in project view when using jmobile
FIX: Bad translation key for project "Overview"
FIX: Can create Proposal on close thridparty #3526
FIX: Can't change state on a contact
FIX: Can't change the admin with default setup
FIX: Can't delete thirdparty if there is some discounts
FIX: Can't reopen a canceled invoice.
FIX: Creation of tables or keys must not be done with a random order.
FIX: debian install when module mysqli is not installed.
FIX: Description of tags was mandatory in edit mode but not in create mode. Should not be mandatory.
FIX: display error on extrafields on ficheinter
FIX: Email selector contact must not include inactive contact
FIX: error in SQL due to a previous fix
FIX: Error retrieving customer prices
FIX: Event from ical stream should not be movable into calendar view
FIX: facturestat bad sql when customer view is limited
FIX: Filter on status of thirdparty list and bad encoding of url
FIX: icon into export profile may be not correctly output
FIX: Init into bad var
FIX: Link of project must be cickable if user has permission to read all projects FIX: Missing information into the alt of project picto
FIX: List of project for user that are restrited as sale repreentative to some thirdparties.
FIX: Mass Mailing activity don't display all status
FIX: Missing contracts into list in page of Refering objects of a thirdparty.
FIX: Missing menu entry for list of thirdparties when using auguria menu manager
FIX: Missing validate button if permission are not valid.
FIX: New adherent from, always redirect on entity
FIX: not closing CSS.
FIX: not responsive part for project page
FIX: Only are showing one object linked
FIX: order ref must not be translated
FIX: Payment form for paypal and paybox was not centered.
FIX: Pb into pagination scroll widget FIX: Style of previous-next card when using dolidroid
FIX: Regression on bad use of fk_account showing the bad bank account on PDF.
FIX: Removed warnings
FIX: remove twice same test
FIX: select of project using ajax autocomplete option
FIX: sortder field was missing so manually added values were moved to begin.
FIX: Syntax error in Debian Apache configuration
FIX: The admin flag is mising.
FIX: The filter on thirdparty prices should be visible if there is at least one thirdparty price.
FIX: Thirdparty is missing on card
FIX: update2.php test res befre assign it
FIX: When delete actioncomm also delete actioncomm_resources
FIX: when editing time spent, date of line suggested was a rubbish value
FIX: When filter with empty status, by default get canceled status (-1)
FIX: When update a member login for a member linked to a user, the login of user was not sync (not updated).
FIX: Wizard for restore does not show import command


***** ChangeLog for 3.8 compared to 3.7.* *****
For users:
FIX: #2519
FIX: #2758 Product::update sets product note to "null" when $prod->note is null
FIX: #2832: Fixed a problem with special characters in expense report PDF model
FIX: #2856 : Wrong table design
FIX: #2901
FIX: #2957 : missing $langs object for trigger
FIX: #2983 Load gravatar avatar images securely over HTTPS
FIX: #2987: removed dead function moneyMeter()
FIX: #3009: Better filtering to prevent SQL injection
FIX: #3009: Better filtering to prevent SQL injection
FIX: #3091 TotalHT amount in supplier order is bold unlike the rest of Dolibarr
FIX: #3138 - Too much visible thing when access is denied on public pages
FIX: #3173 Overlapping of shipment ref
FIX: Adding 5 more choice link into survey module was not working with chrome
FIX: bad calculation for stock value
FIX: Bad link to login page into email for password renewal.
FIX: Bad logo for status "Do not contact" of thirdparty.
FIX: Bad variable usage
FIX: Better management error into the color conversion functions
FIX: [bug #1883] missing field in SQL installation
FIX: Bug on order and supplier invoice numeration mask when use supplier code
FIX: Bug on order and supplier invoice numeration mask when use supplier code
FIX: button create payment hide if tax amount is less than 1
FIX: can receive new batch product on supplier order
FIX: can show print page after product save
FIX: Close #2835 Customer prices of a product shows incorrect history order
FIX: Close #2837 Product list table column header does not match column body
FIX: Close bug #2855 Wrong translation key in localtax report page
FIX: Close bug #2861 Undefined variable $res when migrating from 3.6.2 to 3.7.0
FIX: Close bug #2891 Category hooks do not work
FIX: Close bug #2900 Courtesy title is not stored in create thirdparty form
FIX: Close bug #2976: "Report" tab is the current tab but it is not marked as selected by the UI
FIX: Correct migration script
FIX: create contact with extrafiel is null when it is require
FIX: Description of contract line was not visible.
FIX: Correct path of loan class
FIX: Correct problem field with note - Add note_private & use wysiwyg editor
FIX: Edit in place of "Outstanding Limit"
FIX: Module Expense Report - Correct init
FIX: Update licence to GPLv3
FIX: End log must use same level then start log.
FIX: event for restricted user was restricted if company null
FIX: event not linked to contact on creation
FIX: Export of tags for contact and member
FIX: extrafields required on thirdparty
FIX: Force ref
FIX: Function expects an int, not a boolean
FIX: Function was expecting a boolean not a string
FIX: hide category if it's not enable
FIX: If supplier invoice block linked element is display after other block total HT amount is not reset to 0 and sum other block (like customer orders values)
FIX: jdate returning -62169955200 on x64 machine
FIX: Let ability to use IDPROF verifications even if new entry is "private"
FIX: migration error
FIX: moved built-in bug report system to GitHub Issues
FIX: Moved code to where the variable is defined
FIX: No check warehouse is provided if module stock is not enabled.
FIX: Payed invoices are showed as canceled FIX: Bad date filter on customer order
FIX: Ref/label of product on contract line was not visible, nor into page, nor into PDF.
FIX: Removed concatenation on undeclared variable
FIX: Remove deprecated property 'libelle' on product object
FIX: Replaced some deprecated call
FIX: Replaced some deprecated property
FIX: Save of filters into export profiles failed.
FIX: "script" balise with wrong syntax
FIX: send mail, copy sendto don't read the list of contact
FIX: top links menu have target attribute with wrong value
FIX: total amount in tpl linked object are not reset
FIX; Unknown field 'sc.fk_soc' in field list
FIX: update usergroup name
FIX: Variable declared boolean
FIX: Variable might not be traversable
FIX: We did a test on a permission to export contract when permission did not exists.
FIX: when mailing is deleted, the targets list was kept in database
FIX: when multicompany was enabled, this function didn't check just on the good entity (problem when both company use same mask)
FIX: When we automatically creta an order from a proposal with workflow module, if some extrafields of propal don't exist in order object, insertExtraFields() function tries to insert extrafields in unexistant column of commande_extrafields table.
FIX: When we clone a propal, if it has a project which is not assigned to a third, it was not on new propal because fk_project was always set to empty string if new propal is for another third.
FIX: when we create an agenda event with "Not applicable" status, it is automatically saved with "To do" status
FIX: width multiselect
FIX: Wrong type hinting
FIX: XSS security using the onerror and missing escapement on type of member page.
FIX: Missing visibility of static property
NEW: Add a button to purge criteria in user list
NEW: add all assigned users and all extrafields data in new event when we createFromClone
NEW: Add a new component to select categories/tags from the main edit page of product. The dedicated tab is also removed.
NEW: Add a search field and report on hrm area
NEW: Add a tab document in donation card
NEW: Add bank account owner in invoice/proposal/orders footer
NEW: Add button to purge search criteria into list
NEW: Add close date and user for projects.
NEW: Add company information into  category contact export
NEW: Add current salary on list of payment
NEW: add date value filter on account records list
NEW: Add exemple of setup for multitail to render dolibarr log files
NEW: Add filter on status on invoice list
NEW: Add filter on task ref and task label into list of tasks
NEW: Add filter on user contact or user task into task list
NEW: Add gender property managed on user card FIX: Better error messages when uploading photo of user when permission to write are not granted
NEW: Add help tooltips on fields of dictionary edit pages. Fix: visible list of tasks are for opened project only.
NEW: Add hidden option MAIN_MAILFORM_DISABLE_ENTERKEY to disable the key enter into the form to send email.
NEW: add hook in send mail
NEW: Add hooks on list of members to allow an external module to add more fields into list view.
NEW: Add hooks to allow an external module to complete list of events into calendar views.
NEW: Add opportunity amount on project card.
NEW: Add option THEME_ELDY_DISABLE_IMAGE to disable images into menu eldy.
NEW: add PDF icon on linked element into project
NEW: add "productpricecard" hook and uniformize code
NEW: Add ref and label of project into export
NEW: Add search box for supplier order search.
NEW: Add status into filters of graph
NEW: Add tab document on salaries payment
NEW: A link to the bugtracker can be enabled in the GUI
NEW: A module can add its entries into cron module.
NEW: autofocus on product selection dropdown list or search field
NEW: Backup and restore tool is easier to use
NEW: Can add all user of a project as user of a task, in one step.
NEW: Can add project search on left menu search area
NEW: Can assign a task to yourself to have it appear on timesheet
NEW: Can close a project that has draft status with no need to switch it to validate status before.
NEW: Can edit Background color for Top menu and Background color for table title line (works only with theme menu eldy).
NEW: Can edit email template using WYSIWYG editor
NEW: Can edit internal label of invoice even when closed (this is a private information)
NEW: Can edit list of prospect status for customers/prospects. Add a new entry into dictionary table to manage list fo status. Removed deprecated files.
NEW: Can filter on contact status in prospect list. Removed deprecated menu entry.
NEW: Can filter proposal on a tag of a product Enhance also the prototype test_arrays to include select form before table.
NEW: Can filter proposal, orders or invoices with criteria "contain at least one product with following tag"
NEW: Can install an external module from admin pages, if web server has permission for and if setup is ok for.
NEW: Can search on customer order amount into customer order list.
NEW: Can upload files on leave requests. Use more standard permissions.
NEW: Can use a "|" to make a OR search on several different criterias into text filters of tables.
NEW: Clean code into salary module, debug and add indexes NEW: Can filter on user list and salary payments on user with naural search.
NEW: clone action on agenda events
NEW: dev feature : replace conf filename with "conf" parameter on url by GET
NEW: display linked object in edit mode when we create an event from an order, propal...
NEW: Enhancement of module 'Notification by Email'. Show nb of notifications set. Can set several emails. Can set a threshold on amount for notifications. Add notification on supplier order validation.
NEW: Enhance prototype, project list and proposal list with new hook to have an external module able to add more fields.
NEW: Enhance the natural_search function so we can use it to search numeric fields with criteria with operator <>= inside (< 100, >= 1000)
NEW: Enter amount for withdraws requests
NEW: Feature request: A page to merge two thirdparties into one #2613
NEW: Feature to build a merged pdf with all unpaid invoice can work for paid invoices.
NEW: Filter "active" by default on user list. Fix label of permission of project module
NEW: For a contract line, price is no more mandatory.
NEW: Forms are using the tab look, even in creation mode.
NEW: Hidden option THEME_ELDY_USE_HOVER is stable enough to become officialy visible into setup.
NEW: If module salaries is on, you can set a hourly value for tome consumed by users. Each time a user enter its time consumed on a project, a calculation is done to provide the cost for human services. This value appears into the "Transversal view" of project.
NEW: Implement option SUPPLIER_ORDER_USE_DISPATCH_STATUS to add a status into each dispathing line of supplier order to "verify" a reception is ok. Status of order can be set to "total/done" only if line is verified.
NEW: Into the overview of projects, the name of thirdparty appears into combo lists of elements to link to project.
NEW: Introduce option SUPPLIER_ORDER_DOUBLE_APPROVAL to allow 2 approvals to make a supplier order approved. Activating this option introduce a new permission to the second level approval.
NEW: Introduce TCPDI as replacement of FPDI.
NEW: List of recent modified supplier product prices in Supplier card
NEW: Module notification should details of emails into confirm box, not only number.
NEW: On page to see/edit contact of an ojbect, the status of contact is visible (for both external and internal users).
NEW: Product stock and subproduct stock are independant
NEW: Propal merge product card PDF into azur
NEW: Rename install etape to step
NEW: Replace category edition page on members with new select2 component.
NEW: Show difference between timespent by everybody and time spent by user making timesheet into timesheet pages. NEW: Can enter start hours of task when creating timesheet
NEW: Show last official stable version into system - update page.
NEW: Show photo of logged user into login top right block. NEW: If no photo is available for user, we show a generic photo depending on gender
NEW: [T1758] Merge bank card & account card
NEW: [ task 1191 ] AJAX selector for projects
NEW: [ task #851 ] Add a new field: Commercial name
NEW: [ task #977 ] New option to manage product unit Migrated code from GPCSolutions/dolibarr:3.2-units branch and adapted for 3.8 with some improvements
NEW: The line where mouse is over can be highlight with option THEME_ELDY_USE_HOVER (on by default)
NEW: The notification module accept keyword __SUPERVISOR__ to send notification to supervisor of user.
NEW: Thumbs for statistics on main page are fully clicable (not only link inside the thumb)
NEW: Title of page project contains project ref and label
NEW: update skeleton and class builder
NEW: Use new select2 component for juridical status, country and state selection.
NEW: Web service to create or update product can correct stock during creation/update.
NEW: When creating order, proposal or invoice from thirdparty card, the project is asked during creation. A link to create project if it does not exists is also available. NEW: Uniformize form creation of proposal to add public and private notes during creation like done for order and invoice.
NEW: When using transfer or correct stock from warehouse, after recording we go back to the warehouse page.
NEW: Add Option to not change date on cloning project
NEW: Add check list from table for extrafield type
NEW: Use new combobox.
NEW: Add hidden option MAXTABS_IN_CARD.
NEW: A default label is suggested for stock correction and transfer instead of empty string.
NEW: Add Weighted average price as default price for buying price for margin calculation. Add option MARGIN_PMP_AS_DEFAULT_BUY_PRICE to replace with first supplier price.
NEW: Introduce option MAIN_HTML_TITLE to start to control format of html title content.
NEW: Add extrafields on bank account cards.
NEW: Added delay between mails in Newsletter module.
NEW: [ task #1793 ] Create new permission to restrict commercial agent margin to logged user.
NEW: Add experimental module ask supplier price to request supplier quotation.
NEW: Add module batch management.

For translators:
NEW: Update language files.
NEW: When a translation is not available we always jump to en_US and only en_US.
NEW: All language tranlsations (except source en_US) is now managed on https://www.transifex.com/projects/p/dolibarr/.
FIX: Typo errors in translation.

For developers:
NEW: Function yn can show a visual checkbox.
NEW: Introduced select2 jquery plugin.
NEW: Possibility to add javascript in main login page with "getLoginPageOptions" hook.
NEW: possibility to defined a tab for all entities in module descriptor.
NEW: add restler framework First step to build REST API into Dolibarr.
NEW: add an explorer for REST API consultation & documentation.
NEW: script to build API class from existing class.
NEW: Add function dolCopyDir to copy directory with recursive content.
NEW: Introduce function dolGetFirstLineOfText.

WARNING: Following changes may create regression for some external modules, but were necessary to make
Dolibarr better:
- Removed hook supplierorderdao into supplier order creation. This is a business event, so we must use the 
  trigger ORDER_SUPPLIER_CREATE instead.
- Hooks 'printLeftBlock' and 'formConfirm' are now compliant with hook development rules. They are
  "addreplace" hooks, so you must return content with "->resprints='mycontent'" and not with "return 'mycontent'"  
- All fields "fk_societe" and "fk_soc" are now named "fk_soc" (same name for all fields).
- Method select_PriceBaseType and load_PriceBaseType were merged into selectPriceBaseType.
- The triggers USER_LOGIN* are deprecated. They are still working but you should prefer use the 
  hook afterLogin or afterLoginFailed instead.
- The trigger USER_CREATE_FROM_CONTACT has been replace with USER_CREATE and property context is now filled
  to make difference between creation from contact or not.
- Function get_exdir require now 6 parameters. This is to prepare a future feature.


***** ChangeLog for 3.7.4 compared to 3.7.3 *****
FIX: #3694
FIX: #4239
FIX: #4291 Correctly filter external calendar GETPOSTs
FIX: #4341
FIX: #4414 Supplier invoices use FAC_FORCE_DATE_VALIDATION client invoices property
FIX: #4440 Wrong price is filled by Product::fetch into multiprices arrays
FIX: add missing global def for ttc column
FIX: Contrat card don't consider user permissions to show active/unactive service button
FIX: CVE CVE-2015-8685
FIX: Email templates not compatible with Multicompany
Fix: for avoid division by 0
FIX: ISSUE #4506 : make working the PROPAL_CLONE_ON_CREATE_PAGE hidden constant
FIX: $outputlangs is not defined (dolibarr 3.7, 3.8, 3.9)
FIX: sql injection even when code is on several lines
FIX: The third dashboard don't consider user permissions

***** ChangeLog for 3.7.3 compared to 3.7.2 *****
FIX: #3734 Do not show empty links of deleted source objects in stock movement list
FIX: #3890 Expected transactions bank account page, shows negative numbers
FIX: #3928 Creating a Customer order and a Customer invoice from a project, does not inherit payment conditions and method of payment of customer card
FIX: #3980 Search field in "product by supplier" list sends empty result 3.8 and 3.7
FIX: #4081 Added missing translation
FIX: #4097 Public holiday calculation
FIX: #4242 Allow disabling dashes in documents
FIX: #4243 sql injection
FIX: Can use formated float number on old expense report module.
FIX: Change object statut when closing shipment and remove erratic db commit
FIX: Export with category contact extrafields
FIX: NB task and percent progress in box project
FIX: Not delete a product when have customer price
FIX: Not deleting contrats on element_element table
FIX: Not use localtaxes when invoice some orders
FIX: Product link in project box
FIX: Use "WHERE true" instead of "WHERE 1" #4132

***** ChangeLog for 3.7.2 compared to 3.7.1 *****
FIX: #2957 : missing $langs object for trigger
FIX: #2983 Load gravatar avatar images securely over HTTPS
FIX: #3009: Better filtering to prevent SQL injection
FIX: #3091 TotalHT amount in supplier order is bold unlike the rest of Dolibarr
FIX: #3262 Webservice getProductsForCategory()
FIX: #3318
FIX: [ #3460 ] Selected bank account was not saved when an error happened when trying to create a customer invoice
FIX: #3530
FIX: #3630 - Wrong balance report when module salaries and donation disabled
FIX: #3679 Error when deleting a Localtax2 special payment
FIX: #3707 Thirdparty bank account page table has a glitch
FIX: #3724 Bug: Blank page after cloning proposal with changed client
FIX: #3836 Unable to upload a document to an invoice under some circunstances
FIX: #3841 creation of a task completed has not status set to finished by default
FIX: Add a protection to not make release if ChangeLog was not generated.
FIX: adjusted test for affecting supplier reference
FIX: Admin fiche inter page do not take good action
FIX: Avoid warning strict mode when hosting server do not have php5_curl installed
FIX: bad calculation for stock value
FIX: Bad condition into invoice export request making reporting too many rows.
FIX: bad stock valorisation
FIX: Bad visualization of suppliers name on Incomes-Expenses mode
FIX: Better management error into the color conversion functions
FIX: [ bug 1634 ] Error deleting a project when it had many linked objects
FIX: [ bug 1925 ] "Link to order" option in supplier invoices is not working properly
FIX: [ bug #2893 ] Dolibarr error when viewing an invoice after changing invoice mask
FIX: [ bug #3211 ] Error about sold to pay (Montant encours)
FIX: [ bug #3321 ] Users with certain permissions were shown a "forbidden access" page even if they had the rights
FIX: [ bug #3358 ] Tasks box does not work with PostgreSQL
FIX: [ bug #3383 ] Company name is overlapped with company direction in PDF models
FIX: [ bug #3426 ] Unable to create an invoice from a contract with extrafields
FIX: [ bug #3431 ] Invoice bank account is not respected
FIX: [ bug #3432 ] Spaces should be removed from IBAN when formatting it
FIX: Can create Proposal on close thridparty #3526
FIX: change order date on clone (as everywhere else)
FIX: Close #2835 Customer prices of a product shows incorrect history order
FIX: Close #2837 Product list table column header does not match column body
FIX: Close bug #2855 Wrong translation key in localtax report page
FIX: Close bug #2861 Undefined variable $res when migrating from 3.6.2 to 3.7.0
FIX: Close bug #2891 Category hooks do not work
FIX: Close bug #2900 Courtesy title is not stored in create thirdparty form
FIX: Close bug #2976: "Report" tab is the current tab but it is not marked as selected by the UI
FIX: contact country had wrong display if the country dont have translate
FIX: Display country name instead of country id (display country id makes no sense on vcard files)
FIX: display error on extrafields on ficheinter
FIX: double db escape add too quote
FIX: Email selector contact must not include inactive contact
FIX: End log must use same level then start log.
FIX: error in SQL due to a previous fix
FIX: event's data lost on user assign update
FIX: Export of tags for contact and member
FIX: facturestat bad sql when customer view is limited
FIX: if multicompany enabled, call to undifend method _setCookie instead of setCookie
FIX: If supplier invoice block linked element is display after other block total HT amount is not reset to 0 and sum other block (like customer orders values)
FIX: keep filter by category or by not enough stock if we switch page
FIX: Line break display as a block
FIX: load propal langs for availability traduction
FIX: loss data also if update was cancel by error of ended state with no end date, try a generic patch
FIX: Mass Mailing activity don't display all status
FIX: Missing to set context into workflow actions, so triggers can't know we are creating an invoice from order or an order from a proposal.
FIX: multientity warehouse management
FIX: New adherent from, always redirect on entity
FIX: No check warehouse is provided if module stock is not enabled.
FIX: no need to remove file into mail form, the temp dir will be deleted after any sending
FIX: no projet_task_time id from trigger TASK_TIMESPENT_CREATE
FIX: Not showing task extrafields when creating from left menu
FIX: only active customer should be return into new invoice creation select list
FIX: Payed invoices are showed as canceled FIX: Bad date filter on customer order
FIX: WAP calculation
FIX: Save of filters into export profiles failed.
FIX: supplier rights for orderToInvoice
FIX: Syntax error in Debian Apache configuration
FIX: The hours of date filter aren't correct
FIX: tool export handle the type "select" extrafields and return the value instead of id
FIX: total amount in tpl linked object are not reset
FIX: translate Jabberid on contact page with edit view
FIX: translation for 1 word do not work if product/service module are disabled because the translation search in products.lang
FIX: update2.php test res befre assign it
FIX: When delete actioncomm also delete actioncomm_resources
FIX: when fetch_optionnal_by_label in Extrafields with $this->db cannot work because this->db is never instanciated
FIX: when mailing is deleted, the targets list was kept in database
FIX: when multicompany was enabled, this function didn't check just on the good entity (problem when both company use same mask)
FIX: When we add an user on event in create mode, we lose linked object
FIX: When we automatically creta an order from a proposal with workflow module, if some extrafields of propal don't exist in order object, insertExtraFields() function tries to insert extrafields in unexistant column of commande_extrafields table.
FIX: When we clone a propal, if it has a project which is not assigned to a third, it was not on new propal because fk_project was always set to empty string if new propal is for another third.
FIX: XSS security using the onerror and missing escapement on type of member page.

NEW: Created new ContratLigne::insert function

***** ChangeLog for 3.7.1 compared to 3.7.* *****
FIX Bug in the new photo system
FIX Error management
FIX [ Bug #2714 ] Members -> Memberxy-> Agenda -> technical Error
FIX [ Bug #2713 ] 3.7.0 mailing-unsubscribe.php not unsubscribe
FIX #2901
FIX when we create an agenda event with "Not applicable" status, it is automatically saved with "To do" status
FIX check the user status during authentication
FIX top links menu have target attribute with wrong value
FIX extrafields required on thirdparty
FIX create contact with extrafield is null when it is require
FIX width multiselect
FIX "script" tag with wrong syntax
Fix bug debian 786479
FIX update usergroup name
Fix facturestats was not filtering on invoice type
FIX #2856 : Wrong table design
FIX button create payment hide if tax amount is less than 1
FIX event for restricted user was restricted if company null
FIX send mail, copy sendto don't read the list of contact
FIX Properly escape untrusted data to prevent HTML injection.
FIX send mail, copy sendto don't read the list of contact

WARNING:

Path to save photos of products was moved to match path of other attached files. If you had loose your photo
on the photo tab of products, you can set the constant "PRODUCT_USE_OLD_PATH_FOR_PHOTO" to 1 (home - setup - other)
to restore old path and get back working links without having to resubmit images.

WARNING:

Do not try to make any Dolibarr upgrade if you are running Mysql version 5.5.40.
Mysql version 5.5.40 has a very critical bug making your data beeing definitely lost.
You may also experience troubles with Mysql 5.5.41 with error "Lost connection" during migration.
Upgrading to any other version or database system is abolutely required BEFORE trying to
make a Dolibarr upgrade.

***** ChangeLog for 3.7 compared to 3.6.* *****
For users:
- New: Match other auth system: Login can be done entering login or user
       email (this open the road for SSO).
- New: Agenda export by project #1967.
- New: Increase length of thirdparty to 128 chars.
- New: "Is Order shippable" icon #1975.
- New: statistics on supplier orders and invoices on home page.
- New: Add permissions to read all trips and expenses.
- New: Can filter on date into tab "Referring object" of a project.
- New: Module notification has been enhanced:
       EMail use now language of target contact.
       Can also define a fixed email for notifications.
- New: Feature to link manually an order to an invoice does not disappear once
       link has been done.
- New: Can set a color on user card (visible into agenda view).
- New: extrafields for projects and tasks are exported to ODT documents.
- New: Add number of active notification into tab title (like we do for notes and documents)
- New: Can add product into category from category card.
- New: PDF event report show project and status of event.
- New: Can filter on status on interventions.
- New: Add help info of field type into dictionary of payment types.
- New: Add proposals into referer page of thirdparty.
- New: On contact list can set filter on both active and not active (no more exclusive select).
- New: Intervention documents are now available in ECM module.
- New: Can attach supplier order to a customer order.
- New: Supervisor is now visible into user list.
- New: Add user of creation and validation on invoice export.
- New: Add info page about browser.
- New: Enable feature developed for 3.6 we forgot to enabled: Adding prefix
       on uploaded file names.
- New: No more dependency between contract and service module.
- New: [ task #867 ] Remove ESAEB external module code from core.
- New: Can create proposal from an intervention.
- New: An event can be assigned to several users.
- New: Can filter events on a group of users.
- New: Can filter events of a thirdparty.
- New: Onto event summary of elements, end date and status are visible.
- New: Split Agenda view (month, week, day) into different tabs.
- New: Add a view "per user" of agenda events (with different colors according to type of event).
- New: Each user can include its own external ics calendar into dolibarr agenda view.
- New: Add event FICHINTER_CLASSIFY_BILLED into list of possible events to
       create an automatic event into agenda.
- New: Add new type of event (when type of events are used, not by default).
- New: Can disable predefined type of events.
- New: Form to add a photo is immediatly available on photo page if
       permissions are ok (save one click per photo to add).
- New: Add option PRODUCT_MAX_VISIBLE_PHOTO to limit number of photos
       shown on main product card.
- New: Add country into table of thirdparties type. This will allow to provide
       a list of thirdparty types specific to a country (like argentina that
       need type A or B).
- New: Can force a specific bank account onto an invoice/order.
- New: Home page of project area shows list of draft project (like other main page).
- New: Can search on project ref or string from project main page (like other main page).
- New: First change to match accessibility rules: http://www.w3.org/TR/WCAG10-HTML-TECHS/
       Differentiate text and img.
       Use label into quick search form.
       Use accesskey on form search.
- New: Intervention documents are now available in ECM module.
- New: Add attachments on user card + in ECM module.
- New: Can add __PROJECT_REF__ and __THIRDPARTY_NAME__ into email topic or content template.
- New: [ task #1204 ] add Numering contrat module free (like leopard in product module).
- New: [ task #712 ] Add warning when creating invoice from proposal or order, when there is already one invoice.
- New: Enable supplier price log table.
- New: [ task #1204 ] add a supplier reference to contract.
- New: [ task #1218 ] Can drag and drop an event from calendar to change its day.
- New: Optimize size of image static resources.
- New: Add hourly and daily amount on user card. Add weekly working hours and salary on user card.
- New: Content of predefined email come firstly from table llx_c_email_template, then translation key.
- New: Add option MAIN_GENERATE_INVOICES_WITH_PICTURE to show picture
       onto PDF like MAIN_GENERATE_PROPOSALS_WITH_PICTURE dir for proposals.
- New: Add more search field in list of cheque deposits.
- New: Add feature to order to invoice on supplier part.
- New : Use of MAIN_USE_FILECACHE_EXPORT_EXCEL_DIR to use disk cache for big excel export.
- New: Direct invoice creation from predefined invoice.
- New: Add dunning into accountancy report.
- New: Add favorite button into country dictionary to put value on top select list
- Upgrade phpexcel lib to 1.7.8
- New : Use of MAIN_USE_FILECACHE_EXPORT_EXCEL_DIR to use disk cache for big excel export.
- New : Option on extrafields to have them always editable regardless of the document status.
- New : New module PrintIPP to print without opening document is available as stable.
- New : Introduce hidden option STOCK_WAREHOUSE_NOT_REQUIRED_FOR_SHIPMENTS to solve at no risk
        a missing control on missing warehouse.
- Fix: [ bug #1487 ] PAYMENT_DELETE trigger does not intercept trigger action
- Fix: [ bug #1470, #1472, #1473] User trigger problem
- Fix: [ bug #1489, #1491 ] Intervention trigger problem
- Fix: [ bug #1492, #1493 ] Member trigger problem
- Fix: [ bug #1474, #1475 ] Contract trigger problem
- Fix: [ bug #1496 ] ACTION_DELETE trigger does not show trigger error
- Fix: [ bug #1494 ] CATEGORY_CREATE and CATEGORY_MODIFY triggers do not intercept trigger action
- Fix: [ bug #1502 ] DON_CREATE trigger does not intercept trigger action
- Fix: [ bug #1505, #1504] Project trigger problem
- Fix: [ bug #1463, #1464 ] Proposal triggers problem
- Fix: [ bug #1498, #1499 ] Shipment/Delivery triggers problem
- Fix: [ bug #1465, #1466 ] Product triggers problem
- Fix: [ bug #1508 ] STOCK_MOVEMENT does not show trigger error message
- Fix: [ bug #1501 ] DEPLACEMENT_CREATE trigger do not intercept trigger action
- Fix: [ bug #1506, #1507 ] ECM trigger error problem
- Fix: [ bug #1469 ] Triggers CONTACT_MODIFY and CONTACT_DELETE duplicates error message
- Fix: [ bug #1533 ] Links triggers do not show trigger error message
- Fix: [ bug #1537 ] Difference between societe.nom and adherent.societe.
- Fix: [ bug #1535 ] Supplier invoice Extrafields are not shown
- Fix: datepicker first day of week can be monday by setting into display setup
- Fix: [ bug #575 ] GED doesn't works if there is "/" in a mask
- Fix: [ task #1728 ] Deactivate RIB suggest in proposals / invoices / orders

For users, new experimental module (need to set feature level of instance to experimental to see them):
- New: Module Accounting Expert to manage accountancy
		Special Thanks to developpers :
			Olivier Geffroy
			Alexandre Spangaro
			Ari Elbaz
			Florian Henry
			Juanjo Menent
		And to the contributors :
			Jeff Info				2000 euros
			Nord Anim		 		 120 euros
			Hydroflex		 		 120 euros
			Asysteo			 		 120 euros
			Fournisseur médical		 120 euros
- Removed: unmaintained OScommerce module

For translators:
- Update language files.
- New: When a translation is not available we always jump to en_US and only en_US.

For developers:
- New: Syslog module can be set to use ChromePHP plugin to output log server into browser console.
- New: Add a css style "cursorpointer".
- New: Select list of users can return user into hierarchy.
- New: getBrowserInfo can return type of layout of browser (classic/phone/tablet)
- New: Add hook "searchAgendaFrom" and "beforePDFCreation".
- New: Add trigger DON_UPDATE, DON_DELETE
- New: Add country iso code on 3 chars into table of countries.
- Qual: Removed hard coded rowid into data init of table llx_c_action_trigger.
- LINEBILL_DELETE, LINK_DELETE, ORDER_SUPPLIER_DELETE, RESOURCE_DELETE trigger called before SQL delete
- New: [ Task #1481 ] Add trigger BILL_SUPPLIER_UPDATE.
- New: [ Task #1495 ] Add trigger LINECONTRACT_CREATE.
- New: Added hook "formConfirm" and "doActions" for supplier invoice card.
- New: [ task #1511, #1426 ] Added hook "doActions" for supplier card and supplier order card.
- New: renamed table llx_c_pays to llx_c_country & libelle field to label.
- New: Added hook "formConfirm" and "doActions" for fichinter card
- New: Can search list of thirdparties from web service on part of name.
- New: Function getCurrencyAmount is marked as deprecated. Use function price to output a price
       including currency symbol.
- Qual: Renamed table llx_c_civilite into llx_c_civility,
		field civilite into label in the same table,
		and field civilite into civility in other table.
- Qual: Renamed all files & links "liste.php" into "list.php".
- Qual: Renamed all files & links "fiche.php" into "card.php".
- Qual: Replace all constants COMPTA_* by ACCOUNTING_*.
- Qual: Replace all constants ACCOUNTINGEX_* by ACCOUNTING_* to simplify migration of the module
- Fix: [ bug #1724 ] Can't add a submenu to projects

WARNING:

Do not try to make any Dolibarr upgrade if you are running Mysql version 5.5.40.
Mysql version 5.5.40 has a very critical bug making your data beeing definitely lost.
You may also experience troubles with Mysql 5.5.41 with error "Lost connection" during migration.
Upgrading to any other version or database system is abolutely required BEFORE trying to
make a Dolibarr upgrade.

WARNING: 

Following changes may create regression for some external modules, but was necessary to make
Dolibarr better:

- Path to save photos of products was moved to match path of other attached files. If you had loose your photo
  on the photo tab of products, you can set the constant "PRODUCT_USE_OLD_PATH_FOR_PHOTO" to 1 (home - setup - other)
  to restore old path and get back working links without having to resubmit images.
- If you can't see trips and expenses records, check that you have the new permission "read all
  trips and expenses".
- Deprecated module "oscommerce" were removed.
- Changed the way parameters are provided to scripts sync_xxx_ldap2dolibarr.php
- Some field into database were renamed from "libelle" to "label".
- Table llx_c_pays were renamed into llx_c_country.
- Triggers *_BUILDDOC are removed. Building a doc is not a business event. For action after
  creation of a pdf or odt, hook "afterPDFCreation" or "afterODTCreation" must be used instead.
- A lot of pages named fiche.php were renamed into card.php
- A lot of pages named liste.php were renamed into list.php
- If you used warehouse/stock module, recheck setup of stock increase/decrease rules of the
  warehouse module and your Point Of Sale module setup if you use one.
- Replaced USER_UPDATE_SESSION trigger with an updateSession hook may break modules using it.



***** ChangeLog for 3.6.7 compared to 3.6.6 *****
FIX: #4291 Correctly filter external calendar GETPOSTs
FIX: CVE CVE-2015-8685

***** ChangeLog for 3.6.6 compared to 3.6.5 *****
FIX: #3734 Do not show empty links of deleted source objects in stock movement list
FIX: #4081 Added missing translation
FIX: #4097 Public holiday calculation
FIX: #4242 Allow disabling dashes in documents
FIX: #4243 sql injection
FIX: Add a protection to not make release if ChangeLog was not generated. Prepare package 3.6.5
FIX: export with category contact extrafields
FIX: Not delete a product when have customer price
FIX: Not deleting contrats on element_element table

***** ChangeLog for 3.6.5 compared to 3.6.4 *****
FIX: #2957 : missing $langs object for trigger
FIX: #2983 Load gravatar avatar images securely over HTTPS
FIX: #3009: Better filtering to prevent SQL injection
FIX: #3841 creation of a task completed has not status set to finished by default
FIX: #3890 Expected transactions bank account page, shows negative numbers
FIX: #3928 Creating a Customer order and a Customer invoice from a project, does not inherit payment conditions and method of payment of customer card
FIX: bad calculation for stock value
FIX: bad stock valo
FIX: bad stock valorisation
FIX: [ bug #2893 ] Dolibarr error when viewing an invoice after changing invoice mask
FIX: button create payment hide if tax amount is less than 1
FIX: change object statut on close shipping and remove erratic db commit
FIX: change order date on clone (as everywhere else)
FIX: Close #2835 Customer prices of a product shows incorrect history order
FIX: Close #2837 Product list table column header does not match column body
FIX: Close bug #2861 Undefined variable $res when migrating from 3.6.2 to 3.7.0
FIX: Close bug #2891 Category hooks do not work
FIX: Close bug #2976: "Report" tab is the current tab but it is not marked as selected by the UI
FIX: contact country had wrong display if the country dont have translate
FIX: double db escape add too quote
FIX: End log must use same level then start log.
FIX: error in SQL due to a previous fix
FIX: event for restricted user was restricted if company null
FIX: facturestat bad sql when customer view is limited
FIX: If supplier invoice block linked element is display after other block total HT amount is not reset to 0 and sum other block (like customer orders values)
FIX: keep filter by category or by not enough stock if we switch page
FIX: no need to remove file into mail form, the temp dir will be deleted after any sending
FIX: no projet_task_time id from trigger TASK_TIMESPENT_CREATE
FIX: pmp
FIX: send mail, copy sendto don't read the list of contact
FIX: The hours of date filter aren't correct
FIX: tool export handle the type "select" extrafields and return the value instead of id
FIX: top links menu have target attribute with wrong value
FIX: total amount in tpl linked object are not reset
FIX: when multicompany was enabled, this function didn't check just on the good entity (problem when both company use same mask)

***** ChangeLog for 3.6.4 compared to 3.6.3 *****
- Fix: [ bug #2893 ] Dolibarr error when viewing an invoice after changing invoice mask

***** ChangeLog for 3.6.3 compared to 3.6.2 *****
- Fix: ref_ext was not saved when recording a customer order from web service
- Fix: withdrawal create error if in the same month are deleted previus withdrawals.
- Fix: amarok is a bugged theme making dolidroid failed. We switch to eldy automatically with dolidroid.
- Fix: [ bug #1788 ] Duplicated doActions hook in product/fournisseurs.php
- Fix: withdrawal create error if in the same month are deleted previous withdrawals.
- Fix: [ bug #1801 ] FAC_FORCE_DATE_VALIDATION constant alters supplier invoice date given to numeration modules
- Fix: [ bug #1802 ] SQL error when updating a task with PostgreSQL database
- Fix: [ bug #1785 ] Start date is lost in Project > Linked objects
- Fix: [ bug #1804 ] SQL error when sending email without address
- Fix: [ bug #1803 ] AJAX company contact input is not aligned
- Fix: [ bug #1787 ] Incorrect behaviour of doActions hook
- Fix: [ bug #1796 ] Unable to use numeration modules from an external module
- Fix: [ bug #1783 ] SQL error when enabling 3rd party module with PostgreSQL and MySQL strict mode ON
- Fix: [ bug #1717 ] Sorting unpaid invoices by amount received brings due amount
- Fix: [ bug #1784 ] MOTD doesn't show up in Amarok theme
- Fix: Tracking number not visible on shipment pdf
- Fix: [ bug #1812 ] SQL Error message while sending emailing with PostgreSQL database
- Fix: [ bug #1819 ] SQL error when searching for an invoice payment
- Fix: [ bug #1827 ] Tax reports gives incorrect amounts when using external modules that create lines with special codes
- Fix: [ bug #1822 ] SQL error in clientfourn.php report with PostgreSQL
- Fix: [ bug #1832 ] SQL error when adding a product with no price defined to an object
- Fix: [ bug #1833 ] user permissions in contact/note.php not working
- Fix: [ bug #1826 ] Supplier payment types are not translated into fourn/facture/paiement.php
- Fix: [ bug #1830 ] Salaries payment only allows checking accounts
- Fix: [ bug #1825 ] External agenda: hide/show checkbox doesn't work
- Fix: [ bug #1790 ] Email form behaves in an unexpected way when pressing Enter key
- Fix: Bad SEPA xml file creation
- Fix: [ bug #1892 ] PHP Fatal error when using USER_UPDATE_SESSION trigger and adding a supplier invoice payment
- Fix: Showing system error if not enough stock of product into orders creation with lines
- Fix: [ bug #2543 ] Untranslated "Contract" origin string when creating an invoice from a contract
- Fix: [ bug #2534 ] SQL error when editing a supplier invoice line
- Fix: [ bug #2535 ] Untranslated string in "Linked objects" page of a project
- Fix: [ bug #2545 ] Missing object_margin.png in Amarok theme
- Fix: [ bug #2542 ] Contracts store localtax preferences
- Fix: Bad permission assignments for stock movements actions
- Fix: [ bug #2891 ] Category hooks do not work
- Fix: [ bug #2696 ] Adding complementary attribute fails if code is numerics
- Fix: [ bug #3074 ] Accruals accounting use payment date instead of commitment date in turnover reports for salaries
- Fix: Not showing product supplier reference when page break
- Fix: [ bug #3341 ] Missing translation in /compta/paiement_charge.php
- Fix: [ bug #3342 ] Taxes dictionary page does not accept localized decimals for localtax2 rate

***** ChangeLog for 3.6.2 compared to 3.6.1 *****
- Fix: fix ErrorBadValueForParamNotAString error message in price customer multiprice.
- Fix: bug 1588 : relative discount.
- Fix: label of input method not translated.
- Fix: box of customer and prospects were not correctly disabled.
- Fix: [ bug #1618 ] PHP Error thrown when saving a barcode
- Fix: Civility & birthdate wasn't save into adherent module.
- Fix: webservice Thirdparty parameter lastname for individual creation is now lastname and not ref
- Fix: Chars - is no more allowed into value for code for extra fields.
- Fix: [ bug #1622 ] Requesting holiday than spans across two years cause high CPU usage by Apache
- Fix: [ bug #1595 ] Selected boolean extrafield in intervention creation page, does not save state
- Fix: Show sender Country on PDF docs when sender Country <> receiver Country
- Fix: [ bug #1624 ] Use lowest buying price for margin when selling with POS
- Fix: [ bug #1749 ] Undefined $mailchimp
- Fix: [ bug #1736 ] Failing supplier Elephant numeration module with some masks
- Fix: [ bug #1649 ] Cancel button of several thirdparty actions, does the same thing as modify
- Fix: [ bug #1736 ] Failing supplier Elephant numeration module with some masks
- Fix: [ bug #1731 ] Can't use quick navigation on project tasks secondary tabs

***** ChangeLog for 3.6.1 compared to 3.6.* *****
For users:
- Fix: Can upload files on services.
- Fix: sql errors on update fichinter.
- Fix: debian script syntax error.
- Fix: error "menu param is not inside list" into pos module.
- Fix: Salary payments are not reflected on the reporting sheets.
- Fix: Unsubscribe emailing not working.
- Fix: Trigger on create category call failed because user is not passed on card.
- Fix: list event view lost type event filter.
- Fix: Save also code event.
- Fix: VAT payment - Add control on field date value.
- Fix: Salaries payment - Field date value is now required and add control on it.
- Fix: Iban was used instead of Bic into SEPA file.
- Fix: Must unaccent strings into SEPA file.
- Fix: Extrafield feature select from table should try to translate multiple column when not needed 
- Fix: cents for indian ruppes are called paisa and paise.
- Fix: Invoices payments may be older than invoices.
- Fix: Withdrawal total amount is double
- Fix: [ bug #1593 ] Spanish Localtax IRPF not being calculated since 3.6.0 in supplier invoices when adding a line
- Fix: Web service categorie WDSL declaration is correct
- Fix: ErrorBadValueForParamNotAString was displayed in virtual product if no base price defined
- Fix: Category creation failed and no message output
- Fix: Lang for Payment Type
- Fix: PHPCheckstyle 1.5.5

***** ChangeLog for 3.6 compared to 3.5.* *****
For users:
- New: Update ckeditor to version 4.
- New: Add form "search customer order" on commercial main page.
- New: Can create contract from an order.
- New: Add list of orders products in tab "consumption" on thirdparties.
- New: Add graph stats for suppliers orders in tab "stats" on products.
- New: Add option MAIN_HIDE_INACTIVETAB_ON_PRINT to hide inactive tabs when you
       use the "print" view on screen.
- New: Add option MAIN_AUTO_TIMESTAMP_IN_PUBLIC_NOTES and MAIN_AUTO_TIMESTAMP_IN_PRIVATE_NOTES
       to automatically add timestamp and user line into edition field when editing a note.
- New: Add button cancel into edition of notes.
- New: Improved Barcode module:
       Can input barcode during product creation step.
       Add autonumbering of barcode value for products.
       Add a page/tool for mass barcode generation.
- New: Improved Opensurvey module:
       Added options to disable comments and disable public votes.
       Limit dates use calendar popup.
       Description of survey use wysiwyg editor.
       More information shown on result tab.
       Renamed "survey" into "poll" (better translation).
- New: Add filter on text and status into survey list. Can also sort on id, text and date end.
- New: The box "balance of bank accounts" show all opened accounts.
- New: Add option MAIN_ADD_SALE_REP_SIGNATURE_IN_NOTE to add sale representative into public
       note of generated documents.
- New: Add warning if supplier payment is higher that due amount.
- New: Increase length of url into bookmark module.
- New: Automatic events sending mails add info about linked objects into email content. 
- New: Price management enhancement (multiprice level, price by customer, if MAIN_FEATURES_LEVEL=2 Price by qty).
- New: Add option MAIN_FAVICON_URL.
- New: Created {line_price_ht_locale}, {line_price_vat_locale} and {line_price_ttc_locale} ODT tags.
- New: Add filter on project status into task list. By default, only "opened" project are visible.
- New: Status "validated" for project are renamed into "opened".
- New: Add barcode fields into user database.
- New: Add manager name (ceo, director, president...) into main company information page.
- New: Add field url as product properties.
- New: More options to create a credit note (can be filled automatically according to remain to pay).
- New: Can define custom fields for categories.
- New: Prepare generation of SEPA files into module withdrawal.
- New: [ task #1164 ] Add "Ref. supplier" search box in supplier orders
- New: [ task #1345 ] Can filter on status for supplier order.
- New: Add option FACTURE_SENDBYEMAIL_FOR_ALL_STATUS to allow to send invoice by email 
       whatever is its status.
- New: Add filter date in bank writing list page.
- New: Extrafields can be used as substitution key %EXTRA_XXX% into emails texts for members.
- New: Add categories translation.
- New: Enable option "clone target emailing".
- New: Improved tax module: Add specific page for salaries payment	
- New: Add composer.json file so Dolibarr can be publish onto packagist.org.
- New: The combo list of juridical status is now sorted
- New: [ task #926 ] Add extrafield feature on order lines.
- New: [ task #927 ] Add extrafield feature on Proposal lines.
- New: [ task #928 ] Add extrafield feature on invoice lines.
- New: Paypal/paybox email sent after backcall of a payment is now a formatted and translated
       HTML content. For member subscription renewal, there is also a link to member.
- New: When a subscription is recorded with invoice and payment:
       - the document (PDF) of invoice is also generated.
       - the invoice is set to status paid.
- New: Can enter holiday for someone else if user has permission for.
- Fix: Project Task numbering customs rule works.
- Fix: Add actions events not implemented.
- Fix: Price min of composition is not supplier price min by quantity.
- Fix: [ bug #1356 ] Bank accountancy number is limited to 8 numbers.
- Fix: [ bug #1439 ] impossible to remove a a translation (multilanguage-feature)
- New: If multilangue is enabled, mail (from propal, invoice, etc...) message is pre-defaulted in Customer language
- Fix: [ bug #1459 ] _ADD_CONTACT and _DEL_CONTACT triggers do not intercept insertion when reported an error
- Fix: [ bug #1478 ] BILL_PAYED trigger action does not intercept failure under some circumstances
- Fix: [ bug #1479 ] Several customer invoice triggers do not intercept trigger action
- Fix: [ bug #1477 ] Several customer invoice triggers do not show trigger error messages
- Fix: [ bug #1471 ] Several PHP warnings when intercepting USER_CREATE trigger.
- Fix: [ bug #1517 ] Packages sizes.
- Fix: [ bug #1521 ] The second order's page from a provider shows all orders

For translators:
- Update language files.

For developers:
- New: Add path file of trigger into admin trigger list page.
- New: More phpunit tests.
- New: Payments and supplier payment pages tabs can now be extended from modules.
- New: Add option 'aZ' into GETPOST function to check parameters contains 
       only a to z or A to Z characters.
- New: Opensurvey polls tab cards can now be extended from external modules.
- New: Triggers OPENSURVEY_CREATE, OPENSURVEY_DELETE added.
- New: Add new hook function addMoreActionsButtons to allow a module to add/replace
       action buttons into an element.
- New: Normalize code for barcode generation to match other modules.
- New: Uniformize code for contacts forms.
- New: Add some hooks for financial reports.
- New: A module can add its own ECM view.
- New: A module can disable a standard ECM view.
- New: Add multilang support into product webservice.
- New: Add hooks on project card page.
- New: Add call_trigger method on CommonObject class. So new trigger call within object is just :
$result = $this->call_trigger($trigger_name, $user)

WARNING: Following change may create regression for some external modules, but was necessary to make
Dolibarr better:

- The deprecated way (with 4 parameters) to declare a new tab into a module descriptor file has been
removed. You must now use the 6 parameters way. See file modMyModule.class.php for example. 
- Remove the javascript function ac_delay() that is not used anymore by core code.
- Properties "dictionnaries" into module descriptor files have been renamed into "dictionaries".
- Method form->select_currency() has been removed. Use instead print form->selectCurrency().
- Method form->select_methodes_commande() has been renamed into english name selectInputMethod().
- The following hooks are now 'addreplace' hooks: "formCreateThirdpartyOptions" 
  So check that return value is 0 to keep default standard behaviour after hook, or 1 to disable
  default standard behaviour.
- Properties "civilite_id" were renamed into "civility_id".
- Remove add_photo_web() that is not used anymore by core code.


***** ChangeLog for 3.5.8 compared to 3.5.7 *****
FIX: #4291 Correctly filter external calendar GETPOSTs
FIX: bad calculation for stock value
FIX: bad stock valo
FIX: change order date on clone (as everywhere else)
FIX: CVE CVE-2015-8685
FIX: The hours of date filter aren't correct
FIX: #3442 Remove useless syslog
FIX: #3448 Pass expected date format
FIX: #3471 3.5 Rounding issue when dispatching non-integer

***** ChangeLog for 3.5.7 compared to 3.5.6 *****
Fix: Paypal link were broken due to SSL v3 closed.
Fix: [ bug #1769 ] Error when installing to a PostgreSQL DB that contains numbers
Fix: [ bug #1752 ] Date filter of margins module, filters since 12H instead of 00H
Fix: [ bug #1757 ] Sorting breaks product/service statistics
Fix: [ bug #1797 ] Tulip supplier invoice module takes creation date instead of invoice date
Fix: [ bug #1792 ] Users are not allowed to see margins module index page when no product view permission is enabled
Fix: [ bug #1846 ] Browser IE11 not detected
Fix: [ bug #1906 ] Deplacement does not allow translated decimal format
Fix: [ bug #1905 ] Custom deplacement types do not get translated in deplacement card
Fix: [ bug #2583 ] Unable to create a bank transfer with localized numbers
Fix: [ bug #2577 ] Incorrect invoice status in "Linked objects" page of a project
Fix: [ bug #2576 ] Unable to edit a dictionary entry that has # in its ref
Fix: [ bug #2758 ] Product::update sets product note to "null" when $prod->note is null
Fix: [ bug #2757 ] Deleting product category photo gives "Forbidden access" error
Fix: [ bug #2976 ] "Report" tab is the current tab but it is not marked as selected by the UI
Fix: [ bug #2861 ] Undefined variable $res when migrating
Fix: [ bug #2837 ] Product list table column header does not match column body
Fix: [ bug #2835 ] Customer prices of a product shows incorrect history order
Fix: [ bug #2814 ] JPEG photos are not displayed in Product photos page
Fix: [ bug #2715 ] Statistics page has broken layout with long thirdparty names
Fix: [ bug #2570 ] [Contacts] Page should not process if ID is invalid
Fix: [ bug #3268 ] SQL error when accessing thirdparty log page without a socid parameter
Fix: [ bug #3180 ] formObjectOptions hook when editing thirdparty card does not print result
Fix: [ bug #1791 ] Margin menu not available if any Finance module is not enabled
Fix: [ bug #3310 ] OrderLine::fetch, FactureLigne::fetch and PropaleLigne::fetch do not return anything
Fix: [ bug #3206 ] PropaleLigne, OrderLine and FactureLigne given to triggers through update function does not contain all the information
Fix: [ bug #3313 ] Error enabling module with PostgreSQL database

***** ChangeLog for 3.5.6 compared to 3.5.5 *****
Fix: Avoid missing class error for fetch_thirdparty method #1973
Fix: Can't update phone_pro from web service
Fix: Some security holes.
Fix: copy extrafields when creating order from proposal.
Fix: report on action was not filtering by environment.
Fix: Avoid missing class error.
Fix: Add function dolEscapeXML.
Fix: Bad days and month reported by function.
Fix: Bad margin calculation.

***** ChangeLog for 3.5.5 compared to 3.5.4 *****
Fix: Holiday module was broken. Initialization of amount of holidays failed.
Fix: [ bug #1523 ] suite bug #1334 : filtre et ordre de tri conjoints ne s'appliquent pas.
Fix: Fusion PDF button on unpaid invoice is no more displayed.
Fix: Unpaid invoice launch fusion PDF action even if it is only search (with enter keyboard input instead of lens click).
Fix: Pb when showing log list of holiday module with some mysql versions.
Fix: Error with bad timezone pushed by some browsers.
Fix: shipping list SQL request was not filtering on shipping element
Fix: debian package provided by dolibarr team must use embedded libraries.
Fix: [ bug #1528 ] Leopard Services numeration module description is not translated.
Fix: [ bug #1523 ] suite bug #1334 : filtre et ordre de tri conjoints ne s'appliquent pas.
Fix: [ bug #1534 ] Unknown error when deleting a product photo under special circumstances.
Fix: Update impayees.php
Fix: Link product, In list view and label product.
Fix: visible task into area "time" for "My task" must limit task to tasks i am assigned to.
Fix: When disabled, all fields to add time into task line must be disabled.
Fix: Missing include files.lib.php in some pages that use dol_delete_recursive
Fix: [ bug #1558 ] Product/service edit page title shows new Ref instead of old ref.
Fix: [ bug #1553 ] Saving User displays setup removes menu.
Fix: [ bug #1544 ] Can remove date from invoice.
Fix: list event view lost type event filter.
Fix: Add code save on create event.
Fix: SQL injection.
Fix: [ bug #1589 ] Menu type in "Edit menu" page is not translated
Fix: [ bug #1591 ] Linked object block shows Total HT/TTC even if not having permission to read them
Fix: [ bug #1577 ] When creating new Private individual third, selected third type is ignored
Fix: [ bug #1555 ] Update accountancy code of products does not throw PRODUCT_MODIFY trigger
Fix: [ bug #1548 ] Supplier payment card shows type in French
Fix: [ bug #1546 ] Incorrect page number when searching in the list of bank transactions

***** ChangeLog for 3.5.4 compared to 3.5.3 *****
Fix: Hide title of event when agenda module disabled.
Fix: When using option MAIN_MAIL_ALLOW_SENDMAIL_F, a mail was sent to sender.
Fix: Question about warehouse must not be done when module stock is disabled.
Fix: Option STOCK_SUPPORTS_SERVICES was not correctly implemented
     (missing test at some places).
Fix: Renaming a project with uploaded files failed.
Fix: [ bug #1476 ] Invoice creation form loses invoice date when there is a validation error.
Fix: [ bug #1431 ] Reception and Send supplier order box has a weird top margin.
Fix: [ bug #1428 ] "Nothing" is shown in the middle of the screen in a supplier order.
Fix: The object deliverycompany was not used anymore and output of
     details for delivery reports was lost during 3.5. Rewrite code to
     restore feature.
Fix: [ bug #1445 ] html fix : missing </tr>
Fix: [ bug #1415 ] Intervention document model name and suppliers model names is not shown
     properly in module configuration
Fix: [ bug #1416 ] Supplier order does not list document models in the select box of the 
     supplier order card
Fix: [ bug #1443 ] Payment conditions is erased after editing supplier invoice label or 
     limit date for payment
Fix: Filter on status was not visible when selected from url.
Fix: Filtering on status was last when asking to sort.
Fix: [ bug #1432 ] Trigger SHIPPING_CREATE ignores interception on error.
Fix: [ bug #1449 ] Trigger ORDER_CREATE, LINEORDER_DELETE, LINEORDER_UPDATE and LINEORDER_INSERT ignore interception on error.
Fix: [ bug #1450 ] Several Customer order's triggers do not report the error from the trigger handler.
Fix: [ bug #1451 ] Interrupted order clone through trigger, loads nonexistent order.
Fix: [ bug #1454 ] Mention de bas de page erroné
Fix: Do not display dictionary for non activated module 
Fix: Link element from element project pages
Fix: [ bug #1509 ] Expedition admin free text & watermark submit error
Fix: [ bug #1349 ] AJAX contact selector does not work fine in Project card
Fix: [ bug #1452 ] variable used but not defined
Fix: If multiprice level is used the VAT on addline is not correct
Fix: [ bug #1254 ] Error when using "Enter" on qty input box of a product (on supplier order part)
Fix: [ bug #1462, 1468, 1480, 1483, 1490, 1497] $this instead of $object
Fix: [ bug #1455 ] outstanding amount
Fix: [ bug #1425 ] LINEBILL_SUPPLIER_DELETE failure trigger leads to an endless loop
Fix: [ bug #1460 ] Several supplier order triggers do not show error messages
Fix: [ bug #1461 ] LINEORDER_SUPPLIER_CREATE does not intercept supplier order line insertion
Fix: [ bug #1484 ] BILL_SUPPLIER_PAYED trigger action does not intercept failure under some circumstances
Fix: [ bug #1482 ] Several supplier invoice triggers do not show trigger error messages
Fix: [ bug #1486 ] LINEBILL_SUPPLIER_CREATE and LINEBILL_SUPPLIER_UPDATE triggers do not intercept trigger action
Fix: [ bug #1522 ] Element list into associate object into project are no more filterd by project thirdparty
Fix: [ bug #1526 ] Thumbs of files uploaded with dots in their names do not load correctly
Fix: Import ProfId1 to siren and ProfId2 to siret

***** ChangeLog for 3.5.3 compared to 3.5.2 *****
Fix: Error on field accountancy code for export profile of invoices.
Fix: [ bug #1351 ] VIES verification link broken.
Fix: [ bug #1352 ] Removing a shipping does not remove the delivery.
Fix: Option MAIN_INVERT_SENDER_RECIPIENT broken with typhon template.
Fix: Can disable features with PHPEXCEL (no DLSF compatible).
Fix: Can disable features with CKEDITOR. 
Fix: Pb of records not correctly cleaned when module marge is
     uninstalled (conflict between 'margin' and 'margins').
Fix: [ bug #1341 ] Lastname not added by file or direct input in mass e-mailing.
Fix: [ bug #1357 ] Invoice creator state not printed in generated invoice documents.
Fix: Suppliers invoice mask fails using {tttt} in numbering.
Fix: [ bug #1350 ] pdf template name for typhon was not correctly set when enabling module.
Fix: Navigation on notes for shipments was not working.
Fix: [ bug #1353 ] Email notifications, wrong URL.
Fix: [ bug #1362 ] Note is not saved.
Fix: tr/td balance.
Fix: [ bug #1360 ] note indicator for member tab.
Fix: Nb of notes and doc not visible onto tasks.
Fix: [ bug #1372 ] Margin calculation does not work in proposals.
Fix: [ bug #1381 ] PHP Warning when listing stock transactions page.
Fix: [ bug #1367 ] "Show invoice" link after a POS sell throws an error.
Fix: TCPDF error file not found in member card generation.
Fix: [ bug #1380 ] Customer invoices are not grouped in company results report.
Fix: [ bug #1393 ] PHP Warning when creating a supplier invoice.
Fix: [ bug #1399 ] [pgsql] Silent warning when setting a propal as "facturée" in propal.php
Fix: When number reach 9999 with default numbering module, next number
     will be 10000 instead of 0000 and error.
Fix: element page on project give wrong href link.
Fix: [ bug #1397 ] Filter by supplier orders with status Draft does not filter.
Fix: [ bug #1388 ] Wrong date when invoicing several orders.
Fix: [ bug #1411 ] Unable to set an expedition note if invoices module is not enabled.
Fix: [ bug #1407 ] Rouget pdf overlapped when using tracking number and public notes.
Fix: [ bug #1405 ] Rouget PDF expedition incorrect when two expeditions under the same commande
Fix: [ bug #1434 ] Muscadet supplier order document model linked objects overlap the text

***** ChangeLog for 3.5.2 compared to 3.5.1 *****
Fix: Can't add user for a task.
Fix: Autoselect of warehouse if there is only one warehouse.
Fix: Install of odt template for project and tasks.
Fix: [ bug #1318 ] Problem with enter key when adding an existing
     product to a customer invoice.
Fix: [ bug #1307 ] Quotes get removed from several inputs.
Fix: [ bug #1317 ] Removing a category does not remove all child categories
Fix: [ bug #1312 ] Call to undefined function _()
Fix: Restore build for obs and launchpad.
Fix: deleting files into backup system tools.
Fix: Dump using php not not include lock on tables that are deleted.
Fix: Fixed a problem with bank accounts sharing across entities.
Fix: fields into group by of sql requests for module margins must be
     same than fields into select.
Fix: When select_date is called with '' as preselected date,
     automatic user date was not correctly et (We must set a date into PHP
     server timezone area)
Fix: First param of select_date must always be forged with a dolibarr
     date function and not time().
Fix: fix can't add line with product in supplier order
Fix: [bug #1309]   
Fix: Solve pb of too many embedded tables     
Fix: [ bug #1306 ] Fatal error when adding an external calendar
Fix: A fix to manage automatic creation of code for import.
Fix: Try to add code to provide easy way to fix warning on timezone not
     defined.
Fix: Several fix into workflow/condition for invoice payments or convert
     into discount.
Fix: Option MAIN_PDF_DASH_BETWEEN_LINES was not working when tcpdf was
     making a pagebreak higher than 2 pages.     
Fix: form to add images should not show link form.
Fix: Correction when adding order line with price as '0'.
Fix: [ bug #1283 ] ROUGET Shipment PDF.
Fix: [ bug #1300 ]
Fix: Miscellaneous problems on task tabs (withproject parameter lost and
     download fails).
Fix: Avoid home project page to hung when too many tasks opened.
Fix: bug #1295: Error when creating an agenda extrafield with a number as reference
Fix: Translation of number for pt_PT.
Fix: Error on ajax_constantonoff function.
Fix: [ bug #1323 ] problème pour générer un odt depuis les taches dans projet.
Fix: Can not make withdrawals 

***** ChangeLog for 3.5.1 compared to 3.5.0 *****
Fix: Do not report trigger errors twice.
Fix: Error when creating event was not reported.
Fix: Bug of import of agenda when using https link
Fix: Field nature not saved correctly
Fix: Substitution of extra field was ko for order
Fix: Bad translation of date format for pt_BR.
Fix: priority field of agenda record is smallint.
Fix: Missing loading of lang in some pages.
Fix: Write note in invoice when using pos module.
Fix: Link to paypal was invalid into email text.
Fix: ref and date of supplier invoice.
Fix: Check on bank account.
Fix: Problem with file upload and download.
Fix: Page load not ending when large number of thirdparties. We 
     added option MAIN_DISABLE_AJAX_COMBOX to disable javascript
     combo feature that is root cause of problem.
Fix: [ bug #1231 ] PDF always generated in interventions
Fix: Be sure there is no duplicate default rib.
Fix: Enable extrafields for customer order, proposal and invoice lines. This feature
     was developed for 3.5 but was disabled (hidden) because of a bug not possible to
     fix enough quickly for 3.5.0 release. 
Fix: user right on Holiday for month report nor working.
Fix: [ bug #1250 ] "Supplier Ref. product" sidebar search box does not work
Fix: Bad space in predefined messages. 
Fix: [ bug #1256 ] Signature was not added for email sent from thirdparty page.
Fix: Action event SHIPPING_VALIDATE is not implemented
Fix: The customer code was set to uppercase when using numbering module leopard. We
     must keep data safe of any change.
Fix: [ bug #1291 ] Loading actions extrafields fails.
Fix: [ bug #1123 ] Paid deposit invoices are always shown as partially paid when fully paid
Fix: Corrected project contact types translation.
Fix: [ bug #1206 ] PMP price is bad calculated.
Fix: [ bug #520 ] Product statistics and detailed lists are wrong.
Fix: [ bug #1240 ] traduction.
Fix: [ bug #1238 ] When creating accompte with a %, free product are used for calculation.
Fix: [ bug #1280 ] service with not end of date was tagged as expired.
Fix: [ bug #1295 ] Error when creating an agenda extrafield with a number as reference.
Fix: [ bug #1306 ] Fatal error when adding an external calendar.
New: Added es_CL language
Fix: Margin tabs bad data show
Fix: [ bug #1318 ] Problem with enter key when adding an existing product to a customer invoice.
Fix: [ bug #1410 ] Add customer order line asks for required Unit Price but doesn't interrupt the creation of the line

***** ChangeLog for 3.5 compared to 3.4.* *****
For users:
- New: Add hidden option BANK_DISABLE_DIRECT_INPUT.
- New: More options to select status of users into select user list.
- New: [ task #862 ] Add ODT on shipments.
- New: [ task #149 ] Add # of notes and attachments in tabs.
- New: Can edit customer ref at any time.
- New: [ task #877 ] Reorganize menus.
- New: [ task #858 ] Holiday module: note on manual holiday assignation.
- New: [ task #892 ] Add hidden option in thirdparty customer/supplier module to hide non active
  companies in select_company method.
- New: [ task #531 ] Add a workload field on tasks.
- New: Add graph of bank account input/output into input-output report page.
- New: Add script export-bank-receipts.php
- New: Add option "filter=bank" onto script rebuild_merge_pdf.php to merge PDF that
  has one payment on a specific bank account.*
- New: [ task #901 ] Add Extrafield on Fiche Inter.
- New: Show process id in all command line scripts.
- New: Module mailman can subscribe/unsubscribe to ML according to categories or type of member.
- New: Add object_hour and object_date_rfc as substitution tag for open document generation.
- New: Add options to send an email when paypal or paybox payment is done.
- New: Clone product/service composition.
- New: Add option ADHERENT_LOGIN_NOT_REQUIRED.
- New: Add a cron module to define scheduled jobs.
- New: Add new graphical boxes (customer and supplier invoices and orders per month).
- New: [ task #286 ] Enhance rounding function of prices to allow round of sum instead of sum of rounding.
- New: Can add an event automatically when a project is create. 
- New: Add option MAIN_GENERATE_DOCUMENT_WITH_PICTURE.
- New: Add option excludethirdparties and onlythirdparties into merge pdf scripts.
- New: [ task #925 ] Add ODT document generation for Tasks in project module.
- New: [ task #924 ] Add numbering rule on task.
- New: [ task #165 ] Add import/export of multiprices.
- New: Add Maghreb regions and departments.
- New: A more responsive design for statistic box of home page.
- New: [ task #1005 ] Adapting to Spanish legislation bill numbering
- New: [ task #1011 ] Now supplier order and invoice deal with payment terms and mode.
- New: [ task #1014 ] Add option to recursively add parent category.
- New: [ task #1016 ] Can define a specific numbering for deposits.
- New: [ task #918 ] Stock replenishment.
- New : Add pdf link into supplier invoice list and supplier order list.
- New : Genrate auto the PDF for supplier invoice.
- New : Add category into filter webservice thirdparty method getListOfThirdParties.
- New : Allow to define margin or mark rate during quoting, ordering, invoicing.
- New : User permissions on margin module.
- New : Add ref supplier into muscadet model/
- New : Add ability to copy contact address to clipboard.
- New: Can use tag {mm} before {yy} even when there is a reset into numbering masks.
- New: [ task #1060 ] Register fields localtax(1|2)_type into details tables.
- New: [ task #923 ] Localtax support for ODT templates. 
- New: [ task #90 ] Barcode search.
- New: Add hidden option MAIN_VAT_DEFAULT_IF_AUTODETECT_FAILS.
- New: Can send an email from thirdparty card.
- New: Can cancel holidays that were previously validated.
- New: Can choose contact on event (action com) creation, and filtered by thirdparty.
- New: Add hidden option MAIN_FORCE_DEFAULT_STATE_ID.
- New: Add page to make mass stock movement.
- New: Add field oustanding limit into thirdparty properties.
- New: Can enter a vat payment of zero.
- New: Add path to installed dir of external modules + Name and web of module provider.
- New: Add option to use a specific mask for uploaded filename.
- New: Can attach external links to objects as we can attach files.
- Qual: Implement same rule for return value of all command line scripts (0 when success, <>0 if error).
- Fix: [ bug #992 ] Proforma invoices don't have a separated numeric count.
- Fix: [ bug #1022 ] correct margin calculation for credit notes.
- Fix: Better management of using ajax for upload form (to solve problem when enabling ajax jquery multifile upload in some cases).
- Fix: Lost stats filters into year selection.
- Fix: Some config data are shared between suppliers orders and suppliers invoices

New experimental module:
- New: [ task #157 ] Add a Skype button (adherents / third parties / contacts)

For translators:
- Qual: Normalized sort order of all languages files with English reference files.
- New: Add language code files for South Africa, France new Caledonia, Vietnam.
- New: Translate string for email to change password.

For developers:
- New: DolGraph can build graph with three lines.
- New: DolGraph accept a parameter to cache data of graph getNbByMonthWithPrevYear.
- New: Can enable tuning info with option MAIN_SHOW_TUNING_INFO.
- New: Show version of client lib used by mysql drivers.
- New: Add function to get content of an url (using all dolibarr setup like timeout, proxies...)
- New: Upgrade lib of TCPDF to 6.0
- New: Upgrade jquery flot library to 0.8.1
- New: Add property "hidden" into module descriptors to allow to hide a module according to
  some dynamic conditions.
- New: Add option MAIN_MOTD_SETUPPAGE to add a content onto setup page. Also content for
  MAIN_MOTD_SETUPPAGE, MAIN_MOTD_SETUPPAGE, MAIN_HOME now accept "|langfile" into translation
  key to use a specific language file.
- New: Make some changes to allow usage of several alternative $dolibarr_main_url_root variables.
- Qual: All nowrap properties are now using CSS class nowrap.
- Qual: Move hard coded code of module mailmanspip into trigger.
- New: Into POST forms, if you can add a parameter DOL_AUTOSET_COOKIE with a value that is list name,
  separated by a coma, of other POST parameters, Dolibarr will automatically save this parameters
  into user cookies.
- New: Add hook addHomeSetup.
- New: Add trigger CATEGORY_LINK and CATEGORY_UNLINK.
- New: A trigger can return an array of error strings instead of one error string.
- New: Add method to use a dictionary as a combo box.
- New: Add update method for web service product.
- Fix also several bugs with old code. 

WARNING: Following change may create regression for some external modules, but was necessary to make
Dolibarr better:

1) We started to clean hooks code. 
If your hook want to modify value of $actions, it's role of your hook to modify it. Dolibarr 
hook code will no more decide this for your module. If your action class for hook was returning
a string or an array, instead your module must set $actionclassinstance->results (to return array) 
or $actionclassinstance->resprints (to return string) to return same thing. The return value must 
be replaced by a "return 0";
Goal is to fix old compatibility code that does not match hook specifications: 
 http://wiki.dolibarr.org/index.php/Hooks_system   

2) If you implemented hook printTopRightMenu, check that output does not include '<td>' tags any more.
All content added must be tagged by a '<div>' with css class="login_block_elem"

3) Some methods object->addline used a first parameter that was object->id, some not. Of course
this was not a good practice, since object->id is already known, there is no need to provide id as 
parameter. All methods addline in this case were modified to remove this parameter. 

4) Method ->classer_facturee() is deprecated. It must be replace with ->classifyBilled().

5) Property ->tel on objects is now ->phone

6) Trigger LINEPROPAL_MODIFY is renamed into LINEPROPAL_UPDATE and
   Trigger CONTRACT_LINE_DELETE rnamed into LINECONTRACT_DELETE to match naming rules.



***** ChangeLog for 3.4.3 compared to 3.4.2 *****
Fix: Bad get of localtaxes into contracts add lines
Fix: Warning into bank conciliation feature.
Fix: Bad get of localtaxes into contracts add lines.
Fix: Add a limit into list to avoid browser to hang when database is too large.
Fix: [ bug #1212 ] 'jqueryFileTree.php' directory traversal vulnerability
Fix: Agenda and Banks module were not working with multicompany module
Fix: [ bug #1317 ] Removing a category does not remove all child categories
Fix: [ bug #1380 ] Customer invoices are not grouped in company results report.

***** ChangeLog for 3.4.2 compared to 3.4.1 *****
Fix: field's problem into company's page (RIB).
Fix: Document cerfa doesn't contained firstname & lastname from donator.
Fix: Bad rounding on margin calculations and display.
Fix: Option drop table into backup was broken.
Fix: [ bug #1105 ] Searching Boxes other search option.
Fix: wrong buy price update.
Fix: [ bug #1142 ] Set paiement on invoice (PGSql).
Fix: [ bug #1145 ] Agenda button list type do not display.
Fix: [ bug #1148 ] Product consomation : supplier order bad status.
Fix: [ bug #1159 ] Commercial search "other" give p.note do not exists.
Fix: [ bug #1174 ] Product translated description not good into PDF.
Fix: [ bug #1163 ] SQL Error when searching for supplier orders.
Fix: [ bug #1162 ] Translaction for morning and afternoon.
Fix: [ bug #1161 ] Search on product label.
Fix: [ bug #1075 ] POS module doesn't decrement stock of products in delayed payment mode.
Fix: [ bug #1171 ] Documents lost in interventions after validating.
Fix: fix unsubscribe URL into mailing when sending manually (not by script).
Fix: [ bug #1182 ] ODT company_country tag is htmlencoded.
Fix: [ bug #1196 ] Product barcode search does not expect 13th digit on EAN13 type.
Fix: [ bug #1202 ] Wrong amount in deposit % invoice from proposal.
Fix: Removed analytics tags into doc page.
Fix: Call Image on this instead of pdf.
Fix: Missing parameter for photo.
Fix: Bad SQL request for turnover report.

***** ChangeLog for 3.4.1 compared to 3.4.0 *****
Fix: Display buying price on line edit when no supplier price is defined.
Fix: Retrieving of margin info when invoice created automatically from order.
Fix: Reordering supplier products in list by supplier or supplier ref was crashing.
Fix: [ bug #1029 ] Tulip numbering mask.
Fix: Supplier invoice and supplier order are not displayed into object link into agenda event card.
Fix: [ bug #1033 ] SUPPLIER REF disappeared.
Fix: update extrafield do not display immediatly after update.
Fix: Fix bug with canvas thirdparty.
Fix: [ bug #1037 ] Consumption> Supplier invoices related.
Fix: User group name do not display in card (view or edit mode).
Fix: Link "Show all supplier invoice" on suplier card not working. 
Fix: [ bug #1039 ] Pre-defined invoices conversion.
Fix: If only service module is activated, it's impossible to delete service.
Fix: [ bug #1043 ] Bad interventions ref numbering.
Fix: Mailing module : if an email is already in destinaires list all other email from selector was not inserted.
Fix: Localtaxes balance not showing.
Fix: Intervention box links to contracts id.
Fix: Compatiblity with multicompany module.
Fix: Edit propal line was losing product supplier price id.
Fix: Delete linked element to supplier invoice when deleted.
Fix: [ bug #1061 ] Bad info shipped products.
Fix: [ bug #1062 ] Documents lost in propals and contracts validating.
Fix: Supplier price displayed on document lines and margin infos didnt take discount.
Fix: sorting on qty did not work in supplier product list.
Fix: there was no escaping on filter fields in supplier product list.
Fix: bugs on margin reports and better margin calculation on credit notes.
Qual: Add travis-ci integration.

***** ChangeLog for 3.4 compared to 3.3.* *****
For users:
- New: Can use ODS templates as document templates.
- New: Add link to autofill/reset with quantity to ship when creating a
  delivery receipt.
- New: Event into calendar use different colors for different users.
- New: Support revenue stamp onto invoices.
- New: Add a tab "consumption" on thirdparties to list products bought/sells.
- New: Some performance enhancements.
- New: Can attach files onto trip and expenses modules.
- New: Add hidden option MAIN_PDF_TITLE_BACKGROUND_COLOR.
- New: Merge tab customer and prospect.
- New: Add ES formated address country rule.
- New: Can define a hierarchical responsible on user and add a tree view to 
  see hierarchy of users.
- New: Can expand/collapse menus, categories and users list.
- New: extra parameters are supported into ODT/ODS templates.
- New: total per vat rate are available as tags for ODT/ODS templates.
- New: Some part of interface use more CSS3 (ie: agenda)
- New: [ task #707 ] Create option "ProfIdx is mandatory to validate a invoice".
- New: Can define if we want to use VAT or not for subscriptions (foundation module).
- New: Can define a default choice for "More action when recording a
  subscription" (foundation module).
- New: Add link to check professional id for India.
- New: [ task #731 ] Uniformize ref generation
- New: [ task #748 ] Add a link "Dolibarr" into left menu
- New: Script email_unpaid_invoices_to_representative accepts now a parameter "test"
  and a "late delay".
- New: Can define different clicktodial setups for each user.
- New: Add hidden option INVOICE_CAN_NEVER_BE_REMOVED.
- New: Enhance agenda module to reach RFC2445 ("type" not enabled by default and add
  "busy" information).
- New: Add module Opensurvey.
- New: Default approver for holidays is set by default to hierchical parent.
- First change to prepare feature "click to print" (IPP) for PDF.
- New: [ task #350 ] Merge tab customer and prospect.
- New: [ task #710 ] Add substitution into mailing send (and HTML is now valid).
- New: [ task #711 ] Add combobox for contact, as done for product/thirdparty.
- New: [ task #714 ] In Emailing module admin autogenerate security key of READRECEIPT.
- New: [ task #743 ] GED : Add aministration option to disable autotree display.
- New: [ task #767 ] Customer Address fallback when a contact doesn't have an address.
- New: [ task #768 ] WYSIWYG for all mails.
- New: [ task #773 ] Add Project document in GED(ECM) modules.
- New: [ task #783 ] Add more types for extra parameters (lists, phone, emails, checkbox,
  prices, radio).
- New: [ task #798 ] Add range limit date on product/services as it is done on order 
  and invoice.
- New: [ task #814 ] Add extrafield feature for projects ands tasks.
- New: [ task #770 ] Add ODT document generation for Projects module.
- New: [ task #741 ] Add intervention box.
- New: [ task #826 ] Optionnal increase stock when deleting an invoice already validated.
- New: [ task #823 ] Shipping_validate email notification.
- New: [ task #900 ] Review code of ficheinter.class.php
- Fix: [Bug #958] LocalTax2 for Spain fails on Suppliers
- Fix: [ bug #972 ] Auto completion contact field do not take account the min caract number before search
- Fix: [ bug #971 ] html.form.class.php select_contact with autocomplete do not exclude id from exclude array
- Fix: Expedition creation, can retreive product from other expedition

For translators:
- Update language files.

For developers:
- System of menu managers has been rewritten to reduce code to do same things. 
- An external module can force its theme.
- Add function dol_set_focus('#xxx').
- A mymodule can bring its own core/modules/mymodule/modules_mymodule.php file.
- Removed not used libraries.
- More web services. 
- Renamed some database fields, code variables and parameters from french to english.
- First change to manage margins on contracts.
- Add hook getFormMail.
- Function plimit of databases drivers accept -1 as value (it means default value set
  into conf->liste_limit).
- New: Add option dol_hide_topmenu, dol_hide_leftmenu, dol_optimize_smallscreen,
  dol_no_mouse_hover and dol_use_jmobile onto login page (to support different terminal).
- New: dol_syslog method accept a suffix to use different log files for log. 
- New: Type of fields are received by export format handlers.
- New: when adding an action, we can define a free code to tag it for a specific need.
- New: Enhance Dolibarr migration process to include migration script of external 
  modules.
- New: [ task #811 ] Uniformanize note field.
  

WARNING: If you used external modules, some of them may need to be upgraded due to:
- Fields of classes were renamed to be normalized (nom, prenom, cp, ville, adresse, tel
  were renamed into lastname, firstname, zip, town, address, phone).
  This may also be true for some fields into web services.
- If module use hook pdf_writelinedesc, module may have to add return 1 at end of 
  function to keep same behaviour.

TODO:
backport commit 53672dff75f4fdaeeed037ff9d15f860968022ca to fix confirm with jmobile
backport commit 384e3812eb73a15adafb472cacfb93397a54459b to fix W3C/edit contract
 


***** ChangeLog for 3.3.5 compared to 3.3.4 *****
- Fix: Change to make debian package ok despite removal of ckeditor.
- Fix: jcrop file to match debian rules
- Fix: Add missing country UK.
- Fix: Minor fix into package.
- Fix: Add missing label on project field.

***** ChangeLog for 3.3.4 compared to 3.3.3 *****
- Fix: [ bug #1001 ] Social Contribution : State not correct
- Fix: Better management of pdf generation when tcpdf is not available.
- Fix: Change to be more debian compliant natively.

***** ChangeLog for 3.3.3 compared to 3.3.2 *****
- Fix: [ bug #903 ] Fatal error: Call to undefined function dol_get_first_day() in htdocs/commande/liste.php
- Fix: [ bug #934 ] Error on proformat invoice creation (pgsql)
- Fix: [ bug #947 ] Can't create proposal lines with unit price = 0

***** ChangeLog for 3.3.2 compared to 3.3.1 *****
- Fix: Dutch (nl_NL) translation
- Generalize fix: file with a specific mask not found, again
- Fix: translations and BILL_SUPPLIER_BUILDDOC trigger
- Fix: Can't reset payment due date
- Fix: Orderstoinvoice didn't act as expected when no order was checked
- Fix: Bad link to all proposals into Third party card if customer is prospect
- Fix: Some bugs on withdrawal rejects
- Fix: [ bug #774 ] Bug on creating event with box "all day" crossed
- Fix: [ bug #787 ] Invoice supplier box incorrect tooltip when delay on payment
- Fix: [ bug #789 ] VAT not being calculated in POS
- Fix: [ bug #790 ] Spanish localtax RE not being correctly calculated
- Fix: [ bug #794 ] Lost filter on zipcode in prospect list 
- Fix: [ bug #806 ] Margins module with orders2invoice does not respect cost price
- Fix: [ bug #810 ] Cannot update ODT template path
- Fix: [ bug #816 ] Sales journal does not reflect localtaxes
- Fix: [ bug #817 ] Purchases journal does not reflect localtaxes
- Fix: [ bug #824 ] MAIN_DB_PREFIX not use into dictionary
- Fix: [ bug #828 ] Error when code_region is not a number in llx_c_regions (with postgres)
- Fix: [ bug #855 ] Holiday approval email in French
- Fix: [ bug #856 ] (Holidays module) Mail error if destination user doesn't have an email
- Fix: [ bug #857 ] Invoice created from shipment does not have the order discount
- Fix: [ bug #861 ] Impossible to create a new event in agenda
- Fix: [ bug #827 ] AJAX search does not respect multiprice level
- Fix: [ bug #865 ] Dolibarr navigation array in project/task do not work
- Fix: [ bug #866 ] Standing order from an invoice suggests invoice total amount instead of remaining to pay
- Fix: [ bug #788 ] Date of linked interventions are not shown
- Fix: external users should not see costprice and margin infos
- Fix: [ bug #806 ] Tasks are ordered alphabetically instead of chronological order

***** ChangeLog for 3.3.1 compared to 3.3 *****
- Fix: [ bug #733 ] Mass emailing tools do not support <style HTML tag
- Fix: Package for launchpad
- Fix: [ bug #736 ] Missing column in llx_c_chargesociales  
- Fix: Localtax2 for Spain must be based into buyer
- Fix: [ bug #762 ] Bad profit calculation in Reporting
- Fix: bug dictionary with wrong prefix table

***** ChangeLog for 3.3 compared to 3.2.* *****
For users:
- New: Add holiday module, to declare and follow holidays of your employees.
- New: Add margin management module.
- New: Add new theme Amarok.
- New: [ task #289 ] Can reorder tasks.
- New: Add field "signature" into user card. If filled, text is added 
       at end of predefined email texts. If option MAIN_MAIL_DO_NOT_USE_SIGN is on, this
       feature is disabled.
- New: Can input a payment back onto an credit note.
- New: Add link "Back to list" on all cards.
- New: After first install, warning are visible onto mandatory setup not
       configured. Show also total number of activated modules.
- New: Can filter list of proposal, order or invoice on sales representative.
- New: Add supplier ref on supplier orders.
- New: Can export supplier orders and customers shipments.
- New: First change to install external plugins from gui (experimental). 
- New: Monaco is like France for default vat calculation
- New: Can list elements (invoices, orders or proposals) on a particular
  user contact). This allow to view a "basket" of its elements.
- New: Show bank account on payment list of invoice card.
- New: Cloning project allow to clones task, notes, projects files, tasks files, contacts. 
- New: Enhance default style.
- New: Can edit and resiliate member status from list.
- New: Can insert URL links into elements lines. Also reported into PDF.
- New: When a member is validated, we can subscribe to mailing-lists
       according to its type.
- New: Add a tab into members statistics to count members by nature.
- New: Add link to third party into sells and purchase journal.
- New: Suggest a method to generate a backup file for user with no access
       to mysqldump binary.
- New: Can also use extrafields on contacts/addresses and users.
- New: Support unique field for extrafields.
- New: Extra fields supports more types (int, string, double, date, datetime).
- New: Can correct stock of a warehouse from warehouse card.
- New: [ task #185 ] Can input amount when correcting stock to recalculate PMP.
- New: [ task #454 ] Add "No category" into filters on category.
- New: Auto check box on page to edit interface options of user.
- New: More surface control on stock correction page.
- New: Add great britain provinces.
- New: [ task #494 ] Send an email to foundation when a new member has auto-subscribed.
- New: [ task #326 ] Add a numbering module to suggest automatically a product ref.
- New: Add conditional substitution IF/ELSEIF/ENDIF for ODT templates.
- New: Add unit foot2, inch2, foot3 and inch3 for surface and volumes.
- New: Can select thirdparties into emailing targets, even if module category is not enabled.
- New: [ task #498 ] Improvement of the block to add products/services lines.
- New: ECM autodir works also for files joined to products and services.
- New: Add a selection module for emailing to enter a recipient from gui.
- New: Allow to search thirds and products from barcodes directly from the permanent mini search left box.
- New: Allow to search product from barcodes directly from invoices, proposals... through AJAX.
- New: Can make one invoice for several orders.
- New: POS module can works with only one payment method (cach, chq, credit card).
- New: Add possibility to defined position/job of a user.
- New: Add hidden option to add slashes between lines into PDF.
- New: [ task #210 ] Can choose cash account during POS login.
- New: [ task #104 ] Can create an invoice from several orders.
- New: Update libs/tools/logo for DoliWamp (now use PHP 5.3).
- New: Added ODT Template tag {object_total_discount_ht}
- New: Add new import options: Third parties bank details, warehouses and stocks, categories and suppliers prices
- New: English bank account need a bank code (called sort code) to identify an account. 
- New: Can choose menu entry to show with external site module.
- New: Add hidden option MAIN_PDF_MARGIN_LEFT, MAIN_PDF_MARGIN_RIGHT, MAIN_PDF_MARGIN_TOP, MAIN_PDF_MARGIN_BOTTOM to force margins of generated PDF.
- New: [ task #314 ] Can define if prof id are mandatory or not.
- New: Add button on order card to create intervention from services.
- New: Add search box to find products by supplier reference.
- New: Add option MAIN_HELPCENTER_LINKTOUSE to define target link "I need help" onto logon page. 
- New: [ task #608 ] Can clone a supplier order with prices updates
- New: [ task #559 ] Can define a discount % regarding quantity in supplier prices and price by quantity in customer prices
- New: [ task #527 ] After cloning a suplier invoice, go onto invoice ref into edit mode

New experimental module:
- New: Add commissions management module.

- Fix: [ bug #499 ] Supplier order input method not translated
- Fix: No images into product description lines as PDF generation does not work with this.
- Fix: Errors weren't being shown in customer's & supplier's orders
- Fix: Lastname wasn't being recorded in xinputuser emailing module.
- Fix: [ bug #653 ] Error while creating agenda additional attributes
- Fix: [ bug #654 ] Event rapport PDF showing ActionAC_OTH_AUTO
- Fix: [ bug #658 ] Search on bank do not work for description
- Fix: [ bug #659 ] Comment in recurrent invoices is not stored
- Fix: [ bug #622 ] Attaching wrong file when sending the invoice via e-mail

For developers:
- New: Add webservice for thirdparty creation and list.
- New: A module can overwrite templates parts.
- New: Can add a link on title field of added dictionary.
- New: Uniformize code.
- New: Add option WORKFLOW_DISABLE_CREATE_INVOICE_FROM_ORDER and 
       WORKFLOW_DISABLE_CLASSIFY_BILLED_FROM_ORDER.
- New: A module can add several css and js.
- New: removed deprecated methods
       ldap::connect, formadmin::select_lang,
       html::select_tva
- New: Add custom substitution function for ODT product lines: mymodule_completesubstitutionarray_lines()
- New: Basic implementation of hooks and triggers for a lot (most) of core modules: 
  action/calendar, trips and expenses, dons, vat payment, contact/society, contract, product lines, 
  expedition, order supplier and order invoice (lines included), intervention card, project, tasks.
- New: Add ChromePHP output into syslog module.
- New: Add PRODUCT_PRICE_MODIFY trigger.
- New: Created function to retrieve total amount of discount of an invoice/proposal...
- New: We can use a dynamic value ($conf->global->XXX for example) into titles of menus.
- New: Use PHP classes DateTime* for some data functions instead of adodb 
- Qual: Renamed SUPPLIER_INVOICE_BUILDDOC trigger to BILL_SUPPLIER_BUILDDOC
- Qual: Renamed INVOICE_SUPPLIER_DELETE trigger to BILL_SUPPLIER_DELETE
- Qual: Renamed SUPLIER_ORDER_BUILDDOC trigger to ORDER_SUPPLIER_BUILDDOC
- Qual: Renamed CONTRACTLINE_DELETE trigger to CONTRACT_LINE_DELETE
- Qual: Renamed all ficheinter.class.php triggers so that they start with 'FICHINTER_'
- Fix: [ bug #655 ] ORDER_REOPEN trigger incorrectly named
- Fix: [ bug #656 ] Contracts trigger CONTRACT_MODIFY incorrectly named
- Fix: [ bug #657 ] Usergroup class' GROUP_DELETE trigger incorrectly named

For translators:
- New: Update language files (de, tr, pt, ca, es, en, fr).
- New: Added bg_BG autotranslated language.
- New: Translate the donation receipt.

Dolibarr license has also been updated from GPLv2+ to GPLv3+.



***** ChangeLog for 3.2.3 compared to 3.2.2 *****
- Fix: Some permission into agenda module.
- Fix: Generation of PDF was not using correct font for some languages.
- Fix some translations.
- Fix: [ bug #607 ] Nom de société avec guillemets.
- Fix: Option MAIN_MAIL_SENDMAIL_FORCE_BA and MAIN_FIX_BUGGED_MTA was not
  complete.
- Fix: comaptiblity with multicompany module.
- Fix: Bad label when validating/paying an invoice from POS module.
- Fix: Correct recipient into rouget template.
- Fix: A lot of fix into PDF pagebreak management.
- Update VAT for some countries.
- Firstname was missing when sending email from file list.
- Added en_SA language.



***** ChangeLog for 3.2.2 compared to 3.2.1 *****
- Fix: Modify spanish VAT to new rates.
- Fix: Add error message when creating already existing product.
- Fix: Edition of percentage of an event.
- Fix: Minor look fix for theme bureau2crea.
- Fix: Start and end date not saved at project creation
- Fix: Default vat is zero for customer invoices if company does not use vat
- Fix: Localtaxes unit prices precision



***** ChangeLog for 3.2.1 compared to 3.2.0 *****
- Fix: Edit of projects.
- Fix: Activation of modules does not fails if directory install was removed.
- Fix: [ bug #444 ] Regression on auto-closing for proposals and orders.
- Fix: Update translations (catalan, french, spanish, brazilian).
- Fix: [ bug #445 ] Hex escaping in descriptions.
- Fix: error when validating shipment for non predefined products with a
  selected warehouse.
- Fix: Bad local taxes if price base type is TTC for spanish local taxes.
- Fix: Phone not saved when using web service.
- Fix: [ bug #464 ] Payment form should allow to add transmitter for bank transfers.
- Fix: Allows to use a comma decimal separator in supplier invoices payments.
- Fix: Translation for tr_TR, es_ES, pt_BR.
- Fix: Products with no prices not visible.
- Fix: Access to product card created with very old version of Dolibarr.
- Fix: Delete temporary files after validating an invoice.
- Fix: preview of supplier order and invoice template.
- Fix: [ bug #485 ] Configurated amount for public auto-subscription form is not taken into account
- Fix: Average amount graphs weren't comparing the previous year stats
- Fix: Closed project didn't show the new status unless the page was refreshed
- Fix: Files were not being uploaded to a project's task
- Fix: [ bug #503 ] Unable to delete linked file to a deposit
- Fix: [ bug #501 ] Error while trying to modify an user
- Fix: [ bug #506 ] Can't set percentage of a started event
- Fix: Bad assignation of const for pdf delivery module name



***** ChangeLog for 3.2.0 compared to 3.1.* *****
WARNING: PHP lower than 5.x are no more supported.
WARNING: Because of a major datastructure change onto supplier prices tables, be aware
to make a backup of your database before making upgrade.

For users:
- New: Each user can remove/add its own boxes.
- New: Add signature at end of predefined email text.
- New: Can use personalized fields on products/services.
- New: Can attach files on social contributions.
- New: Show payments terms and conditions onto muscadet template.
- New: Can open back a closed commercial proposal.
- New: show thirdparty barcode on main tab.
- New: Can input note (private and public) during note and expenses creation.
- New: Print ticket show invoice ref into POS module.
- New: Can edit customer discounts from invoice create and edit card.
- New: task #11243: Show quantity into stocks for each sub-products into the sub-product tab.
- New: task #10500: Option to choose if professional id are unique.
- New: Add hidden option FOURN_PRODUCT_AVAILABILITY.
- New: task #11123: Add best supplier price.
- New: Enhancement in styles.
- New: Can conciliate several lines in one operation.
- New: task #11289 : Modify third party accountancy code generator aquarium.
- New: task #10606 : more comprehensive message error.
- New: task #11278 : Option into point of sale module to add services in list.
- New: task #11261 : Add an entry into menu called "New shipment".
- New: [ task #187 ] Gerer les evenement recurrents dans les imports ical.
- New: Make option MAIN_GENERATE_DOCUMENTS_WITHOUT_VAT available by default.
- New: Can build PDF in USLetter format or canada format (change paper size).
- New: Can export into Excel 2007 format.
- New: Add hidden option CASHDESK_FORCE_STOCK_ON_BILL
- New: Can search on part of barcode into POS module.
- New: Cheques into cheques receipts are ordered by operation date.
- New: Add hidden option MAIN_DISABLE_PDF_AUTOUPDATE to avoid generating pdf each time data change.
- New: Add hidden option PROJECT_HIDE_UNSELECTABLES to hide project you can't select into combo list.
- New: Add option INVOICE_POSITIVE_CREDIT_NOTE.
- New: Support zip/town autocompletion into warehouses.
- New: Add box for last expired services.
- New: Reduce seriously size of packages.
- New: Can define country code for import.
- New: When invoice was generated from order, order date is visible on PDF, after order ref.
- New: [ task #181 ] Hide password of click2dial in user card.
- New: Chart are faster to build
- New: Value of data into charts are visible on mouse hover.
- New: Import wizard can import contacts.
- New: Import wizard can import personalized fields.
- New: Personalized fields support int type.
- New: Install process is now two times faster.
- New: Can sort files into backup tool.
- New: Default output charset are utf8 into backup tool.
- New: Add brazilian states.
- New: Increase usability of module project.
- New: [ task #285 ] Add search filter on project in tasks list.
- New: Automatic list of documents in ECM module is ok for customers,
       suppliers invoice, orders, customers orders, proposals and social contributions.
- New: All professional id can contains up to 128 chars instead of 32. 
- New: [ task #176 ] Allow to use ODT templates for proposals and orders like it's done for invoices
- New: Add hidden option MAIN_ADD_PDF_BACKGROUND to add a PDF as background of invoice/order generated PDF.
- New: Can convert a product/service into service/product.
- New: Show delivery date into proposal template azur. 
- New: Support tags into header and footer into ODT templates.
- Fix: Can use POS module with several concurrent users.
- Fix: Installer don't fails with Mysql version that added a ssl_cypher field.
- Fix: Sanitize input parameters.
- Fix: [ bug #368 ] Product list
- Fix: [ bug #370 ] Filter in accountancy -> suppliers_bills
- Fix: [ bug #399 ] Bad calculation of local taxes in update line products
- Fix: [ bug #427 ] Bad links to wiki help in certains menus

For developers:
- New: Can add a left menu into an existing top menu or left menu.
- New: Add webservice to get or create a product or service.
- New: Add webservice to get a user.
- New: Add more "hooks" (like hooks to change way of showing/editing lines into dictionnaries).
- New: Log module outputs can be setup with "or" rule (not only "xor").
- New: Add FirePHP output for logging module.
- New: Add trigger ACTION_DELETE and ACTION_MODIFY.
- New: Trigger now have a priority to define sort execution order.
- New: Can define different requests according to database type into migration files.
- New: Add "canvas" feature to overwrite page of thirdparty, contact, product with yours.
- New: Removed artichow deprecated libraries.
- New: A page can force reload of css style sheet
- New: A module can add import description for import wizard, even for tables with foreign keys.
- New: Can add tabs on statistics views.
- New: Add CSS id/class into public payment pages.
- Qual: Add a lot of more PHPUnit tests.
- Qual: Data structure for supplier prices is simpler.
- Qual: Removed no more used external libraries.
- Qual: Cleaned a lot of dead code.
- Qual: More OOP (usage of "abstract", "static", ...), uniformize constructors.
- Qual: Fix a lot of checkstyle warnings.
- Qual: task #216 : Move /lib into /core/lib directory
- Qual: task #217 : Move core files into core directory (login, menus, triggers, boxes, modules)
WARNING: To reduce technic debt, all functions dolibarr_xxx were renamed int dol_xxx.



***** ChangeLog for 3.1.3 compared to 3.1.2 *****
Fix: PgSQL - property must be set if success
Fix: Provide a solution for backup when mysqldump is not available
Fix: Bug #460 - Wrong entity assignment when creating a warehouse
Fix: bug #405 - Late icon always displayed on comm/propal.php



***** ChangeLog for 3.1.2 compared to 3.1.1 *****
- Fix: Can clone a proposal
- Fix: Add member ID in substitution method
- Fix: Duplicate end tag and missing form parts
- Fix: Support companies with no prof id.
- Fix: Sanitize data
- Fix: Bug #318
- Fix: Bug #369
- Fix: More bugs



***** ChangeLog for 3.1.1 compared to 3.1.0 *****
- New: Add option FACTURE_DEPOSITS_ARE_JUST_PAYMENTS. With this option added, 
       credit notes are not removed from total amount of invoice but are just 
       payments used to reducs remain to pay.
- New: Added hidden option MAIN_FIX_FOR_BUGGED_MTA to fix bugged MTA.       
- Fix: Removed warnings during install.
- Fix: State into address of paypal payments were lost.
- Fix: Currency into paypal payments were always euros.
- Fix: Removed Bare LF from emails sent with smtps method.
- Fix: Can show report on selected period.
- Fix: product removed from list after deleted into order.
- Fix: [bug #270] PostgreSQL backend try to connect throught TCP socket for 
- Fix: price was not without tax when using multiprice into POS module.
- Fix: Can delete bank account.
- Fix: [ bug #277 ] Year dropdown in table header of supplier invoices.
- Fix: Some other very minor fixes.


***** ChangeLog for 3.1 compared to 3.0 *****
WARNING: IE6 browser is no more supported in this version.
For users:
- New: War against number of clicks:
     - When adding a free bank transaction, form to add next one is still
       visible (save one click).
     - task #10969 : Add checkbox to close automatically invoice if
       payment is complete (save 3 clicks).
     - Reduce a step into supplier order workflow to save time. If user
       has permission to approve, order is approved when order is validated.
       (Save 2 clicks).
     - In commercial main menu, left menu are already opened. This save one click
       to open a proposal or order.
     - Can add a discount for third party, during invoice edition (and we 
       saved clicks again).
     - When creating a contract, sales representative are preset to user. This save
       4 clicks.
     - Can edit several fields in bank transaction line page into one update.
     - Creation of contacts from third party page go back to third party.
     - Preselect model if there is only one. This save 2 clicks. 
     - Can remove a project if project has tasks. No need to delete task one by one.
- New: Enhance donation module. Add a status "canceled".
- New: Add filters on all statistics report pages.
- New: If a service contains subproducts, subpoducts are decrease when service
       is decrease.
- New: Add status for third parties to disable a third party.
- New: Can send interventions cards by email.
- New: Increase list of available notifications into module Notifications.
- New: Add option MAIN_FIRST_TO_UPPER to force upper case of first 
       letters for names and firstname.
- New: Can filter of payment type in bank transaction list.
- New: Status of users is visible into user list.
- New: Support BSB code for bank account in Australia.
- New: Can set date of payment for autocreate invoice/payment when 
       creating a foundation subscription.
- New: Can edit note of payment.
- New: Option to make login not mandatory in member module.
- New: Add box for last members for foundation module.
- New: A specialized menu can now be used when using smartphones.
- New: Can add information on current user on ODT generation.
- New: Prefix on third party is not used by default. Hidden option
       SOCIETE_USEPREFIX can restore old feature.
- New: Standing orders module use bank account from banks module.
- New: Ask password when creating a user from a contact.
- New: task #10577: Use a numbering module for shipment and contract.
- New: Can create manually order from proposal.
- New: Add a first workflow module to create automatic action on some
       events (create order on proposal closing).
- New: Use autocompletion on invoice select when creating replacement 
       or credit note invoice.
- New: task #10885: Add a week view for calendar.
- New: task #11018: Add a status "not applicable" on events.
- New: Add subscriptions/country/region/town statistics for member module.
- New: Can define a proxy for external web access.
- New: task #11003: checkbox on checks for deposit.
- New: Add status into export. Add third party default language into export.
- New: Can filter on date and bank account when building check receipts.
- New: task #10958 : Add link to cheque receipts into bank transaction 
       line if exists
- New: Can import external ical url into dolibarr agenda view.
- New: Can add a logo on third parties card.
- New: task #11194 : Can delete uploaded photos 
- New: task #9744 : Add the barcode to select products on Point of Sale module
- New: Subscription/Unsubscription to mailman mailing-list can be done on 
       validate/resiliate in foundation module.
- New: Can use extrafields on third parties.
- New: Add chart to report counts by status on element home area pages.
- New: Look: Usage of Jquery Notify to show result or error messages on action.
- New: Look: Minor enhancements into agenda view.
- New: Look: Nicer tooltips with transparency and shadow.
- New: task #11004: Create invoice from intervention.
- New: task #10501: Can use point of sale with different bank accounts.
- Fix: Better Postgresql compatibility.
- Fix: Numbering module for invoices use same number for invoice 
       and credit note if mask is same.
- Fix: Debug and clean withdraw module.
- Fix: Allow access permission for point of sale module.
- Fix: Permissions issues with suppliers.
- Fix: Admin dict data is showing with active language 

For developers:
- New: External modules can add tabs on agenda views.
- New: External modules can also remove default tabs.
- New: External modules can force skin directory so force their own skins.
- New: External modules can add their own menu manager.
- New: External modules can force menu manager.
- New: External modules can overwrite all default language files by
       forcing priority on langs directories on its own lang directory.
- New: External modules can show export list with an "enabled" condition.
- New: Support a backtopage parameter on contact creation page.
- New: Add id on div to show logo.
- New: Install wizard can activate a module at end of install.
- New: Dictionary setup works with very large external dictionnaries (Add 
       page navigation).
- New: Add api to draw graphics with javascript (using Jquery Flot).
- New: Can add user login into menu urls added by modules.

For translators:
- New: Add fa_IR language.
- Fix: Move language ar_AR to ar_SA, sv_SV to sv_SE and da_Da to da_DK.



***** ChangeLog for 3.0 compared to 2.9.* *****
For users:
- New: Can edit date of cheque receipts.
- New: Add Sales journal and Purchase journal report.
- New: Can create supplier invoice from supplier order.
- New: Support login by openid
- New: Support "full day" event in calendar module.
- New: Add a weather on dashboard.
- New: Add a Paypal module.
- New: Can choose third party to use in point of sale module during logon.
- New: A lot of enhancements into ECM module:
       Directories can contains special characters,
       Speed enhancements,
       Directories can be created outside of Dolibarr, refresh button will 
       update database,
       Can rename a file.
- New: Reordering lines in invoice, orders, commercial proposal is faster (use Ajax
       technology).      
- New: Can import members using assistant.
- New: Can exclude deposit, replacement or credit notes in script rebuild_merge_pdf.
- New: task #10473 : Option MAIN_PROFIDx_IN_ADDRESS must no more be hidden.
- New: Can generate business card for on particular member.
- New: Task #10553 : Can attach files on members card.
- New: Can filter on payment type and bank account in payment lists.
- New: When sending supplier orders by mail, a text is predefined.
- New: Upgrade process works with Postgresql.
- New: Task #10538: Add filter on expiration date of subscription for
       foundation module email selector.
- New: Task #9643: Add 2 status (tosell/tobuy) on products instead of only
       1 status for both selling and buying.       
- New: Can input payment conditions on several lines.
- New: Add hidden option MAIN_LOGOUT_GOTO_URL to set the exit url after
       a logout.
- New: For germany, we invert order of address.
- New: Add hidden option MAIN_SERVICES_ARE_ECOMMERCE_200238EC.
- New: Support NPR in customer product prices.
- New: Add more volume units (ounce, gallon, inch, feet, ...)
- New: Delivery date accepts hours and minutes.
- New: Can add a comment on stock dispatching to be save into stock movements.
- New: Can filter product list with too low stocks.
- New: Add option to send all emails sent to a bulk carbon copy.
- New: Preview of emails sent by member module is shown.
- New: task #10100 : Add button to create invoice from a subscription
- New: Reorganize tabs on third parties.
- New: Option MAIN_INVERT_SENDER_RECIPIENT is available in einstein pdf template.
- New: Easier way to define url for clicktodial module.
- New: Add a fckeditor test area in fckeditor module setup.
- New: Add property "Event on full day" on agenda
- New: Enhancement and better compatibility (google, thunderbird) for agenda export.
- New: Can use image editor on user photo.
- New: Task #10796: Add Spain ProfId1 Verification
- New: Page "supplier summary" is now available.
- New: Task #10611: Add option to choose order of field in bank account info on PDF
- New: If a transaction was reconciliated and should not, there was no way to reverse error.
- New: Ubuntu package now works also on debian.
- Perf: Avoid reading database to determine country code after each
        page call.
- Fix: Special chars are now supported in ECM module for filename (not yet for
       directories).
- Fix: Better Postgresql compatibility.
- Fix: Box order is saved when moved.
- Fix: Database name can contains "-" characters.
- Fix: In coloring negative amounts.
- Fix: Date input use date format of user and not dd/mm/yyyy format.
- Fix: Fixed a very old bug making file attachment fails with some emails 
       readers when using "mail php function".
- Fix: When cloning commercial proposal, due date is creation date + delay
       by default.
- Fix: Can edit ordering methods.

For translators:
- New: Update and complete slovenian language sl_SL.
- New: Add full manually translated files for de_AT en de_DE (thanks to eCleaner.at).
- New: Create the language ja_JP.
- New: Add el_GR language.

For developers:
- New: Add jquery by default.
- New: Removed PWC libraries.
- New: Removed Scriptaculous libraries.
- New: Removed Prototype libraries.
- New: Add first Selenium GUI tests.
- New: Enhance a lot of internal function to build external modules
       more easily.
- New: Add a user field ref_ext in object tables to allow external
       systems to store their id and make self-developed synchronizing
       functions easier to build.        
- New: Local user timezone is saved into session (not used yet).
- New: Works with Mysql 5.5.
- Qual: Menu system code is simpler.
- Qual: Mutualize some duplicate code.
- Qual: Renamed some fields into database to be more internationnal.
- Qual: Removed deprecated code.


***** ChangeLog for 2.9 compared to 2.8.* *****
For users:
- New: POS module allow to choose which warehouse to use.
- New: Support "Department/State" field on company setup, contact, 
       bank account and members card.
- New: Can reopen a refused/canceled supplier order.
- New: Add Gant diagramm on project module.
- New: Add a new mode for automatic stock increase: Can be increased
       on dispatching of products from a supplier order receipt.
- New: Can set a past delay to limit calendar export.
- New: Can attach files on emailing campaigns.
- New: Add statistics on trips and expenses module.
- New: Can reopen a closed customer order.
- New: Add module externalsite to add a web site/tools inside 
       menu and a Dolibarr frame.
- New: Can link trips and fees to a project.
- New: Add civility title in foundation module.
- New: Can set accountancy code for product (buy and sell).
- New: Can filter third parties lists on categories.
- New: Can filter products and services lists on categories.
- New: task #10202 : Support categories for members.
- New: Can build documents for third parties (Using ODT templates, need PHP 5.2+). 
- New: Support new products properties: length and area.
- New: Add the "payment due before" field in invoice exports.
- New: Add feature to resize or crop image files (for products photos)
- New: task #10113 : Show list of emailing on clicking on "number of mass emailing received"
- New: Add default language for third parties and use it when multilang is enabled
       to define default language for document generation.
- New: Can reopen a closed supplier invoice.
- New: Move permission "see hidden categories" into "see hidden products/services".
- New: Can delete several files at once in FTP module.
- New: Add box "last contracts".
- New: Works even if Web hosting provider has disabled PHP "glob" function.
- New: Can now send supplier orders by email.
- New: task #10076 : Show content of message in notification module.
- New: Bank name is shown on invoice.
- New: IBAN value is called IFSC if country is India.
- New: Add option to choose to show firstname then name or name then firstname on PDF.
- New: Add company in fields exported by export of members tool.
- New: Reorganise bank menus.
- New: Bookmarks can be sorted on a particular order.
- New: Support spanish RE and IRPF taxes on invoices.
- New: Module category offers categories for foundation module.
- New: Can filter on category on third parties, products and members listings.
- New: A flag is visible before country labels.
- New: When activating a new module, permissions for admin user are set. This save
       time when configuring Dolibarr.
- New: Dolibarr 2.9 is faster than 2.8.
- New: A lot of more predefined VAT values, states, regions for 
       miscelaneous contries.
- New: Enhance skin engine to make themes easier.
- New: Add images into menu "eldy".
- New: Auguria theme is now more modern.
- New: Update tools refers to www.dolibarr.org but also www.dolistore.com web site.
- New: Postgresql experimental support seems to work completely. 
- New: Changes in Dolibarr core to allow to use cache servers (see Memcached module on
       dolistore.com).
- New: Default choice for interactive confirm box is yes by default, and no only for
       delete actions. This reduce number of clicks required to validate actions and 
       is still safe to dangerous actions.
- Fix: Durations are correctly shown for languages using PM/AM dates.
- Fix: A lot of fixes in Point of Sale module.
- Fix: Debug experimental module widthrawal.
- Fix: Format number was wrong for ar_AR language.
- Fix: Can change password if user has only permission "change password".
- Fix: Project PDF document shows all tasks.
- Fix: bug #29278 : SMTP fails with IP instead of hostname.
- Fix: Default language on login page was wrong.
- Fix: Complete support of euros sign (even in PDF).
- Fix: Bad setup of phpMyAdmin for DoliWamp installer.
- Fix: Tracking number should be available on sending sheets.
- Fix: Stock value is not reset when product is transfered into other warehouse. 
- Fix: A lot of not tracked bugs fixed.
- Fix: Some fixes in barcode management.
- Fix: Access to phpMyAdmin is now ok on new DoliWamp installation.

For translators:
- Fix: Major update of italian translation (it_IT).
- Fix: A lot of translation fixes in all languages.
- New: Added translations (sl_SL, is_IS).
- New: Add translations for the DoliWamp installer.

For developers:
- More comments in code.
- Uniformize some code. 
- All arrays "lignes" were renamed into "lines".
- Delete all useless pre.inc.php files (this also increase speed).
- Fix W3C errors in page forging.
- Qual: Mutualize code of menu managers.
- Better isolation of modules files and dolibarr core files. 
- Task #8682 : Remove functions unix_timestamp.
- The makepack tool now make pack with UID 500.
- More css class and div to output menu to allow more skins.
- Generated documentation can be build from Eclipse using Doxygen plugin.
- Snapshot is provided with PHPunit tests.

WARNING: 
- A lot of class files (*.class.php) has moved into subdirectories. So If you use
  or develop non official modules that includes Dolibarr classes, you will have to rename
  path to thoose classes into the include function.
- Also, parameters of the "fetch()" method for class "User" has changed to reflect
  other fetch methods.   
- If you build a personalised themes, you must rename the style sheet into style.css.php.   
- This version is also the last one to support PHP 4.*, Mysql 3.1, IE6.
  Dolibarr 3.* will be supported with PHP 5+ and MySql 4.1+ only.


***** ChangeLog for 2.8.1 compared to 2.8 *****
For users:
- Fix: Works on database with _ in name.
- Fix: Broken feature in trips and expense module.
- Fix: Can use $ in database and login/pass values.
- Fix: No error on upgrade if there is orphelins tasks.
- Fix: Failed to login when user agent string was longer than 128.
- Fix: bug #29526 : Numérotation Proposition Incorrecte après duplication


***** ChangeLog for 2.8 compared to 2.7.* *****
For users:
- New: Support note on trips module
- New: Can link contacts to projects
- New: Can removed attached file on email form if attachment was wrong.
- New: Add option to show your logo on top of left menu.
- New: task #9935: Can edit accountancy code.
- New: Add an option to make users email required.
- New: Module notification can send email on order or proposal validation.
- New: Can use any command line antivirus on file upload.
- New: A customer can also be a prospect.
- New: task #9802 : Can link an action to a project and use project to 
       filter agenda.
- New: Project can be set on contract creation.
- New: Initial sold can be conciliated on bank module.
- New: Add a default errors-to email for emailing module.
- New: Can filter on user on stock movement list.
- New: When creating a third party from a member, it is set as a new
       customer.
- New: Can use {tttt} in numbering mask setup. It will be replaced
       with third party type.
- New: VAT number is stored in one field. This is more "international".
- New: task #9782 : Add possibility to delete a warehouse.
- New: task #9640 : Add label for stock movements.
- New: task #9916 : Add FREE text for interventions card.
- New: Can define the new product ref when cloning.
- New: Project module support status of project and end date.
- New: Provide a ubuntu package.
- New: Add link to check a SIREN for french users.
- New: Add link "now" to fill date when creating invoices.
- Fix: Import module works even if prefix is empty in source file.
- Fix: bug #28055 : Unable to modify the date of a cloned command.
- Fix: bug #27891.
- Fix: Change of numbering module was not effective.
- Fix: Change error management when adding already used supplier ref
       for a product.
- Fix: Running sending-email.php
- Fix: Warning should not appears for invoice closed
- Fix: Import for companies works even with prefix empty.
- Fix: bug #28895 : Création d'utilisateur impossible.
- Fix: Can change password if has only permission change password.

For developers:
- Qual: Reorganize /dev directory.
- Qual: Change the way items are linked together.
- Qual: The login page now use a template in /core/template/login.tpl.php.
- New: Modules can add their own tab on projects cards.
- New: Add management of triger FICHEINTER_VALIDATE


***** ChangeLog for 2.7.1 compared to 2.7 *****
For users:
- Fix: Bad decimal management for it_IT and fr_BE languages.
- Fix: A third party created from a member is created as a 
       customer.
- Fix: Change of numbering module was not effective.
- Fix: Report of balance missing supplier invoices.
- Fix: Running sendmaing-email.php script.
- Fix: Detection of country for IBAN management.
- Fix: Update member photo.


***** ChangeLog for 2.7 compared to 2.6.* *****
For users:
- New: Add a print icon to show a page to print without menus.
- New: Can add a free text on bank cheque receipts.
- New: Price level can be defined also for prospects.
- New: Add a help and support center.
- New: Can export commercial proposals.
- New: Can use a cache for xcal exports.
- New: Option for faster confirmation process with one ajax popup.
- New: Complete theme bluelagoon and rodolphe
- New: Can select third parties emails in emailing module for all
       third parties with expired contract's lines.
- New: Can add a field errors-to in emailing.
- New: Can use inline images in emails.
- New: Add predefined invoices (can be use for repeated invoices).
- New: Add a confirmation when cloning products.
- New: Add stock in product lists.
- New: Can filter list of stock movement on date or product.
- New: Added a link from product list to their stock movements.
- New: Several speed enhancements after using the Google Page speed 
  plugin for FireBug.
- New: Add a confirmation on dangerous admin purge feature.
- New: Add navigation on donation sheets.
- New: Added estimated value for stocks.
- New: Added module Gravatar to found photo of users or members
       from their email on gravatar.com.
- New: Include Dolibarr version in suggested dump filename.
- New: Enhancement in project module.
- New: Add log tab on emailing module.
- New: Minor enhancements in look themes.
- New: Add option to hide help in menu.
- New: Added a "force LDAP synchronize" on member and contact cards.
- New: Can split a discount into two smaller discount. This allows to use a
       discount on an invoice even if invoice amount is lower than discount
       credit available.
- New: Can use variables into the free text on PDF (__TOTAL_TTC_, __TOTAL_VAT...)
- New: Increase page loading speed (all changes reported by Google PageSpeed
       tool has been added).
- New: Add support of constant MAIN_ONLY_LOGIN_ALLOWED to allow to lock all
       access to any users except the one defined in constant.
- New: Add an admin page of PHP sessions with a way to lock new connections
       for other users than yourself. Can also purge existing sessions.
- New: Add point of sale module.
- New: Better usage when using with smartphones.
- New: Add module FTP client.
- New: Can set first day of week.
- New: Installer now create a .htaccess to protect documents directory.
- New: Experimental support for Postgresql.
- New: Full support of SMTPS (can works with Google SMTP).
- Fix: "Now" link works when date popup is not used.
- Fix: Debug seriously the email notification module.
- Fix: Error Call to a member function trans when refusing a supplier order.
- Fix: Fix payment conditions on commercial proposals.
- Fix: Nb of orders to process was wrong.
- Fix: Customer code was not correct on PDF it if contains special 
       characters.
- Fix: Can update price even with "NPR" VAT rates.
- Fix: When product type is missing, description is not lost when adding 
       new product lines.
- Fix: CC and BCC in emails was not used if using SMTPS handler.
- Fix: Last character was lost when text end with n or r.
- Fix: LDAP synchronization is now more robust (transaction and 
  use modify instead of delete/add).
- Fix: Fix: Setup of member synchronization does not conflict 
  with contact or user synchronization.

For translators:
- Update some language files.
- Can accept right to left languages. Added an "automatic" arabe translation.

For developers:
- An external module can force the third party code to be required whatever
  is the rule of third party code module.
- Update fckeditor to 2.6.4.
- Update Smarty to 2.6.26.
- Removed some deprecated code and files.
- Creation of directory in module descriptor is simpler.
- Can use an alternate document_root directory to develop with 
  sources on two repositories.
- Removed useless code of old commercial module.
- Move some modules into the CVS modules repository dolibarrmod. This reduces
  amount of code in main branch.
- Updated wiki documentation.
- Better W3C standard.
- Can add init data when enabling a module.
- Can fix some corruptions in database by calling the update page 
  /install/repair.ksh
- Log files contains more information (PHP_SELD added and OS user used for 
  log of command lines scripts) 
- Can protect a module to not being enabled if javascript disabled.
- If module numberwords is installed, code can use langs->getLabelFromNumber 
  to get value of an amount in text.
- A module can add subsitution keys in makesubsitutions() functions.
- Add $conf->browser->phone defined to optimise code for smartphone browsers.
- All external libs are now in same directory /includes.
- All install files are now in same directory /install.


***** ChangeLog for 2.6 compared to 2.5.* *****
For users:
- New: Add filter on status in emailing selector for Dolibarr users.
- New: Can add bookmarks on all pages.
- New: Enhance bank transactions reporting.
- New: When creating a contact from a third party, informations from third
  party card are automatically suggested.
- New: Sort list of languages in combo box.
- New: EMails links are show with function dol_print_email
- New: Add graph report on number of entities in product statistics page.
- New: Can delete a supplier order whatever is its status.
- New: No limit on free text on PDF generated documents.
- New: Can force login value when creating a user from a member.
- New: Can clone commercial proposals and orders.
- New: Major enhancement of project module.
- New: Added product label in invoice exports fields.
- New: Add VAT number in export fields.
- New: Upgrade FPDF to 1.6
- New: Upgrade Scriptaculous to 1.8.2 and Prototype to 1.6.0.3
- New: Added keywords in PDF.
- New: Add hidden option MAIN_DISABLE_PDF_COMPRESSION.
- New: Add attachments on intervention cards.
- New: Can add personalized fields in emailing selectors.
- New: Customer code and supplier code can be defined automatically.
- New: Emailing feature can extract civility from contacts.
- New: Can create a third party from a member of foundation module.
- New: Can set a limit for stock alert to 0.
- New: Support SMTPS.
- New: Added a page /support to provide a help center service on Dolibarr.
- New: Distinct status "running not expired" from "running expired" in lines 
  contract status.
- New: Add a first version of a module for Paybox.
- New: Can add contact to suppliers orders.
- New: Changes to support the external Bit Torrent module.
- New: Can filter on social contribution type in list.
- New: Upload of joined files need create/modify permissions to work.
- New: For admin users, show the SQL request in export build.
- New: Can modify proposal date if status is draft.
- New: The help link on some pages now links directly to the wiki web page.
- New: Enhancements in barcode module.
- New: Can use decimal values in stocks.
- Fix: Partial payment on social contributions not shown on main page.
- Fix: Handle correctly the comment in status changing of supplier orders.
- Fix: Author, title and topic are correctly encoded in PDF.
- Fix: Now HTML output is always UTF8, this solve bad PDF encoding on old
  users.
- Fix: Save new model when changed on interventions.
- Fix: Failed to go on the future view of bank transaction if there is no 
  future bank transaction already wrote.  
- Fix: Bad ref in supplier list.
- Fix: Bad link in product statistics for supplier referrers.
- Fix: Usage of reset of cursor in personalized numbering modules for a particular
  month (@ option) was broken.
- Can add contacts to a supplier invoice.
- Fix: When an invoice is changed back to status draft, warehouse is increased 
  back.
- Fix: Category of a bank transaction was not saved.
- Fix: Clicktodial plugin works correctly now
- Fix: Multiprices features works correctly.
- Fix: Project module and task creation.
- Fix: Validation of order if a file was attached.
- Fix: A lot of fixes in PDF generators.
- Fix: Bad line/page break with long description of products on PDF.
- Fix: Option force invoice date to validation date working correctly.
- Fix: Creation of a member from the example public page works.

For translators:
- Added 10 more new language files.
- Added autotranslator tool. A tool to build/update automatically
  languages files using Google API for a new language. Wonderful to start a
  new translation.
  
For developers:
- Removed some deprecated files.
- Removed treemenu library.
- Renamed all function dolibarr_xxx into dol_xxx to have same prefix everywhere.
- Rewrite clone feature for supplier invoice to work like other clone features.
- First change to manage a future feature "stock PMP value".
- A module can add a new tab in third party view tabs.
- First change for future geoip module.


***** ChangeLog for 2.5 compared to 2.4.* *****
For users:
- Sessions timeout can be configured to overwrite PHP setup.
- Can filter on date in services list.
- Support bookmark add of product cards.
- Enhancement in stock management (Automatic increase/decrease
  from order or invoice is possible).
- New filter options in prospect lists (category and level).
- New view in ECM module.
- Look enhancements for graphics (add transparency).
- Added statistics report for supplier invoices.
- Added average amount in invoices statistics reports.
- Can move a contract line to another contract of same third party.
- Add an export definition to export interventions.
- Can set umask file permissions on Unix/Linux/BSD systems.
- Miscelanous bug fixes.
- A lot of other enhancements to increase productivity.
- All phone numbers show the clicktodial link if module is enabled.
- Can define hour and minutes in intervention cards.
- Can edit a validated intervention.
- Add filters on intervention list.
- Add juridical status and number of employees in third party 
  export definition.
- A lot of enhancements and translation in withdraw module.
- Full support of Mysql option mode=strict.
- Added a new event from member module to agenda tracked events.
- Can attach a file to suppliers orders.
- Change to make Bank Account Number form more "internationnal".
- Can clone an invoice.
- Can clone an emailing.
- Reduce memory usage (about 2%).
- Add weight and size in sendings module.
- Add a fast search form on left menu for member module.
- Fix: Do not show export filter for disabled modules
- Show greyed lines for not allowed export filters.
- Add nature in product fields (manufactured product or not).
- Add export filters for category module and trip and expenses module.
- Can choose login of dolibarr account created when create from contact

For translators:
- The errors language file contains only error or warning messages with 
  prefix Error or Warning.
- HTML Output is by default in UTF8 and language files can be provided
  in UTF8.

For developers:
- Update skeletons (some fixes and add function createFromClone).
- Add an experimental Cash Desk module.
- Added new triggers events in agenda module.
- All submodules are moved in the includes directory.
- Removed some deprecated files.
- Menu managers now use same class name for their menu entry
  and add a different value in an HTML id for each entry. This allows
  to build skins that use different style for each menu entry.
- All emails and url HTML output use same function.
- Add more integrity check on database
- Can disable modules on logon page. This make possible to
  have several profiles of demo with only one demo. Also added a new
  Dolibarr demo front page (in htdocs/public/demo).
- Allow modules to add new tabs.

   

***** ChangeLog for 2.4 compared to 2.2.* *****
For users:
- Add a calendar module (module agenda) with ical/vcal/rss export.
- Look enhancement in graphics (thanks artichow).
- Add tel and fax on delivery addresses.
- Add a tool to edit personalized menu.
- Add an ical and vcal export link in agenda and webcalendar module.
- Reduce memory usage.
- Now triggers are enabled/disabled according to module they refers to.
- Fix infinite loop on popup calendar.
- Change in tanslation to make Dolibarr easier to understand.
- Add a warning when sending a mail from a user with no email defined.
- Added clicktodial module.
- Add a property private/public in contact. This allows to user Dolibarr
  for a personnal address book.
- French NAF code can accept 5 chars.
- Supplier prices can be input with or without taxe.
- New generic numbering modules to offer more solutions for generating
  automatic id.
- Add new predefined exports wizards (stocks, suppliers, taxes...).
- Add feature to log security events (logon, change of users, passwords).
- Can link all documents (included supplier invoices and orders) to a 
  project.
- Can attach several files to email when sending an invoice, order or
  proposal by email.
- Can choose accuracy (number of decimals) for prices.
- Localization for decimal and thousand delimiter on number is fully
  supported.
- More informations reported in system information pages.
- Add a budget report.
- Added a security audit report.
- Other minor changes (features, look, fixes)
- Added compatibility with Firefox 3.
- Changes for compatibility with PHP6/Mysql6.
- Some bug fixes.

For translators:
- Added spanish es_ES translation.
- Added en_AU translation.

For developers:
- Removed useless code:
  Replaced phplot and phplot5 librairies by artichow.
  Removed cryptograph library replaced by artichow.
- Login functions are now externalised as modules.
- Update code skeletons examples.
- Several enhancements to make addon development easier.
- Add a tool to generate PHP classes completely mapped to a table.
- Added a check to enable external modules only if dolibarr version is
  high enough.
- Changes in wizard installer to allow building autoexe installer for
  Windows with Apache and Mysql included.


***** ChangeLog for 2.2 compared to 2.1.* *****
- Add more statistics on main page.
- Add option to add message on login page.
- Management of categories for third parties.
- Add volume on products properties.
- Support for LDAP authentication.
- Full member synchronisation with LDAP database in
  fundation module.
- More LDAP fields supported for user synchronization.
- Better logger for install.
- First changes to support UTF8.
- Add a "forget password" feature.
- Setup process can run several migrate files if need
  to jump several versions to upgrade.
- Support for webcalendar 1.1 in webcalendar module.
- Support for menu in database.
- Better support for using Dolibarr on more WHP.
- Removed some deprecated files and clean code.
- New theme: Auguria
- Removed PHP warnings.
- Some bugs fixes.
- Traduction more complete.
- Better code comments for Doxygen documentation.
- Better support of vcard export format.
- A lot of security enhancements (no more password in log files,
  crypted password in database, in config file...).
- Themes are full CSS compliant.
- A lot of other minor changes...
- Option to scan uploaded document by an antivirus.
- Transparency for picto files works with IE.
- Can drag and drop boxes on main page.


***** ChangeLog for 2.1 compared to 2.0.* *****
- Added a better installer.
- Support user and groups permissions.
- Translation in english and support for several languages.
- New enhanced look and several new themes.
- Small search boxes for each Dolibarr elements (invoices, contracts,
  orders, proposals...)
- Added an export assistant module to export main dolibarr data.
- Added backup tool to backup database via mysqldump.
- Added product categories management with a categorie tree.
- Management of companies' discounts (relative or absolute).
- Support credit note and discounts (relative and absolute) on
  commercial proposal, orders and invoices.
- Support multi-langual description for products.
- Graphical enhancements (picto to describe all status).
- Added more permissions (ie: can restrict access for a commercial user
  to elements of its companies only).
- Little enhancements to OSCommerce module.
- Added a second OSCommerce module working through web services.
- Added a Mantis module to have a Mantis application in Dolibarr menu.
- Building a PDF document for invoices works like other modules. You
  can change model just before generating the PDF.
- Can generate documents (PDF) for customer orders. Can send them by mail.
- Added FPDI and FPDI_Protection (ie: PDF with password-protection)
- Can make one payment for several supplier invoices.
- Rule to suggests passwords when creating a user are in modules
  allowing to add easily other rules.
- Option to encrypt passwords in database (MD5).
- Add Dolibarr triggers support on users creation/change.
- Add Dolibarr triggers support on payments.
- Add Dolibarr triggers on supplier and customers orders.
- Webcalendar triggers for actions on Member module.
- Support optional new javascript popup selector for date fields.
- Support for several RSS boxes in external RSS module. Setup easier.
- Can attach documents on Action, Orders, Invoices, Commercial proposals.
- Can attach contacts on proposals, orders, contracts, invoices.
- Preview on results of PDF generator modules in setup pages.
- Code cleaner. Remove unused or duplicate code.
- Save and show last connexion date for users.
- Enhancements on a lot of forms for better ergonomy.
- Can add/remove company logo.
- Added LDAP synchronisation for users, groups and/or contacts.
- Can configure your own SMTP server/port for mail sendings.
- Works even on "UTF8 by default" systems (Mysql, Linux...)
- Better compatibility with different PHP version or setup.
- Added mysqli driver.
- Add a WISIWYG editor (FCKEditor) to edit note and comment areas.
- Added AJAX features like a 'search product selector'.
- Modules boxes on main page can be dragged and dropped (with firefox only).
- Support for PHP5.
- Experimental support for Postgresql (not working yet, but waiting feedbacks).
- Removed obsolete files and documentation.
- Added admin tools (backup and files purge).
- Added a tool to build a lang package.
- Added a tool to build a module package.
- Added a tool to build a theme package.
- Traduction more complete.
- Added skeletons for code examples.
- Lot of fixes after 2.0 release not fixed in 2.0.1.
- Added more security option (ie: encrypted password in database)




***** ChangeLog for 2.0.1 compared to 2.0 *****
Minor bug fixes



***** ChangeLog for 2.0 compared to 1.0.* *****
ChangeLog file size is so important, that it is not included inside Dolibarr
package. You can find it at www.dolibarr.org<|MERGE_RESOLUTION|>--- conflicted
+++ resolved
@@ -12,7 +12,6 @@
 make a Dolibarr upgrade.
 
 
-<<<<<<< HEAD
 ***** ChangeLog for 4.0.0 compared to 3.9.* *****
 For users:
 
@@ -163,7 +162,6 @@
 
 
 
-=======
 ***** ChangeLog for 3.9.3 compared to 3.9.2 *****
 FIX: #4383 $userid not defined
 FIX: #4448 $filebonprev is not used, $this->filename now
@@ -199,7 +197,6 @@
 FIX: task ODT company object not correctly retrieved
 FIX: Translate group perms as it is done into user perms
 FIX: We must take the last recent defined price when using price level
->>>>>>> 4382724b
 
 ***** ChangeLog for 3.9.2 compared to 3.9.1 *****
 FIX: #4813 Won translation for the key OppStatusWON instead OppStatusWIN
