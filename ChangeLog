--- conflicted
+++ resolved
@@ -57,13 +57,10 @@
 - New: [ task #1060 ] Register fields localtax(1|2)_type into details tables.
 - New: [ task #923 ] Localtax support for ODT templates. 
 - New: [ task #90 ] Barcode search.
-<<<<<<< HEAD
 - New: Add hidden option MAIN_VAT_DEFAULT_IF_AUTODETECT_FAILS.
-=======
 - New: Can send an email from thirdparty card.
 - New: Can cancel holidays that were previously validated.
 - Fix: [bug #1022] correct margin calculation for credit notes.
->>>>>>> d5eaaaaf
 
 For translators:
 - Qual: Normalized sort order of all languages files with english reference files.
