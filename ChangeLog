--- conflicted
+++ resolved
@@ -2,7 +2,7 @@
 English Dolibarr ChangeLog
 --------------------------------------------------------------
 
-<<<<<<< HEAD
+
 ***** ChangeLog for 3.4.2 compared to 3.4.1 *****
 Fix: field's problem into company's page (RIB)
 Fix: Document cerfa doesn't contained firstname & lastname from donator
@@ -143,22 +143,18 @@
   This may also be true for some fields into web services.
 - If module use hook pdf_writelinedesc, module may have to add return 1 at end of 
   function to keep same behaviour.
-=======
+
+TODO:
+backport commit 53672dff75f4fdaeeed037ff9d15f860968022ca to fix confirm with jmobile
+backport commit 384e3812eb73a15adafb472cacfb93397a54459b to fix W3C/edit contract
+ 
+
+
 ***** ChangeLog for 3.3.5 compared to 3.3.4 *****
-
 - Fix: jcrop file to match debian rules
 - Fix: Add missing country UK.
 - Fix: Minor fix into package.
 - Fix: Add missing label on project field.
-
-***** ChangeLog for 3.3.4 compared to 3.3.3 *****
->>>>>>> 0e547803
-
-TODO:
-backport commit 53672dff75f4fdaeeed037ff9d15f860968022ca to fix confirm with jmobile
-backport commit 384e3812eb73a15adafb472cacfb93397a54459b to fix W3C/edit contract
- 
-
 
 ***** ChangeLog for 3.3.4 compared to 3.3.3 *****
 - Fix: [ bug #1001 ] Social Contribution : State not correct
@@ -330,7 +326,6 @@
 
 
 ***** ChangeLog for 3.2.3 compared to 3.2.2 *****
-
 - Fix: Some permission into agenda module.
 - Fix: Generation of PDF was not using correct font for some languages.
 - Fix some translations.
@@ -484,7 +479,6 @@
 
 
 ***** ChangeLog for 3.1.3 compared to 3.1.2 *****
-
 Fix: PgSQL - property must be set if success
 Fix: Provide a solution for backup when mysqldump is not available
 Fix: Bug #460 - Wrong entity assignment when creating a warehouse
@@ -493,7 +487,6 @@
 
 
 ***** ChangeLog for 3.1.2 compared to 3.1.1 *****
-
 - Fix: Can clone a proposal
 - Fix: Add member ID in substitution method
 - Fix: Duplicate end tag and missing form parts
@@ -506,7 +499,6 @@
 
 
 ***** ChangeLog for 3.1.1 compared to 3.1.0 *****
-
 - New: Add option FACTURE_DEPOSITS_ARE_JUST_PAYMENTS. With this option added, 
        credit notes are not removed from total amount of invoice but are just 
        payments used to reducs remain to pay.
@@ -628,7 +620,6 @@
 
 
 ***** ChangeLog for 3.0 compared to 2.9.* *****
-
 For users:
 - New: Can edit date of cheque receipts.
 - New: Add Sales journal and Purchase journal report.
@@ -724,7 +715,6 @@
 
 
 ***** ChangeLog for 2.9 compared to 2.8.* *****
-
 For users:
 - New: POS module allow to choose which warehouse to use.
 - New: Support "Department/State" field on company setup, contact, 
@@ -842,7 +832,6 @@
 
 
 ***** ChangeLog for 2.8 compared to 2.7.* *****
-
 For users:
 - New: Support note on trips module
 - New: Can link contacts to projects
@@ -893,7 +882,6 @@
 
 
 ***** ChangeLog for 2.7.1 compared to 2.7 *****
-
 For users:
 - Fix: Bad decimal management for it_IT and fr_BE languages.
 - Fix: A third party created from a member is created as a 
@@ -906,7 +894,6 @@
 
 
 ***** ChangeLog for 2.7 compared to 2.6.* *****
-
 For users:
 - New: Add a print icon to show a page to print without menus.
 - New: Can add a free text on bank cheque receipts.
@@ -1005,7 +992,6 @@
 
 
 ***** ChangeLog for 2.6 compared to 2.5.* *****
-
 For users:
 - New: Add filter on status in emailing selector for Dolibarr users.
 - New: Can add bookmarks on all pages.
@@ -1088,7 +1074,6 @@
 
 
 ***** ChangeLog for 2.5 compared to 2.4.* *****
-
 For users:
 - Sessions timeout can be configured to overwrite PHP setup.
 - Can filter on date in services list.
@@ -1152,7 +1137,6 @@
    
 
 ***** ChangeLog for 2.4 compared to 2.2.* *****
-
 For users:
 - Add a calendar module (module agenda) with ical/vcal/rss export.
 - Look enhancement in graphics (thanks artichow).
@@ -1207,7 +1191,6 @@
 
 
 ***** ChangeLog for 2.2 compared to 2.1.* *****
-
 - Add more statistics on main page.
 - Add option to add message on login page.
 - Management of categories for third parties.
@@ -1241,7 +1224,6 @@
 
 
 ***** ChangeLog for 2.1 compared to 2.0.* *****
-
 - Added a better installer.
 - Support user and groups permissions.
 - Translation in english and support for several languages.
@@ -1306,12 +1288,10 @@
 
 
 ***** ChangeLog for 2.0.1 compared to 2.0 *****
-
 Minor bug fixes
 
 
 
 ***** ChangeLog for 2.0 compared to 1.0.* *****
-
 ChangeLog file size is so important, that it is not included inside Dolibarr
 package. You can find it at www.dolibarr.org