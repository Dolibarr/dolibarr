--- conflicted
+++ resolved
@@ -55,7 +55,7 @@
 - The deprecated way (with 4 parameters) to declare a new tab into a module descriptor file has been
 removed. You must now use the 6 parameters way. See file modMyModule.class.php for example. 
 - Remove the javascrit function ac_delay() that is not used anymore by core code.
-- Properties dictionnaries into module descriptor files has been renamed into dictionaries.
+- Properties "dictionnaries" into module descriptor files has been renamed into "dictionaries".
 
 
 
@@ -86,11 +86,8 @@
 Fix: Bad space in predefined messages. 
 Fix: Signature was not added for email sent from thirdparty page.
 Fix: Action event SHIPPING_VALIDATE is not implemented
-<<<<<<< HEAD
-=======
 Fix: The customer code was set to uppercase when using numbering module leopard. We
      must keep data safe of any change.
->>>>>>> df2eb958
 
 ***** ChangeLog for 3.5 compared to 3.4.* *****
 For users:
