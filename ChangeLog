--- conflicted
+++ resolved
@@ -74,9 +74,9 @@
 - Fix: [ bug #1506, #1507 ] ECM trigger error problem
 - Fix: [ bug #1469 ] Triggers CONTACT_MODIFY and CONTACT_DELETE duplicates error message
 - Fix: [ bug #1537 ] Difference between societe.nom and adherent.societe.
+- New: Direct invoice creation from predefined invoice
 - New: Add dunning into accountancy report
-
-New experimental module:
+For users, new experimental module:
 - New: Module Accounting Expert to manage accountancy
 		Special Thanks to developpers :
 			Olivier Geffroy
@@ -125,7 +125,8 @@
 - Table llx_c_pays were renamed into llx_c_country.  
 - Triggers *_BUILDDOC are removed. Building a doc is not a business event. For action after 
   creation of a pdf or odt, hook "afterPDFCreation" or "afterODTCreation" must be used instead.
-
+- A lot of pages called fiche.php were renamed into card.php
+- A lot of pages called liste.php were renamed into list.php
  
 ***** ChangeLog for 3.6.1 compared to 3.6.* *****
 For users:
@@ -143,13 +144,9 @@
 - Fix: Iban was used instead of Bic into SEPA file.
 - Fix: Must unaccent strings into SEPA file.
 - Fix: Extrafield feature select from table should try to translate multiple column when not needed 
-<<<<<<< HEAD
 - Fix: cents for indian ruppes are calle paisa and paise.
 - Fix: Invoices payments may be older than invoices.
 - Fix: [ bug #1593 ] Spanish Localtax IRPF not being calculated since 3.6.0 in supplier invoices when adding a line
-=======
-- New: Direct invoice creation from predefined invoice
->>>>>>> 86d88709
 
 ***** ChangeLog for 3.6 compared to 3.5.* *****
 For users:
