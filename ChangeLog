--- conflicted
+++ resolved
@@ -3,7 +3,6 @@
 --------------------------------------------------------------
 
 
-<<<<<<< HEAD
 ***** ChangeLog for 11.0.0 compared to 10.0.0 *****
 For Users:
 
@@ -208,7 +207,6 @@
 * The jquery plugin/dependency multiselect has been removed. It was not used by Dolibarr core.
 
 
-=======
 ***** ChangeLog for 10.0.4 compared to 10.0.3 *****
 FIX: The pdf templates were using the large logo making PDF too large (and edition of proposal, order, invoice VERY slow)
 FIX: #12258
@@ -232,7 +230,6 @@
 FIX: triggers: directories read with opendir() never closed
 FIX: we need to be able to recalculate tva only if invoice not in accountancy
 FIX: wrong invoice id for fetchObjetctLinked
->>>>>>> a4a805f6
 
 ***** ChangeLog for 10.0.3 compared to 10.0.2 *****
 IMPORTANT : This version fixes a serious bug in saving the units of weight, size, surface and volume on product card.
