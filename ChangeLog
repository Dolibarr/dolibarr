--------------------------------------------------------------
English Dolibarr ChangeLog
--------------------------------------------------------------

***** ChangeLog for 3.4.1 compared to 3.4.0 *****
Fix: [ bug #1029 ] Tulip numbering mask
Fix: Supplier invoice and supplier order are not displayed into object link into agenda event card
Fix: [ bug #1033 ] SUPPLIER REF disappeared
Fix: update extrafield do not display immediatly after update
Fix: Fix bug with canvas thirdparty
<<<<<<< HEAD
Fix: User group name do not display in card (view or edit mode)
=======
Fix: [ bug #1037 ] Consumption> Supplier invoices related
>>>>>>> b6d998d1

***** ChangeLog for 3.4 compared to 3.3.* *****
For users:
- New: Can use ODS templates as document templates.
- New: Add link to autofill/reset with quantity to ship when creating a
  delivery receipt.
- New: Event into calendar use different colors for different users.
- New: Support revenue stamp onto invoices.
- New: Add a tab "consumption" on thirdparties to list products bought/sells.
- New: Some performance enhancements.
- New: Can attach files onto trip and expenses modules.
- New: Add hidden option MAIN_PDF_TITLE_BACKGROUND_COLOR.
- New: Merge tab customer and prospect.
- New: Add ES formated address country rule.
- New: Can define a hierarchical responsible on user and add a tree view to 
  see hierarchy of users.
- New: Can expand/collapse menus, categories and users list.
- New: extra parameters are supported into ODT/ODS templates.
- New: total per vat rate are available as tags for ODT/ODS templates.
- New: Some part of interface use more CSS3 (ie: agenda)
- New: [ task #707 ] Create option "ProfIdx is mandatory to validate a invoice".
- New: Can define if we want to use VAT or not for subscriptions (foundation module).
- New: Can define a default choice for "More action when recording a
  subscription" (foundation module).
- New: Add link to check professional id for India.
- New: [ task #731 ] Uniformize ref generation
- New: [ task #748 ] Add a link "Dolibarr" into left menu
- New: Script email_unpaid_invoices_to_representative accepts now a parameter "test"
  and a "late delay".
- New: Can define different clicktodial setups for each user.
- New: Add hidden option INVOICE_CAN_NEVER_BE_REMOVED.
- New: Enhance agenda module to reach RFC2445 ("type" not enabled by default and add
  "busy" information).
- New: Add module Opensurvey.
- New: Default approver for holidays is set by default to hierchical parent.
- First change to prepare feature "click to print" (IPP) for PDF.
- New: [ task #350 ] Merge tab customer and prospect.
- New: [ task #710 ] Add substitution into mailing send (and HTML is now valid).
- New: [ task #711 ] Add combobox for contact, as done for product/thirdparty.
- New: [ task #714 ] In Emailing module admin autogenerate security key of READRECEIPT.
- New: [ task #743 ] GED : Add aministration option to disable autotree display.
- New: [ task #767 ] Customer Address fallback when a contact doesn't have an address.
- New: [ task #768 ] WYSIWYG for all mails.
- New: [ task #773 ] Add Project document in GED(ECM) modules.
- New: [ task #783 ] Add more types for extra parameters (lists, phone, emails, checkbox,
  prices, radio).
- New: [ task #798 ] Add range limit date on product/services as it is done on order 
  and invoice.
- New: [ task #814 ] Add extrafield feature for projects ands tasks.
- New: [ task #770 ] Add ODT document generation for Projects module.
- New: [ task #741 ] Add intervention box.
- New: [ task #826 ] Optionnal increase stock when deleting an invoice already validated.
- New: [ task #823 ] Shipping_validate email notification.
- New: [ task #900 ] Review code of ficheinter.class.php
- Fix: [Bug #958] LocalTax2 for Spain fails on Suppliers
- Fix: [ bug #972 ] Auto completion contact field do not take account the min caract number before search
- Fix: [ bug #971 ] html.form.class.php select_contact with autocomplete do not exclude id from exclude array

For translators:
- Update language files.

For developers:
- System of menu managers has been rewritten to reduce code to do same things. 
- An external module can force its theme.
- Add function dol_set_focus('#xxx').
- A mymodule can bring its own core/modules/mymodule/modules_mymodule.php file.
- Removed not used libraries.
- More web services. 
- Renamed some database fields, code variables and parameters from french to english.
- First change to manage margins on contracts.
- Add hook getFormMail.
- Function plimit of databases drivers accept -1 as value (it means default value set
  into conf->liste_limit).
- New: Add option dol_hide_topmenu, dol_hide_leftmenu, dol_optimize_smallscreen,
  dol_no_mouse_hover and dol_use_jmobile onto login page (to support different terminal).
- New: dol_syslog method accept a suffix to use different log files for log. 
- New: Type of fields are received by export format handlers.
- New: when adding an action, we can define a free code to tag it for a specific need.
- New: Enhance Dolibarr migration process to include migration script of external 
  modules.
- New: [ task #811 ] Uniformanize note field.
  

WARNING: If you used external modules, some of them may need to be upgraded due to:
- Fields of classes were renamed to be normalized (nom, prenom, cp, ville, adresse, tel
  were renamed into lastname, firstname, zip, town, address, phone).
  This may also be true for some fields into web services.
- If module use hook pdf_writelinedesc, module may have to add return 1 at end of 
  function to keep same behaviour.

TODO:
backport commit 53672dff75f4fdaeeed037ff9d15f860968022ca to fix confirm with jmobile
backport commit 384e3812eb73a15adafb472cacfb93397a54459b to fix W3C/edit contract
 


***** ChangeLog for 3.3.4 compared to 3.3.3 *****
- Fix: [ bug #1001 ] Social Contribution : State not correct

***** ChangeLog for 3.3.3 compared to 3.3.2 *****
- Fix: [ bug #903 ] Fatal error: Call to undefined function dol_get_first_day() in htdocs/commande/liste.php
- Fix: [ bug #934 ] Error on proformat invoice creation (pgsql)
- Fix: [ bug #947 ] Can't create proposal lines with unit price = 0

***** ChangeLog for 3.3.2 compared to 3.3.1 *****
- Fix: Dutch (nl_NL) translation
- Generalize fix: file with a specific mask not found, again
- Fix: translations and BILL_SUPPLIER_BUILDDOC trigger
- Fix: Can't reset payment due date
- Fix: Orderstoinvoice didn't act as expected when no order was checked
- Fix: Bad link to all proposals into Third party card if customer is prospect
- Fix: Some bugs on withdrawal rejects
- Fix: [ bug #774 ] Bug on creating event with box "all day" crossed
- Fix: [ bug #787 ] Invoice supplier box incorrect tooltip when delay on payment
- Fix: [ bug #789 ] VAT not being calculated in POS
- Fix: [ bug #790 ] Spanish localtax RE not being correctly calculated
- Fix: [ bug #794 ] Lost filter on zipcode in prospect list 
- Fix: [ bug #806 ] Margins module with orders2invoice does not respect cost price
- Fix: [ bug #810 ] Cannot update ODT template path
- Fix: [ bug #816 ] Sales journal does not reflect localtaxes
- Fix: [ bug #817 ] Purchases journal does not reflect localtaxes
- Fix: [ bug #824 ] MAIN_DB_PREFIX not use into dictionnary
- Fix: [ bug #828 ] Error when code_region is not a number in llx_c_regions (with postgres)
- Fix: [ bug #855 ] Holiday approval email in French
- Fix: [ bug #856 ] (Holidays module) Mail error if destination user doesn't have an email
- Fix: [ bug #857 ] Invoice created from shipment does not have the order discount
- Fix: [ bug #861 ] Impossible to create a new event in agenda
- Fix: [ bug #827 ] AJAX search does not respect multiprice level
- Fix: [ bug #865 ] Dolibarr navigation array in project/task do not work
- Fix: [ bug #866 ] Standing order from an invoice suggests invoice total amount instead of remaining to pay
- Fix: [ bug #788 ] Date of linked interventions are not shown
- Fix: external users should not see costprice and margin infos
- Fix: [ bug #806 ] Tasks are ordered alphabetically instead of chronological order

***** ChangeLog for 3.3.1 compared to 3.3 *****
- Fix: [ bug #733 ] Mass emailing tools do not support <style HTML tag
- Fix: Package for launchpad
- Fix: [ bug #736 ] Missing column in llx_c_chargesociales  
- Fix: Localtax2 for Spain must be based into buyer
- Fix: [ bug #762 ] Bad profit calculation in Reporting
- Fix: bug dictionnary with wrong prefix table

***** ChangeLog for 3.3 compared to 3.2.* *****
For users:
- New: Add holiday module, to declare and follow holidays of your employees.
- New: Add margin management module.
- New: Add new theme Amarok.
- New: [ task #289 ] Can reorder tasks.
- New: Add field "signature" into user card. If filled, text is added 
       at end of predefined email texts. If option MAIN_MAIL_DO_NOT_USE_SIGN is on, this
       feature is disabled.
- New: Can input a payment back onto an credit note.
- New: Add link "Back to list" on all cards.
- New: After first install, warning are visible onto mandatory setup not
       configured. Show also total number of activated modules.
- New: Can filter list of proposal, order or invoice on sales representative.
- New: Add supplier ref on supplier orders.
- New: Can export supplier orders and customers shipments.
- New: First change to install external plugins from gui (experimental). 
- New: Monaco is like France for default vat calculation
- New: Can list elements (invoices, orders or proposals) on a particular
  user contact). This allow to view a "basket" of its elements.
- New: Show bank account on payment list of invoice card.
- New: Cloning project allow to clones task, notes, files, contacts. 
- New: Enhance default style.
- New: Can edit and resiliate member status from list.
- New: Can insert URL links into elements lines. Also reported into PDF.
- New: When a member is validated, we can subscribe to mailing-lists
       according to its type.
- New: Add a tab into members statistics to count members by nature.
- New: Add link to third party into sells and purchase journal.
- New: Suggest a method to generate a backup file for user with no access
       to mysqldump binary.
- New: Can also use extrafields on contacts/addresses and users.
- New: Support unique field for extrafields.
- New: Extra fields supports more types (int, string, double, date, datetime).
- New: Can correct stock of a warehouse from warehouse card.
- New: [ task #185 ] Can input amount when correcting stock to recalculate PMP.
- New: [ task #454 ] Add "No category" into filters on category.
- New: Auto check box on page to edit interface options of user.
- New: More surface control on stock correction page.
- New: Add great britain provinces.
- New: [ task #494 ] Send an email to foundation when a new member has auto-subscribed.
- New: [ task #326 ] Add a numbering module to suggest automatically a product ref.
- New: Add conditional substitution IF/ELSEIF/ENDIF for ODT templates.
- New: Add unit foot2, inch2, foot3 and inch3 for surface and volumes.
- New: Can select thirdparties into emailing targets, even if module category is not enabled.
- New: [ task #498 ] Improvement of the block to add products/services lines.
- New: ECM autodir works also for files joined to products and services.
- New: Add a selection module for emailing to enter a recipient from gui.
- New: Allow to search thirds and products from barcodes directly from the permanent mini search left box.
- New: Allow to search product from barcodes directly from invoices, proposals... through AJAX.
- New: Can make one invoice for several orders.
- New: POS module can works with only one payment method (cach, chq, credit card).
- New: Add possibility to defined position/job of a user.
- New: Add hidden option to add slashes between lines into PDF.
- New: [ task #210 ] Can choose cash account during POS login.
- New: [ task #104 ] Can create an invoice from several orders.
- New: Update libs/tools/logo for DoliWamp (now use PHP 5.3).
- New: Added ODT Template tag {object_total_discount_ht}
- New: Add new import options: Third parties bank details, warehouses and stocks, categories and suppliers prices
- New: English bank account need a bank code (called sort code) to identify an account. 
- New: Can choose menu entry to show with external site module.
- New: Add hidden option MAIN_PDF_MARGIN_LEFT, MAIN_PDF_MARGIN_RIGHT, MAIN_PDF_MARGIN_TOP, MAIN_PDF_MARGIN_BOTTOM to force margins of generated PDF.
- New: [ task #314 ] Can define if prof id are mandatory or not.
- New: Add button on order card to create intervention from services.
- New: Add search box to find products by supplier reference.
- New: Add option MAIN_HELPCENTER_LINKTOUSE to define target link "I need help" onto logon page. 
- New: [ task #608 ] Can clone a supplier order with prices updates
- New: [ task #559 ] Can define a discount % regarding quantity in supplier prices and price by quantity in customer prices
- New: [ task #527 ] After cloning a suplier invoice, go onto invoice ref into edit mode

New experimental module:
- New: Add commissions management module.

- Fix: [ bug #499 ] Supplier order input method not translated
- Fix: No images into product description lines as PDF generation does not work with this.
- Fix: Errors weren't being shown in customer's & supplier's orders
- Fix: Lastname wasn't being recorded in xinputuser emailing module.
- Fix: [ bug #653 ] Error while creating agenda additional attributes
- Fix: [ bug #654 ] Event rapport PDF showing ActionAC_OTH_AUTO
- Fix: [ bug #658 ] Search on bank do not work for description
- Fix: [ bug #659 ] Comment in recurrent invoices is not stored
- Fix: [ bug #622 ] Attaching wrong file when sending the invoice via e-mail

For developers:
- New: Add webservice for thirdparty creation and list.
- New: A module can overwrite templates parts.
- New: Can add a link on title field of added dictionnary.
- New: Uniformize code.
- New: Add option WORKFLOW_DISABLE_CREATE_INVOICE_FROM_ORDER and 
       WORKFLOW_DISABLE_CLASSIFY_BILLED_FROM_ORDER.
- New: A module can add several css and js.
- New: removed deprecated methods
       ldap::connect, formadmin::select_lang,
       html::select_tva
- New: Add custom substitution function for ODT product lines: mymodule_completesubstitutionarray_lines()
- New: Basic implementation of hooks and triggers for a lot (most) of core modules: 
  action/calendar, trips and expenses, dons, vat payment, contact/society, contract, product lines, 
  expedition, order supplier and order invoice (lines included), intervention card, project, tasks.
- New: Add ChromePHP output into syslog module.
- New: Add PRODUCT_PRICE_MODIFY trigger.
- New: Created function to retrieve total amount of discount of an invoice/proposal...
- New: We can use a dynamic value ($conf->global->XXX for example) into titles of menus.
- New: Use PHP classes DateTime* for some data functions instead of adodb 
- Qual: Renamed SUPPLIER_INVOICE_BUILDDOC trigger to BILL_SUPPLIER_BUILDDOC
- Qual: Renamed INVOICE_SUPPLIER_DELETE trigger to BILL_SUPPLIER_DELETE
- Qual: Renamed SUPLIER_ORDER_BUILDDOC trigger to ORDER_SUPPLIER_BUILDDOC
- Qual: Renamed CONTRACTLINE_DELETE trigger to CONTRACT_LINE_DELETE
- Qual: Renamed all ficheinter.class.php triggers so that they start with 'FICHINTER_'
- Fix: [ bug #655 ] ORDER_REOPEN trigger incorrectly named
- Fix: [ bug #656 ] Contracts trigger CONTRACT_MODIFY incorrectly named
- Fix: [ bug #657 ] Usergroup class' GROUP_DELETE trigger incorrectly named

For translators:
- New: Update language files (de, tr, pt, ca, es, en, fr).
- New: Added bg_BG autotranslated language.
- New: Translate the donation receipt.

Dolibarr license has also been updated from GPLv2+ to GPLv3+.



***** ChangeLog for 3.2.3 compared to 3.2.2 *****

- Fix: Some permission into agenda module.
- Fix: Generation of PDF was not using correct font for some languages.
- Fix some translations.
- Fix: [ bug #607 ] Nom de société avec guillemets.
- Fix: Option MAIN_MAIL_SENDMAIL_FORCE_BA and MAIN_FIX_BUGGED_MTA was not
  complete.
- Fix: comaptiblity with multicompany module.
- Fix: Bad label when validating/paying an invoice from POS module.
- Fix: Correct recipient into rouget template.
- Fix: A lot of fix into PDF pagebreak management.
- Update VAT for some countries.
- Firstname was missing when sending email from file list.
- Added en_SA language.



***** ChangeLog for 3.2.2 compared to 3.2.1 *****
- Fix: Modify spanish VAT to new rates.
- Fix: Add error message when creating already existing product.
- Fix: Edition of percentage of an event.
- Fix: Minor look fix for theme bureau2crea.
- Fix: Start and end date not saved at project creation
- Fix: Default vat is zero for customer invoices if company does not use vat
- Fix: Localtaxes unit prices precision



***** ChangeLog for 3.2.1 compared to 3.2.0 *****
- Fix: Edit of projects.
- Fix: Activation of modules does not fails if directory install was removed.
- Fix: [ bug #444 ] Regression on auto-closing for proposals and orders.
- Fix: Update translations (catalan, french, spanish, brazilian).
- Fix: [ bug #445 ] Hex escaping in descriptions.
- Fix: error when validating shipment for non predefined products with a
  selected warehouse.
- Fix: Bad local taxes if price base type is TTC for spanish local taxes.
- Fix: Phone not saved when using web service.
- Fix: [ bug #464 ] Payment form should allow to add transmitter for bank transfers.
- Fix: Allows to use a comma decimal separator in supplier invoices payments.
- Fix: Translation for tr_TR, es_ES, pt_BR.
- Fix: Products with no prices not visible.
- Fix: Access to product card created with very old version of Dolibarr.
- Fix: Delete temporary files after validating an invoice.
- Fix: preview of supplier order and invoice template.
- Fix: [ bug #485 ] Configurated amount for public auto-subscription form is not taken into account
- Fix: Average amount graphs weren't comparing the previous year stats
- Fix: Closed project didn't show the new status unless the page was refreshed
- Fix: Files were not being uploaded to a project's task
- Fix: [ bug #503 ] Unable to delete linked file to a deposit
- Fix: [ bug #501 ] Error while trying to modify an user
- Fix: [ bug #506 ] Can't set percentage of a started event
- Fix: Bad assignation of const for pdf delivery module name



***** ChangeLog for 3.2.0 compared to 3.1.* *****
WARNING: PHP lower than 5.x are no more supported.
WARNING: Because of a major datastructure change onto supplier prices tables, be aware
to make a backup of your database before making upgrade.

For users:
- New: Each user can remove/add its own boxes.
- New: Add signature at end of predefined email text.
- New: Can use personalized fields on products/services.
- New: Can attach files on social contributions.
- New: Show payments terms and conditions onto muscadet template.
- New: Can open back a closed commercial proposal.
- New: show thirdparty barcode on main tab.
- New: Can input note (private and public) during note and expenses creation.
- New: Print ticket show invoice ref into POS module.
- New: Can edit customer discounts from invoice create and edit card.
- New: task #11243: Show quantity into stocks for each sub-products into the sub-product tab.
- New: task #10500: Option to choose if professional id are unique.
- New: Add hidden option FOURN_PRODUCT_AVAILABILITY.
- New: task #11123: Add best supplier price.
- New: Enhancement in styles.
- New: Can conciliate several lines in one operation.
- New: task #11289 : Modify third party accountancy code generator aquarium.
- New: task #10606 : more comprehensive message error.
- New: task #11278 : Option into point of sale module to add services in list.
- New: task #11261 : Add an entry into menu called "New shipment".
- New: [ task #187 ] Gerer les evenement recurrents dans les imports ical.
- New: Make option MAIN_GENERATE_DOCUMENTS_WITHOUT_VAT available by default.
- New: Can build PDF in USLetter format or canada format (change paper size).
- New: Can export into Excel 2007 format.
- New: Add hidden option CASHDESK_FORCE_STOCK_ON_BILL
- New: Can search on part of barcode into POS module.
- New: Cheques into cheques receipts are ordered by operation date.
- New: Add hidden option MAIN_DISABLE_PDF_AUTOUPDATE to avoid generating pdf each time data change.
- New: Add hidden option PROJECT_HIDE_UNSELECTABLES to hide project you can't select into combo list.
- New: Add option INVOICE_POSITIVE_CREDIT_NOTE.
- New: Support zip/town autocompletion into warehouses.
- New: Add box for last expired services.
- New: Reduce seriously size of packages.
- New: Can define country code for import.
- New: When invoice was generated from order, order date is visible on PDF, after order ref.
- New: [ task #181 ] Hide password of click2dial in user card.
- New: Chart are faster to build
- New: Value of data into charts are visible on mouse hover.
- New: Import wizard can import contacts.
- New: Import wizard can import personalized fields.
- New: Personalized fields support int type.
- New: Install process is now two times faster.
- New: Can sort files into backup tool.
- New: Default output charset are utf8 into backup tool.
- New: Add brazilian states.
- New: Increase usability of module project.
- New: [ task #285 ] Add search filter on project in tasks list.
- New: Automatic list of documents in ECM module is ok for customers,
       suppliers invoice, orders, customers orders, proposals and social contributions.
- New: All professional id can contains up to 128 chars instead of 32. 
- New: [ task #176 ] Allow to use ODT templates for proposals and orders like it's done for invoices
- New: Add hidden option MAIN_ADD_PDF_BACKGROUND to add a PDF as background of invoice/order generated PDF.
- New: Can convert a product/service into service/product.
- New: Show delivery date into proposal template azur. 
- New: Support tags into header and footer into ODT templates.
- Fix: Can use POS module with several concurrent users.
- Fix: Installer don't fails with Mysql version that added a ssl_cypher field.
- Fix: Sanitize input parameters.
- Fix: [ bug #368 ] Product list
- Fix: [ bug #370 ] Filter in accountancy -> suppliers_bills
- Fix: [ bug #399 ] Bad calculation of local taxes in update line products
- Fix: [ bug #427 ] Bad links to wiki help in certains menus

For developers:
- New: Can add a left menu into an existing top menu or left menu.
- New: Add webservice to get or create a product or service.
- New: Add webservice to get a user.
- New: Add more "hooks" (like hooks to change way of showing/editing lines into dictionnaries).
- New: Log module outputs can be setup with "or" rule (not only "xor").
- New: Add FirePHP output for logging module.
- New: Add trigger ACTION_DELETE and ACTION_MODIFY.
- New: Trigger now have a priority to define sort execution order.
- New: Can define different requests according to database type into migration files.
- New: Add "canvas" feature to overwrite page of thirdparty, contact, product with yours.
- New: Removed artichow deprecated libraries.
- New: A page can force reload of css style sheet
- New: A module can add import description for import wizard, even for tables with foreign keys.
- New: Can add tabs on statistics views.
- New: Add CSS id/class into public payment pages.
- Qual: Add a lot of more PHPUnit tests.
- Qual: Data structure for supplier prices is simpler.
- Qual: Removed no more used external libraries.
- Qual: Cleaned a lot of dead code.
- Qual: More OOP (usage of "abstract", "static", ...), uniformize constructors.
- Qual: Fix a lot of checkstyle warnings.
- Qual: task #216 : Move /lib into /core/lib directory
- Qual: task #217 : Move core files into core directory (login, menus, triggers, boxes, modules)
WARNING: To reduce technic debt, all functions dolibarr_xxx were renamed int dol_xxx.



***** ChangeLog for 3.1.3 compared to 3.1.2 *****

Fix: PgSQL - property must be set if success
Fix: Provide a solution for backup when mysqldump is not available
Fix: Bug #460 - Wrong entity assignment when creating a warehouse
Fix: bug #405 - Late icon always displayed on comm/propal.php



***** ChangeLog for 3.1.2 compared to 3.1.1 *****

- Fix: Can clone a proposal
- Fix: Add member ID in substitution method
- Fix: Duplicate end tag and missing form parts
- Fix: Support companies with no prof id.
- Fix: Sanitize data
- Fix: Bug #318
- Fix: Bug #369
- Fix: More bugs



***** ChangeLog for 3.1.1 compared to 3.1.0 *****

- New: Add option FACTURE_DEPOSITS_ARE_JUST_PAYMENTS. With this option added, 
       credit notes are not removed from total amount of invoice but are just 
       payments used to reducs remain to pay.
- New: Added hidden option MAIN_FIX_FOR_BUGGED_MTA to fix bugged MTA.       
- Fix: Removed warnings during install.
- Fix: State into address of paypal payments were lost.
- Fix: Currency into paypal payments were always euros.
- Fix: Removed Bare LF from emails sent with smtps method.
- Fix: Can show report on selected period.
- Fix: product removed from list after deleted into order.
- Fix: [bug #270] PostgreSQL backend try to connect throught TCP socket for 
- Fix: price was not without tax when using multiprice into POS module.
- Fix: Can delete bank account.
- Fix: [ bug #277 ] Year dropdown in table header of supplier invoices.
- Fix: Some other very minor fixes.


***** ChangeLog for 3.1 compared to 3.0 *****
WARNING: IE6 browser is no more supported in this version.
For users:
- New: War against number of clicks:
     - When adding a free bank transaction, form to add next one is still
       visible (save one click).
     - task #10969 : Add checkbox to close automatically invoice if
       payment is complete (save 3 clicks).
     - Reduce a step into supplier order workflow to save time. If user
       has permission to approve, order is approved when order is validated.
       (Save 2 clicks).
     - In commercial main menu, left menu are already opened. This save one click
       to open a proposal or order.
     - Can add a discount for third party, during invoice edition (and we 
       saved clicks again).
     - When creating a contract, sales representative are preset to user. This save
       4 clicks.
     - Can edit several fields in bank transaction line page into one update.
     - Creation of contacts from third party page go back to third party.
     - Preselect model if there is only one. This save 2 clicks. 
     - Can remove a project if project has tasks. No need to delete task one by one.
- New: Enhance donation module. Add a status "canceled".
- New: Add filters on all statistics report pages.
- New: If a service contains subproducts, subpoducts are decrease when service
       is decrease.
- New: Add status for third parties to disable a third party.
- New: Can send interventions cards by email.
- New: Increase list of available notifications into module Notifications.
- New: Add option MAIN_FIRST_TO_UPPER to force upper case of first 
       letters for names and firstname.
- New: Can filter of payment type in bank transaction list.
- New: Status of users is visible into user list.
- New: Support BSB code for bank account in Australia.
- New: Can set date of payment for autocreate invoice/payment when 
       creating a foundation subscription.
- New: Can edit note of payment.
- New: Option to make login not mandatory in member module.
- New: Add box for last members for foundation module.
- New: A specialized menu can now be used when using smartphones.
- New: Can add information on current user on ODT generation.
- New: Prefix on third party is not used by default. Hidden option
       SOCIETE_USEPREFIX can restore old feature.
- New: Standing orders module use bank account from banks module.
- New: Ask password when creating a user from a contact.
- New: task #10577: Use a numbering module for shipment and contract.
- New: Can create manually order from proposal.
- New: Add a first workflow module to create automatic action on some
       events (create order on proposal closing).
- New: Use autocompletion on invoice select when creating replacement 
       or credit note invoice.
- New: task #10885: Add a week view for calendar.
- New: task #11018: Add a status "not applicable" on events.
- New: Add subscriptions/country/region/town statistics for member module.
- New: Can define a proxy for external web access.
- New: task #11003: checkbox on checks for deposit.
- New: Add status into export. Add third party default language into export.
- New: Can filter on date and bank account when building check receipts.
- New: task #10958 : Add link to cheque receipts into bank transaction 
       line if exists
- New: Can import external ical url into dolibarr agenda view.
- New: Can add a logo on third parties card.
- New: task #11194 : Can delete uploaded photos 
- New: task #9744 : Add the barcode to select products on Point of Sale module
- New: Subscription/Unsubscription to mailman mailing-list can be done on 
       validate/resiliate in foundation module.
- New: Can use extrafields on third parties.
- New: Add chart to report counts by status on element home area pages.
- New: Look: Usage of Jquery Notify to show result or error messages on action.
- New: Look: Minor enhancements into agenda view.
- New: Look: Nicer tooltips with transparency and shadow.
- New: task #11004: Create invoice from intervention.
- New: task #10501: Can use point of sale with different bank accounts.
- Fix: Better Postgresql compatibility.
- Fix: Numbering module for invoices use same number for invoice 
       and credit note if mask is same.
- Fix: Debug and clean withdraw module.
- Fix: Allow access permission for point of sale module.
- Fix: Permissions issues with suppliers.
- Fix: Admin dict data is showing with active language 

For developers:
- New: External modules can add tabs on agenda views.
- New: External modules can also remove default tabs.
- New: External modules can force skin directory so force their own skins.
- New: External modules can add their own menu manager.
- New: External modules can force menu manager.
- New: External modules can overwrite all default language files by
       forcing priority on langs directories on its own lang directory.
- New: External modules can show export list with an "enabled" condition.
- New: Support a backtopage parameter on contact creation page.
- New: Add id on div to show logo.
- New: Install wizard can activate a module at end of install.
- New: Dictionnary setup works with very large external dictionnaries (Add 
       page navigation).
- New: Add api to draw graphics with javascript (using Jquery Flot).
- New: Can add user login into menu urls added by modules.

For translators:
- New: Add fa_IR language.
- Fix: Move language ar_AR to ar_SA, sv_SV to sv_SE and da_Da to da_DK.



***** ChangeLog for 3.0 compared to 2.9.* *****

For users:
- New: Can edit date of cheque receipts.
- New: Add Sales journal and Purchase journal report.
- New: Can create supplier invoice from supplier order.
- New: Support login by openid
- New: Support "full day" event in calendar module.
- New: Add a weather on dashboard.
- New: Add a Paypal module.
- New: Can choose third party to use in point of sale module during logon.
- New: A lot of enhancements into ECM module:
       Directories can contains special characters,
       Speed enhancements,
       Directories can be created outside of Dolibarr, refresh button will 
       update database,
       Can rename a file.
- New: Reordering lines in invoice, orders, commercial proposal is faster (use Ajax
       technology).      
- New: Can import members using assistant.
- New: Can exclude deposit, replacement or credit notes in script rebuild_merge_pdf.
- New: task #10473 : Option MAIN_PROFIDx_IN_ADDRESS must no more be hidden.
- New: Can generate business card for on particular member.
- New: Task #10553 : Can attach files on members card.
- New: Can filter on payment type and bank account in payment lists.
- New: When sending supplier orders by mail, a text is predefined.
- New: Upgrade process works with Postgresql.
- New: Task #10538: Add filter on expiration date of subscription for
       foundation module email selector.
- New: Task #9643: Add 2 status (tosell/tobuy) on products instead of only
       1 status for both selling and buying.       
- New: Can input payment conditions on several lines.
- New: Add hidden option MAIN_LOGOUT_GOTO_URL to set the exit url after
       a logout.
- New: For germany, we invert order of address.
- New: Add hidden option MAIN_SERVICES_ARE_ECOMMERCE_200238EC.
- New: Support NPR in customer product prices.
- New: Add more volume units (ounce, gallon, inch, feet, ...)
- New: Delivery date accepts hours and minutes.
- New: Can add a comment on stock dispatching to be save into stock movements.
- New: Can filter product list with too low stocks.
- New: Add option to send all emails sent to a bulk carbon copy.
- New: Preview of emails sent by member module is shown.
- New: task #10100 : Add button to create invoice from a subscription
- New: Reorganize tabs on third parties.
- New: Option MAIN_INVERT_SENDER_RECIPIENT is available in einstein pdf template.
- New: Easier way to define url for clicktodial module.
- New: Add a fckeditor test area in fckeditor module setup.
- New: Add property "Event on full day" on agenda
- New: Enhancement and better compatibility (google, thunderbird) for agenda export.
- New: Can use image editor on user photo.
- New: Task #10796: Add Spain ProfId1 Verification
- New: Page "supplier summary" is now available.
- New: Task #10611: Add option to choose order of field in bank account info on PDF
- New: If a transaction was reconciliated and should not, there was no way to reverse error.
- New: Ubuntu package now works also on debian.
- Perf: Avoid reading database to determine country code after each
        page call.
- Fix: Special chars are now supported in ECM module for filename (not yet for
       directories).
- Fix: Better Postgresql compatibility.
- Fix: Box order is saved when moved.
- Fix: Database name can contains "-" characters.
- Fix: In coloring negative amounts.
- Fix: Date input use date format of user and not dd/mm/yyyy format.
- Fix: Fixed a very old bug making file attachment fails with some emails 
       readers when using "mail php function".
- Fix: When cloning commercial proposal, due date is creation date + delay
       by default.
- Fix: Can edit ordering methods.

For translators:
- New: Update and complete slovenian language sl_SL.
- New: Add full manually translated files for de_AT en de_DE (thanks to eCleaner.at).
- New: Create the language ja_JP.
- New: Add el_GR language.

For developers:
- New: Add jquery by default.
- New: Removed PWC libraries.
- New: Removed Scriptaculous libraries.
- New: Removed Prototype libraries.
- New: Add first Selenium GUI tests.
- New: Enhance a lot of internal function to build external modules
       more easily.
- New: Add a user field ref_ext in object tables to allow external
       systems to store their id and make self-developed synchronizing
       functions easier to build.        
- New: Local user timezone is saved into session (not used yet).
- New: Works with Mysql 5.5.
- Qual: Menu system code is simpler.
- Qual: Mutualize some duplicate code.
- Qual: Renamed some fields into database to be more internationnal.
- Qual: Removed deprecated code.


***** ChangeLog for 2.9 compared to 2.8.* *****

For users:
- New: POS module allow to choose which warehouse to use.
- New: Support "Department/State" field on company setup, contact, 
       bank account and members card.
- New: Can reopen a refused/canceled supplier order.
- New: Add Gant diagramm on project module.
- New: Add a new mode for automatic stock increase: Can be increased
       on dispatching of products from a supplier order receipt.
- New: Can set a past delay to limit calendar export.
- New: Can attach files on emailing campaigns.
- New: Add statistics on trips and expenses module.
- New: Can reopen a closed customer order.
- New: Add module externalsite to add a web site/tools inside 
       menu and a Dolibarr frame.
- New: Can link trips and fees to a project.
- New: Add civility title in foundation module.
- New: Can set accountancy code for product (buy and sell).
- New: Can filter third parties lists on categories.
- New: Can filter products and services lists on categories.
- New: task #10202 : Support categories for members.
- New: Can build documents for third parties (Using ODT templates, need PHP 5.2+). 
- New: Support new products properties: length and area.
- New: Add the "payment due before" field in invoice exports.
- New: Add feature to resize or crop image files (for products photos)
- New: task #10113 : Show list of emailing on clicking on "number of mass emailing received"
- New: Add default language for third parties and use it when multilang is enabled
       to define default language for document generation.
- New: Can reopen a closed supplier invoice.
- New: Move permission "see hidden categories" into "see hidden products/services".
- New: Can delete several files at once in FTP module.
- New: Add box "last contracts".
- New: Works even if Web hosting provider has disabled PHP "glob" function.
- New: Can now send supplier orders by email.
- New: task #10076 : Show content of message in notification module.
- New: Bank name is shown on invoice.
- New: IBAN value is called IFSC if country is India.
- New: Add option to choose to show firstname then name or name then firstname on PDF.
- New: Add company in fields exported by export of members tool.
- New: Reorganise bank menus.
- New: Bookmarks can be sorted on a particular order.
- New: Support spanish RE and IRPF taxes on invoices.
- New: Module category offers categories for foundation module.
- New: Can filter on category on third parties, products and members listings.
- New: A flag is visible before country labels.
- New: When activating a new module, permissions for admin user are set. This save
       time when configuring Dolibarr.
- New: Dolibarr 2.9 is faster than 2.8.
- New: A lot of more predefined VAT values, states, regions for 
       miscelaneous contries.
- New: Enhance skin engine to make themes easier.
- New: Add images into menu "eldy".
- New: Auguria theme is now more modern.
- New: Update tools refers to www.dolibarr.org but also www.dolistore.com web site.
- New: Postgresql experimental support seems to work completely. 
- New: Changes in Dolibarr core to allow to use cache servers (see Memcached module on
       dolistore.com).
- New: Default choice for interactive confirm box is yes by default, and no only for
       delete actions. This reduce number of clicks required to validate actions and 
       is still safe to dangerous actions.
- Fix: Durations are correctly shown for languages using PM/AM dates.
- Fix: A lot of fixes in Point of Sale module.
- Fix: Debug experimental module widthrawal.
- Fix: Format number was wrong for ar_AR language.
- Fix: Can change password if user has only permission "change password".
- Fix: Project PDF document shows all tasks.
- Fix: bug #29278 : SMTP fails with IP instead of hostname.
- Fix: Default language on login page was wrong.
- Fix: Complete support of euros sign (even in PDF).
- Fix: Bad setup of phpMyAdmin for DoliWamp installer.
- Fix: Tracking number should be available on sending sheets.
- Fix: Stock value is not reset when product is transfered into other warehouse. 
- Fix: A lot of not tracked bugs fixed.
- Fix: Some fixes in barcode management.
- Fix: Access to phpMyAdmin is now ok on new DoliWamp installation.

For translators:
- Fix: Major update of italian translation (it_IT).
- Fix: A lot of translation fixes in all languages.
- New: Added translations (sl_SL, is_IS).
- New: Add translations for the DoliWamp installer.

For developers:
- More comments in code.
- Uniformize some code. 
- All arrays "lignes" were renamed into "lines".
- Delete all useless pre.inc.php files (this also increase speed).
- Fix W3C errors in page forging.
- Qual: Mutualize code of menu managers.
- Better isolation of modules files and dolibarr core files. 
- Task #8682 : Remove functions unix_timestamp.
- The makepack tool now make pack with UID 500.
- More css class and div to output menu to allow more skins.
- Generated documentation can be build from Eclipse using Doxygen plugin.
- Snapshot is provided with PHPunit tests.

WARNING: 
- A lot of class files (*.class.php) has moved into subdirectories. So If you use
  or develop non official modules that includes Dolibarr classes, you will have to rename
  path to thoose classes into the include function.
- Also, parameters of the "fetch()" method for class "User" has changed to reflect
  other fetch methods.   
- If you build a personalised themes, you must rename the style sheet into style.css.php.   
- This version is also the last one to support PHP 4.*, Mysql 3.1, IE6.
  Dolibarr 3.* will be supported with PHP 5+ and MySql 4.1+ only.


***** ChangeLog for 2.8.1 compared to 2.8 *****
For users:
- Fix: Works on database with _ in name.
- Fix: Broken feature in trips and expense module.
- Fix: Can use $ in database and login/pass values.
- Fix: No error on upgrade if there is orphelins tasks.
- Fix: Failed to login when user agent string was longer than 128.
- Fix: bug #29526 : Numérotation Proposition Incorrecte après duplication


***** ChangeLog for 2.8 compared to 2.7.* *****

For users:
- New: Support note on trips module
- New: Can link contacts to projects
- New: Can removed attached file on email form if attachment was wrong.
- New: Add option to show your logo on top of left menu.
- New: task #9935: Can edit accountancy code.
- New: Add an option to make users email required.
- New: Module notification can send email on order or proposal validation.
- New: Can use any command line antivirus on file upload.
- New: A customer can also be a prospect.
- New: task #9802 : Can link an action to a project and use project to 
       filter agenda.
- New: Project can be set on contract creation.
- New: Initial sold can be conciliated on bank module.
- New: Add a default errors-to email for emailing module.
- New: Can filter on user on stock movement list.
- New: When creating a third party from a member, it is set as a new
       customer.
- New: Can use {tttt} in numbering mask setup. It will be replaced
       with third party type.
- New: VAT number is stored in one field. This is more "international".
- New: task #9782 : Add possibility to delete a warehouse.
- New: task #9640 : Add label for stock movements.
- New: task #9916 : Add FREE text for interventions card.
- New: Can define the new product ref when cloning.
- New: Project module support status of project and end date.
- New: Provide a ubuntu package.
- New: Add link to check a SIREN for french users.
- New: Add link "now" to fill date when creating invoices.
- Fix: Import module works even if prefix is empty in source file.
- Fix: bug #28055 : Unable to modify the date of a cloned command.
- Fix: bug #27891.
- Fix: Change of numbering module was not effective.
- Fix: Change error management when adding already used supplier ref
       for a product.
- Fix: Running sending-email.php
- Fix: Warning should not appears for invoice closed
- Fix: Import for companies works even with prefix empty.
- Fix: bug #28895 : Création d'utilisateur impossible.
- Fix: Can change password if has only permission change password.

For developers:
- Qual: Reorganize /dev directory.
- Qual: Change the way items are linked together.
- Qual: The login page now use a template in /core/template/login.tpl.php.
- New: Modules can add their own tab on projects cards.
- New: Add management of triger FICHEINTER_VALIDATE


***** ChangeLog for 2.7.1 compared to 2.7 *****

For users:
- Fix: Bad decimal management for it_IT and fr_BE languages.
- Fix: A third party created from a member is created as a 
       customer.
- Fix: Change of numbering module was not effective.
- Fix: Report of balance missing supplier invoices.
- Fix: Running sendmaing-email.php script.
- Fix: Detection of country for IBAN management.
- Fix: Update member photo.


***** ChangeLog for 2.7 compared to 2.6.* *****

For users:
- New: Add a print icon to show a page to print without menus.
- New: Can add a free text on bank cheque receipts.
- New: Price level can be defined also for prospects.
- New: Add a help and support center.
- New: Can export commercial proposals.
- New: Can use a cache for xcal exports.
- New: Option for faster confirmation process with one ajax popup.
- New: Complete theme bluelagoon and rodolphe
- New: Can select third parties emails in emailing module for all
       third parties with expired contract's lines.
- New: Can add a field errors-to in emailing.
- New: Can use inline images in emails.
- New: Add predefined invoices (can be use for repeated invoices).
- New: Add a confirmation when cloning products.
- New: Add stock in product lists.
- New: Can filter list of stock movement on date or product.
- New: Added a link from product list to their stock movements.
- New: Several speed enhancements after using the Google Page speed 
  plugin for FireBug.
- New: Add a confirmation on dangerous admin purge feature.
- New: Add navigation on donation sheets.
- New: Added estimated value for stocks.
- New: Added module Gravatar to found photo of users or members
       from their email on gravatar.com.
- New: Include Dolibarr version in suggested dump filename.
- New: Enhancement in project module.
- New: Add log tab on emailing module.
- New: Minor enhancements in look themes.
- New: Add option to hide help in menu.
- New: Added a "force LDAP synchronize" on member and contact cards.
- New: Can split a discount into two smaller discount. This allows to use a
       discount on an invoice even if invoice amount is lower than discount
       credit available.
- New: Can use variables into the free text on PDF (__TOTAL_TTC_, __TOTAL_VAT...)
- New: Increase page loading speed (all changes reported by Google PageSpeed
       tool has been added).
- New: Add support of constant MAIN_ONLY_LOGIN_ALLOWED to allow to lock all
       access to any users except the one defined in constant.
- New: Add an admin page of PHP sessions with a way to lock new connections
       for other users than yourself. Can also purge existing sessions.
- New: Add point of sale module.
- New: Better usage when using with smartphones.
- New: Add module FTP client.
- New: Can set first day of week.
- New: Installer now create a .htaccess to protect documents directory.
- New: Experimental support for Postgresql.
- New: Full support of SMTPS (can works with Google SMTP).
- Fix: "Now" link works when date popup is not used.
- Fix: Debug seriously the email notification module.
- Fix: Error Call to a member function trans when refusing a supplier order.
- Fix: Fix payment conditions on commercial proposals.
- Fix: Nb of orders to process was wrong.
- Fix: Customer code was not correct on PDF it if contains special 
       characters.
- Fix: Can update price even with "NPR" VAT rates.
- Fix: When product type is missing, description is not lost when adding 
       new product lines.
- Fix: CC and BCC in emails was not used if using SMTPS handler.
- Fix: Last character was lost when text end with n or r.
- Fix: LDAP synchronization is now more robust (transaction and 
  use modify instead of delete/add).
- Fix: Fix: Setup of member synchronization does not conflict 
  with contact or user synchronization.

For translators:
- Update some language files.
- Can accept right to left languages. Added an "automatic" arabe translation.

For developers:
- An external module can force the third party code to be required whatever
  is the rule of third party code module.
- Update fckeditor to 2.6.4.
- Update Smarty to 2.6.26.
- Removed some deprecated code and files.
- Creation of directory in module descriptor is simpler.
- Can use an alternate document_root directory to develop with 
  sources on two repositories.
- Removed useless code of old commercial module.
- Move some modules into the CVS modules repository dolibarrmod. This reduces
  amount of code in main branch.
- Updated wiki documentation.
- Better W3C standard.
- Can add init data when enabling a module.
- Can fix some corruptions in database by calling the update page 
  /install/repair.ksh
- Log files contains more information (PHP_SELD added and OS user used for 
  log of command lines scripts) 
- Can protect a module to not being enabled if javascript disabled.
- If module numberwords is installed, code can use langs->getLabelFromNumber 
  to get value of an amount in text.
- A module can add subsitution keys in makesubsitutions() functions.
- Add $conf->browser->phone defined to optimise code for smartphone browsers.
- All external libs are now in same directory /includes.
- All install files are now in same directory /install.


***** ChangeLog for 2.6 compared to 2.5.* *****

For users:
- New: Add filter on status in emailing selector for Dolibarr users.
- New: Can add bookmarks on all pages.
- New: Enhance bank transactions reporting.
- New: When creating a contact from a third party, informations from third
  party card are automatically suggested.
- New: Sort list of languages in combo box.
- New: EMails links are show with function dol_print_email
- New: Add graph report on number of entities in product statistics page.
- New: Can delete a supplier order whatever is its status.
- New: No limit on free text on PDF generated documents.
- New: Can force login value when creating a user from a member.
- New: Can clone commercial proposals and orders.
- New: Major enhancement of project module.
- New: Added product label in invoice exports fields.
- New: Add VAT number in export fields.
- New: Upgrade FPDF to 1.6
- New: Upgrade Scriptaculous to 1.8.2 and Prototype to 1.6.0.3
- New: Added keywords in PDF.
- New: Add hidden option MAIN_DISABLE_PDF_COMPRESSION.
- New: Add attachments on intervention cards.
- New: Can add personalized fields in emailing selectors.
- New: Customer code and supplier code can be defined automatically.
- New: Emailing feature can extract civility from contacts.
- New: Can create a third party from a member of foundation module.
- New: Can set a limit for stock alert to 0.
- New: Support SMTPS.
- New: Added a page /support to provide a help center service on Dolibarr.
- New: Distinct status "running not expired" from "running expired" in lines 
  contract status.
- New: Add a first version of a module for Paybox.
- New: Can add contact to suppliers orders.
- New: Changes to support the external Bit Torrent module.
- New: Can filter on social contribution type in list.
- New: Upload of joined files need create/modify permissions to work.
- New: For admin users, show the SQL request in export build.
- New: Can modify proposal date if status is draft.
- New: The help link on some pages now links directly to the wiki web page.
- New: Enhancements in barcode module.
- New: Can use decimal values in stocks.
- Fix: Partial payment on social contributions not shown on main page.
- Fix: Handle correctly the comment in status changing of supplier orders.
- Fix: Author, title and topic are correctly encoded in PDF.
- Fix: Now HTML output is always UTF8, this solve bad PDF encoding on old
  users.
- Fix: Save new model when changed on interventions.
- Fix: Failed to go on the future view of bank transaction if there is no 
  future bank transaction already wrote.  
- Fix: Bad ref in supplier list.
- Fix: Bad link in product statistics for supplier referrers.
- Fix: Usage of reset of cursor in personalized numbering modules for a particular
  month (@ option) was broken.
- Can add contacts to a supplier invoice.
- Fix: When an invoice is changed back to status draft, warehouse is increased 
  back.
- Fix: Category of a bank transaction was not saved.
- Fix: Clicktodial plugin works correctly now
- Fix: Multiprices features works correctly.
- Fix: Project module and task creation.
- Fix: Validation of order if a file was attached.
- Fix: A lot of fixes in PDF generators.
- Fix: Bad line/page break with long description of products on PDF.
- Fix: Option force invoice date to validation date working correctly.
- Fix: Creation of a member from the example public page works.

For translators:
- Added 10 more new language files.
- Added autotranslator tool. A tool to build/update automatically
  languages files using Google API for a new language. Wonderful to start a
  new translation.
  
For developers:
- Removed some deprecated files.
- Removed treemenu library.
- Renamed all function dolibarr_xxx into dol_xxx to have same prefix everywhere.
- Rewrite clone feature for supplier invoice to work like other clone features.
- First change to manage a future feature "stock PMP value".
- A module can add a new tab in third party view tabs.
- First change for future geoip module.


***** ChangeLog for 2.5 compared to 2.4.* *****

For users:
- Sessions timeout can be configured to overwrite PHP setup.
- Can filter on date in services list.
- Support bookmark add of product cards.
- Enhancement in stock management (Automatic increase/decrease
  from order or invoice is possible).
- New filter options in prospect lists (category and level).
- New view in ECM module.
- Look enhancements for graphics (add transparency).
- Added statistics report for supplier invoices.
- Added average amount in invoices statistics reports.
- Can move a contract line to another contract of same third party.
- Add an export definition to export interventions.
- Can set umask file permissions on Unix/Linux/BSD systems.
- Miscelanous bug fixes.
- A lot of other enhancements to increase productivity.
- All phone numbers show the clicktodial link if module is enabled.
- Can define hour and minutes in intervention cards.
- Can edit a validated intervention.
- Add filters on intervention list.
- Add juridical status and number of employees in third party 
  export definition.
- A lot of enhancements and translation in withdraw module.
- Full support of Mysql option mode=strict.
- Added a new event from member module to agenda tracked events.
- Can attach a file to suppliers orders.
- Change to make Bank Account Number form more "internationnal".
- Can clone an invoice.
- Can clone an emailing.
- Reduce memory usage (about 2%).
- Add weight and size in sendings module.
- Add a fast search form on left menu for member module.
- Fix: Do not show export filter for disabled modules
- Show greyed lines for not allowed export filters.
- Add nature in product fields (manufactured product or not).
- Add export filters for category module and trip and expenses module.
- Can choose login of dolibarr account created when create from contact

For translators:
- The errors language file contains only error or warning messages with 
  prefix Error or Warning.
- HTML Output is by default in UTF8 and language files can be provided
  in UTF8.

For developers:
- Update skeletons (some fixes and add function createFromClone).
- Add an experimental Cash Desk module.
- Added new triggers events in agenda module.
- All submodules are moved in the includes directory.
- Removed some deprecated files.
- Menu managers now use same class name for their menu entry
  and add a different value in an HTML id for each entry. This allows
  to build skins that use different style for each menu entry.
- All emails and url HTML output use same function.
- Add more integrity check on database
- Can disable modules on logon page. This make possible to
  have several profiles of demo with only one demo. Also added a new
  Dolibarr demo front page (in htdocs/public/demo).
- Allow modules to add new tabs.

   

***** ChangeLog for 2.4 compared to 2.2.* *****

For users:
- Add a calendar module (module agenda) with ical/vcal/rss export.
- Look enhancement in graphics (thanks artichow).
- Add tel and fax on delivery addresses.
- Add a tool to edit personalized menu.
- Add an ical and vcal export link in agenda and webcalendar module.
- Reduce memory usage.
- Now triggers are enabled/disabled according to module they refers to.
- Fix infinite loop on popup calendar.
- Change in tanslation to make Dolibarr easier to understand.
- Add a warning when sending a mail from a user with no email defined.
- Added clicktodial module.
- Add a property private/public in contact. This allows to user Dolibarr
  for a personnal address book.
- French NAF code can accept 5 chars.
- Supplier prices can be input with or without taxe.
- New generic numbering modules to offer more solutions for generating
  automatic id.
- Add new predefined exports wizards (stocks, suppliers, taxes...).
- Add feature to log security events (logon, change of users, passwords).
- Can link all documents (included supplier invoices and orders) to a 
  project.
- Can attach several files to email when sending an invoice, order or
  proposal by email.
- Can choose accuracy (number of decimals) for prices.
- Localization for decimal and thousand delimiter on number is fully
  supported.
- More informations reported in system information pages.
- Add a budget report.
- Added a security audit report.
- Other minor changes (features, look, fixes)
- Added compatibility with Firefox 3.
- Changes for compatibility with PHP6/Mysql6.
- Some bug fixes.

For translators:
- Added spanish es_ES translation.
- Added en_AU translation.

For developers:
- Removed useless code:
  Replaced phplot and phplot5 librairies by artichow.
  Removed cryptograph library replaced by artichow.
- Login functions are now externalised as modules.
- Update code skeletons examples.
- Several enhancements to make addon development easier.
- Add a tool to generate PHP classes completely mapped to a table.
- Added a check to enable external modules only if dolibarr version is
  high enough.
- Changes in wizard installer to allow building autoexe installer for
  Windows with Apache and Mysql included.


***** ChangeLog for 2.2 compared to 2.1.* *****

- Add more statistics on main page.
- Add option to add message on login page.
- Management of categories for third parties.
- Add volume on products properties.
- Support for LDAP authentication.
- Full member synchronisation with LDAP database in
  fundation module.
- More LDAP fields supported for user synchronization.
- Better logger for install.
- First changes to support UTF8.
- Add a "forget password" feature.
- Setup process can run several migrate files if need
  to jump several versions to upgrade.
- Support for webcalendar 1.1 in webcalendar module.
- Support for menu in database.
- Better support for using Dolibarr on more WHP.
- Removed some deprecated files and clean code.
- New theme: Auguria
- Removed PHP warnings.
- Some bugs fixes.
- Traduction more complete.
- Better code comments for Doxygen documentation.
- Better support of vcard export format.
- A lot of security enhancements (no more password in log files,
  crypted password in database, in config file...).
- Themes are full CSS compliant.
- A lot of other minor changes...
- Option to scan uploaded document by an antivirus.
- Transparency for picto files works with IE.
- Can drag and drop boxes on main page.


***** ChangeLog for 2.1 compared to 2.0.* *****

- Added a better installer.
- Support user and groups permissions.
- Translation in english and support for several languages.
- New enhanced look and several new themes.
- Small search boxes for each Dolibarr elements (invoices, contracts,
  orders, proposals...)
- Added an export assistant module to export main dolibarr data.
- Added backup tool to backup database via mysqldump.
- Added product categories management with a categorie tree.
- Management of companies' discounts (relative or absolute).
- Support credit note and discounts (relative and absolute) on
  commercial proposal, orders and invoices.
- Support multi-langual description for products.
- Graphical enhancements (picto to describe all status).
- Added more permissions (ie: can restrict access for a commercial user
  to elements of its companies only).
- Little enhancements to OSCommerce module.
- Added a second OSCommerce module working through web services.
- Added a Mantis module to have a Mantis application in Dolibarr menu.
- Building a PDF document for invoices works like other modules. You
  can change model just before generating the PDF.
- Can generate documents (PDF) for customer orders. Can send them by mail.
- Added FPDI and FPDI_Protection (ie: PDF with password-protection)
- Can make one payment for several supplier invoices.
- Rule to suggests passwords when creating a user are in modules
  allowing to add easily other rules.
- Option to encrypt passwords in database (MD5).
- Add Dolibarr triggers support on users creation/change.
- Add Dolibarr triggers support on payments.
- Add Dolibarr triggers on supplier and customers orders.
- Webcalendar triggers for actions on Member module.
- Support optionnal new javascript popup selector for date fields.
- Support for several RSS boxes in external RSS module. Setup easier.
- Can attach documents on Action, Orders, Invoices, Commercial proposals.
- Can attach contacts on proposals, orders, contracts, invoices.
- Preview on results of PDF generator modules in setup pages.
- Code cleaner. Remove unused or duplicate code.
- Save and show last connexion date for users.
- Enhancements on a lot of forms for better ergonomy.
- Can add/remove company logo.
- Added LDAP synchronisation for users, groups and/or contacts.
- Can configure your own SMTP server/port for mail sendings.
- Works even on "UTF8 by default" systems (Mysql, Linux...)
- Better compatibility with different PHP version or setup.
- Added mysqli driver.
- Add a WISIWYG editor (FCKEditor) to edit note and comment areas.
- Added AJAX features like a 'search product selector'.
- Modules boxes on main page can be dragged and dropped (with firefox only).
- Support for PHP5.
- Experimental support for Postgresql (not working yet, but waiting feedbacks).
- Removed obsolete files and documentation.
- Added admin tools (backup and files purge).
- Added a tool to build a lang package.
- Added a tool to build a module package.
- Added a tool to build a theme package.
- Traduction more complete.
- Added skeletons for code examples.
- Lot of fixes after 2.0 release not fixed in 2.0.1.
- Added more security option (ie: encrypted password in database)




***** ChangeLog for 2.0.1 compared to 2.0 *****

Minor bug fixes



***** ChangeLog for 2.0 compared to 1.0.* *****

ChangeLog file size is so important, that it is not included inside Dolibarr
package. You can find it at www.dolibarr.org<|MERGE_RESOLUTION|>--- conflicted
+++ resolved
@@ -8,11 +8,9 @@
 Fix: [ bug #1033 ] SUPPLIER REF disappeared
 Fix: update extrafield do not display immediatly after update
 Fix: Fix bug with canvas thirdparty
-<<<<<<< HEAD
+Fix: [ bug #1037 ] Consumption> Supplier invoices related
 Fix: User group name do not display in card (view or edit mode)
-=======
-Fix: [ bug #1037 ] Consumption> Supplier invoices related
->>>>>>> b6d998d1
+
 
 ***** ChangeLog for 3.4 compared to 3.3.* *****
 For users:
