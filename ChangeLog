--- conflicted
+++ resolved
@@ -2,10 +2,8 @@
 English Dolibarr ChangeLog
 --------------------------------------------------------------
 
-<<<<<<< HEAD
 
 ***** ChangeLog for 9.0.0 compared to 8.0.0 *****
-
 For Users:
 NEW: Stable module: Website
 NEW: Stable module: WebDAV
@@ -16,7 +14,9 @@
 For developers:
 * Code changes to be more compatible with PSR2
 * Removed trigger USER_LOGOUT, USER_LOGIN, USER_LOGIN_FAILED (Some hooks are already dedicated for that)
-=======
+
+
+
 ***** ChangeLog for 8.0.1 compared to 8.0.0 *****
 FIX: #9258
 FIX: #9328
@@ -47,11 +47,9 @@
 FIX: warning for late template invoices to remove when suspended
 FIX: Add hidden option MAIN_xxx_IN_SOURCE_ADDRESS to solve legal issues on PDF
 FIX: Table llx_facture_rec_extrafields missing after migration
->>>>>>> 47655f07
 
 
 ***** ChangeLog for 8.0.0 compared to 7.0.0 *****
-
 For Users:
 NEW: Experimental module: Ticket
 NEW: Experimental module: WebDAV
