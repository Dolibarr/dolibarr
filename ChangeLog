--------------------------------------------------------------
English Dolibarr ChangeLog
--------------------------------------------------------------

<<<<<<< HEAD

***** ChangeLog for 6.0.3 compared to 6.0.2 *****
FIX: #7211 Update qty dispatched on qty change
FIX: #7458
FIX: #7593
FIX: #7616
FIX: #7619
FIX: #7626
FIX: #7648
FIX: #7675
FIX: Agenda events are not exported in the ICAL, VCAL if begin exactly with the same $datestart
FIX: API to get object does not return data of linked objects
FIX: Bad localtax apply
FIX: Bad ressource list in popup in gantt view
FIX: bankentries search conciliated if val 0
FIX: hook formObjectOptions() must use $expe and not $object
FIX: make of link to other object during creation
FIX: Missing function getLinesArray
FIX: old batch not shown in multi shipping
FIX: paid supplier invoices are shown as abandoned
FIX: selection of thirdparty was lost on stats page of invoices
FIX: sql syntax error because of old field accountancy_journal
FIX: Stats on invoices show nothing
FIX: substitution in ODT of thirdparties documents
FIX: wrong key in selectarray
FIX: wrong personnal project time spent

***** ChangeLog for 6.0.2 compared to 6.0.1 *****
FIX: #7148
FIX: #7288
FIX: #7366 renaming table with pgsql
FIX: #7435 Can't add payment term
FIX: #7461
FIX: #7464
FIX: #7471
FIX: #7473 Mass update of vat rates and other bugs on localtax
FIX: #7475
FIX: #7486 Empty value for multicurrency rate must be forbidden
FIX: #7490
FIX: #7505
FIX: #7510 Bug: extrafield content disappear when generate pdf within intervention
FIX: #7514
FIX: #7531 #7537
FIX: #7541
FIX: #7546
FIX: #7550
FIX: #7554
FIX: #7567
FIX: Accountancy export model for Agiris Isacompta
FIX: Allow create shipping if STOCK_SUPPORTS_SERVICES option is enabled
FIX: Bad preview on scroping when special file names
FIX: Generation of invoice from bulk action "Bill Orders"
FIX: Implementation of a Luracast recommandation for the REST api server (#7370)
FIX: Missing space in request
FIX: Only modified values must be modified
FIX: replenish if line test GETPOST on line 0
FIX: Stripe not working on live mode
FIX: wrong basePath in the swagger view
FIX: Implementation of a Luracast recommandation for the REST api server

***** ChangeLog for 6.0.1 compared to 6.0.* *****
FIX: #7000 Dashboard link for late pending payment supplier invoices do not work
FIX: #7325 Default VAT rate when editing template invoices is 0%
FIX: #7330
FIX: #7359
FIX: #7367
FIX: #7368
FIX: #7391
FIX: #7420
FIX: Add some missing attributes in Adherent:makeSubstitution (type, phone…
FIX: Bad const name
FIX: Bad link to unpayed suppliers invoices
FIX: Better protection to no send email when we change limit
FIX: Calculation in the activity box
FIX: Clean bad parameters when inserting line of template invoice
FIX: dateSelector was not taken into account
FIX: hidden option MAIN_PROPAGATE_CONTACTS_FROM_ORIGIN
FIX: journalization for bank journal should not rely on a label.
FIX: menu enty when url is external link
FIX: missing supplier qty and supplier discount in available fields for product export.
FIX: multicompany better accuracy in rounding and with revenue stamp.
FIX: Must use pdf format page as default for merging PDF.
FIX: PDF output was sharing 2 different currencies in same total
FIX: Position of signature on strato template
FIX: Protection to avoid to apply credit note discount > remain to pay
FIX: Remove warning when using log into syslog
FIX: Responsive
FIX: Security fixes (filter onload js, less verbose error message in
FIX: SEPA recording payment must save one payment in bank per customer
FIX: Several problem with the last event box on project/tasks
FIX: Sign of amount in origin currency on credit note created from lines
FIX: Some page of admin were not responsive
FIX: SQL injection
FIX: time.php crashed without project id in param
FIX: transfer of line extrafields from order to invoice
FIX: Upgrade missing on field
FIX: View of timespent for another user
FIX: ODT generation
FIX: CVE-2017-9840, CVE-2017-14238, CVE-2017-14239, CVE-2017-14240, CVE-2017-14241,
     CVE-2017-14242 

***** ChangeLog for 6.0.0 compared to 5.0.* *****
NEW: Add experimental BlockeLog module (to log business events in a non reversible log file).
NEW: Add a payment module for Stripe. 
NEW: Add module "Product variant" (like red, blue for the product shoes)
NEW: Accountancy - Activate multi-journal & Add journal_label to database (FEC)
NEW: Add a tracking id into mass emailing.
NEW: Tax system more compatible with the new tax rollout in India (IGST / CGST / SGST).
NEW: Add calculation function for Loan schedule
NEW: Add "depends on" and "required by" into module informations
NEW: Add hidden option THIRDPARTY_INCLUDE_PARENT_IN_LINKTO
NEW: Add key __USERID__ and __ENTITYID__ as key for dynamic filters.
NEW: Add last activation author and ip of modules
NEW: Add mass actions (pdf merge and delete) for interventions
NEW: Add module resources import/export
NEW: Add option PROJECT_THIRDPARTY_REQUIRED
NEW: Add page statistics for project tasks
NEW: add property to show warnings when activating modules
NEW: add rapport file for supplier paiement
NEW: Add statistics on supplier tab.
NEW: Add tooltip help on shipment weight and volume calculation
NEW: An external module can hook and add mass actions.
NEW: Better reponsive design
NEW: Bookmarks are into a combo list.
NEW: Bulk actions available on supplier orders
NEW: Can add a background image on login page
NEW: Can change customer from POS
NEW: Can clone expense report on another user
NEW: Can control constants values into file integrity checker
NEW: Can define default values for create forms. 
NEW: Can define default filters for list pages. 
NEW: Can define default sort order for list pages.
NEW: Can deploy an external module from the module setup area.
NEW: Can disable all overwrote translations in one click.
NEW: Can edit background color for odd and even lines in tables
NEW: Can filter on code in dictionnaries
NEW: Can filter on year and product tags on the product statistic page
NEW: Can import users
NEW: Can read time spent of others (hierarchy only or all if granted)
NEW: Can send an email to a user from its card.
NEW: Can send email to multiple destinaries from the mailform combo list.
NEW: Can set margins of PDFs
NEW: Can set number of dump to keep with job "local database backup"
NEW: Can sort customer balance summary on date.
NEW: Can sort thumbs visible on product card.
NEW: Can use a credit note into a "down payment/deposit".
NEW: Can use dol_fiche_end without showing bottom border.
NEW: Can use translations into all substitutions (watermark, freetext...)
NEW: Change to allow a specific numbering rule for invoice with POS module.
NEW: convert exceiss received to reduc
NEW: custom dir is enabled dy default on first install.
NEW: Description of feature of a module visible into a dedicated popup.
NEW: Direct open of card after a search if one record only found.
NEW: download button
NEW: Enable bulk actions delete on supplier invoices.
NEW: Extrafields support formulas to be computed using PHP expressions.
NEW: Feature to crop/resize images available on user and expense reports.
NEW: Filechecker can include custom dir and report added files.
NEW: fix listview class and add a demo for product list
NEW: [FP17] Accountancy - Add select field in list of accounts
NEW: get amount base on hourly rate for ficheinter
NEW: hidden Easter egg to display commitstrip strip on login page
NEW: Include an hourglass icon when we click on online payment button
NEW: Index upload files into database.
NEW: Introduce mass action on product list ('delete' for the moment)
NEW: Introduce mass actions on contacts
NEW: Introduce option MAIN_HTTP_CONTENT_SECURITY_POLICY
NEW: It's easier to switch between sandbox and live for paypal
NEW: Mass action delete available on project and tasks
NEW: Move login information on home page into a widget
NEW: new demo entry page
NEW: No external check of version without explicit click in about page.
NEW: ODT docs for USER USERGROUP CONTRACT and PRODUCT class
NEW: odt usergroup
NEW: On invoices generated by template, we save if invoice come from a source template.
NEW: option to copy into attachement files of events, files send by mail (with auto event creation)
NEW: PDF with numbertoword
NEW: Permit multiple file upload in linked documents
NEW: PHP 7.1 compatibility
NEW: Reduce memory usage by removing deprecated constant loading.
NEW: Report page and menu for suppliers paiements
NEW: Show by default README.md file found into root dir of ext module.
NEW: Show company into combo list of projects
NEW: show files in the bank statement + download
NEW: Show local taxes in facture list
NEW: Show local taxes in supplier facture list
NEW: Small PDF template for products
NEW: Option SUPPLIER_ORDER_EDIT_BUYINGPRICE_DURING_RECEIPT
NEW: The substitution keys available for emailing edition are now visible into a popup.
NEW: Uniformize behaviour: Action to make order is an action button.
NEW: Use autocompletion on the "Add widget list".
NEW: Use html5 type "number" on select field for year and duration.
NEW: Can use pdktk to concat mass pdf because tcpdf generate avoid to split large file into multiple smaller file (all have same size) encounter issue with mailer provider virtual delivery service
NEW: Default theme of v6 is cleaner.
NEW: When down payment is entered, discount to reuse into final invoice is automatically created. This save one click into invoice workflow.
NEW: Add UI to configure MEMBER_NEWFORM_FORCETYPE
NEW: #2763 Go to document block after clicking in Generate document button
NEW: #6280: Generate PDF after creating an invoice from a customer order
NEW: #6915 Simplest change.
NEW: Uniformize the look and feel with v6 new look.

For developers:
NEW: Add a lot of API REST: dictionaryevents, memberstypes, ...
NEW: Big refactorization of multicompany transverse mode.
NEW: getEntity function use true $shared value by default.
NEW: Add font-awesome css.
NEW: Add function ajax_autoselect
NEW: Add function dolMd2Html
NEW: Add hook doUpgrade2
NEW: Add hook "formatNotificationMessage"
NEW: Add index and constraints keys on supplier proposal detail table
NEW: Add phpunit to check the engine is defined into sql create files.
NEW: Add project and Hook to Loan
NEW: Add REST API to push a file.
NEW: Allow extrafields list select to be dependands on other standard list and not only other extrafields list
NEW: Architecture to manage search criteria persistance (using save_lastsearch_values=1 on exit links and restore_lastsearch_values=1 in entry links)
NEW: data files are now also parsed by phpunit for sql syntax
NEW: Hook to allow inserting custom product head #6001
NEW: Introduce fields that can be computed during export in export profiles.
NEW: Introduce function dol_compress_dir
NEW: Removed commande_pdf_create, contract_pdf_create,expedition_pdf_create, facture_pdf_create, delivery_order_pdf_create, task_pdf_create, project_pdf_create, propale_pdf_create, supplier_invoice_pdf_create, supplier_order_pdf_create, supplier_proposal_pdf_create deprecated functions
NEW: tooltip can be on hover or on click with textwithpicto function.
NEW: Upgrade jquery to 3.3.1 and jquery-ui to 1.12

WARNING: 

Following changes may create regression for some external modules, but were necessary to make Dolibarr better:
* The hook getNodeList has been replaced by a normalized 'addreplace' hook getDirList.
* The trigger USER_SETINGROUP and USER_REMOVEFROMGROUP has been replaced with trigger USER_MODIFY.
* The page societe/soc.php was renamed into societe/card.php to match page naming conventions.
* The page compta/facture.php was renamed into compta/facture/card.php to match page naming conventions.
* The signature of method ->delete() of class Product and PriceExpression was changed from 
  ->delete(id, notrigger) to ->delete(User, notrigger) to match standard dev rules.
* The signature of method ->delete() of class Adherent was changed from 
  ->delete(id) to ->delete(id, User, notrigger) to match standard dev rules.
* Removed CommonObject::displayMarginInfos (was deprecated in 3.8). Use same method into
  html.formmargin.class.php
* Removed Societe::set_commnucation_level (was deprecated in 4.0). Was not used.
* Removed the trigger file of PAYPAL module that stored data that was not used by Dolibarr. The trigger event still
  exists, but if an external module need action on it, it must provides itself its trigger file.
* Use $conf->global->MULTICOMPANY_TRANSVERSE_MODE instead $conf->multicompany->transverse_mode. So, if you set var
  $multicompany_transverse_mode to 1 into your conf file, you must remove this line and a new key into 
  the Home - setup - other admin page. 
* Use getEntity('xxx') instead getEntity('xxx', 1) and use getEntity('xxx', 0) instead getEntity('xxx')
* Some other change were done in the way we read permission of a user when module multicompany is enabled. You can 
  retreive the old behavior by adding constant MULTICOMPANY_BACKWARD_COMPATIBILITY to 1.
* The hook formObjectOptions was not implemented correctly in previous version. Sometimes, you had to return output 
content by doing a print into function, sometimes by returning content into "resprint". This has been fixed to follow
hook specifications so you must return output into "resprint".
=======
***** ChangeLog for 5.0.7 compared to 5.0.6 *****
FIX: #7000 Dashboard link for late pending payment supplier invoices do not work
FIX: #7148
FIX: #7325 Default VAT rate when editing template invoices is 0%
FIX: #7366 renaming table with pgsql
FIX: #7391
FIX: #7510 Bug: extrafield content disappear when generate pdf within intervention
FIX: Agenda events are not exported in the ICAL, VCAL if begin exactly with the same $datestart
FIX: Bad link to unpayed suppliers invoices
FIX: bankentries search conciliated if val 0
FIX: multicompany better accuracy in rounding and with revenue stamp.
FIX: PDF output was sharing 2 different currencies in same total
FIX: Upgrade missing on field
FIX: wrong key in selectarray
FIX: wrong personnal project time spent
>>>>>>> 7d4b43f3

***** ChangeLog for 5.0.6 compared to 5.0.5 *****
FIX: Removed a bad symbolic link into custom directory.
FIX: Renaming a resource ref rename also the directory of attached files.

***** ChangeLog for 5.0.5 compared to 5.0.4 *****
FIX: #7075 : bad path for document
FIX: #7156
FIX: #7173
FIX: #7224
FIX: #7226
FIX: #7239
FIX: add supplierproposaldet without price (new product)
FIX: amount overlap other amount when a pagebreak is done due to an image at the bottom of page.
FIX: Bad tax calculation with expense report
FIX: Best buy price calculation
FIX: Buying prices must always be in positive value.
FIX: calculate correct remain to pay for planned bank transactions
FIX: delete linked element on facture rec
FIX: edit sociale was emptying label
FIX: Error when updating thirdparty not returned
FIX: holidays with postgresql like on rowid integer
FIX: id of user not saved when making a payment of expense report
FIX: invoice page list
FIX: invoice situation VAT total rounding into PDF crabe
FIX: PgSQL compatibility.
FIX: remove order rights on invoice page
FIX: status were wrong on product referent list
FIX: supplier id was not passed to hooks
FIX: Support of vat code when using price per customer
FIX: User id correction on holiday request
FIX: value of user id filled to 0 in llx_bank_url when recording an expense report.
FIX: we have to check if contact doesn't already exist on add_contact() function
FIX: We should be able to insert data with value '0' into const
FIX: install process with DoliWamp

***** ChangeLog for 5.0.4 compared to 5.0.3 *****
FIX: #5640 Prices of a predefined product/service were incorrect under certain circumstances
FIX: #6541 since 4.0.4 to 5.0.0 autofill zip/town not working
FIX: #6880 #6925
FIX: #6885
FIX: #6926
FIX: #7003
FIX: #7012
FIX: #7040
FIX: #7048 #6075
FIX: Can set supplier invoice to billed.
FIX: Can't create invoice if PO disapproved
FIX: contratligne update
FIX: CVE-2017-7886
FIX: default param
FIX: Line of invoices not inserted when using POS module and VAT NPR.
FIX: origin & originid on supplierproposal
FIX: Redirect to payment page from member subscription page failed if a unique security key was defined.
FIX: REST api to get project when user has permission to read all.
FIX: situation_progress param default value must be 100 and not 0
FIX: SQL injection on user/index.php parameter search_statut.
FIX: vat code not saved during product creation.
FIX: Warnings

***** ChangeLog for 5.0.3 compared to 5.0.2 *****
FIX: #6677 Expired contracts dashboard box does not show the name of the thirdparty
FIX: #6813
FIX: 6863
FIX: #6877
FIX: #6881
FIX: Better sanitizing of search all parameter.
FIX: Correction with author and validator user on orders
FIX: dialog window with md theme must not be hidden by left menu part.
FIX: doactions hook missing in invoice model page
FIX: Fullname when member is a moral entity with no name.
FIX: Link to files on bank account tab broken with multicompany FIX: Link to preview on thirdparty broken with multicompany
FIX: New vat code not correctly implemented if "1 price per customer".
FIX: Pagination of invoices
FIX: pagination on resources
FIX: REST API not possible to add agendaevents
FIX: situation invoice broken due to the all percent application form inside addline form
FIX: SQL injection on user/index.php parameter search_statut.
FIX: XSS

***** ChangeLog for 5.0.2 compared to 5.0.1 *****
FIX: #6468 + Fix missing translation
FIX: #6517 #6525 Autocompletion of thirdparty after n chars not implemented
FIX: #6613 Default subject for Supplier proposal emails is filled with a non-existing key
FIX: #6614
FIX: #6619 Template invoices list do not respect restricted thirdparty user rights
FIX: #6621 Documents tab shows greyed out upload form even if the option to show actions not available is disabled
FIX: #6623 User card shows "Return to list" link even if the user has no rights to list users
FIX: #6636 Complete fix
FIX: #6669 User with no permission to edit customer invoices can see a edit button in project entry
FIX: #6671 Cannot remove thirdparty type with "#" in its name
FIX: #6673 Missing "nature" table header in thirdparty list
FIX: #6675 Restricted user with no agenda permissions can see a button to create appointment in thirdparty contact list
FIX: #6679 User with restricted supplier invoice permissions can edit project, payment conditions, payment mode
FIX: #6680 User with restricted supplier invoice permissions sees "reopen" button even if he has no permission to do it
FIX: #6718 Bug: Discount amount is not locally formatted in CommonObject View
FIX: #6767 serious critical error, no login possible with postgresql and ipv6.
FIX: #6795 #6796
FIX: Add option MAIN_MAIL_USE_MULTI_PART to include text content into HTML email and add option MAIN_MAIL_ADD_INLINE_IMAGES_IF_IN_MEDIAS to restore the inline images feature.
FIX: ajax autocomplete on clone
FIX: A non admin user can not download files attached to user.
FIX: Can't download delivery receipts (function dol_check_secure_access_document)
FIX: complete hourly rate when not defined into table of time spent
FIX: dont get empty "Incoterms : - " string if no incoterm
FIX: dont lose supplier ref if no supplier price in database
FIX: Enter a direct bank transaction
FIX: extrafield css for boolean type
FIX: forgotten parameter for right multicompany use
FIX: Found duplicate line when it is not.
FIX: global $dateSelector isn't the good one, then date selector on objectline_create tpl was hidden
FIX: Journal code of bank must be visible of accountaing module on.
FIX: length_accounta return variable name
FIX: limit+1 dosn't show Total line
FIX: No filter on company when showing the link to elements.
FIX: overwrapping of weight/volume on rouget template
FIX: Several bugs in accounting module.
FIX: shared bank account with multicompany not visible in invoice setup
FIX: spaces not allowed into vat code
FIX: supplier default condition not retrieved on create
FIX: supplier order line were always created with rang = 0

***** ChangeLog for 5.0.1 compared to 5.0.0 *****
FIX: #6503: SQL error in "Last pending payment invoices"
FIX: #6505 Project elements page shows greyed-out links even if the option to show actions not available is disabled
FIX: #6507: Statistics counter show wrong total Contract numbers when the user does not have full access
FIX: #6533 #6590
FIX: #6535
FIX: bank account not visible on payment card
FIX: colspan
FIX: Data lost during merge of thirdparties
FIX: Detection of color brightness
FIX: Filter on date lost after submit on time spent page
FIX: forgottent fk_unit field on llx_supplier_propaldet
FIX: list of projects
FIX: LOG_ERROR does not exists. Use LOG_ERR.
FIX: Missing total on project overview.
FIX: multicurrency management on supplier order/invoice
FIX: Notification sending was broken.
FIX: origin & origin id on supplier order line
FIX: param php doc
FIX: Picto of project on dol_banner and box
FIX: Some errors when downloading files.
 
***** ChangeLog for 5.0.0 compared to 4.0.* *****
For users:
NEW: Add module mulicurrency.
NEW: Add module accoutancy expert (double party accountancy). 
NEW: Better responsive design, above all on smartphone.
NEW: #5801 More complete change to allow to disable supplier invoice document generation.
NEW: #5830 Can choose a generic email or use remail in the mail from field.
NEW: #5896 More complete data on event sent by email (name in title, emails list in details)
NEW: Add a better icon to show when "run" in cron jobs is disabled.
NEW: Add account statement into fields of bank account transaction list.
NEW: Add a direct debit mandate PDF template.
NEW: add clone contract feature.
NEW: Add color regarding stock even on ajax autocompleter product selector.
NEW: Add date into list of print jobs for Google Print.
NEW: add field and filters on turnover by third party report.
NEW: Add last activation date as info in module list.
NEW: add option to limit stock product by warehouse.
NEW: Add missing unique key on table llx_links.
NEW: Add option "Hide images in Top menu".
NEW: Add option PROJECT_LINES_PERWEEK_SHOW_THIRDPARTY to show thirdparty on page to submit time.
NEW: Add option "Stock can be negative". Off by default.
NEW: Add option SUPPLIER_ORDER_3_STEPS_TO_BE_APPROVED.
NEW: Add hidden option to include parent products too in stats of orders (not supported in rest of app yet).
NEW: Add Panama datas.
NEW: Add ressource extrafields.
NEW: add restrictions on standard exports (agenda, order, deplacement, facture, fournisseur, societe, propal, expedition)
NEW: Add substitution keys __SHIPPINGTRACKNUM__, __SHIPPINGTRACKNUMURL__ into shipping email template.
NEW: Add status Done on interventions.
NEW: Add system tool "Files integrity checker" to detect modified files for packaged versions.
NEW: Add tooltip in payment term edition in dictionnary.
NEW: Add type "url" as possible extrafield.
NEW: Add workflow to calculated supplier order status on stock dispatch.
NEW: Add workflow to classifed propal bill on invoice validation.
NEW: allow to save a parent warehouse.
NEW: Better filtering of automatic/manually inserted events.
NEW: Bill orders from order list.
NEW: Can add event from the card listing events.
NEW: Can change thirdparty when cloning a project.
NEW: Can create expense report for someone else (advanced permission). 
NEW: Can clone an expense report.
NEW: Can edit a label for each price segment when using several segment prices for products.
NEW: Can filter on fields on admin translation page.
NEW: Can filter on project/task ref/label on the "new time consumed" page.
NEW: Can filter on status on objects on the "statistics" pages.
NEW: Can filter on type of leave requests in list.
NEW: Can generate SEPA mandate for each bank account of your customers.
NEW: Can see/make bank conciliation from bank transaction list.
NEW: Can edit RUM number of a customer bank account.
NEW: Can link template invoice to other objects. Generated invoices will be linked to same objects (example: contracts).
NEW: Can renamed attached files on some documents tabs (like products and expense reports).
NEW: Can see/edit the customer ref of a shipment.
NEW: Can select fields/extrafields on contract list + Mass delete action.
NEW: Can select fields on expense report list. Can make mass delete.
NEW: Can select fields to show on list of bank transaction.
NEW: Can set to paid automatically social or fiscal taxes after a payment was recorded.
NEW: Can sort on status of recurring invoice in list of template invoices.
NEW: Can use native php and dolibarr object on pages of module website.
NEW: Checkbox 'close order to "Everything received" automatically if all products are received' is visible on supplier orders.
NEW: conf to allow payments on different thirdparties bills but same parent company.
NEW: Consumption view on thirdparty total line and total HT by element.
NEW: Display bookkeeping by accounting account - Bookkeeping ordered by accounting account - Link with customers and suppliers invoices - Sub Total by accounting account - Ability to display more than 25 lines and filter by customer/supplier, invoice and accounting account
NEW: Each user can select its landing page (on tab "user display setup").
NEW: Editing translation GUI become easier with tool to search existing translation.
NEW: Error code of each email sent is visible in list of email targets
NEW: Export thirdparty with payment terms and mode.
NEW: filter actiontype on thirdparty tab.
NEW: filter by supplier and fk_warehouse on replenishment page.
NEW: Filters can accept generic search key like __DAY__, __MONTH__, __YEAR__ replaced with current day, month year before making the search.
NEW: Function "crop" images available on project, product and holiday attachment tab.
NEW: function to display full path to current warehouse.
NEW: Generation of document is available on member card.
NEW: Introduce mass action "delete" on sales orders.
NEW: Introduce option MAIN_DEFAULT_PAYMENT_TERM_ID to set default payment term on company level.
NEW: introduce option PROJECT_DISABLE_PRIVATE_PROJECT and PROJECT_DISABLE_PUBLIC_PROJECT.
NEW: Link between objects can be done on both side and on all objects.
NEW: More filter on bank transaction list.
NEW: Mutualize mass action. So "Send by email" is also available on orders.
NEW: New set of icon for status easier to understand.
NEW: option "Current/Next" for limit payment date (in payment term dictionary setup) to use a specific day of current month or jump to same day of next month.
NEW: Option DOC_SHOW_FIRST_SALES_REP shows name of "user buyer or saler" on PDF.
NEW: Option MAIN_INFO_SOCIETE_MAIL_ALIASES to be able to use several identities into the "email from".
NEW: Pagination available on list of users.
NEW: Phone formatting for Canada. Add dol_print_phone into phpunit tests.
NEW: Reduce nb of picto visible after reference of an object into lists, merging preview and download.
NEW: Reduce space lost on EDM module.
NEW: Reopen a paid bill is a user advanced permission.
NEW: can set a default bank account on thirdparty card.
NEW: Show photo of contacts on thirdparty card.
NEW: Show subtotal into list of linked elements.
NEW: Show total line (planned workload and time spent) on list of tasks.
NEW: Start to introduce search filters on dictionnaries for vat list.
NEW: Support extrafields for expense reports.
NEW: Support extrafields on product lot.
NEW: Support free bottom text and watermark on expense report template.
NEW: Support mass actions for proposals
NEW: Table with list of lots/serial can be viewed (module product batch).
NEW: The autofill zip/town table option is on by default.
NEW: the count of linked files on card includes external links.
NEW: Usage of vat code seems ok everywhere.
NEW: User date of employment added.
NEW: Use small photo of user on all user links.
NEW: Use new archi to select fields into list of time spent.
NEW: Available substitution key (__INVOICE_MONTH__, __INVOICE_PREVIOUS_MONTH__, ...) to use into note text of recurring invoices.

For developers:
NEW: Add ORDER_MODIFY trigger on each order modification.
NEW: Trigger on delete stock
NEW: The getURLContent return more information on success and error.
NEW: Uniformize code and correct deal with triggers
NEW: REST API explorer. Can create invoice and orders with lines.
NEW: Add a lot of API REST: expense reports, orders, commercial proposals, projects, agenda events, users, invoices, ...
NEW: Default collation for mysql is now utf8_unicode_ci
NEW: Can use any filter on all REST API to list.
NEW: ckeditor accept a parameter to disable all html filtering.
NEW: Complete table llx_ecm_files with field generated_or_uploaded
NEW: Enhance function setValueFrom so we can use it for "edit in form" feature.
NEW: getNomUrl displays full path to warehouse
NEW: Hook formObjectOptions
NEW: hook in element overview
NEW: Hook on stock product card
NEW: param socid find_min_price_product_fournisseur() function
NEW: More phpunit tests

WARNING: 

Following changes may create regression for some external modules, but were necessary to make
Dolibarr better:
- Function delete of class Facture (invoice) need the object $user as first parameter. Also you must
  check you make a fetch on object before calling the delete.
- The old driver of "mysql" has been removed. Dolibarr use the new one (mysqli) by default.
- Remove not used function calculate_byte(). Use dol_print_size() instead.
- Function pdf_getTotalQty is now deprecated. Not used by Dolibarr core.
- Method commande->deleteline($lineid) has been replaced with commande->deleteline($user, $lineid).
- Method expensereport->delete(id, user) has been replaced with ->delete(user)
  Method warehouse->delete(id) has been replace with ->delete(user)
  This is to follow good practice to make a fetch on object before deleting it.
- The form to add a product to a draft proposal/order/invoice, from the product card, is hidden by default.
  It was not commonly used and usage generates some problems (cost price for margin calculation not entered, vat setting).  
  Set constant PRODUCT_ADD_FORM_ADD_TO to retrieve it.
- The javascript "datatables" library was previously provided into Dolibarr sources, but it was not used by application.
  So there is no reason to maintain its compatibility with other dolibarr components. If an external module need this 
  library, this external module must embed the library in his own sources/packages.
- Trigger name SUPPLIER_PROPOSAL_CREATE has been renamed into PROPOSAL_SUPPLIER_CREATE.
- A new paramater sqlfilters was introduced to allow filter on any fields int the REST API. Few old parameters,
  no more required, were also removed. Use this new one if you were using one of them.
- The trigger that activate or close a contract line is run on a contract line, not on contract.
- Method commande->set_availability(user, availability_id) removed from commande class, use method commande->availability(availability_id, notrigger).

Dolibarr 5.0 was frozen before PHP 7.1 was released. Unit tests are successful on PHP 7.1 but we don't have enough
feedback to confirm whole application is compatible. Current officiel supported PHP versions are PHP 5.3 to 7.0.


***** ChangeLog for 4.0.6 to 4.0.5 *****
FIX: #6613 Default subject for Supplier proposal emails is filled with a non-existing key
FIX: #6623 User card shows "Return to list" link even if the user has no rights to list users
FIX: #6636 Complete fix
FIX: #6669 User with no permission to edit customer invoices can see a edit button in project entry
FIX: #6671 Cannot remove thirdparty type with "#" in its name
FIX: #6673 Missing "nature" table header in thirdparty list
FIX: #6675 Restricted user with no agenda permissions can see a button to create appointment in thirdparty contact list
FIX: #6677 Expired contracts dashboard box does not show the name of the thirdparty
FIX: #6679 User with restricted supplier invoice permissions can edit project, payment conditions, payment mode
FIX: #6680 User with restricted supplier invoice permissions sees "reopen" button even if he has no permission to do it
FIX: #6813
FIX: Correction with author and validator user on orders
FIX: doactions hook missing in invoice model page
FIX: dont get empty "Incoterms : - " string if no incoterm
FIX: dont lose supplier ref if no supplier price in database
FIX: forgotten parameter for right multicompany use
FIX: global $dateSelector isn't the good one, then date selector on objectline_create tpl was hidden
FIX: limit+1 dosn't show Total line
FIX: supplier order line were always created with rang = 0


***** ChangeLog for 4.0.5 to 4.0.4 *****
FIX: #6234
FIX: #6259
FIX: #6330
FIX: #6360
FIX: #6411
FIX: #6443
FIX: #6444
FIX: #6453
FIX: #6503: SQL error in "Last pending payment invoices"
FIX: #6505 Project elements page shows greyed-out links even if the option to show actions not available is disabled
FIX: #6507: Statistics counter show wrong total Contract numbers when the user does not have full access
FIX: #6533 #6590
FIX: #6619 Template invoices list do not respect restricted thirdparty user rights
FIX: #6621 Documents tab shows greyed out upload form even if the option to show actions not available is disabled
FIX: add entity param to document link
FIX: Can use quote into supplier ref on order line add
FIX: Change the customer code only if error on duplicate
FIX: Creation of credit note on invoice with deposit stole the discount.
FIX: delete bank class lines when we delete bank_categ
FIX: deletion of bank tag
FIX: detail of deposit and credit not was not visible into final invoice
FIX: Error management during bank account creation
FIX: error management in bank account deletion.
FIX: event status is not modified when assign an user
FIX: forgotten fk_facture_fourn attribute on supplierinvoice line object
FIX: If bank module on, field must be required to register payment of expense report.
FIX: load multicurrency informations on supplier order and bill lines fetch
FIX: Missing total on project overview.
FIX: multicurrency_subprice
FIX: param billed when we change page
FIX: protection against infinite loop on hierarchy
FIX: Supplier Order list filter by project
FIX: the dolCopyDir fails if target dir does not exists.
FIX: use param for http links

***** ChangeLog for 4.0.4 to 4.0.3 *****
FIX: #6227 Document models table header "Unit" is shown in 2 lines in Spanish
FIX: #6230
FIX: #6237
FIX: #6245 Thirdparty link in supplier invoices list, links to "comm/card" instead of "fourn/card" page
FIX: #6253 Supplier invoice list filter does not respect "thirdparty" filter
FIX: #6277
FIX: project list and ajax completion return wrong list.
FIX: bug margin calculation by user with multicompany
FIX: Can make a stock transfert on product not on sale/purchase.
FIX: extrafield input for varchar was not working with special char within (ie double quotes)
FIX: javascript error
FIX: link for not found photo when using gravatar. Must use external url.
FIX: Protection so even if link is output for external user, links is disabled.
FIX: repair tool was ko to restore extrafields with type select.
FIX: Security access problem with external users on projects/tasks
FIX: We must not drop extrafield column if there is still record on other entities.
FIX: regression with sedning email when introducing security options to restrict nb of email sending.
t 
***** ChangeLog for 4.0.3 to 4.0.2 *****
FIX: #5853 $conf->global->$calc==0 || $conf->global->$calc==1
FIX: #5958 no discount on supplier command made by replenishment
FIX: #5966 Bug: getNomUrl tooltips show Proposal info even if user has no rights to read them
FIX: #5972 #5734
FIX: #6007
FIX: #6010
FIX: #6029
FIX: #6043 - Payment mode not visible on supplier invoice list
FIX: #6051
FIX: #6062
FIX: #6088
FIX: A draft can be deleted by a user with create permission.
FIX: bad permission to see contract on home page
FIX: bad permission to see contract statistics
FIX: Bcc must not appears to recipient when using SMTPs lib
FIX: Consistent description for add or edit product
FIX: delete contract extrafields on contract deletion
FIX: Deposits and credit notes weren't added in the received and pending columns
FIX: export extrafields must not include separe type
FIX: Export of opportunity status must be code, not id.
FIX: False positive on services not activated
FIX: Filter was wrong or lost during navigation
FIX: HT and TTC price should always be displayed together
FIX: if a supplier price reference is changed after creating an order, we can't clone order.
FIX: in export. Error when using a separate extrafields.
FIX: Introduce hidden option MAIL_PREFIX_FOR_EMAIL_ID to solve pb of tracking email.
FIX: javascript error when using on mobile/smartphone
FIX: javascript xss injection and a translation
FIX: Label of project is in field title not label.
FIX: List of people able to validate an expense report was not complete.
FIX: Missing field
FIX: Module gravatar was not triggered on thirdparty and contact card
FIX: Must use external link into a forged email content.
FIX: Pb in management of date end of projects
FIX: Regression when deleting product
FIX: rendering of output of estimated amount on project overview page.
FIX: Sanitize title of ajax_dialog
FIX: Security to restrict email sending was not efficient
FIX: Setting supplier as client when accept a supplier proposal
FIX: Some statistics not compatible with multicompany module.
FIX: the time spent on project was not visible in its overwiew
FIX: Update intervention lline crash with PgSQL
FIX: wrong test on dict.php
FIX: wrong var name

***** ChangeLog for 4.0.2 compared to 4.0.1 *****
FIX: #5340
FIX: #5779
FIX: #5849
FIX: #5866
FIX: #5907
FIX: Addline if $txlocaltax1 is empty
FIX: Avoid error 500 if phpexcel is disabled
FIX: Avoid errors on debian
FIX: Can edit the customer ref even if order is not draft.
FIX: Documents not moved in new directory if we change reference of the task.
FIX: Error when CATEGORIE_RECURSIV_ADD is enabled and new category is child of an already linked to object
FIX: Extra fields of task not copied on project cloning
FIX: Hidden option PRODUCT_MAX_VISIBLE_PHOTO
FIX: Link on supplier invoice in widget was not clickable
FIX: margin tab on customer card must filter on current entity invoices
FIX: missing column into SQL on thirdparty list
FIX: Nber of attached files were not reported in event report of email sent
FIX: only show projects of related third if external user
FIX: Search provider by price
FIX: Solve backup when using mysqldump that return warning
FIX: Sql error in widget of product for stock alerts
FIX: updateligne if $txlocaltax1 is null

***** ChangeLog for 4.0.1 compared to 4.0.0 *****
FIX: #2853
FIX: #2991
FIX: #3128
FIX: #5699
FIX: #5734
FIX: #5742 error on project list if an extra field separator is added.
FIX: #5746 chrome php Try a fix. Not sure it solved all problems reported
FIX: #5748 Bug: Error updating to 4.0.1 with Postgresql. Field must be varchar.
FIX: #5750 Bug: CmailFile::server_parse enters an infinite loop if $server_response is false
FIX: #5752 Bug VAT NPR not propagated during proposal cloning
FIX: #5763 Bug: Cannot Create Supplier Price Request
FIX: #5770 Dolibarr doesn't modify correctly the hour of a task
FIX: #5776
FIX: #5802 Incoterms not set
FIX: #5813 Bug: Incoterms not being read correctly
FIX: #5818
FIX: alignement of intervention status
FIX: Clean of search fields
FIX: Creation of donation should go back on card after creation
FIX: Date visible on project overview
FIX: Execute a dedicated job from its id may results of launching other jobs too.
FIX: Failed to export contact categories with contact extra fields
FIX: inversion customer/supplier price
FIX: link "back to list" was not visible.
FIX: Lost filter on opportunities
FIX: Mandatory field payment term was not css highlighted.
FIX: Menu users not visible on dolidroid.
FIX: SEC for HTB23302
FIX: The email test sender in email setup was broken
FIX: Translation of "Name" is not a good choice for floow-up.
FIX: Update of maxnbrun on job list failed.
FIX: Value of payment term and project are not set on correct default value when invoice generated from template.
FIX: vat dictionary should allow enter and edit multiple values for localtaxes, separated by: (ex -19:-15)
FIX: Vat not visible in dictionnary

***** ChangeLog for 4.0.0 compared to 3.9.* *****
For users:
NEW: Add recurring invoice feature and automatic generation of invoices.
NEW: Add module "Loan" as stable.
NEW: Add module "Supplier commercial proposal" (price request) with stable status.
NEW: Can select dynamicaly number of lines to show on page on product, shipment, contact, orders, thirdparties. 
NEW: Can select fields to show on list also for list of customer orders, supplier orders, shipments, proposals and invoices.
NEW: Show into badge on tab head, the number of dedicated contacts for all objects.
NEW: Add a checkbox to select/unselect all lines on page that support mass actions (like invoice list page)
NEW: Add a new method for margin calculation. Added margin on "cost price" in addition to margin on WAP price and margin on "best supplier price".
NEW: Add an explanation message on shipment page to explain you can't make shipment if order is not validated
NEW: Add date_rum into table of thirdparty bank account.
NEW: The probability of lead/opportunity can be defined per lead.
NEW: Added Malta VAT into migration script
NEW: Add Expense report into accountancy report
NEW: Add Expense report to approve into workboard 
NEW: Selection of boxes is moved on top of home page
NEW: Add filter on a keyword, status and nature into list of modules.
NEW: Add hidden option BANK_DISABLE_CHECK_DEPOSIT to disable check deposit feature.
NEW: Add hidden option MAIN_PUBLIC_NOTE_IN_ADDRESS
NEW: Add index on invoice status 
NEW: Add constant MAIN_LOGTOHTML to 0 into setup by default to save time when we need to make debug on hosted instance.
NEW: Add list of billed
NEW: Add minimum stock and desired stock into import/export profiles. 
NEW: Add state into thirdparty export fields.
NEW: Add more trackable events (create, submit and receive supplier order).
NEW: Add hidden option MAIN_PROPAGATE_CONTACTS_FROM_ORIGIN
NEW: Add picto on module list to show warning and if module is an external module.
NEW: Add product type filter on turnover report
NEW: Add state into list of fields available for personalized fields of thirdparties
NEW: Add statistics for interventions module
NEW: Add statistics on number of projets on home page
NEW: Add statistics and late records into dashboard for supplier proposals.
NEW: Add the admin info on combo of type of contact
NEW: Add the event BILL_PAYED to the list of supported events for module notification.
NEW: Add total weight and volume on PDF. 
NEW: Add hidden option to hide column qty ordered on shipments.
NEW: Add view of virtual stock into product list (when appropriate)
NEW: Add warning on tasks when they are late (add also the warning tolerance parameter)
NEW: Add weight/volume for one product into shipment export
NEW: Add width and height on product table
NEW: allow a document to be linked to project from another customer on config
NEW: allow project to be shared across entities (for multicompany module)
NEW: All variant of ckeditor config can be tested into the setup page of module.
NEW: Can change dynamically number of records visible into lists.
NEW: Can change type of extrafields (for some combinations only).
NEW: Can define number of first and last line to import into import wizard.
NEW: Can edit next execution date of a cron job.
NEW: Can edit value date of a vat payment after recording it.
NEW: Can filter modules on publisher.
NEW: Can filter on employee status when building emailing from users.
NEW: Can reopen an closed shipment.
NEW: Can search on shipments into the quick search box.
NEW: Can select language from a combo list on page to overwrite a translation.
NEW: Can select number of lines on page list for projects and tasks.
NEW: Can use ^ and $ (to say start with or end with like regex syntax) into search fields when search field is text. Bonus: ^$ can filter all lines with field not defined.
NEW: Clean and enhance code for cron engine
NEW: Can decrease stock on shipment closing/classifying (only if module lot is not enabled for the moment)
NEW: Disabled users are striked.
NEW: Enhance navigation of project module
NEW: fichinter lines ordered by rang AND DATE
NEW: hidden conf to use input file multiple from mail form
NEW: hidden feature: SUPPLIER_ORDER_WITH_NOPRICEDEFINED allow supplier order even if no supplier price defined
NEW: Hidden option MAIN_LANDING_PAGE to choose the first page to show after login works as a "global" option (llx_const) and as a "per user" option (llx_user_param).
NEW: Holiday is a now a RH module. All RH module provides by default visilibity on users of its hierarchy.
NEW: If error is reported during migration process, you can ignore it to avoid to be locked.
NEW: if nb total of lines provided in print barre_liste, display in title
NEW: If option to see non stable modules is on, add a filter into module list to filter on level (deprecated, experimental, development)
NEW: Include number of linked files into badge counter of "Linked files" tab.
NEW: Include sales representative into export of thirdparties
NEW: Indicator on workboard are red/green if late or not.
NEW: Into GED module, filename is truncated only if there is not enough space into table
NEW: Introduce a predefined job to run database backup
NEW: Introduce option MAIN_WEIGHT_DEFAULT_UNIT and MAIN_VOLUME_DEFAULT_UNIT to force output unit for weight and volume.
NEW: Introduce position of records into dictionnary of type of contacts
NEW: Link on a user in leave page reach to leave tab of user.
NEW: List of user in agenda view per user show photo thumb.
NEW: Margins module - Check/update buying price on invoice lines
NEW: Merge all admin tools (system and module admin tools) into same entry "Admin tools", so now things are clear: All features restricted to an admin user is inside "setup" (for setup) or "admin tools" (for action tools) instead of 3 different entries.
NEW: Merge all boxes "related objects" into one. This save a lot of room on most card and avoid often horizontal scoll.
NEW: Moved code that deals with bank categories to BankCateg. Created BankCateg::fetchAll function
NEW: Move HRM dictionary from module to core dictionaries.
NEW: Mutualize code to manage email substitution variables. Show available variables into page to edit email templates.
NEW: Mutualize code: Use one call of function "addThumbs", when possible, to generate thumbs files instead of several call of "vignette" function.
NEW: On translation admin page, admin can overwrite a translation value.
NEW: Option MAIN_LIST_FILTER_ON_DAY is supported on proposal list.
NEW: Add reputation field for price supplier.
NEW: Selection of fields is available on member list.
NEW: Show a badge with number of withdraw requests done on the withdraw tab of invoice.
NEW: Add option to show detail per warehouse into reassort.
NEW: Show total number of modules into the module list.
NEW: Survey system has now a status like other objects. You can close or reopen a survey.
NEW: The note on time spent can be entered when using the "view per day".
NEW: Use ellipsis truncation on too large left menu text.
NEW: When a new field to show into lists is selected, the form is automatically submited and field added.
NEW: When creating a template invoice from a draft invoice, if there is link to contract on draft invoice, link is kept on template invoice.
NEW: When emailing is not sent completely, show progression.
NEW: Experimental module Accountancy Expert.
NEW: Experimental module Multicurency

For developers:
NEW: Add entity field in llx_societe_remise_except and llx_societe_remise.
NEW: Rest API token is no more reset at each call. We can reset it with param reset=1 on login call.
NEW: Add html id/class to locate value in the DOM html
NEW: Add a css class style called 'reposition', so when clicking on a link with this class will move scrollbarr to be placed at same page location.
NEW: TimeZone can be supplied to mktime
NEW: hook in shipment card
NEW: Deprecated Societe::set_prospect_level, Societe::set_commnucation_level, Societe::set_OutstandingBill functions
NEW: A module can add, into its import profiles, a sql request to execute at end of import. This allow to update dernormalized data after import.
NEW: Add hook pdf_build_address 
NEW: Add a parameter on graph function to show a generic graph when no data are available.
NEW: Add $object in parameter of pdf_build_address so we could include hook into the function.
NEW: Add a tool for developers to purge database with no loose of setup
NEW: Can disable a module by renaming dir of module into module.disabled (this save time for maintenance when working with FTP).
NEW: Created AccountLine::insert function and started using it for transaction creation
NEW: Created Account::__toString, Account::getFieldsToShow and Account::getAccountNumberOrder to refactor the way account number was shown
NEW: Created FormBank::getIBANLabel function to get the label of "IBAN" depending on bank account country
NEW: prepare for additional warehouse statuses
NEW: project sharing in select_projetcs_list function
NEW: Removed deprecated CommonObject::client property. Please use CommonObject::thirdparty instead
NEW: Removed unused FormOrder::selectSourcesCommande function
NEW: Renamed ActionComm::add function to ActionComm::create
NEW: Rename Form::select_date to Form::selectDate and Form::form_date to Form::formDate
NEW: Rename path for generic media files
NEW: More phpunit tests. Include some REST API into automatic tests.
NEW: Move Expense report menu from module to menu files.


WARNING: 

Dolibarr 4.0 should be compatible with PHP 7 but more feedbacks are still expected to confirm that.

Following changes may create regression for some external modules, but were necessary to make
Dolibarr better:
- Function log() of class CommandeFournisseur has been removed. Using it is no more required.
- Class Resource was renamed into DolResource to avoid conflict with a reserved PHP word.
- Method commonobject->add_thumb() has been renamed into commonobject->addThumbs().
- Method select_type_comptes_financiers() has been renamed into selectTypeOfBankAccount() 
- Property ->client that was deprecated 6 years ago, is replaced in all core code with ->thirdparty.
- File '/core/tpl/document_actions_pre_headers.tpl.php' were renamed into '/core/actions_linkedfiles.inc.php'.
So if you included it into your module, change your code like this to be compatible with all version:
  $res=@include_once DOL_DOCUMENT_ROOT . '/core/actions_linkedfiles.inc.php';
  if (! $res) include_once DOL_DOCUMENT_ROOT . '/core/tpl/document_actions_pre_headers.tpl.php';



***** ChangeLog for 3.9.4 compared to 3.9.3 *****
FIX: #2853
FIX: #3128
FIX: #4447
FIX: #5128 if create method return duplicated code error not use GETPOST in order to get a new code
FIX: #5340
FIX: #5473
FIX: #5474 Country_id of "Don" object is still empty
FIX: #5534
FIX: #5535 bad dependency.
FIX: #5537 AJAX project search does not work properly
FIX: #5540 getFormMail is not registered as addReplace hook
FIX: #5544 Disabled Contact still appear in lists to send emails
FIX: #5549 getNomUrl tooltips show Order info even if user has no rights to read them
FIX: #5568
FIX: #5594
FIX: #5629 PgSQL Interger string stylish error
FIX: #5651
FIX: #5660
FIX: #5853 $conf->global->$calc==0 || $conf->global->$calc==1
FIX: #5907
FIX: #5966 Bug: getNomUrl tooltips show Proposal info even if user has no rights to read them
FIX: #6051
FIX: #6088
FIX: Can correct stock of lot using eatby or sell by date
FIX: Can make a movement on "out of sell" products
FIX: cannot update bank account on invoice if module order not activated
FIX: Can't create withdrawal document
FIX: delete contract extrafields on contract deletion
FIX: Direction of movement lost if an error occurs
FIX: Error when CATEGORIE_RECURSIV_ADD is enabled and new category is daughter of an already linked to object
FIX: export extrafields must not include separe type
FIX: External user must not be able to edit its discounts
FIX: Failed to export contact categories with contact extra fields
FIX: header title in commercial area
FIX: HT and TTC price should always be displayed together
FIX: incoterms
FIX: incoterms do not output into crabe invoice PDF
FIX: in PgSQL no quote "word style" is permitted around column name
FIX: Introduce hidden option MAIL_PREFIX_FOR_EMAIL_ID to solve pb of tracking email.
FIX: margin tab on customer card must filter on current entity invoices
FIX: missing column into SQL on thridparty list
FIX: only show projects of related third if external user
FIX: PgSQL Module Ressource list crash #5637
FIX: php Strict
FIX: Regression when deleting product
FIX: Security to restrict email sending was not efficient
FIX: tag for date rfc in odt substitution
FIX: Update intervention lline crash with PgSQL
FIX: update limit stock on product stock
FIX: vat dictionary should allow enter and edit multiple values for localtaxes, separated by: (ex -19:-15)
FIX: wrong test on dict.php


***** ChangeLog for 3.9.4 compared to 3.9.3 *****
FIX: #2853
FIX: #3128
FIX: #4447
FIX: #5128 if create method return duplicated code error not use GETPOST in order to get a new code
FIX: #5340
FIX: #5473
FIX: #5474 Country_id of "Don" object is still empty
FIX: #5534
FIX: #5535 bad dependency.
FIX: #5537 AJAX project search does not work properly
FIX: #5540 getFormMail is not registered as addReplace hook
FIX: #5544 Disabled Contact still appear in lists to send emails
FIX: #5549 getNomUrl tooltips show Order info even if user has no rights to read them
FIX: #5568
FIX: #5594
FIX: #5629 PgSQL Interger string stylish error
FIX: #5651
FIX: #5660
FIX: #5853 $conf->global->$calc==0 || $conf->global->$calc==1
FIX: #5907
FIX: #5966 Bug: getNomUrl tooltips show Proposal info even if user has no rights to read them
FIX: #6051
FIX: #6088
FIX: Can correct stock of lot using eatby or sell by date
FIX: Can make a movement on "out of sell" products
FIX: cannot update bank account on invoice if module order not activated
FIX: Can't create withdrawal document
FIX: delete contract extrafields on contract deletion
FIX: Direction of movement lost if an error occurs
FIX: Error when CATEGORIE_RECURSIV_ADD is enabled and new category is daughter of an already linked to object
FIX: export extrafields must not include separe type
FIX: External user must not be able to edit its discounts
FIX: Failed to export contact categories with contact extra fields
FIX: header title in commercial area
FIX: HT and TTC price should always be displayed together
FIX: incoterms
FIX: incoterms do not output into crabe invoice PDF
FIX: in PgSQL no quote "word style" is permitted around column name
FIX: Introduce hidden option MAIL_PREFIX_FOR_EMAIL_ID to solve pb of tracking email.
FIX: margin tab on customer card must filter on current entity invoices
FIX: missing column into SQL on thridparty list
FIX: only show projects of related third if external user
FIX: PgSQL Module Ressource list crash #5637
FIX: php Strict
FIX: Regression when deleting product
FIX: Security to restrict email sending was not efficient
FIX: tag for date rfc in odt substitution
FIX: Update intervention lline crash with PgSQL
FIX: update limit stock on product stock
FIX: vat dictionary should allow enter and edit multiple values for localtaxes, separated by: (ex -19:-15)
FIX: wrong test on dict.php


***** ChangeLog for 3.9.3 compared to 3.9.2 *****
FIX: #4383 $userid not defined
FIX: #4448 $filebonprev is not used, $this->filename now
FIX: #4455
FIX: #4749
FIX: #4756
FIX: #4828
FIX: #4926
FIX: #4964 buyprice in customer from shipping buyprice wasn't load in expedition::fetch_lines
FIX: #5004
FIX: #5068
FIX: #5170 tva sign with INVOICE_POSITIVE_CREDIT_NOTE option
FIX: #5338 use of not initialized var $aphour, $apmin, etc
FIX: #5343
FIX: #5380
FIX: #5383 bad object id on don delete
FIX: #5414
FIX: #5470 User of expense report in bank transactions page is not correct
FIX: a case of corrupted ODT by Word that insert <text:s> when it should not.
FIX: Can't create thirdparty or validate invoice if profid is mandatory and profid does not exists for other countries
FIX: dasboard wrong for late invoice
FIX: duplicate jquery.js files
FIX: extrafield cloned on project clone
FIX: Failed to open file
FIX: Filter on opportunity amount and budget
FIX: form_confirm to delete payment on supplier invoice
FIX: javascript error with german-switzerland language
FIX: large expense note
FIX: Missing original .js file (license violation if sources are not provided)
FIX: Option strict mode compatibility
FIX: product stats all bloc module without enbaled test
FIX: receiving link never works
FIX: task ODT company object not correctly retrieved
FIX: Translate group perms as it is done into user perms
FIX: We must take the last recent defined price when using price level

***** ChangeLog for 3.9.2 compared to 3.9.1 *****
FIX: #4813 Won translation for the key OppStatusWON instead OppStatusWIN
FIX: #5008 SQL error when editing the reference of a supplier invoice that already exists
FIX: #5236 Cron module activated but "Modules tools" does not appear in the left menu.
FIX: Accountancy - 3.9 - Chart of accounts are limited on only one country
FIX: bug on email template
FIX: Can't create a stock transfer from product card
FIX: can't fetch by siret or siren because of first "if"
FIX: Check stock of product by warehouse if $entrepot_id defined on shippings
FIX: Compatible with multicompany
FIX: Creation of the second ressource type fails.
FIX: end of select when no fournprice
FIX: Filter on assigned to was preselected on current user on list "All events" (instead of no filtering)
FIX: Filter on category tag for suppliers
FIX: hook on group card called but not initialized
FIX: Infinite loop on menu tree output for edition 
FIX: Can show tree of entries added by external modules using fk_mainmenu and fk_leftmenu instead of fk_menu.
FIX: init var at wrong place report incorrect "shippable" flag on draft order.
FIX: It doesn't check if there is enough stock to update the lines of orders/invoices
FIX: Menu statistics was not visible if module proposal was not enabled
FIX: Merge manually PR #5161 - Bad translation key
FIX: missing column when module was installed before standard integration
FIX: Missing number total of modules
FIX: Not filtering correctly when coming from dashboard
FIX: PROPAL_MERGE_PDF with PRODUCT_USE_OLD_PATH
FIX: Remove PHP Warning: Creating default object from empty value.
FIX: same page added several times on mergepropal option
FIX: search on date into supplier invoice list dont work because of status -1
FIX: Search supplier ref on contract
FIX: Split of credit note into discount page generates records not correctly recognised as credit note.
FIX: SQL error function on getAvailableDiscounts function, on bill create mode if socid is empty
FIX: #5087
FIX: #5108
FIX: #5163
FIX: #5195
FIX: #5203
FIX: #5207
FIX: #5209
FIX: #5230

***** ChangeLog for 3.9.1 compared to 3.9.* *****
FIX: #3815 Call to undefined function local_by_date()
FIX: #4424 Missing email of user popup in supplier orders area
FIX: #4442 Missing translation in Banks menu
FIX: #4737 Bank transacion type selector translation is cropped
FIX: #4742 Able to delete a supplier invoice with a registered payment
FIX: #4743 UI glitch in project summary page
FIX: #4747 Missing UI background when registering a supplier invoice payment
FIX: #4748 Supplier invoice payment confirmation amount is not translated
FIX: #4766 VAT not shown in supplier invoice popup
FIX: #4784
FIX: #4809 Duplicate functions with different content
FIX: #4812
FIX: #4839
FIX: #4851 Project selector in supplier invoices shows the project label twice
FIX: #4870
FIX: #4874 SQL error when listing users
FIX: #4880
FIX: #4961
FIX: #4989
FIX: If oauth has never been activated two tables are missing and printing is not working
FIX: A not enabled field for list must not into fields to add
FIX: Bad color of message password changed
FIX: Bad error and style message when changing its own login
FIX: Bad function name call on delete
FIX: Bad include and param for project numbering module call
FIX: bad translation language loaded FIX: When changing thirdparty on event card, the showempty option of contact was lost. FIX: Bad placeholder shown on combo to select a thirdparty.
FIX: Bad vat definition when using POS module
FIX: Box disabled because bugged
FIX: Can not select a commercial on the creation of a third
FIX: Check of EAN13 barcode when mask was set to use 13 digits instead of 12
FIX: correct display of minimum buying price
FIX: Creation of thumb image for size "small" was not done.
FIX: Damn, where was the project ref ?
FIX: Default vat is not set correctly when an error occured and we use VAT identified by a code.
FIX: dont retrieve new buying price on margin display
FIX: Duplicate records into export
FIX: Each time we edit a line, we loose the unit price.
FIX: Email templates not compatible with Multicompany
FIX: Export must use a left join to not loose lines
FIX: fetchAllEMailTemplate
FIX: Filter/search on extrafields on lists
FIX: finished parameters not used
FIX: Generated thumbs must always use the png format so using thumbs can work.
FIX: Hook resprint  be printed
FIX: image extension must be in lower case
FIX: Missing clean of criteria
FIX: Missing database escaping on supplier price insert/update
FIX: Missing function
FIX: Multiprice generator didn't recalculate prices if only the price_base_type property changes
FIX: Not removing code into vatrate.
FIX: Not showing sellprice properly on product list
FIX: Parsing of amount to pay vat
FIX: PHPCS
FIX: PMP is deprecated at warehouse level
FIX: real min buying price
FIX: Same term to create than other objects
FIX: Some records were lost into margin per product report
FIX: systematic rounding causes prices to be updated without reason
FIX: Template email must take care of positino column
FIX: VAT rate can be negative. Example spain selling to morroco.
FIX: When cloning an order the order result from clone must be now
FIX: When using option Price per level, when adding a predefined product, the vat for customer was not correctly set.

***** ChangeLog for 3.9.0 compared to 3.8.* *****
For users:
NEW: A new and more modern look for "eldy" theme.
NEW: Introduce a new theme called "Material Design". 
NEW: #3767 Allow changing multiple prices of a product at once
NEW: Add a button to purge criteria in user list
NEW: Add a filter field to restrict list of member when doing a LDAP list request. Use also this filter into ldap command line script making sync from ldap to dolibarr.
NEW: Add all assigned users and all extrafields data in new event when we createFromClone
NEW: Add hidden option to use standard position address in crabe model For electronic sending solutions
NEW: Add a refresh button on page list of direct print jobs.
NEW: Add a tab "document" in donation card
NEW: Add cancel button on thirdparty create page
NEW: Add chart of product statistics
NEW: Add color on categories
NEW: Add date value filter on account records list
NEW: Add __PROJECT_NAME__ tag for customer invoice emails
NEW: Add option PDF_ALLOW_HTML_FOR_FREE_TEXT to be able to enter pdf footer text with wysiwyg editor.
NEW: Add fields into llx_cronjobs to be able to use job table to queue one shot jobs.
NEW: Add filter on status on invoice list
NEW: Add filter on status on shipments
NEW: Add gender property managed on user card FIX: Better error messages when uploading photo of user when permission to write are not granted
NEW: Add help tooltips on fields of dictionary edit pages.
NEW: Add hidden option MAIN_MAILFORM_DISABLE_ENTERKEY to disable the key enter into the form to send email.
NEW: Add $ID$ into extrafields management to allow use of current object id on filter for select list from table and checkbox list from table
NEW: Add info page on product card
NEW: Add into about page, a sample text to use to promote new version release (visible only if version is last stable)
NEW: Add none/all selection into list of files for FTP browser module
NEW: Add opportunity amount on project card.
NEW: Add link "date of invoice" to select date of invoice when creating a payment in one click.
NEW: Add planned workload and declared progress on project summary list on project home page (data aggregated from tasks of project)
NEW: Add ref and label of project into export
NEW: Add status into filters of graph
NEW: Add tab document on salaries payment
NEW: Add thumb of users into stats box on home page
NEW: A link to the bugtracker report tool can be enabled in the GUI
NEW: Better look for POS. More responsive design.
NEW: Can add project search on left menu search area
NEW: Can assign a task to yourself to have it appear on timesheet.
NEW: Can close a project that has draft status with no need to switch it to validate status before.
NEW: Can edit Background color for Top menu and Background color for table title line.
NEW: Can edit email templates using WYSIWYG editor.
NEW: Can edit list of prospect status for customers/prospects. Add a new entry into dictionary table to manage list fo status.
NEW: Can filter on contact status in prospect list. Removed deprecated menu entry.
NEW: Can filter proposal on a tag of a product.
NEW: Can filter proposal, orders or invoices with criteria "contain at least one product with following tag"
NEW: Can choose fields to show on project list.
NEW: Can choose fields to show in product list. Extrafields are also supported.
NEW: Can choose fields to show into the contact list. Extrafields are also supported.
NEW: Can choose fields to show into list of users. Extrafields are also supported.
NEW: Can set default value of event type when creating an event (if option "manage type of event" is used).
NEW: Can upload files on leave requests. Use more standard permissions.
NEW: Can use a "|" to make a OR search on several different criterias into search text filters of tables.
NEW: Can use the * as a joker characters into search boxes of lists.
NEW: Clean code into salary module, debug and add indexes 
NEW: Can filter on user list and salary payments on user with naural search.
NEW: Can clone agenda events.
NEW: Color category is visible onto the thumb of tags on thirdparty, or products cards.
NEW: Conf to use next product/service ref when we clone a product/service
NEW: Contract module can be used to follow both sold and bought contracts/recurring subscriptions.
NEW: Can change amount when creating withdraws requests.
NEW: FEATURE PROPOSAL: on proposal, order or invoice creation from scratch, reload page after customer selection so its informations can be loaded
NEW: Filter "active" by default on user list. Fix label of permission of project module.
NEW: Forms are using the "tab look", even in creation mode.
NEW: Free text for cheque deposit receipt can be HTML content.
NEW: Hidden option THEME_ELDY_USE_HOVER is stable enough to become officialy visible into setup.
NEW: If module salaries is on, you can set a hourly value for time consumed by users. When a user enter its time consumed on a project, a calculation is done to provide the cost for human services. This value appears into the "Overview" of project.
NEW: Add import profile to import sales representatives of third parties.
NEW: Increase length of bank code to 128 char #3704
NEW: Into the overview of projects, the name of thirdparty appears into combo lists of elements to link to project.
NEW: Introduce a "code" into table of vats to describe VAT. This will allow to suggest different vat lines with same value with ability to differentiate them.
NEW: Introduce cost price on products.
NEW: Introduce hidden option MAIN_LANDING_PAGE to decide the home page visible just after login.
NEW: Introduce hidden option MAIN_REPLACE_TRANS_xx_XX to allow simple replacement of translated string on the fly. Prefer to use next method.
NEW: Introduce table llx_overwrite_trans to be able to overwrite translations by simple database edition.
NEW: Introduce use of cache for thumbs images of users to save bandwith.
NEW: Experimental level multiprice generator based on per cent variations over base price.
NEW: List of projects of a thirdparty are visible on a project tab for the thirdparty.
NEW: Merge all left menu search boxes into one.
NEW: Merge all search fields of an area page into one search box.
NEW: Next ref on clone doesn't need conf, it's used if mask exists.
NEW: Only arrow of current sorted field is visible into table views. This save a lot of space. You can click on the column title to sort. This make clickable area larger and click to sort is easier.
NEW: On page to see/edit contact of an ojbect, the status of contact is visible (for both external and internal users).
NEW: Option "encrypt password" into database is set to on by default on first install.
NEW: Print event type on third party card tab agenda list (only if AGENDA_USE_EVENT_TYPE = 1)
NEW: Provide an easier way to understand if an order can be shipped.
NEW: Quick search filter works also on invoice, proposal, order, intervention, contract and expense reports.
NEW: Replace category edition page on members with new select2 component.
NEW: Show photo of logged user into login top right block. 
NEW: If no photo is available for user, we show a generic photo depending on gender.
NEW: Show photo of user into user list.
NEW: Show which fields were used for search when doing a "generic search" from the "quick search" form on left menu.
NEW: Statistic graphs on products offer a filter on product type (product / service or both)
NEW: Syslog displays configuration errors
NEW: The clicktodial module is now able to provide link "tel:" on phone numbers. So it is also possible to use clicktodial with a client solution like the "xivo" local client.
NEW: The conditional IF into ODT templates works also on not defined var so we can show data only if defined. Close #3819
NEW: The free text in PDF footers can now be a HTML content. So the WYSIWYG editor is on by default to edit it into module setup.
NEW: The thirdparties tabs, the contacts tabs and the members tabs are now presented using a new "top banner", saving space and using a same way to show address, status and navigation arrows.
NEW: Thumbs for statistics on main page are fully clicable (not only link inside the thumb)
NEW: Translate extrafield's labels.
NEW: Use new select2 component for juridical status, country and state selection.
NEW: When creating order, proposal or invoice from thirdparty card, the project is asked during creation. A link to create project if it does not exists is also available. 
NEW: Uniformize form creation of proposal to add public and private notes during creation like for order and invoice.
NEW: More robust antiXSS engine.
NEW: Compatibility with Mysql 5.7+

For developers:
NEW: The search box and the bookmarks are now rendered by the menu manager.
NEW: Add a new widget $form->selectArrayAjax() to use combo list with content coming from an Ajax URL.
NEW: Add doActions hook method call in contract card
NEW: Added doActions hooks to user cards
NEW: Add a new component to select categories/tags from the main edit page of product. The dedicated tab is also removed.
NEW: upgrade jQuery Component Datable (and extras) to 1.10.7
NEW: script to build API class from existing class
NEW: Prepare database to store information per files (for example to define if an image can be used as a cover or not)
NEW: log hooks loading
NEW: Introduce property module_position so a module can decide where it appears into list of modules.
NEW: Introduce function dolGetFirstLineOfText
NEW: Introduce a method getDefaultCreateValueForField for developers to get a default value to use for a form in create mode. Implement it for public and private notes.
NEW: A module can add its entries into cron module.
NEW: Framework feature. To have a page being loaded at same scrollbar level after a click on a href link, just add the class "reposition" on this link.
NEW: Add exemple of setup for multitail to render dolibarr log files
NEW: Add restler framework. First step to build REST API into Dolibarr.
NEW: Add css class and ids on column of detail lines to allow module to easily manipulate fields.
NEW: Add hook in send mail
NEW: Add hooks on list of members to allow an external module to add more fields into list view.
NEW: Add hooks to allow an external module to complete list of events into calendar views.
NEW: Add "productpricecard" hook and uniformize code
NEW: Enhance also the prototype test_arrays to include select form before table.
NEW: Enhance prototype, project list and proposal list with new hooks to have an external module able to add more fields.
NEW: Enhance style engine. Add option to set color of links.
NEW: ODT generators can now also set meta properties of ODT file.
NEW: Add missing columns into llx_expedition to match other tables.
NEW: A new function getImageFileNameForSize was also introduced to choose image best size according to usage to save bandwith.
NEW: Support logging to a Sentry server
NEW: Prepare database to have agenda able to store more detailed emails events. 

WARNING: 

Dolibarr 3.9 is not yet fully compatible with PHP 7 even if most features seems to work.

Mysql minimum version is now 5.0.3 

Following changes may create regression for some external modules, but were necessary to make
Dolibarr better:
- Deprecated Product::setPriceExpression. Use Product::update instead
- Deprecated hidden option MAIN_USE_CUSTOM_TRANSLATION has been removed. Use table llx_overwrite_trans instead.
- Trigger LINECONTRACT_INSERT has been renamed into LINECONTRACT_CREATE to match common denomination.
- A lot hooks used into PDF generation were not correctly implemented. We had to fix this. The result si that
the following hook were set as hook of type "replace". This means if your module implement such hooks, it must 
return 0 to execute standard code or 1 to replace standard code (value to output should be set into resPrints instead).
This is list of hooks modified:
'pdf_getlinenum', 'pdf_getlineref', 'pdf_getlineref_supplier', 'pdf_getlinevatrate', 'pdf_getlineupexcltax',
'pdf_getlineupwithtax', 'pdf_getlineqty', 'pdf_getlineqty_asked', 'pdf_getlineqty_shipped', 'pdf_getlineqty_keeptoship',
'pdf_getlineunit', 'pdf_getlineremisepercent', 'pdf_getlineprogress', 'pdf_getlinetotalexcltax', 'pdf_getlinetotalwithtax'
- Renamed Product::isservice and Product::isproduct to match PSR-2
- Remove deprecated Product::hidden property



***** ChangeLog for 3.8.5 compared to 3.8.4 *****
FIX: #3815 Call to undefined function local_by_date().
FIX: #4424 Missing email of user popup in supplier orders area
FIX: #4442 Missing translation in Banks menu
FIX: #4448 $filebonprev is not used, $this->filename now
FIX: #4455
FIX: #4737 Bank transacion type selector translation is cropped
FIX: #4742 Able to delete a supplier invoice with a registered payment
FIX: #4743 UI glitch in project summary page
FIX: #4747 Missing UI background when registering a supplier invoice payment
FIX: #4748 Supplier invoice payment confirmation amount is not translated
FIX: #4749
FIX: #4756
FIX: #4766 VAT not shown in supplier invoice popup
FIX: #4809 - Duplicate functions with different content
FIX: #4851 Project selector in supplier invoices shows the project label twice
FIX: #4870
FIX: #5008 SQL error when editing the reference of a supplier invoice that already exists
FIX: #5048 Product supplier list display only one produc
FIX: #5170 tva sign with INVOICE_POSITIVE_CREDIT_NOTE option
FIX: #5203
FIX: #5207
FIX: #5338 use of not initialized var $aphour, $apmin, etc
FIX: #5380
FIX: #5383 bad object id on don delete
FIX: #5474 Country_id of "Don" object is still empty
FIX: Accountancy - 3.8 - Chart of accounts are limited on only one country
FIX: Bad include and param for project numbering module call
FIX: Box disabled because bugged
FIX: bug on email template
FIX: Can correct stock of lot using eatby or sell by date
FIX: Can make a movement on "out of sell" products
FIX: Can't create thirdparty or validate invoice if profid is mandatory and profid does not exists for other countries
FIX: can't fetch by siret or siren because of first "if"
FIX: Check stock of product by warehouse if $entrepot_id defined on shippings
FIX: correct display of minimum buying price
FIX: Creation of thumb image for size "small" was not done.
FIX: Direction of movement lost if an error occurs
FIX: dont retrieve new buying price on margin display
FIX: Duplicate records into export
FIX: Email templates not compatible with Multicompany
FIX: end of select when no fournprice
FIX: finished parameters not used
FIX: hook on group card called but not initialized
FIX: It doesn't check if there is enough stock to update the lines of orders/invoices
FIX: large expense note
FIX: missing column when module was installed before standard integration
FIX: Missing database escaping on supplier price insert/update
FIX: Not filtering correctly when come from dashboard
FIX: PROPAL_MERGE_PDF with PRODUCT_USE_OLD_PATH
FIX: real min buying price
FIX: receiving link never works
FIX: same page added several times on mergepropal option
FIX: search on date into supplier invoice list dont work because of status -1
FIX: Search supplier ref on contract
FIX: SQL error function on getAvailableDiscounts function, on bill create mode if socid is empty
FIX: systematic rounding causes prices to be updated without reason
FIX: task ODT company object not correctly retrieved
FIX: Template email must take care of positino column
FIX: VAT rate can be negative. Example spain selling to morroco.

***** ChangeLog for 3.8.4 compared to 3.8.3 *****
FIX: #3694
FIX: #3798 #2519 Cron jobs would never be executed
FIX: #4155 Search Categories error
FIX: #4239
FIX: #4272 Error when trying to print the page "Linked objects" of a Thirdparty
FIX: #4291 Correctly filter bank card GETPOSTs
FIX: #4291 Correctly filter external calendar GETPOSTs
FIX: #4341
FIX: #4394 Untranslated label in list of expense reports
FIX: #4414 Supplier invoices use FAC_FORCE_DATE_VALIDATION client invoices property
FIX: #4418
FIX: #4425 Missing "VAT" translation in supplier order popup
FIX: #4434 Weird behaviour when enabling multiprices
FIX: #4440 Wrong price is filled by Product::fetch into multiprices arrays
FIX: #4453 SEPA Direct Debit generated XML shows a trailing comma in RmtInf field
FIX: #4528
FIX: #4556 desiredstock and seuil_stock_alerte cleared on modify product card
FIX: #4580
FIX: #4583 Incorrect call of Categories::containing throws a DoliDB error
FIX: #4649 Wrong parameters order
FIX: #4768
FIX: #4785
FIX: Add a test to show bugged module with a bad declaration of dictionaries to avoid to see clean module to be breaked.
FIX: add Croatia into list of country in EEC
FIX: add missing global def for ttc column
FIX: ajax error with multicompany module
FIX: Avoid errors when batch stock is negative
FIX: bad field in select
FIX: bad path
FIX: bad transaction level due to code of situation invoices
FIX: best sql request
FIX: bookmark's user change after update if the user hasn't superadmin right
FIX: call trigger LINEBILL_SUPPLIER_CREATE
FIX: Can not disabled an opened service line in a contract
FIX: can't clone event
FIX: can't send mail to thirdparty contact if no mail defined on thirdparty card
FIX: Check stock of batch on shippment
FIX: code corrupting database
FIX: compatibility with multicompany transversal mode
FIX: compatibility with multicompany transversal mode and more security issue
FIX: Contrat card don't consider user permissions to show active/unactive service button
FIX: CVE CVE-2015-8685
FIX: Deadlock situation. Can't edit anymore contract. FIX: List of automatic events was not visible.
FIX: disable main.inc.php hooks
FIX: do not show warning if account defined
FIX: don't see the sales representative of anothers entities
FIX: duration format
FIX: Correct problem of rights beetween tax and salaries module
FIX: Email templates not compatible with Multicompany
FIX: $fileparams is not defined
FIX: filter by socid if from customer card
FIX: for avoid conflict with "global $m" in memory.lib.php
FIX: for avoid division by 0
FIX: hover css
FIX: If option to hide automatic ECM is on, dont show menu.
FIX: if we dont use SUPPLIER_ORDER_USE_HOUR_FOR_DELIVERY_DATE the hour is displayed on pdf
FIX: Introduce hidden option to disable feature than hangs when too much data
FIX: ISSUE #4506 : make working the PROPAL_CLONE_ON_CREATE_PAGE hidden constant
FIX: issue when bank module is disabled FIX: missing entity filter for lines of payment
FIX: list of leave request was not showing label correctly.
FIX: MAIN_THIRDPARTY_CREATION_INDIVIDUAL syntax error in name
FIX: markRate can be 100
FIX: minor css error (pixel size must have "px"). Compatibility with old behaviour.
FIX: missing field "label"
FIX: missing signature and uniformize code between card and script
FIX: missing traduction
FIX: missing translation
FIX: missing translation key
FIX: nblignes not calculated after hook and hook can't modify this value. Usefull for modules
FIX: no database structure change is allowed into minor versions
FIX: no transaction in this place
FIX: Noway to validate a leave request for some uer even if they have permission for.
FIX: Option to disable meteo was not set correctly in edit mode
FIX: $outputlangs is not defined (dolibarr 3.7, 3.8, 3.9)
FIX: path to copyrighted files
FIX: php unit to work both with old and new setup
FIX: Purge of temp files was broken
FIX: Relative discount decimals are not saved
FIX: Removed a bugged list. Fixed another one to not count data of previous year.
FIX: retrieve correct pu_ttc (set by printObjectLine function) like in 3.7
FIX: search product in customer product prices doesn't work
FIX: Some filters are lost when paging
FIX: sql injection #4341
FIX: sql injection even when code is on several lines
FIX: sql request and total for time spen for current month
FIX: Sql syntax error in doc_generic_task_odt
FIX: Status filter don't work
FIX: Strict Standards: Only variables should be passed by reference
FIX: The part added with hidden option MAIN_DOC_USE_TIMING was included with a . instead of -. This make os think it is part of extension instead of file name.
FIX: The third dashboard don't consider user permissions
FIX: the view my task must show only task you are assigned to
FIX: to allow phpunit of migration process for 3.4 to 3.5
FIX: to allow phpunit of migration process for 3.5 to 3.6
FIX: userlocaltax
FIX: view of product image when using old path 
FIX: size of image uploaded on user.
FIX: We must ue the "small" size of imge to show on card pages.
FIX: When we make a direct assignement on a task to a user, we must check he is also assigned to project (and if not assign it)
FIX: wrong fk_parent_line in credit note with invoiceAvoirWithLines option
FIX: wrong modelpdf var name
FIX: wrong object name

***** ChangeLog for 3.8.3 compared to 3.8.2 *****
FIX: #3805
FIX: #3231 [Members] Public subscription page displays GeoIP error
FIX: #3240
FIX: #3293 Login page form icons not shown
FIX: #3508 Useless tooltip in 3.8 boxes
FIX: #3661 Margin is not selected correctly when adding a product
FIX: #3679 Error when deleting a Localtax2 special payment
FIX: #3707 Thirdparty bank account page table has a glitch
FIX: #3726 When upload file, don't test if PRODUCT_USE_OLD_PATH_FOR_PHOTO variable is empty or not
FIX: #3734 Do not show empty links of deleted source objects in stock movement list
FIX: #3836 Unable to upload a document to an invoice under some circunstances
FIX: #3878 Storing and deleting files on emailing was done at wrong place
FIX: #3880
FIX: #3882
FIX: #3890 Expected transactions bank account page, shows negative numbers
FIX: #3912
FIX: #3928 Creating a Customer order and a Customer invoice from a project, does not inherit payment conditions and method of payment of customer card
FIX: #3953 Don't round supplier price
FIX: #3953 rounding of buying price
FIX: #3980 Search field in "product by supplier" list sends empty result 3.8 and 3.7
FIX: #3987 Undefined variable $newref in CommandeFournisseur::approve
FIX: #3988 Undefined variable $conf and $error in CommandeFournisseur::addline
FIX: #3989 Undefined variable $conf in CommandeFournisseur::getNomUrl
FIX: #3990
FIX: #3992 CommandeFournisseur::ref is marked as deprecated and it shouldn't be
FIX: #3996 Dictionnary hooks are not working in 3.8
FIX: #3997 Wrong permission key used for Margins > Read all
FIX: #4016 User link is not correctly formed in emailing receivers
FIX: #4018 SQL error if trying to access the mailing/card.php page without an ID defined
FIX: #4036 Direct printing module without any driver configured, shows an unformatted error message
FIX: #4043 Incorrect translation in error mesage in menu creation admin page
FIX: #4049 PHP warning when trying to access a non-existing product/service
FIX: #4055 SQL error when trying to access a non-existing expedition
FIX: #4081 Added missing translation
FIX: #4097 Public holiday calculation
FIX: #4182 SQL error when deleting an unexisting bank entry
FIX: #4242 Allow disabling dashes in documents
FIX: #4243 sql injection
FIX: #4281
FIX: #4282 Defined shipping time were not shown in Customer order's PDF documents
FIX: #4285 SQL query shown when accessing an unexisting invoice
FIX: #4287 SQL error when accessing an unexisting proposal
FIX: #4302 Undefined variable $conf in Commande::LibStatut
FIX: Allow to search on alias name into select
FIX: Add a protection to not make release if ChangeLog was not generated.
FIX: autofocus on input search product
FIX: bad calculation for stock value
FIX: Better compatibility for users that used the not supported option MAIN_USE_JQUERY_MULTISELECT set to 1.
FIX: Bug: $this is not accessible in static context in Mailing::libStatutDest #4050
FIX: can not have access to the new ids or propal lines on PROPAL_CLONE
FIX: Can't update line's duration
FIX: Can use formated float number on old expense report module.
FIX: change object statut on close shipping and remove erratic db commit
FIX: change order date on clone (as everywhere else)
FIX: event's data lost on user assign update
FIX: export propal and order with extrafields
FIX: export with category contact extrafields
FIX: jquery select of project generate js error on change event
FIX: label of line is set in description field if empty
FIX: loss data also if update was cancel by error of ended state with no end date, try a generic patch
FIX: mail isn't display in title on event in mode view
FIX: Missing to set context into workflow actions, so triggers can't know we are creating an invoice from order or an order from a proposal.
FIX: NB task and percent progress in box project
FIX: Not delete a product when have customer price
FIX: Not deleting contrats on element_element table
FIX: Not use localtaxes when invoice some orders
FIX: only active customer should be available into select list thirdparty on invoice creation
FIX: only active customer should be return into new invoice creation select list
FIX: AWP calculation
FIX: product link in project box
FIX: Remove  column creation for table llx_product_fournisseur_price, the column use un calss is fk_supplier_price_expression, and fk_price_expression does not exist into lx_product_fournisseur_price sql file declaration
FIX: Show category selector if we have permission to view products or services
FIX: showrefnav htmlspecialchar instead of < >
FIX: The label hidden was not supported when using jmobile
FIX: Too many information were hidden. A lot of users still need bank account on PDF.
FIX: Use "WHERE true" instead of "WHERE 1" #4132

***** ChangeLog for 3.8.2 compared to 3.8.1 *****
FIX: Add a protection to not make release if ChangeLog was not generated.
FIX: 1/ update_extra() function must not be in  "if(!empty(MAIN_DISABLE_CONTACTS_TAB)" test. 2/ Reindented code
FIX: #3240
FIX: #3541 Bypass authentication when user was created using LDAP
FIX: #3605 deleting a shipping
FIX: #3661 Margin is not selected correctly when adding a product
FIX: #3689 Bug on workflow module
FIX: #3724 Bug: Blank page after cloning proposal if we changed client
FIX: #3726 Better support for PRODUCT_USE_OLD_PATH_FOR_PHOTO
FIX: #3726 Not showing images on product card
FIX: #3757 Can't set amount in a social contribution with some languages
FIX: #3786 Translation of select box.
FIX: #3841 creation of a task completed has not status set to finished by default
FIX: #3878 Storing and deleting files on emailing was done at wrong place
FIX: #3880
FIX: #3882
FIX: action not appear before an update because of a lack of line in action ressource
FIX: add tag myuser_job into ODT replacement
FIX: Avoid changing the state to a thirdparty who shouldn't be contacted anymore
FIX: bad calculation for stock value
FIX: Bad parameters
FIX: Bad picto for expense report
FIX: bad property so after creating an event from calendar, filter were lost.
FIX: bad stock valorisation
FIX: better fix to generate a PROV ref after clone
FIX: bug invoice classified in propale next update commonobject class in 3.8
FIX: Can export a field into task time table with export project profile
FIX: change order date on clone (as everywhere else)
FIX: clone customer order create new order with validate ref and not with PROV
FIX: Contacts are not added to the list with the status "no contact"
FIX: Default thirdparty when cloning invoice was not set.
FIX: double db escape add too quote
FIX: event's data lost on user assign update
FIX: Filter in customer price per product of a thirdparty returned error
FIX: filters on supplier invoices list are not used, search_status instead
FIX: fix HTML into formconfirm box
FIX: IF autocomplete was set on thirdparty list, it was not possible to open list of extrafields.
FIX: If no end date is set on survey, we should be able to vote.
FIX: loss data also if update was cancel by error of ended state with no end date, try a generic patch
FIX: no need to remove file into mail form, the temp dir will be deleted after any sending
FIX: pmp calculation
FIX: Preview pages was not using correct style for ref
FIX: project was not retrieved on invoice creation form
FIX: Revert option WORKFLOW_PROPAL_CAN_CLASSIFIED_BILLED_WITHOUT_INVOICES into option WORKFLOW_PROPAL_NEED_INVOICE_TO_BE_CLASSIFIED_BILLED for better compatibility with old versions
FIX: Search status not saved into list
FIX: search_status not used in mergefusiontool
FIX: Show category selector if we have permission to view products or services
FIX: Show product image on getNomUrl()
FIX: skeleton class must use db->order rather than ORDER BY into fetchAll
FIX: Societe::set_parent() function needs societe object to be fetched to update parent
FIX: supplier rights for orderToInvoice
FIX: tag object_total_vat_x need x to be a string with unknown decimal lenght. Now use for x the real vat real with no more decimal (x = 20 or x = 8.5 or x = 5.99, ...)
FIX: The preview of PDF was never refreshed if PDF document was changed
FIX: The thumb of user into top menu was using the image in full size. This make a large download at each page call. We must use the mini thumbs.
FIX: Total in summary was not same than into detail on the referrer page.

***** ChangeLog for 3.8.1 compared to 3.8.0 *****
FIX: #3521 postgresql migration error
FIX: #3524
FIX: #3529
FIX: #3530
FIX: #3533
FIX: #3533 Load categories language
FIX: #3534
FIX: #3572 Impossible to attach project in order
FIX: #3599 Not saving legal form
FIX: #3606
FIX: #3607 Better categories setting and unsetting
FIX: #3628
FIX: #3630 - Wrong balance report when module salaries and donation disabled
FIX: Add a test to save life when ref of object (invoice ref, order ref, ...) was empty. The was no way to go back to a clean situation, even after vaidating again the object.
FIX: Admin fiche inter page do not take good action
FIX: Always use type send in parameters in showCategories method
FIX: avoid SQL error in getValueFrom common object when all params are not send
FIX: avoid SQL error when no sortfield send to method
FIX: bad link into project box
FIX: Bad title line in project view when using jmobile
FIX: Bad translation key for project "Overview"
FIX: Can create Proposal on close thridparty #3526
FIX: Can't change state on a contact
FIX: Can't change the admin with default setup
FIX: Can't delete thirdparty if there is some discounts
FIX: Can't reopen a canceled invoice.
FIX: Creation of tables or keys must not be done with a random order.
FIX: debian install when module mysqli is not installed.
FIX: Description of tags was mandatory in edit mode but not in create mode. Should not be mandatory.
FIX: display error on extrafields on ficheinter
FIX: Email selector contact must not include inactive contact
FIX: error in SQL due to a previous fix
FIX: Error retrieving customer prices
FIX: Event from ical stream should not be movable into calendar view
FIX: facturestat bad sql when customer view is limited
FIX: Filter on status of thirdparty list and bad encoding of url
FIX: icon into export profile may be not correctly output
FIX: Init into bad var
FIX: Link of project must be cickable if user has permission to read all projects FIX: Missing information into the alt of project picto
FIX: List of project for user that are restrited as sale repreentative to some thirdparties.
FIX: Mass Mailing activity don't display all status
FIX: Missing contracts into list in page of Refering objects of a thirdparty.
FIX: Missing menu entry for list of thirdparties when using auguria menu manager
FIX: Missing validate button if permission are not valid.
FIX: New adherent from, always redirect on entity
FIX: not closing CSS.
FIX: not responsive part for project page
FIX: Only are showing one object linked
FIX: order ref must not be translated
FIX: Payment form for paypal and paybox was not centered.
FIX: Pb into pagination scroll widget FIX: Style of previous-next card when using dolidroid
FIX: Regression on bad use of fk_account showing the bad bank account on PDF.
FIX: Removed warnings
FIX: remove twice same test
FIX: select of project using ajax autocomplete option
FIX: sortder field was missing so manually added values were moved to begin.
FIX: Syntax error in Debian Apache configuration
FIX: The admin flag is mising.
FIX: The filter on thirdparty prices should be visible if there is at least one thirdparty price.
FIX: Thirdparty is missing on card
FIX: update2.php test res befre assign it
FIX: When delete actioncomm also delete actioncomm_resources
FIX: when editing time spent, date of line suggested was a rubbish value
FIX: When filter with empty status, by default get canceled status (-1)
FIX: When update a member login for a member linked to a user, the login of user was not sync (not updated).
FIX: Wizard for restore does not show import command


***** ChangeLog for 3.8 compared to 3.7.* *****
For users:
FIX: #2519
FIX: #2758 Product::update sets product note to "null" when $prod->note is null
FIX: #2832: Fixed a problem with special characters in expense report PDF model
FIX: #2856 : Wrong table design
FIX: #2901
FIX: #2957 : missing $langs object for trigger
FIX: #2983 Load gravatar avatar images securely over HTTPS
FIX: #2987: removed dead function moneyMeter()
FIX: #3009: Better filtering to prevent SQL injection
FIX: #3009: Better filtering to prevent SQL injection
FIX: #3091 TotalHT amount in supplier order is bold unlike the rest of Dolibarr
FIX: #3138 - Too much visible thing when access is denied on public pages
FIX: #3173 Overlapping of shipment ref
FIX: Adding 5 more choice link into survey module was not working with chrome
FIX: bad calculation for stock value
FIX: Bad link to login page into email for password renewal.
FIX: Bad logo for status "Do not contact" of thirdparty.
FIX: Bad variable usage
FIX: Better management error into the color conversion functions
FIX: [bug #1883] missing field in SQL installation
FIX: Bug on order and supplier invoice numeration mask when use supplier code
FIX: Bug on order and supplier invoice numeration mask when use supplier code
FIX: button create payment hide if tax amount is less than 1
FIX: can receive new batch product on supplier order
FIX: can show print page after product save
FIX: Close #2835 Customer prices of a product shows incorrect history order
FIX: Close #2837 Product list table column header does not match column body
FIX: Close bug #2855 Wrong translation key in localtax report page
FIX: Close bug #2861 Undefined variable $res when migrating from 3.6.2 to 3.7.0
FIX: Close bug #2891 Category hooks do not work
FIX: Close bug #2900 Courtesy title is not stored in create thirdparty form
FIX: Close bug #2976: "Report" tab is the current tab but it is not marked as selected by the UI
FIX: Correct migration script
FIX: create contact with extrafiel is null when it is require
FIX: Description of contract line was not visible.
FIX: Correct path of loan class
FIX: Correct problem field with note - Add note_private & use wysiwyg editor
FIX: Edit in place of "Outstanding Limit"
FIX: Module Expense Report - Correct init
FIX: Update licence to GPLv3
FIX: End log must use same level then start log.
FIX: event for restricted user was restricted if company null
FIX: event not linked to contact on creation
FIX: Export of tags for contact and member
FIX: extrafields required on thirdparty
FIX: Force ref
FIX: Function expects an int, not a boolean
FIX: Function was expecting a boolean not a string
FIX: hide category if it's not enable
FIX: If supplier invoice block linked element is display after other block total HT amount is not reset to 0 and sum other block (like customer orders values)
FIX: jdate returning -62169955200 on x64 machine
FIX: Let ability to use IDPROF verifications even if new entry is "private"
FIX: migration error
FIX: moved built-in bug report system to GitHub Issues
FIX: Moved code to where the variable is defined
FIX: No check warehouse is provided if module stock is not enabled.
FIX: Payed invoices are showed as canceled FIX: Bad date filter on customer order
FIX: Ref/label of product on contract line was not visible, nor into page, nor into PDF.
FIX: Removed concatenation on undeclared variable
FIX: Remove deprecated property 'libelle' on product object
FIX: Replaced some deprecated call
FIX: Replaced some deprecated property
FIX: Save of filters into export profiles failed.
FIX: "script" balise with wrong syntax
FIX: send mail, copy sendto don't read the list of contact
FIX: top links menu have target attribute with wrong value
FIX: total amount in tpl linked object are not reset
FIX; Unknown field 'sc.fk_soc' in field list
FIX: update usergroup name
FIX: Variable declared boolean
FIX: Variable might not be traversable
FIX: We did a test on a permission to export contract when permission did not exists.
FIX: when mailing is deleted, the targets list was kept in database
FIX: when multicompany was enabled, this function didn't check just on the good entity (problem when both company use same mask)
FIX: When we automatically creta an order from a proposal with workflow module, if some extrafields of propal don't exist in order object, insertExtraFields() function tries to insert extrafields in unexistant column of commande_extrafields table.
FIX: When we clone a propal, if it has a project which is not assigned to a third, it was not on new propal because fk_project was always set to empty string if new propal is for another third.
FIX: when we create an agenda event with "Not applicable" status, it is automatically saved with "To do" status
FIX: width multiselect
FIX: Wrong type hinting
FIX: XSS security using the onerror and missing escapement on type of member page.
FIX: Missing visibility of static property
NEW: Add a button to purge criteria in user list
NEW: add all assigned users and all extrafields data in new event when we createFromClone
NEW: Add a new component to select categories/tags from the main edit page of product. The dedicated tab is also removed.
NEW: Add a search field and report on hrm area
NEW: Add a tab document in donation card
NEW: Add bank account owner in invoice/proposal/orders footer
NEW: Add button to purge search criteria into list
NEW: Add close date and user for projects.
NEW: Add company information into  category contact export
NEW: Add current salary on list of payment
NEW: add date value filter on account records list
NEW: Add exemple of setup for multitail to render dolibarr log files
NEW: Add filter on status on invoice list
NEW: Add filter on task ref and task label into list of tasks
NEW: Add filter on user contact or user task into task list
NEW: Add gender property managed on user card FIX: Better error messages when uploading photo of user when permission to write are not granted
NEW: Add help tooltips on fields of dictionary edit pages. Fix: visible list of tasks are for opened project only.
NEW: Add hidden option MAIN_MAILFORM_DISABLE_ENTERKEY to disable the key enter into the form to send email.
NEW: add hook in send mail
NEW: Add hooks on list of members to allow an external module to add more fields into list view.
NEW: Add hooks to allow an external module to complete list of events into calendar views.
NEW: Add opportunity amount on project card.
NEW: Add option THEME_TOPMENU_DISABLE_IMAGE to disable images into menu eldy.
NEW: add PDF icon on linked element into project
NEW: add "productpricecard" hook and uniformize code
NEW: Add ref and label of project into export
NEW: Add search box for supplier order search.
NEW: Add status into filters of graph
NEW: Add tab document on salaries payment
NEW: A link to the bugtracker can be enabled in the GUI
NEW: A module can add its entries into cron module.
NEW: autofocus on product selection dropdown list or search field
NEW: Backup and restore tool is easier to use
NEW: Can add all user of a project as user of a task, in one step.
NEW: Can add project search on left menu search area
NEW: Can assign a task to yourself to have it appear on timesheet
NEW: Can close a project that has draft status with no need to switch it to validate status before.
NEW: Can edit Background color for Top menu and Background color for table title line (works only with theme menu eldy).
NEW: Can edit email template using WYSIWYG editor
NEW: Can edit internal label of invoice even when closed (this is a private information)
NEW: Can edit list of prospect status for customers/prospects. Add a new entry into dictionary table to manage list fo status. Removed deprecated files.
NEW: Can filter on contact status in prospect list. Removed deprecated menu entry.
NEW: Can filter proposal on a tag of a product Enhance also the prototype test_arrays to include select form before table.
NEW: Can filter proposal, orders or invoices with criteria "contain at least one product with following tag"
NEW: Can install an external module from admin pages, if web server has permission for and if setup is ok for.
NEW: Can search on customer order amount into customer order list.
NEW: Can upload files on leave requests. Use more standard permissions.
NEW: Can use a "|" to make a OR search on several different criterias into text filters of tables.
NEW: Clean code into salary module, debug and add indexes NEW: Can filter on user list and salary payments on user with naural search.
NEW: clone action on agenda events
NEW: dev feature : replace conf filename with "conf" parameter on url by GET
NEW: display linked object in edit mode when we create an event from an order, propal...
NEW: Enhancement of module 'Notification by Email'. Show nb of notifications set. Can set several emails. Can set a threshold on amount for notifications. Add notification on supplier order validation.
NEW: Enhance prototype, project list and proposal list with new hook to have an external module able to add more fields.
NEW: Enhance the natural_search function so we can use it to search numeric fields with criteria with operator <>= inside (< 100, >= 1000)
NEW: Enter amount for withdraws requests
NEW: Feature request: A page to merge two thirdparties into one #2613
NEW: Feature to build a merged pdf with all unpaid invoice can work for paid invoices.
NEW: Filter "active" by default on user list. Fix label of permission of project module
NEW: For a contract line, price is no more mandatory.
NEW: Forms are using the tab look, even in creation mode.
NEW: Hidden option THEME_ELDY_USE_HOVER is stable enough to become officialy visible into setup.
NEW: If module salaries is on, you can set a hourly value for tome consumed by users. Each time a user enter its time consumed on a project, a calculation is done to provide the cost for human services. This value appears into the "Transversal view" of project.
NEW: Implement option SUPPLIER_ORDER_USE_DISPATCH_STATUS to add a status into each dispathing line of supplier order to "verify" a reception is ok. Status of order can be set to "total/done" only if line is verified.
NEW: Into the overview of projects, the name of thirdparty appears into combo lists of elements to link to project.
NEW: Introduce option SUPPLIER_ORDER_DOUBLE_APPROVAL to allow 2 approvals to make a supplier order approved. Activating this option introduce a new permission to the second level approval.
NEW: Introduce TCPDI as replacement of FPDI.
NEW: List of recent modified supplier product prices in Supplier card
NEW: Module notification should details of emails into confirm box, not only number.
NEW: On page to see/edit contact of an ojbect, the status of contact is visible (for both external and internal users).
NEW: Product stock and subproduct stock are independant
NEW: Propal merge product card PDF into azur
NEW: Rename install etape to step
NEW: Replace category edition page on members with new select2 component.
NEW: Show difference between timespent by everybody and time spent by user making timesheet into timesheet pages. NEW: Can enter start hours of task when creating timesheet
NEW: Show last official stable version into system - update page.
NEW: Show photo of logged user into login top right block. NEW: If no photo is available for user, we show a generic photo depending on gender
NEW: [T1758] Merge bank card & account card
NEW: [ task 1191 ] AJAX selector for projects
NEW: [ task #851 ] Add a new field: Commercial name
NEW: [ task #977 ] New option to manage product unit Migrated code from GPCSolutions/dolibarr:3.2-units branch and adapted for 3.8 with some improvements
NEW: The line where mouse is over can be highlight with option THEME_ELDY_USE_HOVER (on by default)
NEW: The notification module accept keyword __SUPERVISOR__ to send notification to supervisor of user.
NEW: Thumbs for statistics on main page are fully clicable (not only link inside the thumb)
NEW: Title of page project contains project ref and label
NEW: update skeleton and class builder
NEW: Use new select2 component for juridical status, country and state selection.
NEW: Web service to create or update product can correct stock during creation/update.
NEW: When creating order, proposal or invoice from thirdparty card, the project is asked during creation. A link to create project if it does not exists is also available. NEW: Uniformize form creation of proposal to add public and private notes during creation like done for order and invoice.
NEW: When using transfer or correct stock from warehouse, after recording we go back to the warehouse page.
NEW: Add Option to not change date on cloning project
NEW: Add check list from table for extrafield type
NEW: Use new combobox.
NEW: Add hidden option MAXTABS_IN_CARD.
NEW: A default label is suggested for stock correction and transfer instead of empty string.
NEW: Add Weighted average price as default price for buying price for margin calculation. Add option MARGIN_PMP_AS_DEFAULT_BUY_PRICE to replace with first supplier price.
NEW: Introduce option MAIN_HTML_TITLE to start to control format of html title content.
NEW: Add extrafields on bank account cards.
NEW: Added delay between mails in Newsletter module.
NEW: [ task #1793 ] Create new permission to restrict commercial agent margin to logged user.
NEW: Add experimental module ask supplier price to request supplier quotation.
NEW: Add module batch management.

For translators:
NEW: Update language files.
NEW: When a translation is not available we always jump to en_US and only en_US.
NEW: All language tranlsations (except source en_US) is now managed on https://www.transifex.com/projects/p/dolibarr/.
FIX: Typo errors in translation.

For developers:
NEW: Function yn can show a visual checkbox.
NEW: Introduced select2 jquery plugin.
NEW: Possibility to add javascript in main login page with "getLoginPageOptions" hook.
NEW: possibility to defined a tab for all entities in module descriptor.
NEW: add restler framework First step to build REST API into Dolibarr.
NEW: add an explorer for REST API consultation & documentation.
NEW: script to build API class from existing class.
NEW: Add function dolCopyDir to copy directory with recursive content.
NEW: Introduce function dolGetFirstLineOfText.

WARNING: Following changes may create regression for some external modules, but were necessary to make
Dolibarr better:
- Removed hook supplierorderdao into supplier order creation. This is a business event, so we must use the 
  trigger ORDER_SUPPLIER_CREATE instead.
- Hooks 'printLeftBlock' and 'formConfirm' are now compliant with hook development rules. They are
  "addreplace" hooks, so you must return content with "->resprints='mycontent'" and not with "return 'mycontent'"  
- All fields "fk_societe" and "fk_soc" are now named "fk_soc" (same name for all fields).
- Method select_PriceBaseType and load_PriceBaseType were merged into selectPriceBaseType.
- The triggers USER_LOGIN* are deprecated. They are still working but you should prefer use the 
  hook afterLogin or afterLoginFailed instead.
- The trigger USER_CREATE_FROM_CONTACT has been replace with USER_CREATE and property context is now filled
  to make difference between creation from contact or not.
- Function get_exdir require now 6 parameters. This is to prepare a future feature.


***** ChangeLog for 3.7.4 compared to 3.7.3 *****
FIX: #3694
FIX: #4239
FIX: #4291 Correctly filter external calendar GETPOSTs
FIX: #4341
FIX: #4414 Supplier invoices use FAC_FORCE_DATE_VALIDATION client invoices property
FIX: #4440 Wrong price is filled by Product::fetch into multiprices arrays
FIX: add missing global def for ttc column
FIX: Contrat card don't consider user permissions to show active/unactive service button
FIX: CVE CVE-2015-8685
FIX: Email templates not compatible with Multicompany
Fix: for avoid division by 0
FIX: ISSUE #4506 : make working the PROPAL_CLONE_ON_CREATE_PAGE hidden constant
FIX: $outputlangs is not defined (dolibarr 3.7, 3.8, 3.9)
FIX: sql injection even when code is on several lines
FIX: The third dashboard don't consider user permissions

***** ChangeLog for 3.7.3 compared to 3.7.2 *****
FIX: #3734 Do not show empty links of deleted source objects in stock movement list
FIX: #3890 Expected transactions bank account page, shows negative numbers
FIX: #3928 Creating a Customer order and a Customer invoice from a project, does not inherit payment conditions and method of payment of customer card
FIX: #3980 Search field in "product by supplier" list sends empty result 3.8 and 3.7
FIX: #4081 Added missing translation
FIX: #4097 Public holiday calculation
FIX: #4242 Allow disabling dashes in documents
FIX: #4243 sql injection
FIX: Can use formated float number on old expense report module.
FIX: Change object statut when closing shipment and remove erratic db commit
FIX: Export with category contact extrafields
FIX: NB task and percent progress in box project
FIX: Not delete a product when have customer price
FIX: Not deleting contrats on element_element table
FIX: Not use localtaxes when invoice some orders
FIX: Product link in project box
FIX: Use "WHERE true" instead of "WHERE 1" #4132

***** ChangeLog for 3.7.2 compared to 3.7.1 *****
FIX: #2957 : missing $langs object for trigger
FIX: #2983 Load gravatar avatar images securely over HTTPS
FIX: #3009: Better filtering to prevent SQL injection
FIX: #3091 TotalHT amount in supplier order is bold unlike the rest of Dolibarr
FIX: #3262 Webservice getProductsForCategory()
FIX: #3318
FIX: [ #3460 ] Selected bank account was not saved when an error happened when trying to create a customer invoice
FIX: #3530
FIX: #3630 - Wrong balance report when module salaries and donation disabled
FIX: #3679 Error when deleting a Localtax2 special payment
FIX: #3707 Thirdparty bank account page table has a glitch
FIX: #3724 Bug: Blank page after cloning proposal with changed client
FIX: #3836 Unable to upload a document to an invoice under some circunstances
FIX: #3841 creation of a task completed has not status set to finished by default
FIX: Add a protection to not make release if ChangeLog was not generated.
FIX: adjusted test for affecting supplier reference
FIX: Admin fiche inter page do not take good action
FIX: Avoid warning strict mode when hosting server do not have php5_curl installed
FIX: bad calculation for stock value
FIX: Bad condition into invoice export request making reporting too many rows.
FIX: bad stock valorisation
FIX: Bad visualization of suppliers name on Incomes-Expenses mode
FIX: Better management error into the color conversion functions
FIX: [ bug 1634 ] Error deleting a project when it had many linked objects
FIX: [ bug 1925 ] "Link to order" option in supplier invoices is not working properly
FIX: [ bug #2893 ] Dolibarr error when viewing an invoice after changing invoice mask
FIX: [ bug #3211 ] Error about sold to pay (Montant encours)
FIX: [ bug #3321 ] Users with certain permissions were shown a "forbidden access" page even if they had the rights
FIX: [ bug #3358 ] Tasks box does not work with PostgreSQL
FIX: [ bug #3383 ] Company name is overlapped with company direction in PDF models
FIX: [ bug #3426 ] Unable to create an invoice from a contract with extrafields
FIX: [ bug #3431 ] Invoice bank account is not respected
FIX: [ bug #3432 ] Spaces should be removed from IBAN when formatting it
FIX: Can create Proposal on close thridparty #3526
FIX: change order date on clone (as everywhere else)
FIX: Close #2835 Customer prices of a product shows incorrect history order
FIX: Close #2837 Product list table column header does not match column body
FIX: Close bug #2855 Wrong translation key in localtax report page
FIX: Close bug #2861 Undefined variable $res when migrating from 3.6.2 to 3.7.0
FIX: Close bug #2891 Category hooks do not work
FIX: Close bug #2900 Courtesy title is not stored in create thirdparty form
FIX: Close bug #2976: "Report" tab is the current tab but it is not marked as selected by the UI
FIX: contact country had wrong display if the country dont have translate
FIX: Display country name instead of country id (display country id makes no sense on vcard files)
FIX: display error on extrafields on ficheinter
FIX: double db escape add too quote
FIX: Email selector contact must not include inactive contact
FIX: End log must use same level then start log.
FIX: error in SQL due to a previous fix
FIX: event's data lost on user assign update
FIX: Export of tags for contact and member
FIX: facturestat bad sql when customer view is limited
FIX: if multicompany enabled, call to undifend method _setCookie instead of setCookie
FIX: If supplier invoice block linked element is display after other block total HT amount is not reset to 0 and sum other block (like customer orders values)
FIX: keep filter by category or by not enough stock if we switch page
FIX: Line break display as a block
FIX: load propal langs for availability traduction
FIX: loss data also if update was cancel by error of ended state with no end date, try a generic patch
FIX: Mass Mailing activity don't display all status
FIX: Missing to set context into workflow actions, so triggers can't know we are creating an invoice from order or an order from a proposal.
FIX: multientity warehouse management
FIX: New adherent from, always redirect on entity
FIX: No check warehouse is provided if module stock is not enabled.
FIX: no need to remove file into mail form, the temp dir will be deleted after any sending
FIX: no projet_task_time id from trigger TASK_TIMESPENT_CREATE
FIX: Not showing task extrafields when creating from left menu
FIX: only active customer should be return into new invoice creation select list
FIX: Payed invoices are showed as canceled FIX: Bad date filter on customer order
FIX: WAP calculation
FIX: Save of filters into export profiles failed.
FIX: supplier rights for orderToInvoice
FIX: Syntax error in Debian Apache configuration
FIX: The hours of date filter aren't correct
FIX: tool export handle the type "select" extrafields and return the value instead of id
FIX: total amount in tpl linked object are not reset
FIX: translate Jabberid on contact page with edit view
FIX: translation for 1 word do not work if product/service module are disabled because the translation search in products.lang
FIX: update2.php test res befre assign it
FIX: When delete actioncomm also delete actioncomm_resources
FIX: when fetch_optionnal_by_label in Extrafields with $this->db cannot work because this->db is never instanciated
FIX: when mailing is deleted, the targets list was kept in database
FIX: when multicompany was enabled, this function didn't check just on the good entity (problem when both company use same mask)
FIX: When we add an user on event in create mode, we lose linked object
FIX: When we automatically creta an order from a proposal with workflow module, if some extrafields of propal don't exist in order object, insertExtraFields() function tries to insert extrafields in unexistant column of commande_extrafields table.
FIX: When we clone a propal, if it has a project which is not assigned to a third, it was not on new propal because fk_project was always set to empty string if new propal is for another third.
FIX: XSS security using the onerror and missing escapement on type of member page.

NEW: Created new ContratLigne::insert function

***** ChangeLog for 3.7.1 compared to 3.7.* *****
FIX Bug in the new photo system
FIX Error management
FIX [ Bug #2714 ] Members -> Memberxy-> Agenda -> technical Error
FIX [ Bug #2713 ] 3.7.0 mailing-unsubscribe.php not unsubscribe
FIX #2901
FIX when we create an agenda event with "Not applicable" status, it is automatically saved with "To do" status
FIX check the user status during authentication
FIX top links menu have target attribute with wrong value
FIX extrafields required on thirdparty
FIX create contact with extrafield is null when it is require
FIX width multiselect
FIX "script" tag with wrong syntax
Fix bug debian 786479
FIX update usergroup name
Fix facturestats was not filtering on invoice type
FIX #2856 : Wrong table design
FIX button create payment hide if tax amount is less than 1
FIX event for restricted user was restricted if company null
FIX send mail, copy sendto don't read the list of contact
FIX Properly escape untrusted data to prevent HTML injection.
FIX send mail, copy sendto don't read the list of contact

WARNING:

Path to save photos of products was moved to match path of other attached files. If you had loose your photo
on the photo tab of products, you can set the constant "PRODUCT_USE_OLD_PATH_FOR_PHOTO" to 1 (home - setup - other)
to restore old path and get back working links without having to resubmit images.

WARNING:

Do not try to make any Dolibarr upgrade if you are running Mysql version 5.5.40.
Mysql version 5.5.40 has a very critical bug making your data beeing definitely lost.
You may also experience troubles with Mysql 5.5.41 with error "Lost connection" during migration.
Upgrading to any other version or database system is abolutely required BEFORE trying to
make a Dolibarr upgrade.

***** ChangeLog for 3.7 compared to 3.6.* *****
For users:
- New: Match other auth system: Login can be done entering login or user
       email (this open the road for SSO).
- New: Agenda export by project #1967.
- New: Increase length of thirdparty to 128 chars.
- New: "Is Order shippable" icon #1975.
- New: statistics on supplier orders and invoices on home page.
- New: Add permissions to read all trips and expenses.
- New: Can filter on date into tab "Referring object" of a project.
- New: Module notification has been enhanced:
       EMail use now language of target contact.
       Can also define a fixed email for notifications.
- New: Feature to link manually an order to an invoice does not disappear once
       link has been done.
- New: Can set a color on user card (visible into agenda view).
- New: extrafields for projects and tasks are exported to ODT documents.
- New: Add number of active notification into tab title (like we do for notes and documents)
- New: Can add product into category from category card.
- New: PDF event report show project and status of event.
- New: Can filter on status on interventions.
- New: Add help info of field type into dictionary of payment types.
- New: Add proposals into referer page of thirdparty.
- New: On contact list can set filter on both active and not active (no more exclusive select).
- New: Intervention documents are now available in ECM module.
- New: Can attach supplier order to a customer order.
- New: Supervisor is now visible into user list.
- New: Add user of creation and validation on invoice export.
- New: Add info page about browser.
- New: Enable feature developed for 3.6 we forgot to enabled: Adding prefix
       on uploaded file names.
- New: No more dependency between contract and service module.
- New: [ task #867 ] Remove ESAEB external module code from core.
- New: Can create proposal from an intervention.
- New: An event can be assigned to several users.
- New: Can filter events on a group of users.
- New: Can filter events of a thirdparty.
- New: Onto event summary of elements, end date and status are visible.
- New: Split Agenda view (month, week, day) into different tabs.
- New: Add a view "per user" of agenda events (with different colors according to type of event).
- New: Each user can include its own external ics calendar into dolibarr agenda view.
- New: Add event FICHINTER_CLASSIFY_BILLED into list of possible events to
       create an automatic event into agenda.
- New: Add new type of event (when type of events are used, not by default).
- New: Can disable predefined type of events.
- New: Form to add a photo is immediatly available on photo page if
       permissions are ok (save one click per photo to add).
- New: Add option PRODUCT_MAX_VISIBLE_PHOTO to limit number of photos
       shown on main product card.
- New: Add country into table of thirdparties type. This will allow to provide
       a list of thirdparty types specific to a country (like argentina that
       need type A or B).
- New: Can force a specific bank account onto an invoice/order.
- New: Home page of project area shows list of draft project (like other main page).
- New: Can search on project ref or string from project main page (like other main page).
- New: First change to match accessibility rules: http://www.w3.org/TR/WCAG10-HTML-TECHS/
       Differentiate text and img.
       Use label into quick search form.
       Use accesskey on form search.
- New: Intervention documents are now available in ECM module.
- New: Add attachments on user card + in ECM module.
- New: Can add __PROJECT_REF__ and __THIRDPARTY_NAME__ into email topic or content template.
- New: [ task #1204 ] add Numering contrat module free (like leopard in product module).
- New: [ task #712 ] Add warning when creating invoice from proposal or order, when there is already one invoice.
- New: Enable supplier price log table.
- New: [ task #1204 ] add a supplier reference to contract.
- New: [ task #1218 ] Can drag and drop an event from calendar to change its day.
- New: Optimize size of image static resources.
- New: Add hourly and daily amount on user card. Add weekly working hours and salary on user card.
- New: Content of predefined email come firstly from table llx_c_email_template, then translation key.
- New: Add option MAIN_GENERATE_INVOICES_WITH_PICTURE to show picture
       onto PDF like MAIN_GENERATE_PROPOSALS_WITH_PICTURE dir for proposals.
- New: Add more search field in list of cheque deposits.
- New: Add feature to order to invoice on supplier part.
- New : Use of MAIN_USE_FILECACHE_EXPORT_EXCEL_DIR to use disk cache for big excel export.
- New: Direct invoice creation from predefined invoice.
- New: Add dunning into accountancy report.
- New: Add favorite button into country dictionary to put value on top select list
- Upgrade phpexcel lib to 1.7.8
- New : Use of MAIN_USE_FILECACHE_EXPORT_EXCEL_DIR to use disk cache for big excel export.
- New : Option on extrafields to have them always editable regardless of the document status.
- New : New module PrintIPP to print without opening document is available as stable.
- New : Introduce hidden option STOCK_WAREHOUSE_NOT_REQUIRED_FOR_SHIPMENTS to solve at no risk
        a missing control on missing warehouse.
- Fix: [ bug #1487 ] PAYMENT_DELETE trigger does not intercept trigger action
- Fix: [ bug #1470, #1472, #1473] User trigger problem
- Fix: [ bug #1489, #1491 ] Intervention trigger problem
- Fix: [ bug #1492, #1493 ] Member trigger problem
- Fix: [ bug #1474, #1475 ] Contract trigger problem
- Fix: [ bug #1496 ] ACTION_DELETE trigger does not show trigger error
- Fix: [ bug #1494 ] CATEGORY_CREATE and CATEGORY_MODIFY triggers do not intercept trigger action
- Fix: [ bug #1502 ] DON_CREATE trigger does not intercept trigger action
- Fix: [ bug #1505, #1504] Project trigger problem
- Fix: [ bug #1463, #1464 ] Proposal triggers problem
- Fix: [ bug #1498, #1499 ] Shipment/Delivery triggers problem
- Fix: [ bug #1465, #1466 ] Product triggers problem
- Fix: [ bug #1508 ] STOCK_MOVEMENT does not show trigger error message
- Fix: [ bug #1501 ] DEPLACEMENT_CREATE trigger do not intercept trigger action
- Fix: [ bug #1506, #1507 ] ECM trigger error problem
- Fix: [ bug #1469 ] Triggers CONTACT_MODIFY and CONTACT_DELETE duplicates error message
- Fix: [ bug #1533 ] Links triggers do not show trigger error message
- Fix: [ bug #1537 ] Difference between societe.nom and adherent.societe.
- Fix: [ bug #1535 ] Supplier invoice Extrafields are not shown
- Fix: datepicker first day of week can be monday by setting into display setup
- Fix: [ bug #575 ] GED doesn't works if there is "/" in a mask
- Fix: [ task #1728 ] Deactivate RIB suggest in proposals / invoices / orders

For users, new experimental module (need to set feature level of instance to experimental to see them):
- New: Module Accounting Expert to manage accountancy
		Special Thanks to developpers :
			Olivier Geffroy
			Alexandre Spangaro
			Ari Elbaz
			Florian Henry
			Juanjo Menent
		And to the contributors :
			Jeff Info				2000 euros
			Nord Anim		 		 120 euros
			Hydroflex		 		 120 euros
			Asysteo			 		 120 euros
			Fournisseur médical		 120 euros
- Removed: unmaintained OScommerce module

For translators:
- Update language files.
- New: When a translation is not available we always jump to en_US and only en_US.

For developers:
- New: Syslog module can be set to use ChromePHP plugin to output log server into browser console.
- New: Add a css style "cursorpointer".
- New: Select list of users can return user into hierarchy.
- New: getBrowserInfo can return type of layout of browser (classic/phone/tablet)
- New: Add hook "searchAgendaFrom" and "beforePDFCreation".
- New: Add trigger DON_UPDATE, DON_DELETE
- New: Add country iso code on 3 chars into table of countries.
- Qual: Removed hard coded rowid into data init of table llx_c_action_trigger.
- LINEBILL_DELETE, LINK_DELETE, ORDER_SUPPLIER_DELETE, RESOURCE_DELETE trigger called before SQL delete
- New: [ Task #1481 ] Add trigger BILL_SUPPLIER_UPDATE.
- New: [ Task #1495 ] Add trigger LINECONTRACT_CREATE.
- New: Added hook "formConfirm" and "doActions" for supplier invoice card.
- New: [ task #1511, #1426 ] Added hook "doActions" for supplier card and supplier order card.
- New: renamed table llx_c_pays to llx_c_country & libelle field to label.
- New: Added hook "formConfirm" and "doActions" for fichinter card
- New: Can search list of thirdparties from web service on part of name.
- New: Function getCurrencyAmount is marked as deprecated. Use function price to output a price
       including currency symbol.
- Qual: Renamed table llx_c_civilite into llx_c_civility,
		field civilite into label in the same table,
		and field civilite into civility in other table.
- Qual: Renamed all files & links "liste.php" into "list.php".
- Qual: Renamed all files & links "fiche.php" into "card.php".
- Qual: Replace all constants COMPTA_* by ACCOUNTING_*.
- Qual: Replace all constants ACCOUNTINGEX_* by ACCOUNTING_* to simplify migration of the module
- Fix: [ bug #1724 ] Can't add a submenu to projects

WARNING:

Do not try to make any Dolibarr upgrade if you are running Mysql version 5.5.40.
Mysql version 5.5.40 has a very critical bug making your data beeing definitely lost.
You may also experience troubles with Mysql 5.5.41 with error "Lost connection" during migration.
Upgrading to any other version or database system is abolutely required BEFORE trying to
make a Dolibarr upgrade.

WARNING: 

Following changes may create regression for some external modules, but was necessary to make
Dolibarr better:

- Path to save photos of products was moved to match path of other attached files. If you had loose your photo
  on the photo tab of products, you can set the constant "PRODUCT_USE_OLD_PATH_FOR_PHOTO" to 1 (home - setup - other)
  to restore old path and get back working links without having to resubmit images.
- If you can't see trips and expenses records, check that you have the new permission "read all
  trips and expenses".
- Deprecated module "oscommerce" were removed.
- Changed the way parameters are provided to scripts sync_xxx_ldap2dolibarr.php
- Some field into database were renamed from "libelle" to "label".
- Table llx_c_pays were renamed into llx_c_country.
- Triggers *_BUILDDOC are removed. Building a doc is not a business event. For action after
  creation of a pdf or odt, hook "afterPDFCreation" or "afterODTCreation" must be used instead.
- A lot of pages named fiche.php were renamed into card.php
- A lot of pages named liste.php were renamed into list.php
- If you used warehouse/stock module, recheck setup of stock increase/decrease rules of the
  warehouse module and your Point Of Sale module setup if you use one.
- Replaced USER_UPDATE_SESSION trigger with an updateSession hook may break modules using it.



***** ChangeLog for 3.6.7 compared to 3.6.6 *****
FIX: #4291 Correctly filter external calendar GETPOSTs
FIX: CVE CVE-2015-8685

***** ChangeLog for 3.6.6 compared to 3.6.5 *****
FIX: #3734 Do not show empty links of deleted source objects in stock movement list
FIX: #4081 Added missing translation
FIX: #4097 Public holiday calculation
FIX: #4242 Allow disabling dashes in documents
FIX: #4243 sql injection
FIX: Add a protection to not make release if ChangeLog was not generated. Prepare package 3.6.5
FIX: export with category contact extrafields
FIX: Not delete a product when have customer price
FIX: Not deleting contrats on element_element table

***** ChangeLog for 3.6.5 compared to 3.6.4 *****
FIX: #2957 : missing $langs object for trigger
FIX: #2983 Load gravatar avatar images securely over HTTPS
FIX: #3009: Better filtering to prevent SQL injection
FIX: #3841 creation of a task completed has not status set to finished by default
FIX: #3890 Expected transactions bank account page, shows negative numbers
FIX: #3928 Creating a Customer order and a Customer invoice from a project, does not inherit payment conditions and method of payment of customer card
FIX: bad calculation for stock value
FIX: bad stock valo
FIX: bad stock valorisation
FIX: [ bug #2893 ] Dolibarr error when viewing an invoice after changing invoice mask
FIX: button create payment hide if tax amount is less than 1
FIX: change object statut on close shipping and remove erratic db commit
FIX: change order date on clone (as everywhere else)
FIX: Close #2835 Customer prices of a product shows incorrect history order
FIX: Close #2837 Product list table column header does not match column body
FIX: Close bug #2861 Undefined variable $res when migrating from 3.6.2 to 3.7.0
FIX: Close bug #2891 Category hooks do not work
FIX: Close bug #2976: "Report" tab is the current tab but it is not marked as selected by the UI
FIX: contact country had wrong display if the country dont have translate
FIX: double db escape add too quote
FIX: End log must use same level then start log.
FIX: error in SQL due to a previous fix
FIX: event for restricted user was restricted if company null
FIX: facturestat bad sql when customer view is limited
FIX: If supplier invoice block linked element is display after other block total HT amount is not reset to 0 and sum other block (like customer orders values)
FIX: keep filter by category or by not enough stock if we switch page
FIX: no need to remove file into mail form, the temp dir will be deleted after any sending
FIX: no projet_task_time id from trigger TASK_TIMESPENT_CREATE
FIX: pmp
FIX: send mail, copy sendto don't read the list of contact
FIX: The hours of date filter aren't correct
FIX: tool export handle the type "select" extrafields and return the value instead of id
FIX: top links menu have target attribute with wrong value
FIX: total amount in tpl linked object are not reset
FIX: when multicompany was enabled, this function didn't check just on the good entity (problem when both company use same mask)

***** ChangeLog for 3.6.4 compared to 3.6.3 *****
- Fix: [ bug #2893 ] Dolibarr error when viewing an invoice after changing invoice mask

***** ChangeLog for 3.6.3 compared to 3.6.2 *****
- Fix: ref_ext was not saved when recording a customer order from web service
- Fix: withdrawal create error if in the same month are deleted previus withdrawals.
- Fix: amarok is a bugged theme making dolidroid failed. We switch to eldy automatically with dolidroid.
- Fix: [ bug #1788 ] Duplicated doActions hook in product/fournisseurs.php
- Fix: withdrawal create error if in the same month are deleted previous withdrawals.
- Fix: [ bug #1801 ] FAC_FORCE_DATE_VALIDATION constant alters supplier invoice date given to numeration modules
- Fix: [ bug #1802 ] SQL error when updating a task with PostgreSQL database
- Fix: [ bug #1785 ] Start date is lost in Project > Linked objects
- Fix: [ bug #1804 ] SQL error when sending email without address
- Fix: [ bug #1803 ] AJAX company contact input is not aligned
- Fix: [ bug #1787 ] Incorrect behaviour of doActions hook
- Fix: [ bug #1796 ] Unable to use numeration modules from an external module
- Fix: [ bug #1783 ] SQL error when enabling 3rd party module with PostgreSQL and MySQL strict mode ON
- Fix: [ bug #1717 ] Sorting unpaid invoices by amount received brings due amount
- Fix: [ bug #1784 ] MOTD doesn't show up in Amarok theme
- Fix: Tracking number not visible on shipment pdf
- Fix: [ bug #1812 ] SQL Error message while sending emailing with PostgreSQL database
- Fix: [ bug #1819 ] SQL error when searching for an invoice payment
- Fix: [ bug #1827 ] Tax reports gives incorrect amounts when using external modules that create lines with special codes
- Fix: [ bug #1822 ] SQL error in clientfourn.php report with PostgreSQL
- Fix: [ bug #1832 ] SQL error when adding a product with no price defined to an object
- Fix: [ bug #1833 ] user permissions in contact/note.php not working
- Fix: [ bug #1826 ] Supplier payment types are not translated into fourn/facture/paiement.php
- Fix: [ bug #1830 ] Salaries payment only allows checking accounts
- Fix: [ bug #1825 ] External agenda: hide/show checkbox doesn't work
- Fix: [ bug #1790 ] Email form behaves in an unexpected way when pressing Enter key
- Fix: Bad SEPA xml file creation
- Fix: [ bug #1892 ] PHP Fatal error when using USER_UPDATE_SESSION trigger and adding a supplier invoice payment
- Fix: Showing system error if not enough stock of product into orders creation with lines
- Fix: [ bug #2543 ] Untranslated "Contract" origin string when creating an invoice from a contract
- Fix: [ bug #2534 ] SQL error when editing a supplier invoice line
- Fix: [ bug #2535 ] Untranslated string in "Linked objects" page of a project
- Fix: [ bug #2545 ] Missing object_margin.png in Amarok theme
- Fix: [ bug #2542 ] Contracts store localtax preferences
- Fix: Bad permission assignments for stock movements actions
- Fix: [ bug #2891 ] Category hooks do not work
- Fix: [ bug #2696 ] Adding complementary attribute fails if code is numerics
- Fix: [ bug #3074 ] Accruals accounting use payment date instead of commitment date in turnover reports for salaries
- Fix: Not showing product supplier reference when page break
- Fix: [ bug #3341 ] Missing translation in /compta/paiement_charge.php
- Fix: [ bug #3342 ] Taxes dictionary page does not accept localized decimals for localtax2 rate

***** ChangeLog for 3.6.2 compared to 3.6.1 *****
- Fix: fix ErrorBadValueForParamNotAString error message in price customer multiprice.
- Fix: bug 1588 : relative discount.
- Fix: label of input method not translated.
- Fix: box of customer and prospects were not correctly disabled.
- Fix: [ bug #1618 ] PHP Error thrown when saving a barcode
- Fix: Civility & birthdate wasn't save into adherent module.
- Fix: webservice Thirdparty parameter lastname for individual creation is now lastname and not ref
- Fix: Chars - is no more allowed into value for code for extra fields.
- Fix: [ bug #1622 ] Requesting holiday than spans across two years cause high CPU usage by Apache
- Fix: [ bug #1595 ] Selected boolean extrafield in intervention creation page, does not save state
- Fix: Show sender Country on PDF docs when sender Country <> receiver Country
- Fix: [ bug #1624 ] Use lowest buying price for margin when selling with POS
- Fix: [ bug #1749 ] Undefined $mailchimp
- Fix: [ bug #1736 ] Failing supplier Elephant numeration module with some masks
- Fix: [ bug #1649 ] Cancel button of several thirdparty actions, does the same thing as modify
- Fix: [ bug #1736 ] Failing supplier Elephant numeration module with some masks
- Fix: [ bug #1731 ] Can't use quick navigation on project tasks secondary tabs

***** ChangeLog for 3.6.1 compared to 3.6.* *****
For users:
- Fix: Can upload files on services.
- Fix: sql errors on update fichinter.
- Fix: debian script syntax error.
- Fix: error "menu param is not inside list" into pos module.
- Fix: Salary payments are not reflected on the reporting sheets.
- Fix: Unsubscribe emailing not working.
- Fix: Trigger on create category call failed because user is not passed on card.
- Fix: list event view lost type event filter.
- Fix: Save also code event.
- Fix: VAT payment - Add control on field date value.
- Fix: Salaries payment - Field date value is now required and add control on it.
- Fix: Iban was used instead of Bic into SEPA file.
- Fix: Must unaccent strings into SEPA file.
- Fix: Extrafield feature select from table should try to translate multiple column when not needed 
- Fix: cents for indian ruppes are called paisa and paise.
- Fix: Invoices payments may be older than invoices.
- Fix: Withdrawal total amount is double
- Fix: [ bug #1593 ] Spanish Localtax IRPF not being calculated since 3.6.0 in supplier invoices when adding a line
- Fix: Web service categorie WDSL declaration is correct
- Fix: ErrorBadValueForParamNotAString was displayed in virtual product if no base price defined
- Fix: Category creation failed and no message output
- Fix: Lang for Payment Type
- Fix: PHPCheckstyle 1.5.5

***** ChangeLog for 3.6 compared to 3.5.* *****
For users:
- New: Update ckeditor to version 4.
- New: Add form "search customer order" on commercial main page.
- New: Can create contract from an order.
- New: Add list of orders products in tab "consumption" on thirdparties.
- New: Add graph stats for suppliers orders in tab "stats" on products.
- New: Add option MAIN_HIDE_INACTIVETAB_ON_PRINT to hide inactive tabs when you
       use the "print" view on screen.
- New: Add option MAIN_AUTO_TIMESTAMP_IN_PUBLIC_NOTES and MAIN_AUTO_TIMESTAMP_IN_PRIVATE_NOTES
       to automatically add timestamp and user line into edition field when editing a note.
- New: Add button cancel into edition of notes.
- New: Improved Barcode module:
       Can input barcode during product creation step.
       Add autonumbering of barcode value for products.
       Add a page/tool for mass barcode generation.
- New: Improved Opensurvey module:
       Added options to disable comments and disable public votes.
       Limit dates use calendar popup.
       Description of survey use wysiwyg editor.
       More information shown on result tab.
       Renamed "survey" into "poll" (better translation).
- New: Add filter on text and status into survey list. Can also sort on id, text and date end.
- New: The box "balance of bank accounts" show all opened accounts.
- New: Add option MAIN_ADD_SALE_REP_SIGNATURE_IN_NOTE to add sale representative into public
       note of generated documents.
- New: Add warning if supplier payment is higher that due amount.
- New: Increase length of url into bookmark module.
- New: Automatic events sending mails add info about linked objects into email content. 
- New: Price management enhancement (multiprice level, price by customer, if MAIN_FEATURES_LEVEL=2 Price by qty).
- New: Add option MAIN_FAVICON_URL.
- New: Created {line_price_ht_locale}, {line_price_vat_locale} and {line_price_ttc_locale} ODT tags.
- New: Add filter on project status into task list. By default, only "opened" project are visible.
- New: Status "validated" for project are renamed into "opened".
- New: Add barcode fields into user database.
- New: Add manager name (ceo, director, president...) into main company information page.
- New: Add field url as product properties.
- New: More options to create a credit note (can be filled automatically according to remain to pay).
- New: Can define custom fields for categories.
- New: Prepare generation of SEPA files into module withdrawal.
- New: [ task #1164 ] Add "Ref. supplier" search box in supplier orders
- New: [ task #1345 ] Can filter on status for supplier order.
- New: Add option FACTURE_SENDBYEMAIL_FOR_ALL_STATUS to allow to send invoice by email 
       whatever is its status.
- New: Add filter date in bank writing list page.
- New: Extrafields can be used as substitution key %EXTRA_XXX% into emails texts for members.
- New: Add categories translation.
- New: Enable option "clone target emailing".
- New: Improved tax module: Add specific page for salaries payment	
- New: Add composer.json file so Dolibarr can be publish onto packagist.org.
- New: The combo list of juridical status is now sorted
- New: [ task #926 ] Add extrafield feature on order lines.
- New: [ task #927 ] Add extrafield feature on Proposal lines.
- New: [ task #928 ] Add extrafield feature on invoice lines.
- New: Paypal/paybox email sent after backcall of a payment is now a formatted and translated
       HTML content. For member subscription renewal, there is also a link to member.
- New: When a subscription is recorded with invoice and payment:
       - the document (PDF) of invoice is also generated.
       - the invoice is set to status paid.
- New: Can enter holiday for someone else if user has permission for.
- Fix: Project Task numbering customs rule works.
- Fix: Add actions events not implemented.
- Fix: Price min of composition is not supplier price min by quantity.
- Fix: [ bug #1356 ] Bank accountancy number is limited to 8 numbers.
- Fix: [ bug #1439 ] impossible to remove a a translation (multilanguage-feature)
- New: If multilangue is enabled, mail (from propal, invoice, etc...) message is pre-defaulted in Customer language
- Fix: [ bug #1459 ] _ADD_CONTACT and _DEL_CONTACT triggers do not intercept insertion when reported an error
- Fix: [ bug #1478 ] BILL_PAYED trigger action does not intercept failure under some circumstances
- Fix: [ bug #1479 ] Several customer invoice triggers do not intercept trigger action
- Fix: [ bug #1477 ] Several customer invoice triggers do not show trigger error messages
- Fix: [ bug #1471 ] Several PHP warnings when intercepting USER_CREATE trigger.
- Fix: [ bug #1517 ] Packages sizes.
- Fix: [ bug #1521 ] The second order's page from a provider shows all orders

For translators:
- Update language files.

For developers:
- New: Add path file of trigger into admin trigger list page.
- New: More phpunit tests.
- New: Payments and supplier payment pages tabs can now be extended from modules.
- New: Add option 'aZ' into GETPOST function to check parameters contains 
       only a to z or A to Z characters.
- New: Opensurvey polls tab cards can now be extended from external modules.
- New: Triggers OPENSURVEY_CREATE, OPENSURVEY_DELETE added.
- New: Add new hook function addMoreActionsButtons to allow a module to add/replace
       action buttons into an element.
- New: Normalize code for barcode generation to match other modules.
- New: Uniformize code for contacts forms.
- New: Add some hooks for financial reports.
- New: A module can add its own ECM view.
- New: A module can disable a standard ECM view.
- New: Add multilang support into product webservice.
- New: Add hooks on project card page.
- New: Add call_trigger method on CommonObject class. So new trigger call within object is just :
$result = $this->call_trigger($trigger_name, $user)

WARNING: Following change may create regression for some external modules, but was necessary to make
Dolibarr better:

- The deprecated way (with 4 parameters) to declare a new tab into a module descriptor file has been
removed. You must now use the 6 parameters way. See file modMyModule.class.php for example. 
- Remove the javascript function ac_delay() that is not used anymore by core code.
- Properties "dictionnaries" into module descriptor files have been renamed into "dictionaries".
- Method form->select_currency() has been removed. Use instead print form->selectCurrency().
- Method form->select_methodes_commande() has been renamed into english name selectInputMethod().
- The following hooks are now 'addreplace' hooks: "formCreateThirdpartyOptions" 
  So check that return value is 0 to keep default standard behaviour after hook, or 1 to disable
  default standard behaviour.
- Properties "civilite_id" were renamed into "civility_id".
- Remove add_photo_web() that is not used anymore by core code.


***** ChangeLog for 3.5.8 compared to 3.5.7 *****
FIX: #4291 Correctly filter external calendar GETPOSTs
FIX: bad calculation for stock value
FIX: bad stock valo
FIX: change order date on clone (as everywhere else)
FIX: CVE CVE-2015-8685
FIX: The hours of date filter aren't correct
FIX: #3442 Remove useless syslog
FIX: #3448 Pass expected date format
FIX: #3471 3.5 Rounding issue when dispatching non-integer

***** ChangeLog for 3.5.7 compared to 3.5.6 *****
Fix: Paypal link were broken due to SSL v3 closed.
Fix: [ bug #1769 ] Error when installing to a PostgreSQL DB that contains numbers
Fix: [ bug #1752 ] Date filter of margins module, filters since 12H instead of 00H
Fix: [ bug #1757 ] Sorting breaks product/service statistics
Fix: [ bug #1797 ] Tulip supplier invoice module takes creation date instead of invoice date
Fix: [ bug #1792 ] Users are not allowed to see margins module index page when no product view permission is enabled
Fix: [ bug #1846 ] Browser IE11 not detected
Fix: [ bug #1906 ] Deplacement does not allow translated decimal format
Fix: [ bug #1905 ] Custom deplacement types do not get translated in deplacement card
Fix: [ bug #2583 ] Unable to create a bank transfer with localized numbers
Fix: [ bug #2577 ] Incorrect invoice status in "Linked objects" page of a project
Fix: [ bug #2576 ] Unable to edit a dictionary entry that has # in its ref
Fix: [ bug #2758 ] Product::update sets product note to "null" when $prod->note is null
Fix: [ bug #2757 ] Deleting product category photo gives "Forbidden access" error
Fix: [ bug #2976 ] "Report" tab is the current tab but it is not marked as selected by the UI
Fix: [ bug #2861 ] Undefined variable $res when migrating
Fix: [ bug #2837 ] Product list table column header does not match column body
Fix: [ bug #2835 ] Customer prices of a product shows incorrect history order
Fix: [ bug #2814 ] JPEG photos are not displayed in Product photos page
Fix: [ bug #2715 ] Statistics page has broken layout with long thirdparty names
Fix: [ bug #2570 ] [Contacts] Page should not process if ID is invalid
Fix: [ bug #3268 ] SQL error when accessing thirdparty log page without a socid parameter
Fix: [ bug #3180 ] formObjectOptions hook when editing thirdparty card does not print result
Fix: [ bug #1791 ] Margin menu not available if any Finance module is not enabled
Fix: [ bug #3310 ] OrderLine::fetch, FactureLigne::fetch and PropaleLigne::fetch do not return anything
Fix: [ bug #3206 ] PropaleLigne, OrderLine and FactureLigne given to triggers through update function does not contain all the information
Fix: [ bug #3313 ] Error enabling module with PostgreSQL database

***** ChangeLog for 3.5.6 compared to 3.5.5 *****
Fix: Avoid missing class error for fetch_thirdparty method #1973
Fix: Can't update phone_pro from web service
Fix: Some security holes.
Fix: copy extrafields when creating order from proposal.
Fix: report on action was not filtering by environment.
Fix: Avoid missing class error.
Fix: Add function dolEscapeXML.
Fix: Bad days and month reported by function.
Fix: Bad margin calculation.

***** ChangeLog for 3.5.5 compared to 3.5.4 *****
Fix: Holiday module was broken. Initialization of amount of holidays failed.
Fix: [ bug #1523 ] suite bug #1334 : filtre et ordre de tri conjoints ne s'appliquent pas.
Fix: Fusion PDF button on unpaid invoice is no more displayed.
Fix: Unpaid invoice launch fusion PDF action even if it is only search (with enter keyboard input instead of lens click).
Fix: Pb when showing log list of holiday module with some mysql versions.
Fix: Error with bad timezone pushed by some browsers.
Fix: shipping list SQL request was not filtering on shipping element
Fix: debian package provided by dolibarr team must use embedded libraries.
Fix: [ bug #1528 ] Leopard Services numeration module description is not translated.
Fix: [ bug #1523 ] suite bug #1334 : filtre et ordre de tri conjoints ne s'appliquent pas.
Fix: [ bug #1534 ] Unknown error when deleting a product photo under special circumstances.
Fix: Update impayees.php
Fix: Link product, In list view and label product.
Fix: visible task into area "time" for "My task" must limit task to tasks i am assigned to.
Fix: When disabled, all fields to add time into task line must be disabled.
Fix: Missing include files.lib.php in some pages that use dol_delete_recursive
Fix: [ bug #1558 ] Product/service edit page title shows new Ref instead of old ref.
Fix: [ bug #1553 ] Saving User displays setup removes menu.
Fix: [ bug #1544 ] Can remove date from invoice.
Fix: list event view lost type event filter.
Fix: Add code save on create event.
Fix: SQL injection.
Fix: [ bug #1589 ] Menu type in "Edit menu" page is not translated
Fix: [ bug #1591 ] Linked object block shows Total HT/TTC even if not having permission to read them
Fix: [ bug #1577 ] When creating new Private individual third, selected third type is ignored
Fix: [ bug #1555 ] Update accountancy code of products does not throw PRODUCT_MODIFY trigger
Fix: [ bug #1548 ] Supplier payment card shows type in French
Fix: [ bug #1546 ] Incorrect page number when searching in the list of bank transactions

***** ChangeLog for 3.5.4 compared to 3.5.3 *****
Fix: Hide title of event when agenda module disabled.
Fix: When using option MAIN_MAIL_ALLOW_SENDMAIL_F, a mail was sent to sender.
Fix: Question about warehouse must not be done when module stock is disabled.
Fix: Option STOCK_SUPPORTS_SERVICES was not correctly implemented
     (missing test at some places).
Fix: Renaming a project with uploaded files failed.
Fix: [ bug #1476 ] Invoice creation form loses invoice date when there is a validation error.
Fix: [ bug #1431 ] Reception and Send supplier order box has a weird top margin.
Fix: [ bug #1428 ] "Nothing" is shown in the middle of the screen in a supplier order.
Fix: The object deliverycompany was not used anymore and output of
     details for delivery reports was lost during 3.5. Rewrite code to
     restore feature.
Fix: [ bug #1445 ] html fix : missing </tr>
Fix: [ bug #1415 ] Intervention document model name and suppliers model names is not shown
     properly in module configuration
Fix: [ bug #1416 ] Supplier order does not list document models in the select box of the 
     supplier order card
Fix: [ bug #1443 ] Payment conditions is erased after editing supplier invoice label or 
     limit date for payment
Fix: Filter on status was not visible when selected from url.
Fix: Filtering on status was last when asking to sort.
Fix: [ bug #1432 ] Trigger SHIPPING_CREATE ignores interception on error.
Fix: [ bug #1449 ] Trigger ORDER_CREATE, LINEORDER_DELETE, LINEORDER_UPDATE and LINEORDER_INSERT ignore interception on error.
Fix: [ bug #1450 ] Several Customer order's triggers do not report the error from the trigger handler.
Fix: [ bug #1451 ] Interrupted order clone through trigger, loads nonexistent order.
Fix: [ bug #1454 ] Mention de bas de page erroné
Fix: Do not display dictionary for non activated module 
Fix: Link element from element project pages
Fix: [ bug #1509 ] Expedition admin free text & watermark submit error
Fix: [ bug #1349 ] AJAX contact selector does not work fine in Project card
Fix: [ bug #1452 ] variable used but not defined
Fix: If multiprice level is used the VAT on addline is not correct
Fix: [ bug #1254 ] Error when using "Enter" on qty input box of a product (on supplier order part)
Fix: [ bug #1462, 1468, 1480, 1483, 1490, 1497] $this instead of $object
Fix: [ bug #1455 ] outstanding amount
Fix: [ bug #1425 ] LINEBILL_SUPPLIER_DELETE failure trigger leads to an endless loop
Fix: [ bug #1460 ] Several supplier order triggers do not show error messages
Fix: [ bug #1461 ] LINEORDER_SUPPLIER_CREATE does not intercept supplier order line insertion
Fix: [ bug #1484 ] BILL_SUPPLIER_PAYED trigger action does not intercept failure under some circumstances
Fix: [ bug #1482 ] Several supplier invoice triggers do not show trigger error messages
Fix: [ bug #1486 ] LINEBILL_SUPPLIER_CREATE and LINEBILL_SUPPLIER_UPDATE triggers do not intercept trigger action
Fix: [ bug #1522 ] Element list into associate object into project are no more filterd by project thirdparty
Fix: [ bug #1526 ] Thumbs of files uploaded with dots in their names do not load correctly
Fix: Import ProfId1 to siren and ProfId2 to siret

***** ChangeLog for 3.5.3 compared to 3.5.2 *****
Fix: Error on field accountancy code for export profile of invoices.
Fix: [ bug #1351 ] VIES verification link broken.
Fix: [ bug #1352 ] Removing a shipping does not remove the delivery.
Fix: Option MAIN_INVERT_SENDER_RECIPIENT broken with typhon template.
Fix: Can disable features with PHPEXCEL (no DLSF compatible).
Fix: Can disable features with CKEDITOR. 
Fix: Pb of records not correctly cleaned when module marge is
     uninstalled (conflict between 'margin' and 'margins').
Fix: [ bug #1341 ] Lastname not added by file or direct input in mass e-mailing.
Fix: [ bug #1357 ] Invoice creator state not printed in generated invoice documents.
Fix: Suppliers invoice mask fails using {tttt} in numbering.
Fix: [ bug #1350 ] pdf template name for typhon was not correctly set when enabling module.
Fix: Navigation on notes for shipments was not working.
Fix: [ bug #1353 ] Email notifications, wrong URL.
Fix: [ bug #1362 ] Note is not saved.
Fix: tr/td balance.
Fix: [ bug #1360 ] note indicator for member tab.
Fix: Nb of notes and doc not visible onto tasks.
Fix: [ bug #1372 ] Margin calculation does not work in proposals.
Fix: [ bug #1381 ] PHP Warning when listing stock transactions page.
Fix: [ bug #1367 ] "Show invoice" link after a POS sell throws an error.
Fix: TCPDF error file not found in member card generation.
Fix: [ bug #1380 ] Customer invoices are not grouped in company results report.
Fix: [ bug #1393 ] PHP Warning when creating a supplier invoice.
Fix: [ bug #1399 ] [pgsql] Silent warning when setting a propal as "facturée" in propal.php
Fix: When number reach 9999 with default numbering module, next number
     will be 10000 instead of 0000 and error.
Fix: element page on project give wrong href link.
Fix: [ bug #1397 ] Filter by supplier orders with status Draft does not filter.
Fix: [ bug #1388 ] Wrong date when invoicing several orders.
Fix: [ bug #1411 ] Unable to set an expedition note if invoices module is not enabled.
Fix: [ bug #1407 ] Rouget pdf overlapped when using tracking number and public notes.
Fix: [ bug #1405 ] Rouget PDF expedition incorrect when two expeditions under the same commande
Fix: [ bug #1434 ] Muscadet supplier order document model linked objects overlap the text

***** ChangeLog for 3.5.2 compared to 3.5.1 *****
Fix: Can't add user for a task.
Fix: Autoselect of warehouse if there is only one warehouse.
Fix: Install of odt template for project and tasks.
Fix: [ bug #1318 ] Problem with enter key when adding an existing
     product to a customer invoice.
Fix: [ bug #1307 ] Quotes get removed from several inputs.
Fix: [ bug #1317 ] Removing a category does not remove all child categories
Fix: [ bug #1312 ] Call to undefined function _()
Fix: Restore build for obs and launchpad.
Fix: deleting files into backup system tools.
Fix: Dump using php not not include lock on tables that are deleted.
Fix: Fixed a problem with bank accounts sharing across entities.
Fix: fields into group by of sql requests for module margins must be
     same than fields into select.
Fix: When select_date is called with '' as preselected date,
     automatic user date was not correctly et (We must set a date into PHP
     server timezone area)
Fix: First param of select_date must always be forged with a dolibarr
     date function and not time().
Fix: fix can't add line with product in supplier order
Fix: [bug #1309]   
Fix: Solve pb of too many embedded tables     
Fix: [ bug #1306 ] Fatal error when adding an external calendar
Fix: A fix to manage automatic creation of code for import.
Fix: Try to add code to provide easy way to fix warning on timezone not
     defined.
Fix: Several fix into workflow/condition for invoice payments or convert
     into discount.
Fix: Option MAIN_PDF_DASH_BETWEEN_LINES was not working when tcpdf was
     making a pagebreak higher than 2 pages.     
Fix: form to add images should not show link form.
Fix: Correction when adding order line with price as '0'.
Fix: [ bug #1283 ] ROUGET Shipment PDF.
Fix: [ bug #1300 ]
Fix: Miscellaneous problems on task tabs (withproject parameter lost and
     download fails).
Fix: Avoid home project page to hung when too many tasks opened.
Fix: bug #1295: Error when creating an agenda extrafield with a number as reference
Fix: Translation of number for pt_PT.
Fix: Error on ajax_constantonoff function.
Fix: [ bug #1323 ] problème pour générer un odt depuis les taches dans projet.
Fix: Can not make withdrawals 

***** ChangeLog for 3.5.1 compared to 3.5.0 *****
Fix: Do not report trigger errors twice.
Fix: Error when creating event was not reported.
Fix: Bug of import of agenda when using https link
Fix: Field nature not saved correctly
Fix: Substitution of extra field was ko for order
Fix: Bad translation of date format for pt_BR.
Fix: priority field of agenda record is smallint.
Fix: Missing loading of lang in some pages.
Fix: Write note in invoice when using pos module.
Fix: Link to paypal was invalid into email text.
Fix: ref and date of supplier invoice.
Fix: Check on bank account.
Fix: Problem with file upload and download.
Fix: Page load not ending when large number of thirdparties. We 
     added option MAIN_DISABLE_AJAX_COMBOX to disable javascript
     combo feature that is root cause of problem.
Fix: [ bug #1231 ] PDF always generated in interventions
Fix: Be sure there is no duplicate default rib.
Fix: Enable extrafields for customer order, proposal and invoice lines. This feature
     was developed for 3.5 but was disabled (hidden) because of a bug not possible to
     fix enough quickly for 3.5.0 release. 
Fix: user right on Holiday for month report nor working.
Fix: [ bug #1250 ] "Supplier Ref. product" sidebar search box does not work
Fix: Bad space in predefined messages. 
Fix: [ bug #1256 ] Signature was not added for email sent from thirdparty page.
Fix: Action event SHIPPING_VALIDATE is not implemented
Fix: The customer code was set to uppercase when using numbering module leopard. We
     must keep data safe of any change.
Fix: [ bug #1291 ] Loading actions extrafields fails.
Fix: [ bug #1123 ] Paid deposit invoices are always shown as partially paid when fully paid
Fix: Corrected project contact types translation.
Fix: [ bug #1206 ] PMP price is bad calculated.
Fix: [ bug #520 ] Product statistics and detailed lists are wrong.
Fix: [ bug #1240 ] traduction.
Fix: [ bug #1238 ] When creating accompte with a %, free product are used for calculation.
Fix: [ bug #1280 ] service with not end of date was tagged as expired.
Fix: [ bug #1295 ] Error when creating an agenda extrafield with a number as reference.
Fix: [ bug #1306 ] Fatal error when adding an external calendar.
New: Added es_CL language
Fix: Margin tabs bad data show
Fix: [ bug #1318 ] Problem with enter key when adding an existing product to a customer invoice.
Fix: [ bug #1410 ] Add customer order line asks for required Unit Price but doesn't interrupt the creation of the line

***** ChangeLog for 3.5 compared to 3.4.* *****
For users:
- New: Add hidden option BANK_DISABLE_DIRECT_INPUT.
- New: More options to select status of users into select user list.
- New: [ task #862 ] Add ODT on shipments.
- New: [ task #149 ] Add # of notes and attachments in tabs.
- New: Can edit customer ref at any time.
- New: [ task #877 ] Reorganize menus.
- New: [ task #858 ] Holiday module: note on manual holiday assignation.
- New: [ task #892 ] Add hidden option in thirdparty customer/supplier module to hide non active
  companies in select_company method.
- New: [ task #531 ] Add a workload field on tasks.
- New: Add graph of bank account input/output into input-output report page.
- New: Add script export-bank-receipts.php
- New: Add option "filter=bank" onto script rebuild_merge_pdf.php to merge PDF that
  has one payment on a specific bank account.*
- New: [ task #901 ] Add Extrafield on Fiche Inter.
- New: Show process id in all command line scripts.
- New: Module mailman can subscribe/unsubscribe to ML according to categories or type of member.
- New: Add object_hour and object_date_rfc as substitution tag for open document generation.
- New: Add options to send an email when paypal or paybox payment is done.
- New: Clone product/service composition.
- New: Add option ADHERENT_LOGIN_NOT_REQUIRED.
- New: Add a cron module to define scheduled jobs.
- New: Add new graphical boxes (customer and supplier invoices and orders per month).
- New: [ task #286 ] Enhance rounding function of prices to allow round of sum instead of sum of rounding.
- New: Can add an event automatically when a project is create. 
- New: Add option MAIN_GENERATE_DOCUMENT_WITH_PICTURE.
- New: Add option excludethirdparties and onlythirdparties into merge pdf scripts.
- New: [ task #925 ] Add ODT document generation for Tasks in project module.
- New: [ task #924 ] Add numbering rule on task.
- New: [ task #165 ] Add import/export of multiprices.
- New: Add Maghreb regions and departments.
- New: A more responsive design for statistic box of home page.
- New: [ task #1005 ] Adapting to Spanish legislation bill numbering
- New: [ task #1011 ] Now supplier order and invoice deal with payment terms and mode.
- New: [ task #1014 ] Add option to recursively add parent category.
- New: [ task #1016 ] Can define a specific numbering for deposits.
- New: [ task #918 ] Stock replenishment.
- New : Add pdf link into supplier invoice list and supplier order list.
- New : Genrate auto the PDF for supplier invoice.
- New : Add category into filter webservice thirdparty method getListOfThirdParties.
- New : Allow to define margin or mark rate during quoting, ordering, invoicing.
- New : User permissions on margin module.
- New : Add ref supplier into muscadet model/
- New : Add ability to copy contact address to clipboard.
- New: Can use tag {mm} before {yy} even when there is a reset into numbering masks.
- New: [ task #1060 ] Register fields localtax(1|2)_type into details tables.
- New: [ task #923 ] Localtax support for ODT templates. 
- New: [ task #90 ] Barcode search.
- New: Add hidden option MAIN_VAT_DEFAULT_IF_AUTODETECT_FAILS.
- New: Can send an email from thirdparty card.
- New: Can cancel holidays that were previously validated.
- New: Can choose contact on event (action com) creation, and filtered by thirdparty.
- New: Add hidden option MAIN_FORCE_DEFAULT_STATE_ID.
- New: Add page to make mass stock movement.
- New: Add field oustanding limit into thirdparty properties.
- New: Can enter a vat payment of zero.
- New: Add path to installed dir of external modules + Name and web of module provider.
- New: Add option to use a specific mask for uploaded filename.
- New: Can attach external links to objects as we can attach files.
- Qual: Implement same rule for return value of all command line scripts (0 when success, <>0 if error).
- Fix: [ bug #992 ] Proforma invoices don't have a separated numeric count.
- Fix: [ bug #1022 ] correct margin calculation for credit notes.
- Fix: Better management of using ajax for upload form (to solve problem when enabling ajax jquery multifile upload in some cases).
- Fix: Lost stats filters into year selection.
- Fix: Some config data are shared between suppliers orders and suppliers invoices

New experimental module:
- New: [ task #157 ] Add a Skype button (adherents / third parties / contacts)

For translators:
- Qual: Normalized sort order of all languages files with English reference files.
- New: Add language code files for South Africa, France new Caledonia, Vietnam.
- New: Translate string for email to change password.

For developers:
- New: DolGraph can build graph with three lines.
- New: DolGraph accept a parameter to cache data of graph getNbByMonthWithPrevYear.
- New: Can enable tuning info with option MAIN_SHOW_TUNING_INFO.
- New: Show version of client lib used by mysql drivers.
- New: Add function to get content of an url (using all dolibarr setup like timeout, proxies...)
- New: Upgrade lib of TCPDF to 6.0
- New: Upgrade jquery flot library to 0.8.1
- New: Add property "hidden" into module descriptors to allow to hide a module according to
  some dynamic conditions.
- New: Add option MAIN_MOTD_SETUPPAGE to add a content onto setup page. Also content for
  MAIN_MOTD_SETUPPAGE, MAIN_MOTD_SETUPPAGE, MAIN_HOME now accept "|langfile" into translation
  key to use a specific language file.
- New: Make some changes to allow usage of several alternative $dolibarr_main_url_root variables.
- Qual: All nowrap properties are now using CSS class nowrap.
- Qual: Move hard coded code of module mailmanspip into trigger.
- New: Into POST forms, if you can add a parameter DOL_AUTOSET_COOKIE with a value that is list name,
  separated by a coma, of other POST parameters, Dolibarr will automatically save this parameters
  into user cookies.
- New: Add hook addHomeSetup.
- New: Add trigger CATEGORY_LINK and CATEGORY_UNLINK.
- New: A trigger can return an array of error strings instead of one error string.
- New: Add method to use a dictionary as a combo box.
- New: Add update method for web service product.
- Fix also several bugs with old code. 

WARNING: Following change may create regression for some external modules, but was necessary to make
Dolibarr better:

1) We started to clean hooks code. 
If your hook want to modify value of $actions, it's role of your hook to modify it. Dolibarr 
hook code will no more decide this for your module. If your action class for hook was returning
a string or an array, instead your module must set $actionclassinstance->results (to return array) 
or $actionclassinstance->resprints (to return string) to return same thing. The return value must 
be replaced by a "return 0";
Goal is to fix old compatibility code that does not match hook specifications: 
 http://wiki.dolibarr.org/index.php/Hooks_system   

2) If you implemented hook printTopRightMenu, check that output does not include '<td>' tags any more.
All content added must be tagged by a '<div>' with css class="login_block_elem"

3) Some methods object->addline used a first parameter that was object->id, some not. Of course
this was not a good practice, since object->id is already known, there is no need to provide id as 
parameter. All methods addline in this case were modified to remove this parameter. 

4) Method ->classer_facturee() is deprecated. It must be replace with ->classifyBilled().

5) Property ->tel on objects is now ->phone

6) Trigger LINEPROPAL_MODIFY is renamed into LINEPROPAL_UPDATE and
   Trigger CONTRACT_LINE_DELETE rnamed into LINECONTRACT_DELETE to match naming rules.



***** ChangeLog for 3.4.3 compared to 3.4.2 *****
Fix: Bad get of localtaxes into contracts add lines
Fix: Warning into bank conciliation feature.
Fix: Bad get of localtaxes into contracts add lines.
Fix: Add a limit into list to avoid browser to hang when database is too large.
Fix: [ bug #1212 ] 'jqueryFileTree.php' directory traversal vulnerability
Fix: Agenda and Banks module were not working with multicompany module
Fix: [ bug #1317 ] Removing a category does not remove all child categories
Fix: [ bug #1380 ] Customer invoices are not grouped in company results report.

***** ChangeLog for 3.4.2 compared to 3.4.1 *****
Fix: field's problem into company's page (RIB).
Fix: Document cerfa doesn't contained firstname & lastname from donator.
Fix: Bad rounding on margin calculations and display.
Fix: Option drop table into backup was broken.
Fix: [ bug #1105 ] Searching Boxes other search option.
Fix: wrong buy price update.
Fix: [ bug #1142 ] Set paiement on invoice (PGSql).
Fix: [ bug #1145 ] Agenda button list type do not display.
Fix: [ bug #1148 ] Product consomation : supplier order bad status.
Fix: [ bug #1159 ] Commercial search "other" give p.note do not exists.
Fix: [ bug #1174 ] Product translated description not good into PDF.
Fix: [ bug #1163 ] SQL Error when searching for supplier orders.
Fix: [ bug #1162 ] Translaction for morning and afternoon.
Fix: [ bug #1161 ] Search on product label.
Fix: [ bug #1075 ] POS module doesn't decrement stock of products in delayed payment mode.
Fix: [ bug #1171 ] Documents lost in interventions after validating.
Fix: fix unsubscribe URL into mailing when sending manually (not by script).
Fix: [ bug #1182 ] ODT company_country tag is htmlencoded.
Fix: [ bug #1196 ] Product barcode search does not expect 13th digit on EAN13 type.
Fix: [ bug #1202 ] Wrong amount in deposit % invoice from proposal.
Fix: Removed analytics tags into doc page.
Fix: Call Image on this instead of pdf.
Fix: Missing parameter for photo.
Fix: Bad SQL request for turnover report.

***** ChangeLog for 3.4.1 compared to 3.4.0 *****
Fix: Display buying price on line edit when no supplier price is defined.
Fix: Retrieving of margin info when invoice created automatically from order.
Fix: Reordering supplier products in list by supplier or supplier ref was crashing.
Fix: [ bug #1029 ] Tulip numbering mask.
Fix: Supplier invoice and supplier order are not displayed into object link into agenda event card.
Fix: [ bug #1033 ] SUPPLIER REF disappeared.
Fix: update extrafield do not display immediatly after update.
Fix: Fix bug with canvas thirdparty.
Fix: [ bug #1037 ] Consumption> Supplier invoices related.
Fix: User group name do not display in card (view or edit mode).
Fix: Link "Show all supplier invoice" on suplier card not working. 
Fix: [ bug #1039 ] Pre-defined invoices conversion.
Fix: If only service module is activated, it's impossible to delete service.
Fix: [ bug #1043 ] Bad interventions ref numbering.
Fix: Mailing module : if an email is already in destinaires list all other email from selector was not inserted.
Fix: Localtaxes balance not showing.
Fix: Intervention box links to contracts id.
Fix: Compatiblity with multicompany module.
Fix: Edit propal line was losing product supplier price id.
Fix: Delete linked element to supplier invoice when deleted.
Fix: [ bug #1061 ] Bad info shipped products.
Fix: [ bug #1062 ] Documents lost in propals and contracts validating.
Fix: Supplier price displayed on document lines and margin infos didnt take discount.
Fix: sorting on qty did not work in supplier product list.
Fix: there was no escaping on filter fields in supplier product list.
Fix: bugs on margin reports and better margin calculation on credit notes.
Qual: Add travis-ci integration.

***** ChangeLog for 3.4 compared to 3.3.* *****
For users:
- New: Can use ODS templates as document templates.
- New: Add link to autofill/reset with quantity to ship when creating a
  delivery receipt.
- New: Event into calendar use different colors for different users.
- New: Support revenue stamp onto invoices.
- New: Add a tab "consumption" on thirdparties to list products bought/sells.
- New: Some performance enhancements.
- New: Can attach files onto trip and expenses modules.
- New: Add hidden option MAIN_PDF_TITLE_BACKGROUND_COLOR.
- New: Merge tab customer and prospect.
- New: Add ES formated address country rule.
- New: Can define a hierarchical responsible on user and add a tree view to 
  see hierarchy of users.
- New: Can expand/collapse menus, categories and users list.
- New: extra parameters are supported into ODT/ODS templates.
- New: total per vat rate are available as tags for ODT/ODS templates.
- New: Some part of interface use more CSS3 (ie: agenda)
- New: [ task #707 ] Create option "ProfIdx is mandatory to validate a invoice".
- New: Can define if we want to use VAT or not for subscriptions (foundation module).
- New: Can define a default choice for "More action when recording a
  subscription" (foundation module).
- New: Add link to check professional id for India.
- New: [ task #731 ] Uniformize ref generation
- New: [ task #748 ] Add a link "Dolibarr" into left menu
- New: Script email_unpaid_invoices_to_representative accepts now a parameter "test"
  and a "late delay".
- New: Can define different clicktodial setups for each user.
- New: Add hidden option INVOICE_CAN_NEVER_BE_REMOVED.
- New: Enhance agenda module to reach RFC2445 ("type" not enabled by default and add
  "busy" information).
- New: Add module Opensurvey.
- New: Default approver for holidays is set by default to hierchical parent.
- First change to prepare feature "click to print" (IPP) for PDF.
- New: [ task #350 ] Merge tab customer and prospect.
- New: [ task #710 ] Add substitution into mailing send (and HTML is now valid).
- New: [ task #711 ] Add combobox for contact, as done for product/thirdparty.
- New: [ task #714 ] In Emailing module admin autogenerate security key of READRECEIPT.
- New: [ task #743 ] GED : Add aministration option to disable autotree display.
- New: [ task #767 ] Customer Address fallback when a contact doesn't have an address.
- New: [ task #768 ] WYSIWYG for all mails.
- New: [ task #773 ] Add Project document in GED(ECM) modules.
- New: [ task #783 ] Add more types for extra parameters (lists, phone, emails, checkbox,
  prices, radio).
- New: [ task #798 ] Add range limit date on product/services as it is done on order 
  and invoice.
- New: [ task #814 ] Add extrafield feature for projects ands tasks.
- New: [ task #770 ] Add ODT document generation for Projects module.
- New: [ task #741 ] Add intervention box.
- New: [ task #826 ] Optionnal increase stock when deleting an invoice already validated.
- New: [ task #823 ] Shipping_validate email notification.
- New: [ task #900 ] Review code of ficheinter.class.php
- Fix: [Bug #958] LocalTax2 for Spain fails on Suppliers
- Fix: [ bug #972 ] Auto completion contact field do not take account the min caract number before search
- Fix: [ bug #971 ] html.form.class.php select_contact with autocomplete do not exclude id from exclude array
- Fix: Expedition creation, can retreive product from other expedition

For translators:
- Update language files.

For developers:
- System of menu managers has been rewritten to reduce code to do same things. 
- An external module can force its theme.
- Add function dol_set_focus('#xxx').
- A mymodule can bring its own core/modules/mymodule/modules_mymodule.php file.
- Removed not used libraries.
- More web services. 
- Renamed some database fields, code variables and parameters from french to english.
- First change to manage margins on contracts.
- Add hook getFormMail.
- Function plimit of databases drivers accept -1 as value (it means default value set
  into conf->liste_limit).
- New: Add option dol_hide_topmenu, dol_hide_leftmenu, dol_optimize_smallscreen,
  dol_no_mouse_hover and dol_use_jmobile onto login page (to support different terminal).
- New: dol_syslog method accept a suffix to use different log files for log. 
- New: Type of fields are received by export format handlers.
- New: when adding an action, we can define a free code to tag it for a specific need.
- New: Enhance Dolibarr migration process to include migration script of external 
  modules.
- New: [ task #811 ] Uniformanize note field.
  

WARNING: If you used external modules, some of them may need to be upgraded due to:
- Fields of classes were renamed to be normalized (nom, prenom, cp, ville, adresse, tel
  were renamed into lastname, firstname, zip, town, address, phone).
  This may also be true for some fields into web services.
- If module use hook pdf_writelinedesc, module may have to add return 1 at end of 
  function to keep same behaviour.

TODO:
backport commit 53672dff75f4fdaeeed037ff9d15f860968022ca to fix confirm with jmobile
backport commit 384e3812eb73a15adafb472cacfb93397a54459b to fix W3C/edit contract
 


***** ChangeLog for 3.3.5 compared to 3.3.4 *****
- Fix: Change to make debian package ok despite removal of ckeditor.
- Fix: jcrop file to match debian rules
- Fix: Add missing country UK.
- Fix: Minor fix into package.
- Fix: Add missing label on project field.

***** ChangeLog for 3.3.4 compared to 3.3.3 *****
- Fix: [ bug #1001 ] Social Contribution : State not correct
- Fix: Better management of pdf generation when tcpdf is not available.
- Fix: Change to be more debian compliant natively.

***** ChangeLog for 3.3.3 compared to 3.3.2 *****
- Fix: [ bug #903 ] Fatal error: Call to undefined function dol_get_first_day() in htdocs/commande/liste.php
- Fix: [ bug #934 ] Error on proformat invoice creation (pgsql)
- Fix: [ bug #947 ] Can't create proposal lines with unit price = 0

***** ChangeLog for 3.3.2 compared to 3.3.1 *****
- Fix: Dutch (nl_NL) translation
- Generalize fix: file with a specific mask not found, again
- Fix: translations and BILL_SUPPLIER_BUILDDOC trigger
- Fix: Can't reset payment due date
- Fix: Orderstoinvoice didn't act as expected when no order was checked
- Fix: Bad link to all proposals into Third party card if customer is prospect
- Fix: Some bugs on withdrawal rejects
- Fix: [ bug #774 ] Bug on creating event with box "all day" crossed
- Fix: [ bug #787 ] Invoice supplier box incorrect tooltip when delay on payment
- Fix: [ bug #789 ] VAT not being calculated in POS
- Fix: [ bug #790 ] Spanish localtax RE not being correctly calculated
- Fix: [ bug #794 ] Lost filter on zipcode in prospect list 
- Fix: [ bug #806 ] Margins module with orders2invoice does not respect cost price
- Fix: [ bug #810 ] Cannot update ODT template path
- Fix: [ bug #816 ] Sales journal does not reflect localtaxes
- Fix: [ bug #817 ] Purchases journal does not reflect localtaxes
- Fix: [ bug #824 ] MAIN_DB_PREFIX not use into dictionary
- Fix: [ bug #828 ] Error when code_region is not a number in llx_c_regions (with postgres)
- Fix: [ bug #855 ] Holiday approval email in French
- Fix: [ bug #856 ] (Holidays module) Mail error if destination user doesn't have an email
- Fix: [ bug #857 ] Invoice created from shipment does not have the order discount
- Fix: [ bug #861 ] Impossible to create a new event in agenda
- Fix: [ bug #827 ] AJAX search does not respect multiprice level
- Fix: [ bug #865 ] Dolibarr navigation array in project/task do not work
- Fix: [ bug #866 ] Standing order from an invoice suggests invoice total amount instead of remaining to pay
- Fix: [ bug #788 ] Date of linked interventions are not shown
- Fix: external users should not see costprice and margin infos
- Fix: [ bug #806 ] Tasks are ordered alphabetically instead of chronological order

***** ChangeLog for 3.3.1 compared to 3.3 *****
- Fix: [ bug #733 ] Mass emailing tools do not support <style HTML tag
- Fix: Package for launchpad
- Fix: [ bug #736 ] Missing column in llx_c_chargesociales  
- Fix: Localtax2 for Spain must be based into buyer
- Fix: [ bug #762 ] Bad profit calculation in Reporting
- Fix: bug dictionary with wrong prefix table

***** ChangeLog for 3.3 compared to 3.2.* *****
For users:
- New: Add holiday module, to declare and follow holidays of your employees.
- New: Add margin management module.
- New: Add new theme Amarok.
- New: [ task #289 ] Can reorder tasks.
- New: Add field "signature" into user card. If filled, text is added 
       at end of predefined email texts. If option MAIN_MAIL_DO_NOT_USE_SIGN is on, this
       feature is disabled.
- New: Can input a payment back onto an credit note.
- New: Add link "Back to list" on all cards.
- New: After first install, warning are visible onto mandatory setup not
       configured. Show also total number of activated modules.
- New: Can filter list of proposal, order or invoice on sales representative.
- New: Add supplier ref on supplier orders.
- New: Can export supplier orders and customers shipments.
- New: First change to install external plugins from gui (experimental). 
- New: Monaco is like France for default vat calculation
- New: Can list elements (invoices, orders or proposals) on a particular
  user contact). This allow to view a "basket" of its elements.
- New: Show bank account on payment list of invoice card.
- New: Cloning project allow to clones task, notes, projects files, tasks files, contacts. 
- New: Enhance default style.
- New: Can edit and resiliate member status from list.
- New: Can insert URL links into elements lines. Also reported into PDF.
- New: When a member is validated, we can subscribe to mailing-lists
       according to its type.
- New: Add a tab into members statistics to count members by nature.
- New: Add link to third party into sells and purchase journal.
- New: Suggest a method to generate a backup file for user with no access
       to mysqldump binary.
- New: Can also use extrafields on contacts/addresses and users.
- New: Support unique field for extrafields.
- New: Extra fields supports more types (int, string, double, date, datetime).
- New: Can correct stock of a warehouse from warehouse card.
- New: [ task #185 ] Can input amount when correcting stock to recalculate PMP.
- New: [ task #454 ] Add "No category" into filters on category.
- New: Auto check box on page to edit interface options of user.
- New: More surface control on stock correction page.
- New: Add great britain provinces.
- New: [ task #494 ] Send an email to foundation when a new member has auto-subscribed.
- New: [ task #326 ] Add a numbering module to suggest automatically a product ref.
- New: Add conditional substitution IF/ELSEIF/ENDIF for ODT templates.
- New: Add unit foot2, inch2, foot3 and inch3 for surface and volumes.
- New: Can select thirdparties into emailing targets, even if module category is not enabled.
- New: [ task #498 ] Improvement of the block to add products/services lines.
- New: ECM autodir works also for files joined to products and services.
- New: Add a selection module for emailing to enter a recipient from gui.
- New: Allow to search thirds and products from barcodes directly from the permanent mini search left box.
- New: Allow to search product from barcodes directly from invoices, proposals... through AJAX.
- New: Can make one invoice for several orders.
- New: POS module can works with only one payment method (cach, chq, credit card).
- New: Add possibility to defined position/job of a user.
- New: Add hidden option to add slashes between lines into PDF.
- New: [ task #210 ] Can choose cash account during POS login.
- New: [ task #104 ] Can create an invoice from several orders.
- New: Update libs/tools/logo for DoliWamp (now use PHP 5.3).
- New: Added ODT Template tag {object_total_discount_ht}
- New: Add new import options: Third parties bank details, warehouses and stocks, categories and suppliers prices
- New: English bank account need a bank code (called sort code) to identify an account. 
- New: Can choose menu entry to show with external site module.
- New: Add hidden option MAIN_PDF_MARGIN_LEFT, MAIN_PDF_MARGIN_RIGHT, MAIN_PDF_MARGIN_TOP, MAIN_PDF_MARGIN_BOTTOM to force margins of generated PDF.
- New: [ task #314 ] Can define if prof id are mandatory or not.
- New: Add button on order card to create intervention from services.
- New: Add search box to find products by supplier reference.
- New: Add option MAIN_HELPCENTER_LINKTOUSE to define target link "I need help" onto logon page. 
- New: [ task #608 ] Can clone a supplier order with prices updates
- New: [ task #559 ] Can define a discount % regarding quantity in supplier prices and price by quantity in customer prices
- New: [ task #527 ] After cloning a suplier invoice, go onto invoice ref into edit mode

New experimental module:
- New: Add commissions management module.

- Fix: [ bug #499 ] Supplier order input method not translated
- Fix: No images into product description lines as PDF generation does not work with this.
- Fix: Errors weren't being shown in customer's & supplier's orders
- Fix: Lastname wasn't being recorded in xinputuser emailing module.
- Fix: [ bug #653 ] Error while creating agenda additional attributes
- Fix: [ bug #654 ] Event rapport PDF showing ActionAC_OTH_AUTO
- Fix: [ bug #658 ] Search on bank do not work for description
- Fix: [ bug #659 ] Comment in recurrent invoices is not stored
- Fix: [ bug #622 ] Attaching wrong file when sending the invoice via e-mail

For developers:
- New: Add webservice for thirdparty creation and list.
- New: A module can overwrite templates parts.
- New: Can add a link on title field of added dictionary.
- New: Uniformize code.
- New: Add option WORKFLOW_DISABLE_CREATE_INVOICE_FROM_ORDER and 
       WORKFLOW_DISABLE_CLASSIFY_BILLED_FROM_ORDER.
- New: A module can add several css and js.
- New: removed deprecated methods
       ldap::connect, formadmin::select_lang,
       html::select_tva
- New: Add custom substitution function for ODT product lines: mymodule_completesubstitutionarray_lines()
- New: Basic implementation of hooks and triggers for a lot (most) of core modules: 
  action/calendar, trips and expenses, dons, vat payment, contact/society, contract, product lines, 
  expedition, order supplier and order invoice (lines included), intervention card, project, tasks.
- New: Add ChromePHP output into syslog module.
- New: Add PRODUCT_PRICE_MODIFY trigger.
- New: Created function to retrieve total amount of discount of an invoice/proposal...
- New: We can use a dynamic value ($conf->global->XXX for example) into titles of menus.
- New: Use PHP classes DateTime* for some data functions instead of adodb 
- Qual: Renamed SUPPLIER_INVOICE_BUILDDOC trigger to BILL_SUPPLIER_BUILDDOC
- Qual: Renamed INVOICE_SUPPLIER_DELETE trigger to BILL_SUPPLIER_DELETE
- Qual: Renamed SUPLIER_ORDER_BUILDDOC trigger to ORDER_SUPPLIER_BUILDDOC
- Qual: Renamed CONTRACTLINE_DELETE trigger to CONTRACT_LINE_DELETE
- Qual: Renamed all ficheinter.class.php triggers so that they start with 'FICHINTER_'
- Fix: [ bug #655 ] ORDER_REOPEN trigger incorrectly named
- Fix: [ bug #656 ] Contracts trigger CONTRACT_MODIFY incorrectly named
- Fix: [ bug #657 ] Usergroup class' GROUP_DELETE trigger incorrectly named

For translators:
- New: Update language files (de, tr, pt, ca, es, en, fr).
- New: Added bg_BG autotranslated language.
- New: Translate the donation receipt.

Dolibarr license has also been updated from GPLv2+ to GPLv3+.



***** ChangeLog for 3.2.3 compared to 3.2.2 *****
- Fix: Some permission into agenda module.
- Fix: Generation of PDF was not using correct font for some languages.
- Fix some translations.
- Fix: [ bug #607 ] Nom de société avec guillemets.
- Fix: Option MAIN_MAIL_SENDMAIL_FORCE_BA and MAIN_FIX_BUGGED_MTA was not
  complete.
- Fix: comaptiblity with multicompany module.
- Fix: Bad label when validating/paying an invoice from POS module.
- Fix: Correct recipient into rouget template.
- Fix: A lot of fix into PDF pagebreak management.
- Update VAT for some countries.
- Firstname was missing when sending email from file list.
- Added en_SA language.



***** ChangeLog for 3.2.2 compared to 3.2.1 *****
- Fix: Modify spanish VAT to new rates.
- Fix: Add error message when creating already existing product.
- Fix: Edition of percentage of an event.
- Fix: Minor look fix for theme bureau2crea.
- Fix: Start and end date not saved at project creation
- Fix: Default vat is zero for customer invoices if company does not use vat
- Fix: Localtaxes unit prices precision



***** ChangeLog for 3.2.1 compared to 3.2.0 *****
- Fix: Edit of projects.
- Fix: Activation of modules does not fails if directory install was removed.
- Fix: [ bug #444 ] Regression on auto-closing for proposals and orders.
- Fix: Update translations (catalan, french, spanish, brazilian).
- Fix: [ bug #445 ] Hex escaping in descriptions.
- Fix: error when validating shipment for non predefined products with a
  selected warehouse.
- Fix: Bad local taxes if price base type is TTC for spanish local taxes.
- Fix: Phone not saved when using web service.
- Fix: [ bug #464 ] Payment form should allow to add transmitter for bank transfers.
- Fix: Allows to use a comma decimal separator in supplier invoices payments.
- Fix: Translation for tr_TR, es_ES, pt_BR.
- Fix: Products with no prices not visible.
- Fix: Access to product card created with very old version of Dolibarr.
- Fix: Delete temporary files after validating an invoice.
- Fix: preview of supplier order and invoice template.
- Fix: [ bug #485 ] Configurated amount for public auto-subscription form is not taken into account
- Fix: Average amount graphs weren't comparing the previous year stats
- Fix: Closed project didn't show the new status unless the page was refreshed
- Fix: Files were not being uploaded to a project's task
- Fix: [ bug #503 ] Unable to delete linked file to a deposit
- Fix: [ bug #501 ] Error while trying to modify an user
- Fix: [ bug #506 ] Can't set percentage of a started event
- Fix: Bad assignation of const for pdf delivery module name



***** ChangeLog for 3.2.0 compared to 3.1.* *****
WARNING: PHP lower than 5.x are no more supported.
WARNING: Because of a major datastructure change onto supplier prices tables, be aware
to make a backup of your database before making upgrade.

For users:
- New: Each user can remove/add its own boxes.
- New: Add signature at end of predefined email text.
- New: Can use personalized fields on products/services.
- New: Can attach files on social contributions.
- New: Show payments terms and conditions onto muscadet template.
- New: Can open back a closed commercial proposal.
- New: show thirdparty barcode on main tab.
- New: Can input note (private and public) during note and expenses creation.
- New: Print ticket show invoice ref into POS module.
- New: Can edit customer discounts from invoice create and edit card.
- New: task #11243: Show quantity into stocks for each sub-products into the sub-product tab.
- New: task #10500: Option to choose if professional id are unique.
- New: Add hidden option FOURN_PRODUCT_AVAILABILITY.
- New: task #11123: Add best supplier price.
- New: Enhancement in styles.
- New: Can conciliate several lines in one operation.
- New: task #11289 : Modify third party accountancy code generator aquarium.
- New: task #10606 : more comprehensive message error.
- New: task #11278 : Option into point of sale module to add services in list.
- New: task #11261 : Add an entry into menu called "New shipment".
- New: [ task #187 ] Gerer les evenement recurrents dans les imports ical.
- New: Make option MAIN_GENERATE_DOCUMENTS_WITHOUT_VAT available by default.
- New: Can build PDF in USLetter format or canada format (change paper size).
- New: Can export into Excel 2007 format.
- New: Add hidden option CASHDESK_FORCE_STOCK_ON_BILL
- New: Can search on part of barcode into POS module.
- New: Cheques into cheques receipts are ordered by operation date.
- New: Add hidden option MAIN_DISABLE_PDF_AUTOUPDATE to avoid generating pdf each time data change.
- New: Add hidden option PROJECT_HIDE_UNSELECTABLES to hide project you can't select into combo list.
- New: Add option INVOICE_POSITIVE_CREDIT_NOTE.
- New: Support zip/town autocompletion into warehouses.
- New: Add box for last expired services.
- New: Reduce seriously size of packages.
- New: Can define country code for import.
- New: When invoice was generated from order, order date is visible on PDF, after order ref.
- New: [ task #181 ] Hide password of click2dial in user card.
- New: Chart are faster to build
- New: Value of data into charts are visible on mouse hover.
- New: Import wizard can import contacts.
- New: Import wizard can import personalized fields.
- New: Personalized fields support int type.
- New: Install process is now two times faster.
- New: Can sort files into backup tool.
- New: Default output charset are utf8 into backup tool.
- New: Add brazilian states.
- New: Increase usability of module project.
- New: [ task #285 ] Add search filter on project in tasks list.
- New: Automatic list of documents in ECM module is ok for customers,
       suppliers invoice, orders, customers orders, proposals and social contributions.
- New: All professional id can contains up to 128 chars instead of 32. 
- New: [ task #176 ] Allow to use ODT templates for proposals and orders like it's done for invoices
- New: Add hidden option MAIN_ADD_PDF_BACKGROUND to add a PDF as background of invoice/order generated PDF.
- New: Can convert a product/service into service/product.
- New: Show delivery date into proposal template azur. 
- New: Support tags into header and footer into ODT templates.
- Fix: Can use POS module with several concurrent users.
- Fix: Installer don't fails with Mysql version that added a ssl_cypher field.
- Fix: Sanitize input parameters.
- Fix: [ bug #368 ] Product list
- Fix: [ bug #370 ] Filter in accountancy -> suppliers_bills
- Fix: [ bug #399 ] Bad calculation of local taxes in update line products
- Fix: [ bug #427 ] Bad links to wiki help in certains menus

For developers:
- New: Can add a left menu into an existing top menu or left menu.
- New: Add webservice to get or create a product or service.
- New: Add webservice to get a user.
- New: Add more "hooks" (like hooks to change way of showing/editing lines into dictionnaries).
- New: Log module outputs can be setup with "or" rule (not only "xor").
- New: Add FirePHP output for logging module.
- New: Add trigger ACTION_DELETE and ACTION_MODIFY.
- New: Trigger now have a priority to define sort execution order.
- New: Can define different requests according to database type into migration files.
- New: Add "canvas" feature to overwrite page of thirdparty, contact, product with yours.
- New: Removed artichow deprecated libraries.
- New: A page can force reload of css style sheet
- New: A module can add import description for import wizard, even for tables with foreign keys.
- New: Can add tabs on statistics views.
- New: Add CSS id/class into public payment pages.
- Qual: Add a lot of more PHPUnit tests.
- Qual: Data structure for supplier prices is simpler.
- Qual: Removed no more used external libraries.
- Qual: Cleaned a lot of dead code.
- Qual: More OOP (usage of "abstract", "static", ...), uniformize constructors.
- Qual: Fix a lot of checkstyle warnings.
- Qual: task #216 : Move /lib into /core/lib directory
- Qual: task #217 : Move core files into core directory (login, menus, triggers, boxes, modules)
WARNING: To reduce technic debt, all functions dolibarr_xxx were renamed int dol_xxx.



***** ChangeLog for 3.1.3 compared to 3.1.2 *****
Fix: PgSQL - property must be set if success
Fix: Provide a solution for backup when mysqldump is not available
Fix: Bug #460 - Wrong entity assignment when creating a warehouse
Fix: bug #405 - Late icon always displayed on comm/propal.php



***** ChangeLog for 3.1.2 compared to 3.1.1 *****
- Fix: Can clone a proposal
- Fix: Add member ID in substitution method
- Fix: Duplicate end tag and missing form parts
- Fix: Support companies with no prof id.
- Fix: Sanitize data
- Fix: Bug #318
- Fix: Bug #369
- Fix: More bugs



***** ChangeLog for 3.1.1 compared to 3.1.0 *****
- New: Add option FACTURE_DEPOSITS_ARE_JUST_PAYMENTS. With this option added, 
       credit notes are not removed from total amount of invoice but are just 
       payments used to reducs remain to pay.
- New: Added hidden option MAIN_FIX_FOR_BUGGED_MTA to fix bugged MTA.       
- Fix: Removed warnings during install.
- Fix: State into address of paypal payments were lost.
- Fix: Currency into paypal payments were always euros.
- Fix: Removed Bare LF from emails sent with smtps method.
- Fix: Can show report on selected period.
- Fix: product removed from list after deleted into order.
- Fix: [bug #270] PostgreSQL backend try to connect throught TCP socket for 
- Fix: price was not without tax when using multiprice into POS module.
- Fix: Can delete bank account.
- Fix: [ bug #277 ] Year dropdown in table header of supplier invoices.
- Fix: Some other very minor fixes.


***** ChangeLog for 3.1 compared to 3.0 *****
WARNING: IE6 browser is no more supported in this version.
For users:
- New: War against number of clicks:
     - When adding a free bank transaction, form to add next one is still
       visible (save one click).
     - task #10969 : Add checkbox to close automatically invoice if
       payment is complete (save 3 clicks).
     - Reduce a step into supplier order workflow to save time. If user
       has permission to approve, order is approved when order is validated.
       (Save 2 clicks).
     - In commercial main menu, left menu are already opened. This save one click
       to open a proposal or order.
     - Can add a discount for third party, during invoice edition (and we 
       saved clicks again).
     - When creating a contract, sales representative are preset to user. This save
       4 clicks.
     - Can edit several fields in bank transaction line page into one update.
     - Creation of contacts from third party page go back to third party.
     - Preselect model if there is only one. This save 2 clicks. 
     - Can remove a project if project has tasks. No need to delete task one by one.
- New: Enhance donation module. Add a status "canceled".
- New: Add filters on all statistics report pages.
- New: If a service contains subproducts, subpoducts are decrease when service
       is decrease.
- New: Add status for third parties to disable a third party.
- New: Can send interventions cards by email.
- New: Increase list of available notifications into module Notifications.
- New: Add option MAIN_FIRST_TO_UPPER to force upper case of first 
       letters for names and firstname.
- New: Can filter of payment type in bank transaction list.
- New: Status of users is visible into user list.
- New: Support BSB code for bank account in Australia.
- New: Can set date of payment for autocreate invoice/payment when 
       creating a foundation subscription.
- New: Can edit note of payment.
- New: Option to make login not mandatory in member module.
- New: Add box for last members for foundation module.
- New: A specialized menu can now be used when using smartphones.
- New: Can add information on current user on ODT generation.
- New: Prefix on third party is not used by default. Hidden option
       SOCIETE_USEPREFIX can restore old feature.
- New: Standing orders module use bank account from banks module.
- New: Ask password when creating a user from a contact.
- New: task #10577: Use a numbering module for shipment and contract.
- New: Can create manually order from proposal.
- New: Add a first workflow module to create automatic action on some
       events (create order on proposal closing).
- New: Use autocompletion on invoice select when creating replacement 
       or credit note invoice.
- New: task #10885: Add a week view for calendar.
- New: task #11018: Add a status "not applicable" on events.
- New: Add subscriptions/country/region/town statistics for member module.
- New: Can define a proxy for external web access.
- New: task #11003: checkbox on checks for deposit.
- New: Add status into export. Add third party default language into export.
- New: Can filter on date and bank account when building check receipts.
- New: task #10958 : Add link to cheque receipts into bank transaction 
       line if exists
- New: Can import external ical url into dolibarr agenda view.
- New: Can add a logo on third parties card.
- New: task #11194 : Can delete uploaded photos 
- New: task #9744 : Add the barcode to select products on Point of Sale module
- New: Subscription/Unsubscription to mailman mailing-list can be done on 
       validate/resiliate in foundation module.
- New: Can use extrafields on third parties.
- New: Add chart to report counts by status on element home area pages.
- New: Look: Usage of Jquery Notify to show result or error messages on action.
- New: Look: Minor enhancements into agenda view.
- New: Look: Nicer tooltips with transparency and shadow.
- New: task #11004: Create invoice from intervention.
- New: task #10501: Can use point of sale with different bank accounts.
- Fix: Better Postgresql compatibility.
- Fix: Numbering module for invoices use same number for invoice 
       and credit note if mask is same.
- Fix: Debug and clean withdraw module.
- Fix: Allow access permission for point of sale module.
- Fix: Permissions issues with suppliers.
- Fix: Admin dict data is showing with active language 

For developers:
- New: External modules can add tabs on agenda views.
- New: External modules can also remove default tabs.
- New: External modules can force skin directory so force their own skins.
- New: External modules can add their own menu manager.
- New: External modules can force menu manager.
- New: External modules can overwrite all default language files by
       forcing priority on langs directories on its own lang directory.
- New: External modules can show export list with an "enabled" condition.
- New: Support a backtopage parameter on contact creation page.
- New: Add id on div to show logo.
- New: Install wizard can activate a module at end of install.
- New: Dictionary setup works with very large external dictionnaries (Add 
       page navigation).
- New: Add api to draw graphics with javascript (using Jquery Flot).
- New: Can add user login into menu urls added by modules.

For translators:
- New: Add fa_IR language.
- Fix: Move language ar_AR to ar_SA, sv_SV to sv_SE and da_Da to da_DK.



***** ChangeLog for 3.0 compared to 2.9.* *****
For users:
- New: Can edit date of cheque receipts.
- New: Add Sales journal and Purchase journal report.
- New: Can create supplier invoice from supplier order.
- New: Support login by openid
- New: Support "full day" event in calendar module.
- New: Add a weather on dashboard.
- New: Add a Paypal module.
- New: Can choose third party to use in point of sale module during logon.
- New: A lot of enhancements into ECM module:
       Directories can contains special characters,
       Speed enhancements,
       Directories can be created outside of Dolibarr, refresh button will 
       update database,
       Can rename a file.
- New: Reordering lines in invoice, orders, commercial proposal is faster (use Ajax
       technology).      
- New: Can import members using assistant.
- New: Can exclude deposit, replacement or credit notes in script rebuild_merge_pdf.
- New: task #10473 : Option MAIN_PROFIDx_IN_ADDRESS must no more be hidden.
- New: Can generate business card for on particular member.
- New: Task #10553 : Can attach files on members card.
- New: Can filter on payment type and bank account in payment lists.
- New: When sending supplier orders by mail, a text is predefined.
- New: Upgrade process works with Postgresql.
- New: Task #10538: Add filter on expiration date of subscription for
       foundation module email selector.
- New: Task #9643: Add 2 status (tosell/tobuy) on products instead of only
       1 status for both selling and buying.       
- New: Can input payment conditions on several lines.
- New: Add hidden option MAIN_LOGOUT_GOTO_URL to set the exit url after
       a logout.
- New: For germany, we invert order of address.
- New: Add hidden option MAIN_SERVICES_ARE_ECOMMERCE_200238EC.
- New: Support NPR in customer product prices.
- New: Add more volume units (ounce, gallon, inch, feet, ...)
- New: Delivery date accepts hours and minutes.
- New: Can add a comment on stock dispatching to be save into stock movements.
- New: Can filter product list with too low stocks.
- New: Add option to send all emails sent to a bulk carbon copy.
- New: Preview of emails sent by member module is shown.
- New: task #10100 : Add button to create invoice from a subscription
- New: Reorganize tabs on third parties.
- New: Option MAIN_INVERT_SENDER_RECIPIENT is available in einstein pdf template.
- New: Easier way to define url for clicktodial module.
- New: Add a fckeditor test area in fckeditor module setup.
- New: Add property "Event on full day" on agenda
- New: Enhancement and better compatibility (google, thunderbird) for agenda export.
- New: Can use image editor on user photo.
- New: Task #10796: Add Spain ProfId1 Verification
- New: Page "supplier summary" is now available.
- New: Task #10611: Add option to choose order of field in bank account info on PDF
- New: If a transaction was reconciliated and should not, there was no way to reverse error.
- New: Ubuntu package now works also on debian.
- Perf: Avoid reading database to determine country code after each
        page call.
- Fix: Special chars are now supported in ECM module for filename (not yet for
       directories).
- Fix: Better Postgresql compatibility.
- Fix: Box order is saved when moved.
- Fix: Database name can contains "-" characters.
- Fix: In coloring negative amounts.
- Fix: Date input use date format of user and not dd/mm/yyyy format.
- Fix: Fixed a very old bug making file attachment fails with some emails 
       readers when using "mail php function".
- Fix: When cloning commercial proposal, due date is creation date + delay
       by default.
- Fix: Can edit ordering methods.

For translators:
- New: Update and complete slovenian language sl_SL.
- New: Add full manually translated files for de_AT en de_DE (thanks to eCleaner.at).
- New: Create the language ja_JP.
- New: Add el_GR language.

For developers:
- New: Add jquery by default.
- New: Removed PWC libraries.
- New: Removed Scriptaculous libraries.
- New: Removed Prototype libraries.
- New: Add first Selenium GUI tests.
- New: Enhance a lot of internal function to build external modules
       more easily.
- New: Add a user field ref_ext in object tables to allow external
       systems to store their id and make self-developed synchronizing
       functions easier to build.        
- New: Local user timezone is saved into session (not used yet).
- New: Works with Mysql 5.5.
- Qual: Menu system code is simpler.
- Qual: Mutualize some duplicate code.
- Qual: Renamed some fields into database to be more internationnal.
- Qual: Removed deprecated code.


***** ChangeLog for 2.9 compared to 2.8.* *****
For users:
- New: POS module allow to choose which warehouse to use.
- New: Support "Department/State" field on company setup, contact, 
       bank account and members card.
- New: Can reopen a refused/canceled supplier order.
- New: Add Gant diagramm on project module.
- New: Add a new mode for automatic stock increase: Can be increased
       on dispatching of products from a supplier order receipt.
- New: Can set a past delay to limit calendar export.
- New: Can attach files on emailing campaigns.
- New: Add statistics on trips and expenses module.
- New: Can reopen a closed customer order.
- New: Add module externalsite to add a web site/tools inside 
       menu and a Dolibarr frame.
- New: Can link trips and fees to a project.
- New: Add civility title in foundation module.
- New: Can set accountancy code for product (buy and sell).
- New: Can filter third parties lists on categories.
- New: Can filter products and services lists on categories.
- New: task #10202 : Support categories for members.
- New: Can build documents for third parties (Using ODT templates, need PHP 5.2+). 
- New: Support new products properties: length and area.
- New: Add the "payment due before" field in invoice exports.
- New: Add feature to resize or crop image files (for products photos)
- New: task #10113 : Show list of emailing on clicking on "number of mass emailing received"
- New: Add default language for third parties and use it when multilang is enabled
       to define default language for document generation.
- New: Can reopen a closed supplier invoice.
- New: Move permission "see hidden categories" into "see hidden products/services".
- New: Can delete several files at once in FTP module.
- New: Add box "last contracts".
- New: Works even if Web hosting provider has disabled PHP "glob" function.
- New: Can now send supplier orders by email.
- New: task #10076 : Show content of message in notification module.
- New: Bank name is shown on invoice.
- New: IBAN value is called IFSC if country is India.
- New: Add option to choose to show firstname then name or name then firstname on PDF.
- New: Add company in fields exported by export of members tool.
- New: Reorganise bank menus.
- New: Bookmarks can be sorted on a particular order.
- New: Support spanish RE and IRPF taxes on invoices.
- New: Module category offers categories for foundation module.
- New: Can filter on category on third parties, products and members listings.
- New: A flag is visible before country labels.
- New: When activating a new module, permissions for admin user are set. This save
       time when configuring Dolibarr.
- New: Dolibarr 2.9 is faster than 2.8.
- New: A lot of more predefined VAT values, states, regions for 
       miscelaneous contries.
- New: Enhance skin engine to make themes easier.
- New: Add images into menu "eldy".
- New: Auguria theme is now more modern.
- New: Update tools refers to www.dolibarr.org but also www.dolistore.com web site.
- New: Postgresql experimental support seems to work completely. 
- New: Changes in Dolibarr core to allow to use cache servers (see Memcached module on
       dolistore.com).
- New: Default choice for interactive confirm box is yes by default, and no only for
       delete actions. This reduce number of clicks required to validate actions and 
       is still safe to dangerous actions.
- Fix: Durations are correctly shown for languages using PM/AM dates.
- Fix: A lot of fixes in Point of Sale module.
- Fix: Debug experimental module widthrawal.
- Fix: Format number was wrong for ar_AR language.
- Fix: Can change password if user has only permission "change password".
- Fix: Project PDF document shows all tasks.
- Fix: bug #29278 : SMTP fails with IP instead of hostname.
- Fix: Default language on login page was wrong.
- Fix: Complete support of euros sign (even in PDF).
- Fix: Bad setup of phpMyAdmin for DoliWamp installer.
- Fix: Tracking number should be available on sending sheets.
- Fix: Stock value is not reset when product is transfered into other warehouse. 
- Fix: A lot of not tracked bugs fixed.
- Fix: Some fixes in barcode management.
- Fix: Access to phpMyAdmin is now ok on new DoliWamp installation.

For translators:
- Fix: Major update of italian translation (it_IT).
- Fix: A lot of translation fixes in all languages.
- New: Added translations (sl_SL, is_IS).
- New: Add translations for the DoliWamp installer.

For developers:
- More comments in code.
- Uniformize some code. 
- All arrays "lignes" were renamed into "lines".
- Delete all useless pre.inc.php files (this also increase speed).
- Fix W3C errors in page forging.
- Qual: Mutualize code of menu managers.
- Better isolation of modules files and dolibarr core files. 
- Task #8682 : Remove functions unix_timestamp.
- The makepack tool now make pack with UID 500.
- More css class and div to output menu to allow more skins.
- Generated documentation can be build from Eclipse using Doxygen plugin.
- Snapshot is provided with PHPunit tests.

WARNING: 
- A lot of class files (*.class.php) has moved into subdirectories. So If you use
  or develop non official modules that includes Dolibarr classes, you will have to rename
  path to thoose classes into the include function.
- Also, parameters of the "fetch()" method for class "User" has changed to reflect
  other fetch methods.   
- If you build a personalised themes, you must rename the style sheet into style.css.php.   
- This version is also the last one to support PHP 4.*, Mysql 3.1, IE6.
  Dolibarr 3.* will be supported with PHP 5+ and MySql 4.1+ only.


***** ChangeLog for 2.8.1 compared to 2.8 *****
For users:
- Fix: Works on database with _ in name.
- Fix: Broken feature in trips and expense module.
- Fix: Can use $ in database and login/pass values.
- Fix: No error on upgrade if there is orphelins tasks.
- Fix: Failed to login when user agent string was longer than 128.
- Fix: bug #29526 : Numérotation Proposition Incorrecte après duplication


***** ChangeLog for 2.8 compared to 2.7.* *****
For users:
- New: Support note on trips module
- New: Can link contacts to projects
- New: Can removed attached file on email form if attachment was wrong.
- New: Add option to show your logo on top of left menu.
- New: task #9935: Can edit accountancy code.
- New: Add an option to make users email required.
- New: Module notification can send email on order or proposal validation.
- New: Can use any command line antivirus on file upload.
- New: A customer can also be a prospect.
- New: task #9802 : Can link an action to a project and use project to 
       filter agenda.
- New: Project can be set on contract creation.
- New: Initial sold can be conciliated on bank module.
- New: Add a default errors-to email for emailing module.
- New: Can filter on user on stock movement list.
- New: When creating a third party from a member, it is set as a new
       customer.
- New: Can use {tttt} in numbering mask setup. It will be replaced
       with third party type.
- New: VAT number is stored in one field. This is more "international".
- New: task #9782 : Add possibility to delete a warehouse.
- New: task #9640 : Add label for stock movements.
- New: task #9916 : Add FREE text for interventions card.
- New: Can define the new product ref when cloning.
- New: Project module support status of project and end date.
- New: Provide a ubuntu package.
- New: Add link to check a SIREN for french users.
- New: Add link "now" to fill date when creating invoices.
- Fix: Import module works even if prefix is empty in source file.
- Fix: bug #28055 : Unable to modify the date of a cloned command.
- Fix: bug #27891.
- Fix: Change of numbering module was not effective.
- Fix: Change error management when adding already used supplier ref
       for a product.
- Fix: Running sending-email.php
- Fix: Warning should not appears for invoice closed
- Fix: Import for companies works even with prefix empty.
- Fix: bug #28895 : Création d'utilisateur impossible.
- Fix: Can change password if has only permission change password.

For developers:
- Qual: Reorganize /dev directory.
- Qual: Change the way items are linked together.
- Qual: The login page now use a template in /core/template/login.tpl.php.
- New: Modules can add their own tab on projects cards.
- New: Add management of triger FICHEINTER_VALIDATE


***** ChangeLog for 2.7.1 compared to 2.7 *****
For users:
- Fix: Bad decimal management for it_IT and fr_BE languages.
- Fix: A third party created from a member is created as a 
       customer.
- Fix: Change of numbering module was not effective.
- Fix: Report of balance missing supplier invoices.
- Fix: Running sendmaing-email.php script.
- Fix: Detection of country for IBAN management.
- Fix: Update member photo.


***** ChangeLog for 2.7 compared to 2.6.* *****
For users:
- New: Add a print icon to show a page to print without menus.
- New: Can add a free text on bank cheque receipts.
- New: Price level can be defined also for prospects.
- New: Add a help and support center.
- New: Can export commercial proposals.
- New: Can use a cache for xcal exports.
- New: Option for faster confirmation process with one ajax popup.
- New: Complete theme bluelagoon and rodolphe
- New: Can select third parties emails in emailing module for all
       third parties with expired contract's lines.
- New: Can add a field errors-to in emailing.
- New: Can use inline images in emails.
- New: Add predefined invoices (can be use for repeated invoices).
- New: Add a confirmation when cloning products.
- New: Add stock in product lists.
- New: Can filter list of stock movement on date or product.
- New: Added a link from product list to their stock movements.
- New: Several speed enhancements after using the Google Page speed 
  plugin for FireBug.
- New: Add a confirmation on dangerous admin purge feature.
- New: Add navigation on donation sheets.
- New: Added estimated value for stocks.
- New: Added module Gravatar to found photo of users or members
       from their email on gravatar.com.
- New: Include Dolibarr version in suggested dump filename.
- New: Enhancement in project module.
- New: Add log tab on emailing module.
- New: Minor enhancements in look themes.
- New: Add option to hide help in menu.
- New: Added a "force LDAP synchronize" on member and contact cards.
- New: Can split a discount into two smaller discount. This allows to use a
       discount on an invoice even if invoice amount is lower than discount
       credit available.
- New: Can use variables into the free text on PDF (__TOTAL_TTC_, __TOTAL_VAT...)
- New: Increase page loading speed (all changes reported by Google PageSpeed
       tool has been added).
- New: Add support of constant MAIN_ONLY_LOGIN_ALLOWED to allow to lock all
       access to any users except the one defined in constant.
- New: Add an admin page of PHP sessions with a way to lock new connections
       for other users than yourself. Can also purge existing sessions.
- New: Add point of sale module.
- New: Better usage when using with smartphones.
- New: Add module FTP client.
- New: Can set first day of week.
- New: Installer now create a .htaccess to protect documents directory.
- New: Experimental support for Postgresql.
- New: Full support of SMTPS (can works with Google SMTP).
- Fix: "Now" link works when date popup is not used.
- Fix: Debug seriously the email notification module.
- Fix: Error Call to a member function trans when refusing a supplier order.
- Fix: Fix payment conditions on commercial proposals.
- Fix: Nb of orders to process was wrong.
- Fix: Customer code was not correct on PDF it if contains special 
       characters.
- Fix: Can update price even with "NPR" VAT rates.
- Fix: When product type is missing, description is not lost when adding 
       new product lines.
- Fix: CC and BCC in emails was not used if using SMTPS handler.
- Fix: Last character was lost when text end with n or r.
- Fix: LDAP synchronization is now more robust (transaction and 
  use modify instead of delete/add).
- Fix: Fix: Setup of member synchronization does not conflict 
  with contact or user synchronization.

For translators:
- Update some language files.
- Can accept right to left languages. Added an "automatic" arabe translation.

For developers:
- An external module can force the third party code to be required whatever
  is the rule of third party code module.
- Update fckeditor to 2.6.4.
- Update Smarty to 2.6.26.
- Removed some deprecated code and files.
- Creation of directory in module descriptor is simpler.
- Can use an alternate document_root directory to develop with 
  sources on two repositories.
- Removed useless code of old commercial module.
- Move some modules into the CVS modules repository dolibarrmod. This reduces
  amount of code in main branch.
- Updated wiki documentation.
- Better W3C standard.
- Can add init data when enabling a module.
- Can fix some corruptions in database by calling the update page 
  /install/repair.ksh
- Log files contains more information (PHP_SELD added and OS user used for 
  log of command lines scripts) 
- Can protect a module to not being enabled if javascript disabled.
- If module numberwords is installed, code can use langs->getLabelFromNumber 
  to get value of an amount in text.
- A module can add subsitution keys in makesubsitutions() functions.
- Add $conf->browser->phone defined to optimise code for smartphone browsers.
- All external libs are now in same directory /includes.
- All install files are now in same directory /install.


***** ChangeLog for 2.6 compared to 2.5.* *****
For users:
- New: Add filter on status in emailing selector for Dolibarr users.
- New: Can add bookmarks on all pages.
- New: Enhance bank transactions reporting.
- New: When creating a contact from a third party, informations from third
  party card are automatically suggested.
- New: Sort list of languages in combo box.
- New: EMails links are show with function dol_print_email
- New: Add graph report on number of entities in product statistics page.
- New: Can delete a supplier order whatever is its status.
- New: No limit on free text on PDF generated documents.
- New: Can force login value when creating a user from a member.
- New: Can clone commercial proposals and orders.
- New: Major enhancement of project module.
- New: Added product label in invoice exports fields.
- New: Add VAT number in export fields.
- New: Upgrade FPDF to 1.6
- New: Upgrade Scriptaculous to 1.8.2 and Prototype to 1.6.0.3
- New: Added keywords in PDF.
- New: Add hidden option MAIN_DISABLE_PDF_COMPRESSION.
- New: Add attachments on intervention cards.
- New: Can add personalized fields in emailing selectors.
- New: Customer code and supplier code can be defined automatically.
- New: Emailing feature can extract civility from contacts.
- New: Can create a third party from a member of foundation module.
- New: Can set a limit for stock alert to 0.
- New: Support SMTPS.
- New: Added a page /support to provide a help center service on Dolibarr.
- New: Distinct status "running not expired" from "running expired" in lines 
  contract status.
- New: Add a first version of a module for Paybox.
- New: Can add contact to suppliers orders.
- New: Changes to support the external Bit Torrent module.
- New: Can filter on social contribution type in list.
- New: Upload of joined files need create/modify permissions to work.
- New: For admin users, show the SQL request in export build.
- New: Can modify proposal date if status is draft.
- New: The help link on some pages now links directly to the wiki web page.
- New: Enhancements in barcode module.
- New: Can use decimal values in stocks.
- Fix: Partial payment on social contributions not shown on main page.
- Fix: Handle correctly the comment in status changing of supplier orders.
- Fix: Author, title and topic are correctly encoded in PDF.
- Fix: Now HTML output is always UTF8, this solve bad PDF encoding on old
  users.
- Fix: Save new model when changed on interventions.
- Fix: Failed to go on the future view of bank transaction if there is no 
  future bank transaction already wrote.  
- Fix: Bad ref in supplier list.
- Fix: Bad link in product statistics for supplier referrers.
- Fix: Usage of reset of cursor in personalized numbering modules for a particular
  month (@ option) was broken.
- Can add contacts to a supplier invoice.
- Fix: When an invoice is changed back to status draft, warehouse is increased 
  back.
- Fix: Category of a bank transaction was not saved.
- Fix: Clicktodial plugin works correctly now
- Fix: Multiprices features works correctly.
- Fix: Project module and task creation.
- Fix: Validation of order if a file was attached.
- Fix: A lot of fixes in PDF generators.
- Fix: Bad line/page break with long description of products on PDF.
- Fix: Option force invoice date to validation date working correctly.
- Fix: Creation of a member from the example public page works.

For translators:
- Added 10 more new language files.
- Added autotranslator tool. A tool to build/update automatically
  languages files using Google API for a new language. Wonderful to start a
  new translation.
  
For developers:
- Removed some deprecated files.
- Removed treemenu library.
- Renamed all function dolibarr_xxx into dol_xxx to have same prefix everywhere.
- Rewrite clone feature for supplier invoice to work like other clone features.
- First change to manage a future feature "stock PMP value".
- A module can add a new tab in third party view tabs.
- First change for future geoip module.


***** ChangeLog for 2.5 compared to 2.4.* *****
For users:
- Sessions timeout can be configured to overwrite PHP setup.
- Can filter on date in services list.
- Support bookmark add of product cards.
- Enhancement in stock management (Automatic increase/decrease
  from order or invoice is possible).
- New filter options in prospect lists (category and level).
- New view in ECM module.
- Look enhancements for graphics (add transparency).
- Added statistics report for supplier invoices.
- Added average amount in invoices statistics reports.
- Can move a contract line to another contract of same third party.
- Add an export definition to export interventions.
- Can set umask file permissions on Unix/Linux/BSD systems.
- Miscelanous bug fixes.
- A lot of other enhancements to increase productivity.
- All phone numbers show the clicktodial link if module is enabled.
- Can define hour and minutes in intervention cards.
- Can edit a validated intervention.
- Add filters on intervention list.
- Add juridical status and number of employees in third party 
  export definition.
- A lot of enhancements and translation in withdraw module.
- Full support of Mysql option mode=strict.
- Added a new event from member module to agenda tracked events.
- Can attach a file to suppliers orders.
- Change to make Bank Account Number form more "internationnal".
- Can clone an invoice.
- Can clone an emailing.
- Reduce memory usage (about 2%).
- Add weight and size in sendings module.
- Add a fast search form on left menu for member module.
- Fix: Do not show export filter for disabled modules
- Show greyed lines for not allowed export filters.
- Add nature in product fields (manufactured product or not).
- Add export filters for category module and trip and expenses module.
- Can choose login of dolibarr account created when create from contact

For translators:
- The errors language file contains only error or warning messages with 
  prefix Error or Warning.
- HTML Output is by default in UTF8 and language files can be provided
  in UTF8.

For developers:
- Update skeletons (some fixes and add function createFromClone).
- Add an experimental Cash Desk module.
- Added new triggers events in agenda module.
- All submodules are moved in the includes directory.
- Removed some deprecated files.
- Menu managers now use same class name for their menu entry
  and add a different value in an HTML id for each entry. This allows
  to build skins that use different style for each menu entry.
- All emails and url HTML output use same function.
- Add more integrity check on database
- Can disable modules on logon page. This make possible to
  have several profiles of demo with only one demo. Also added a new
  Dolibarr demo front page (in htdocs/public/demo).
- Allow modules to add new tabs.

   

***** ChangeLog for 2.4 compared to 2.2.* *****
For users:
- Add a calendar module (module agenda) with ical/vcal/rss export.
- Look enhancement in graphics (thanks artichow).
- Add tel and fax on delivery addresses.
- Add a tool to edit personalized menu.
- Add an ical and vcal export link in agenda and webcalendar module.
- Reduce memory usage.
- Now triggers are enabled/disabled according to module they refers to.
- Fix infinite loop on popup calendar.
- Change in tanslation to make Dolibarr easier to understand.
- Add a warning when sending a mail from a user with no email defined.
- Added clicktodial module.
- Add a property private/public in contact. This allows to user Dolibarr
  for a personnal address book.
- French NAF code can accept 5 chars.
- Supplier prices can be input with or without taxe.
- New generic numbering modules to offer more solutions for generating
  automatic id.
- Add new predefined exports wizards (stocks, suppliers, taxes...).
- Add feature to log security events (logon, change of users, passwords).
- Can link all documents (included supplier invoices and orders) to a 
  project.
- Can attach several files to email when sending an invoice, order or
  proposal by email.
- Can choose accuracy (number of decimals) for prices.
- Localization for decimal and thousand delimiter on number is fully
  supported.
- More informations reported in system information pages.
- Add a budget report.
- Added a security audit report.
- Other minor changes (features, look, fixes)
- Added compatibility with Firefox 3.
- Changes for compatibility with PHP6/Mysql6.
- Some bug fixes.

For translators:
- Added spanish es_ES translation.
- Added en_AU translation.

For developers:
- Removed useless code:
  Replaced phplot and phplot5 librairies by artichow.
  Removed cryptograph library replaced by artichow.
- Login functions are now externalised as modules.
- Update code skeletons examples.
- Several enhancements to make addon development easier.
- Add a tool to generate PHP classes completely mapped to a table.
- Added a check to enable external modules only if dolibarr version is
  high enough.
- Changes in wizard installer to allow building autoexe installer for
  Windows with Apache and Mysql included.


***** ChangeLog for 2.2 compared to 2.1.* *****
- Add more statistics on main page.
- Add option to add message on login page.
- Management of categories for third parties.
- Add volume on products properties.
- Support for LDAP authentication.
- Full member synchronisation with LDAP database in
  fundation module.
- More LDAP fields supported for user synchronization.
- Better logger for install.
- First changes to support UTF8.
- Add a "forget password" feature.
- Setup process can run several migrate files if need
  to jump several versions to upgrade.
- Support for webcalendar 1.1 in webcalendar module.
- Support for menu in database.
- Better support for using Dolibarr on more WHP.
- Removed some deprecated files and clean code.
- New theme: Auguria
- Removed PHP warnings.
- Some bugs fixes.
- Traduction more complete.
- Better code comments for Doxygen documentation.
- Better support of vcard export format.
- A lot of security enhancements (no more password in log files,
  crypted password in database, in config file...).
- Themes are full CSS compliant.
- A lot of other minor changes...
- Option to scan uploaded document by an antivirus.
- Transparency for picto files works with IE.
- Can drag and drop boxes on main page.


***** ChangeLog for 2.1 compared to 2.0.* *****
- Added a better installer.
- Support user and groups permissions.
- Translation in english and support for several languages.
- New enhanced look and several new themes.
- Small search boxes for each Dolibarr elements (invoices, contracts,
  orders, proposals...)
- Added an export assistant module to export main dolibarr data.
- Added backup tool to backup database via mysqldump.
- Added product categories management with a categorie tree.
- Management of companies' discounts (relative or absolute).
- Support credit note and discounts (relative and absolute) on
  commercial proposal, orders and invoices.
- Support multi-langual description for products.
- Graphical enhancements (picto to describe all status).
- Added more permissions (ie: can restrict access for a commercial user
  to elements of its companies only).
- Little enhancements to OSCommerce module.
- Added a second OSCommerce module working through web services.
- Added a Mantis module to have a Mantis application in Dolibarr menu.
- Building a PDF document for invoices works like other modules. You
  can change model just before generating the PDF.
- Can generate documents (PDF) for customer orders. Can send them by mail.
- Added FPDI and FPDI_Protection (ie: PDF with password-protection)
- Can make one payment for several supplier invoices.
- Rule to suggests passwords when creating a user are in modules
  allowing to add easily other rules.
- Option to encrypt passwords in database (MD5).
- Add Dolibarr triggers support on users creation/change.
- Add Dolibarr triggers support on payments.
- Add Dolibarr triggers on supplier and customers orders.
- Webcalendar triggers for actions on Member module.
- Support optional new javascript popup selector for date fields.
- Support for several RSS boxes in external RSS module. Setup easier.
- Can attach documents on Action, Orders, Invoices, Commercial proposals.
- Can attach contacts on proposals, orders, contracts, invoices.
- Preview on results of PDF generator modules in setup pages.
- Code cleaner. Remove unused or duplicate code.
- Save and show last connexion date for users.
- Enhancements on a lot of forms for better ergonomy.
- Can add/remove company logo.
- Added LDAP synchronisation for users, groups and/or contacts.
- Can configure your own SMTP server/port for mail sendings.
- Works even on "UTF8 by default" systems (Mysql, Linux...)
- Better compatibility with different PHP version or setup.
- Added mysqli driver.
- Add a WISIWYG editor (FCKEditor) to edit note and comment areas.
- Added AJAX features like a 'search product selector'.
- Modules boxes on main page can be dragged and dropped (with firefox only).
- Support for PHP5.
- Experimental support for Postgresql (not working yet, but waiting feedbacks).
- Removed obsolete files and documentation.
- Added admin tools (backup and files purge).
- Added a tool to build a lang package.
- Added a tool to build a module package.
- Added a tool to build a theme package.
- Traduction more complete.
- Added skeletons for code examples.
- Lot of fixes after 2.0 release not fixed in 2.0.1.
- Added more security option (ie: encrypted password in database)




***** ChangeLog for 2.0.1 compared to 2.0 *****
Minor bug fixes



***** ChangeLog for 2.0 compared to 1.0.* *****
ChangeLog file size is so important, that it is not included inside Dolibarr
package. You can find it at www.dolibarr.org<|MERGE_RESOLUTION|>--- conflicted
+++ resolved
@@ -2,7 +2,6 @@
 English Dolibarr ChangeLog
 --------------------------------------------------------------
 
-<<<<<<< HEAD
 
 ***** ChangeLog for 6.0.3 compared to 6.0.2 *****
 FIX: #7211 Update qty dispatched on qty change
@@ -252,7 +251,8 @@
 * The hook formObjectOptions was not implemented correctly in previous version. Sometimes, you had to return output 
 content by doing a print into function, sometimes by returning content into "resprint". This has been fixed to follow
 hook specifications so you must return output into "resprint".
-=======
+
+
 ***** ChangeLog for 5.0.7 compared to 5.0.6 *****
 FIX: #7000 Dashboard link for late pending payment supplier invoices do not work
 FIX: #7148
@@ -268,7 +268,6 @@
 FIX: Upgrade missing on field
 FIX: wrong key in selectarray
 FIX: wrong personnal project time spent
->>>>>>> 7d4b43f3
 
 ***** ChangeLog for 5.0.6 compared to 5.0.5 *****
 FIX: Removed a bad symbolic link into custom directory.
