--------------------------------------------------------------
English Dolibarr ChangeLog
--------------------------------------------------------------

***** ChangeLog for 3.4 compared to 3.3.2 *****
For users:
- New: Add link to autofill/reset with quantity to ship when creating a
  delivery receipt.
- New: Event into calendar use different colors for different users.
- New: Support revenue stamp onto invoices.
- New: Add a tab "consumption" on thirdparties to list products bought/sells.
- New: Some performance enhancements.
- New: Can attach files onto trip and expenses modules.
- New: Add option MAIN_PDF_TITLE_BACKGROUND_COLOR.
- New: Merge tab customer and prospect.
- New: Add ES formated address country rule.
- New: Can define a hierarchical responsible on user.
- New: Add a hierarchical view for users.
- New: Can expand/collapse menus, categories and users list.
- New: extra parameters are supported into ODT templates.
- New: total per vat rate are available as tags for ODT templates.
- New: Add more types for extra parameters (lists, phone, emails, checkbox, prices).
- New: Some part of interface use more CSS3 (ie: agenda)
- New: [ task #707 ] Create option ProfIdx are mandatory to validate a invoice.
- New: Can define if we want to use VAT or not for subscriptions (foundation module).
- New: Can define a default choice for choice "More action when recording
  a subscription" (foundation module).
- New: Add link to check professional id for india.
- New: [ task #731 ] Uniformize ref generation
- New: [ task #748 ] Add a link "Dolibarr" into left menu
- New: Script email_unpaid_invoices_to_representative accepts now a parameter test
  and a delay.
- New: Can define a different clicktodial setup per user.
- New: Add option INVOICE_CAN_NEVER_BE_REMOVED.
- New: Enhance agenda module to reach RFC2445 (add busy information).
- New: Add module Opensurvey.
- New: Default aprrover for holidays i sby default hierchical parent.
- First change to prepare feature "click to print" (IPP) for PDF.
- New: [ task #350 ] Merge tab customer and prospect
- New: [ task #710 ] Add substitution into mailing send (and HTML is now valid)
- New: [ task #711 ] Add combobox for contact as done for product/thirdparty
- New: [ task #714 ] In Emailing module admin autogenerate security key of READRECIEPT
- New: [ task #743 ] GED : Add aministration option to disabled autotree to display
- New: [ task #767 ] Customer Address fallback when a contact doesn't have an address
- New: [ task #768 ] WYSIWYG for all mail
- New: [ task #773 ] Add Project document in GED(ECM) modules
- New: [ task #783 ] Add checkbox and radio into extrafield feature
- New: [ task #798 ] Add range limit date on product/services as it is done on order and invoice
- New: [ task #814 ] Add extrafield feature into Project/project tasks module
- New: [ task #770 ] Add ODT document generation for Projects module
  
For translators:
- Update language files.

For developers:
- System of menu managers has been rewritten to reduce code to do same things. 
- An external module can force its theme.
- Add function dol_set_focus('#xxx').
- A mymodule can bring its own core/modules/mymodule/modules_mymodule.php file.
- Removed not used libraries.
- More web services. 
- Renamed some database fields, code variables and parameters from french to english.
- First change to manage margins on contracts.
- Add hook getFormMail.
- Function plimit of databases drivers accept -1 as value (it means default value set
  into conf->liste_limit).
- New: Add option dol_hide_topmenu, dol_hide_leftmenu, dol_optimize_smallscreen,
  dol_no_mouse_hover and dol_use_jmobile onto login page (to support different terminal).
- New: dol_syslog method accept a suffix to use different log files for log. 
- New: Type of fields are received by export format handlers.
- New: when adding an action, we can define a free code to tag it for a specific need.
- New: Enhance Dolibarr migration process to include migration script of external 
  modules.
- New: [ task #811 ] Uniformanize note field.
  

WARNING: If you used external modules, some of them may need to be upgraded due to:
- Fields of classes were renamed to be normalized (nom, prenom, cp, ville, adresse, tel
  were renamed into lastname, firstname, zip, town, address, phone).
  This may also be true for some fields into web services.
- If module use hook pdf_writelinedesc, module may have to add return 1 at end of 
  function to keep same behaviour.

  

***** ChangeLog for 3.3.2 compared to 3.3.1 *****

- Fix: Ducth (nl_NL) translation
- Fix: [ bug #790 ] Spanish localtax RE not being correctly calculated
- Generalize fix: file with a specific mask not found, again
- Fix: translations and BILL_SUPPLIER_BUILDDOC trigger
- Fix: Can't reset payment due date
- Fix: [ bug #787 ] Invoice supplier box incorrect tooltip when delay on payment
- Fix: [ bug #794 ] Lost filter on zipcode in prospect list 
- Fix: [ bug #774 ] Bug on creating event with box "all day" crossed 
- Fix: [ bug #817 ] Purchases journal does not reflect localtaxes
- Fix: [ bug #816 ] Sales journal does not reflect localtaxes
- Fix: [ bug #806 ] Margins module with orders2invoice does not respect cost price
- Fix: Orderstoinvoice didn't act as expected when no order was checked
- Fix: Bad link to all proposals into Third party card if customer is prospect
- Fix: [ bug #789 ] VAT not being calculated in POS
<<<<<<< HEAD

=======
- Fix: [ bug #794 ] Lost filter on zipcode in prospect list
- Fix: [ bug #774 ] Bug on creating event with box "all day" crossed
- Fix: [ bug #810 ] Cannot update ODT template path
- Fix: [ bug #824 ] MAIN_DB_PREFIX not use into dictionnary
>>>>>>> 21a1441a


***** ChangeLog for 3.3.1 compared to 3.3 *****

- Fix: [ bug #733 ] Mass emailing tools do not support <style HTML tag
- Fix: Package for launchpad
- Fix: [ bug #736 ] Missing column in llx_c_chargesociales  
- Fix: Localtax2 for Spain must be based into buyer
- Fix: [ bug #762 ] Bad profit calculation in Reporting
- Fix: bug dictionnary with wrong prefix table



***** ChangeLog for 3.3 compared to 3.2.3 *****
For users:
- New: Add holiday module, to declare and follow holidays of your employees.
- New: Add margin management module.
- New: Add new theme Amarok.
- New: [ task #289 ] Can reorder tasks.
- New: Add field "signature" into user card. If filled, text is added 
       at end of predefined email texts. If option MAIN_MAIL_DO_NOT_USE_SIGN is on, this
       feature is disabled.
- New: Can input a payment back onto an credit note.
- New: Add link "Back to list" on all cards.
- New: After first install, warning are visible onto mandatory setup not
       configured. Show also total number of activated modules.
- New: Can filter list of proposal, order or invoice on sales representative.
- New: Add supplier ref on supplier orders.
- New: Can export supplier orders and customers shipments.
- New: First change to install external plugins from gui (experimental). 
- New: Monaco is like France for default vat calculation
- New: Can list elements (invoices, orders or proposals) on a particular
  user contact). This allow to view a "basket" of its elements.
- New: Show bank account on payment list of invoice card.
- New: Cloning project allow to clones task, notes, files, contacts. 
- New: Enhance default style.
- New: Can edit and resiliate member status from list.
- New: Can insert URL links into elements lines. Also reported into PDF.
- New: When a member is validated, we can subscribe to mailing-lists
       according to its type.
- New: Add a tab into members statistics to count members by nature.
- New: Add link to third party into sells and purchase journal.
- New: Suggest a method to generate a backup file for user with no access
       to mysqldump binary.
- New: Can also use extrafields on contacts/addresses and users.
- New: Support unique field for extrafields.
- New: Extra fields supports more types (int, string, double, date, datetime).
- New: Can correct stock of a warehouse from warehouse card.
- New: [ task #185 ] Can input amount when correcting stock to recalculate PMP.
- New: [ task #454 ] Add "No category" into filters on category.
- New: Auto check box on page to edit interface options of user.
- New: More surface control on stock correction page.
- New: Add great britain provinces.
- New: [ task #494 ] Send an email to foundation when a new member has auto-subscribed.
- New: [ task #326 ] Add a numbering module to suggest automatically a product ref.
- New: Add conditional substitution IF/ELSEIF/ENDIF for ODT templates.
- New: Add unit foot2, inch2, foot3 and inch3 for surface and volumes.
- New: Can select thirdparties into emailing targets, even if module category is not enabled.
- New: [ task #498 ] Improvement of the block to add products/services lines.
- New: ECM autodir works also for files joined to products and services.
- New: Add a selection module for emailing to enter a recipient from gui.
- New: Allow to search thirds and products from barcodes directly from the permanent mini search left box.
- New: Allow to search product from barcodes directly from invoices, proposals... through AJAX.
- New: Can make one invoice for several orders.
- New: POS module can works with only one payment method (cach, chq, credit card).
- New: Add possibility to defined position/job of a user.
- New: Add hidden option to add slashes between lines into PDF.
- New: [ task #210 ] Can choose cash account during POS login.
- New: [ task #104 ] Can create an invoice from several orders.
- New: Update libs/tools/logo for DoliWamp (now use PHP 5.3).
- New: Added ODT Template tag {object_total_discount_ht}
- New: Add new import options: Third parties bank details, warehouses and stocks, categories and suppliers prices
- New: English bank account need a bank code (called sort code) to identify an account. 
- New: Can choose menu entry to show with external site module.
- New: Add hidden option MAIN_PDF_MARGIN_LEFT, MAIN_PDF_MARGIN_RIGHT, MAIN_PDF_MARGIN_TOP, MAIN_PDF_MARGIN_BOTTOM to force margins of generated PDF.
- New: [ task #314 ] Can define if prof id are mandatory or not.
- New: Add button on order card to create intervention from services.
- New: Add search box to find products by supplier reference.
- New: Add option MAIN_HELPCENTER_LINKTOUSE to define target link "I need help" onto logon page. 
- New: [ task #608 ] Can clone a supplier order with prices updates
- New: [ task #559 ] Can define a discount % regarding quantity in supplier prices and price by quantity in customer prices
- New: [ task #527 ] After cloning a suplier invoice, go onto invoice ref into edit mode

New experimental module:
- New: Add commissions management module.

- Fix: [ bug #499 ] Supplier order input method not translated
- Fix: No images into product description lines as PDF generation does not work with this.
- Fix: Errors weren't being shown in customer's & supplier's orders
- Fix: Lastname wasn't being recorded in xinputuser emailing module.
- Fix: [ bug #653 ] Error while creating agenda additional attributes
- Fix: [ bug #654 ] Event rapport PDF showing ActionAC_OTH_AUTO
- Fix: [ bug #658 ] Search on bank do not work for description
- Fix: [ bug #659 ] Comment in recurrent invoices is not stored
- Fix: [ bug #622 ] Attaching wrong file when sending the invoice via e-mail

For developers:
- New: Add webservice for thirdparty creation and list.
- New: A module can overwrite templates parts.
- New: Can add a link on title field of added dictionnary.
- New: Uniformize code.
- New: Add option WORKFLOW_DISABLE_CREATE_INVOICE_FROM_ORDER and 
       WORKFLOW_DISABLE_CLASSIFY_BILLED_FROM_ORDER.
- New: A module can add several css and js.
- New: removed deprecated methods
       ldap::connect, formadmin::select_lang,
       html::select_tva
- New: Add custom substitution function for ODT product lines: mymodule_completesubstitutionarray_lines()
- New: Basic implementation of hooks and triggers for a lot (most) of core modules: 
  action/calendar, trips and expenses, dons, vat payment, contact/society, contract, product lines, 
  expedition, order supplier and order invoice (lines included), intervention card, project, tasks.
- New: Add ChromePHP output into syslog module.
- New: Add PRODUCT_PRICE_MODIFY trigger.
- New: Created function to retrieve total amount of discount of an invoice/proposal...
- New: We can use a dynamic value ($conf->global->XXX for example) into titles of menus.
- New: Use PHP classes DateTime* for some data functions instead of adodb 
- Qual: Renamed SUPPLIER_INVOICE_BUILDDOC trigger to BILL_SUPPLIER_BUILDDOC
- Qual: Renamed INVOICE_SUPPLIER_DELETE trigger to BILL_SUPPLIER_DELETE
- Qual: Renamed SUPLIER_ORDER_BUILDDOC trigger to ORDER_SUPPLIER_BUILDDOC
- Qual: Renamed CONTRACTLINE_DELETE trigger to CONTRACT_LINE_DELETE
- Qual: Renamed all ficheinter.class.php triggers so that they start with 'FICHINTER_'
- Fix: [ bug #655 ] ORDER_REOPEN trigger incorrectly named
- Fix: [ bug #656 ] Contracts trigger CONTRACT_MODIFY incorrectly named
- Fix: [ bug #657 ] Usergroup class' GROUP_DELETE trigger incorrectly named

For translators:
- New: Update language files (de, tr, pt, ca, es, en, fr).
- New: Added bg_BG autotranslated language.
- New: Translate the donation receipt.

Dolibarr license has also been updated from GPLv2+ to GPLv3+.



***** ChangeLog for 3.2.3 compared to 3.2.2 *****

- Fix: Some permission into agenda module.
- Fix: Generation of PDF was not using correct font for some languages.
- Fix some translations.
- Fix: [ bug #607 ] Nom de société avec guillemets.
- Fix: Option MAIN_MAIL_SENDMAIL_FORCE_BA and MAIN_FIX_BUGGED_MTA was not
  complete.
- Fix: comaptiblity with multicompany module.
- Fix: Bad label when validating/paying an invoice from POS module.
- Fix: Correct recipient into rouget template.
- Fix: A lot of fix into PDF pagebreak management.
- Update VAT for some countries.
- Firstname was missing when sending email from file list.
- Added en_SA language.



***** ChangeLog for 3.2.2 compared to 3.2.1 *****
- Fix: Modify spanish VAT to new rates.
- Fix: Add error message when creating already existing product.
- Fix: Edition of percentage of an event.
- Fix: Minor look fix for theme bureau2crea.
- Fix: Start and end date not saved at project creation
- Fix: Default vat is zero for customer invoices if company does not use vat
- Fix: Localtaxes unit prices precision



***** ChangeLog for 3.2.1 compared to 3.2.0 *****
- Fix: Edit of projects.
- Fix: Activation of modules does not fails if directory install was removed.
- Fix: [ bug #444 ] Regression on auto-closing for proposals and orders.
- Fix: Update translations (catalan, french, spanish, brazilian).
- Fix: [ bug #445 ] Hex escaping in descriptions.
- Fix: error when validating shipment for non predefined products with a
  selected warehouse.
- Fix: Bad local taxes if price base type is TTC for spanish local taxes.
- Fix: Phone not saved when using web service.
- Fix: [ bug #464 ] Payment form should allow to add transmitter for bank transfers.
- Fix: Allows to use a comma decimal separator in supplier invoices payments.
- Fix: Translation for tr_TR, es_ES, pt_BR.
- Fix: Products with no prices not visible.
- Fix: Access to product card created with very old version of Dolibarr.
- Fix: Delete temporary files after validating an invoice.
- Fix: preview of supplier order and invoice template.
- Fix: [ bug #485 ] Configurated amount for public auto-subscription form is not taken into account
- Fix: Average amount graphs weren't comparing the previous year stats
- Fix: Closed project didn't show the new status unless the page was refreshed
- Fix: Files were not being uploaded to a project's task
- Fix: [ bug #503 ] Unable to delete linked file to a deposit
- Fix: [ bug #501 ] Error while trying to modify an user
- Fix: [ bug #506 ] Can't set percentage of a started event
- Fix: Bad assignation of const for pdf delivery module name



***** ChangeLog for 3.2.0 compared to 3.1.3 *****
WARNING: PHP lower than 5.x are no more supported.
WARNING: Because of a major datastructure change onto supplier prices tables, be aware
to make a backup of your database before making upgrade.

For users:
- New: Each user can remove/add its own boxes.
- New: Add signature at end of predefined email text.
- New: Can use personalized fields on products/services.
- New: Can attach files on social contributions.
- New: Show payments terms and conditions onto muscadet template.
- New: Can open back a closed commercial proposal.
- New: show thirdparty barcode on main tab.
- New: Can input note (private and public) during note and expenses creation.
- New: Print ticket show invoice ref into POS module.
- New: Can edit customer discounts from invoice create and edit card.
- New: task #11243: Show quantity into stocks for each sub-products into the sub-product tab.
- New: task #10500: Option to choose if professional id are unique.
- New: Add hidden option FOURN_PRODUCT_AVAILABILITY.
- New: task #11123: Add best supplier price.
- New: Enhancement in styles.
- New: Can conciliate several lines in one operation.
- New: task #11289 : Modify third party accountancy code generator aquarium.
- New: task #10606 : more comprehensive message error.
- New: task #11278 : Option into point of sale module to add services in list.
- New: task #11261 : Add an entry into menu called "New shipment".
- New: [ task #187 ] Gerer les evenement recurrents dans les imports ical.
- New: Make option MAIN_GENERATE_DOCUMENTS_WITHOUT_VAT available by default.
- New: Can build PDF in USLetter format or canada format (change paper size).
- New: Can export into Excel 2007 format.
- New: Add hidden option CASHDESK_FORCE_STOCK_ON_BILL
- New: Can search on part of barcode into POS module.
- New: Cheques into cheques receipts are ordered by operation date.
- New: Add hidden option MAIN_DISABLE_PDF_AUTOUPDATE to avoid generating pdf each time data change.
- New: Add hidden option PROJECT_HIDE_UNSELECTABLES to hide project you can't select into combo list.
- New: Add option INVOICE_POSITIVE_CREDIT_NOTE.
- New: Support zip/town autocompletion into warehouses.
- New: Add box for last expired services.
- New: Reduce seriously size of packages.
- New: Can define country code for import.
- New: When invoice was generated from order, order date is visible on PDF, after order ref.
- New: [ task #181 ] Hide password of click2dial in user card.
- New: Chart are faster to build
- New: Value of data into charts are visible on mouse hover.
- New: Import wizard can import contacts.
- New: Import wizard can import personalized fields.
- New: Personalized fields support int type.
- New: Install process is now two times faster.
- New: Can sort files into backup tool.
- New: Default output charset are utf8 into backup tool.
- New: Add brazilian states.
- New: Increase usability of module project.
- New: [ task #285 ] Add search filter on project in tasks list.
- New: Automatic list of documents in ECM module is ok for customers,
       suppliers invoice, orders, customers orders, proposals and social contributions.
- New: All professional id can contains up to 128 chars instead of 32. 
- New: [ task #176 ] Allow to use ODT templates for proposals and orders like it's done for invoices
- New: Add hidden option MAIN_ADD_PDF_BACKGROUND to add a PDF as background of invoice/order generated PDF.
- New: Can convert a product/service into service/product.
- New: Show delivery date into proposal template azur. 
- New: Support tags into header and footer into ODT templates.
- Fix: Can use POS module with several concurrent users.
- Fix: Installer don't fails with Mysql version that added a ssl_cypher field.
- Fix: Sanitize input parameters.
- Fix: [ bug #368 ] Product list
- Fix: [ bug #370 ] Filter in accountancy -> suppliers_bills
- Fix: [ bug #399 ] Bad calculation of local taxes in update line products
- Fix: [ bug #427 ] Bad links to wiki help in certains menus

For developers:
- New: Can add a left menu into an existing top menu or left menu.
- New: Add webservice to get or create a product or service.
- New: Add webservice to get a user.
- New: Add more "hooks" (like hooks to change way of showing/editing lines into dictionnaries).
- New: Log module outputs can be setup with "or" rule (not only "xor").
- New: Add FirePHP output for logging module.
- New: Add trigger ACTION_DELETE and ACTION_MODIFY.
- New: Trigger now have a priority to define sort execution order.
- New: Can define different requests according to database type into migration files.
- New: Add "canvas" feature to overwrite page of thirdparty, contact, product with yours.
- New: Removed artichow deprecated libraries.
- New: A page can force reload of css style sheet
- New: A module can add import description for import wizard, even for tables with foreign keys.
- New: Can add tabs on statistics views.
- New: Add CSS id/class into public payment pages.
- Qual: Add a lot of more PHPUnit tests.
- Qual: Data structure for supplier prices is simpler.
- Qual: Removed no more used external libraries.
- Qual: Cleaned a lot of dead code.
- Qual: More OOP (usage of "abstract", "static", ...), uniformize constructors.
- Qual: Fix a lot of checkstyle warnings.
- Qual: task #216 : Move /lib into /core/lib directory
- Qual: task #217 : Move core files into core directory (login, menus, triggers, boxes, modules)
WARNING: To reduce technic debt, all functions dolibarr_xxx were renamed int dol_xxx.



***** ChangeLog for 3.1.3 compared to 3.1.2 *****

Fix: PgSQL - property must be set if success
Fix: Provide a solution for backup when mysqldump is not available
Fix: Bug #460 - Wrong entity assignment when creating a warehouse
Fix: bug #405 - Late icon always displayed on comm/propal.php



***** ChangeLog for 3.1.2 compared to 3.1.1 *****

- Fix: Can clone a proposal
- Fix: Add member ID in substitution method
- Fix: Duplicate end tag and missing form parts
- Fix: Support companies with no prof id.
- Fix: Sanitize data
- Fix: Bug #318
- Fix: Bug #369
- Fix: More bugs



***** ChangeLog for 3.1.1 compared to 3.1.0 *****

- New: Add option FACTURE_DEPOSITS_ARE_JUST_PAYMENTS. With this option added, 
       credit notes are not removed from total amount of invoice but are just 
       payments used to reducs remain to pay.
- New: Added hidden option MAIN_FIX_FOR_BUGGED_MTA to fix bugged MTA.       
- Fix: Removed warnings during install.
- Fix: State into address of paypal payments were lost.
- Fix: Currency into paypal payments were always euros.
- Fix: Removed Bare LF from emails sent with smtps method.
- Fix: Can show report on selected period.
- Fix: product removed from list after deleted into order.
- Fix: [bug #270] PostgreSQL backend try to connect throught TCP socket for 
- Fix: price was not without tax when using multiprice into POS module.
- Fix: Can delete bank account.
- Fix: [ bug #277 ] Year dropdown in table header of supplier invoices.
- Fix: Some other very minor fixes.


***** ChangeLog for 3.1 compared to 3.0 *****
WARNING: IE6 browser is no more supported in this version.
For users:
- New: War against number of clicks:
     - When adding a free bank transaction, form to add next one is still
       visible (save one click).
     - task #10969 : Add checkbox to close automatically invoice if
       payment is complete (save 3 clicks).
     - Reduce a step into supplier order workflow to save time. If user
       has permission to approve, order is approved when order is validated.
       (Save 2 clicks).
     - In commercial main menu, left menu are already opened. This save one click
       to open a proposal or order.
     - Can add a discount for third party, during invoice edition (and we 
       saved clicks again).
     - When creating a contract, sales representative are preset to user. This save
       4 clicks.
     - Can edit several fields in bank transaction line page into one update.
     - Creation of contacts from third party page go back to third party.
     - Preselect model if there is only one. This save 2 clicks. 
     - Can remove a project if project has tasks. No need to delete task one by one.
- New: Enhance donation module. Add a status "canceled".
- New: Add filters on all statistics report pages.
- New: If a service contains subproducts, subpoducts are decrease when service
       is decrease.
- New: Add status for third parties to disable a third party.
- New: Can send interventions cards by email.
- New: Increase list of available notifications into module Notifications.
- New: Add option MAIN_FIRST_TO_UPPER to force upper case of first 
       letters for names and firstname.
- New: Can filter of payment type in bank transaction list.
- New: Status of users is visible into user list.
- New: Support BSB code for bank account in Australia.
- New: Can set date of payment for autocreate invoice/payment when 
       creating a foundation subscription.
- New: Can edit note of payment.
- New: Option to make login not mandatory in member module.
- New: Add box for last members for foundation module.
- New: A specialized menu can now be used when using smartphones.
- New: Can add information on current user on ODT generation.
- New: Prefix on third party is not used by default. Hidden option
       SOCIETE_USEPREFIX can restore old feature.
- New: Standing orders module use bank account from banks module.
- New: Ask password when creating a user from a contact.
- New: task #10577: Use a numbering module for shipment and contract.
- New: Can create manually order from proposal.
- New: Add a first workflow module to create automatic action on some
       events (create order on proposal closing).
- New: Use autocompletion on invoice select when creating replacement 
       or credit note invoice.
- New: task #10885: Add a week view for calendar.
- New: task #11018: Add a status "not applicable" on events.
- New: Add subscriptions/country/region/town statistics for member module.
- New: Can define a proxy for external web access.
- New: task #11003: checkbox on checks for deposit.
- New: Add status into export. Add third party default language into export.
- New: Can filter on date and bank account when building check receipts.
- New: task #10958 : Add link to cheque receipts into bank transaction 
       line if exists
- New: Can import external ical url into dolibarr agenda view.
- New: Can add a logo on third parties card.
- New: task #11194 : Can delete uploaded photos 
- New: task #9744 : Add the barcode to select products on Point of Sale module
- New: Subscription/Unsubscription to mailman mailing-list can be done on 
       validate/resiliate in foundation module.
- New: Can use extrafields on third parties.
- New: Add chart to report counts by status on element home area pages.
- New: Look: Usage of Jquery Notify to show result or error messages on action.
- New: Look: Minor enhancements into agenda view.
- New: Look: Nicer tooltips with transparency and shadow.
- New: task #11004: Create invoice from intervention.
- New: task #10501: Can use point of sale with different bank accounts.
- Fix: Better Postgresql compatibility.
- Fix: Numbering module for invoices use same number for invoice 
       and credit note if mask is same.
- Fix: Debug and clean withdraw module.
- Fix: Allow access permission for point of sale module.
- Fix: Permissions issues with suppliers.
- Fix: Admin dict data is showing with active language 

For developers:
- New: External modules can add tabs on agenda views.
- New: External modules can also remove default tabs.
- New: External modules can force skin directory so force their own skins.
- New: External modules can add their own menu manager.
- New: External modules can force menu manager.
- New: External modules can overwrite all default language files by
       forcing priority on langs directories on its own lang directory.
- New: External modules can show export list with an "enabled" condition.
- New: Support a backtopage parameter on contact creation page.
- New: Add id on div to show logo.
- New: Install wizard can activate a module at end of install.
- New: Dictionnary setup works with very large external dictionnaries (Add 
       page navigation).
- New: Add api to draw graphics with javascript (using Jquery Flot).
- New: Can add user login into menu urls added by modules.

For translators:
- New: Add fa_IR language.
- Fix: Move language ar_AR to ar_SA, sv_SV to sv_SE and da_Da to da_DK.



***** ChangeLog for 3.0 compared to 2.9 *****

For users:
- New: Can edit date of cheque receipts.
- New: Add Sales journal and Purchase journal report.
- New: Can create supplier invoice from supplier order.
- New: Support login by openid
- New: Support "full day" event in calendar module.
- New: Add a weather on dashboard.
- New: Add a Paypal module.
- New: Can choose third party to use in point of sale module during logon.
- New: A lot of enhancements into ECM module:
       Directories can contains special characters,
       Speed enhancements,
       Directories can be created outside of Dolibarr, refresh button will 
       update database,
       Can rename a file.
- New: Reordering lines in invoice, orders, commercial proposal is faster (use Ajax
       technology).      
- New: Can import members using assistant.
- New: Can exclude deposit, replacement or credit notes in script rebuild_merge_pdf.
- New: task #10473 : Option MAIN_PROFIDx_IN_ADDRESS must no more be hidden.
- New: Can generate business card for on particular member.
- New: Task #10553 : Can attach files on members card.
- New: Can filter on payment type and bank account in payment lists.
- New: When sending supplier orders by mail, a text is predefined.
- New: Upgrade process works with Postgresql.
- New: Task #10538: Add filter on expiration date of subscription for
       foundation module email selector.
- New: Task #9643: Add 2 status (tosell/tobuy) on products instead of only
       1 status for both selling and buying.       
- New: Can input payment conditions on several lines.
- New: Add hidden option MAIN_LOGOUT_GOTO_URL to set the exit url after
       a logout.
- New: For germany, we invert order of address.
- New: Add hidden option MAIN_SERVICES_ARE_ECOMMERCE_200238EC.
- New: Support NPR in customer product prices.
- New: Add more volume units (ounce, gallon, inch, feet, ...)
- New: Delivery date accepts hours and minutes.
- New: Can add a comment on stock dispatching to be save into stock movements.
- New: Can filter product list with too low stocks.
- New: Add option to send all emails sent to a bulk carbon copy.
- New: Preview of emails sent by member module is shown.
- New: task #10100 : Add button to create invoice from a subscription
- New: Reorganize tabs on third parties.
- New: Option MAIN_INVERT_SENDER_RECIPIENT is available in einstein pdf template.
- New: Easier way to define url for clicktodial module.
- New: Add a fckeditor test area in fckeditor module setup.
- New: Add property "Event on full day" on agenda
- New: Enhancement and better compatibility (google, thunderbird) for agenda export.
- New: Can use image editor on user photo.
- New: Task #10796: Add Spain ProfId1 Verification
- New: Page "supplier summary" is now available.
- New: Task #10611: Add option to choose order of field in bank account info on PDF
- New: If a transaction was reconciliated and should not, there was no way to reverse error.
- New: Ubuntu package now works also on debian.
- Perf: Avoid reading database to determine country code after each
        page call.
- Fix: Special chars are now supported in ECM module for filename (not yet for
       directories).
- Fix: Better Postgresql compatibility.
- Fix: Box order is saved when moved.
- Fix: Database name can contains "-" characters.
- Fix: In coloring negative amounts.
- Fix: Date input use date format of user and not dd/mm/yyyy format.
- Fix: Fixed a very old bug making file attachment fails with some emails 
       readers when using "mail php function".
- Fix: When cloning commercial proposal, due date is creation date + delay
       by default.
- Fix: Can edit ordering methods.

For translators:
- New: Update and complete slovenian language sl_SL.
- New: Add full manually translated files for de_AT en de_DE (thanks to eCleaner.at).
- New: Create the language ja_JP.
- New: Add el_GR language.

For developers:
- New: Add jquery by default.
- New: Removed PWC libraries.
- New: Removed Scriptaculous libraries.
- New: Removed Prototype libraries.
- New: Add first Selenium GUI tests.
- New: Enhance a lot of internal function to build external modules
       more easily.
- New: Add a user field ref_ext in object tables to allow external
       systems to store their id and make self-developed synchronizing
       functions easier to build.        
- New: Local user timezone is saved into session (not used yet).
- New: Works with Mysql 5.5.
- Qual: Menu system code is simpler.
- Qual: Mutualize some duplicate code.
- Qual: Renamed some fields into database to be more internationnal.
- Qual: Removed deprecated code.


***** ChangeLog for 2.9 compared to 2.8 *****

For users:
- New: POS module allow to choose which warehouse to use.
- New: Support "Department/State" field on company setup, contact, 
       bank account and members card.
- New: Can reopen a refused/canceled supplier order.
- New: Add Gant diagramm on project module.
- New: Add a new mode for automatic stock increase: Can be increased
       on dispatching of products from a supplier order receipt.
- New: Can set a past delay to limit calendar export.
- New: Can attach files on emailing campaigns.
- New: Add statistics on trips and expenses module.
- New: Can reopen a closed customer order.
- New: Add module externalsite to add a web site/tools inside 
       menu and a Dolibarr frame.
- New: Can link trips and fees to a project.
- New: Add civility title in foundation module.
- New: Can set accountancy code for product (buy and sell).
- New: Can filter third parties lists on categories.
- New: Can filter products and services lists on categories.
- New: task #10202 : Support categories for members.
- New: Can build documents for third parties (Using ODT templates, need PHP 5.2+). 
- New: Support new products properties: length and area.
- New: Add the "payment due before" field in invoice exports.
- New: Add feature to resize or crop image files (for products photos)
- New: task #10113 : Show list of emailing on clicking on "number of mass emailing received"
- New: Add default language for third parties and use it when multilang is enabled
       to define default language for document generation.
- New: Can reopen a closed supplier invoice.
- New: Move permission "see hidden categories" into "see hidden products/services".
- New: Can delete several files at once in FTP module.
- New: Add box "last contracts".
- New: Works even if Web hosting provider has disabled PHP "glob" function.
- New: Can now send supplier orders by email.
- New: task #10076 : Show content of message in notification module.
- New: Bank name is shown on invoice.
- New: IBAN value is called IFSC if country is India.
- New: Add option to choose to show firstname then name or name then firstname on PDF.
- New: Add company in fields exported by export of members tool.
- New: Reorganise bank menus.
- New: Bookmarks can be sorted on a particular order.
- New: Support spanish RE and IRPF taxes on invoices.
- New: Module category offers categories for foundation module.
- New: Can filter on category on third parties, products and members listings.
- New: A flag is visible before country labels.
- New: When activating a new module, permissions for admin user are set. This save
       time when configuring Dolibarr.
- New: Dolibarr 2.9 is faster than 2.8.
- New: A lot of more predefined VAT values, states, regions for 
       miscelaneous contries.
- New: Enhance skin engine to make themes easier.
- New: Add images into menu "eldy".
- New: Auguria theme is now more modern.
- New: Update tools refers to www.dolibarr.org but also www.dolistore.com web site.
- New: Postgresql experimental support seems to work completely. 
- New: Changes in Dolibarr core to allow to use cache servers (see Memcached module on
       dolistore.com).
- New: Default choice for interactive confirm box is yes by default, and no only for
       delete actions. This reduce number of clicks required to validate actions and 
       is still safe to dangerous actions.
- Fix: Durations are correctly shown for languages using PM/AM dates.
- Fix: A lot of fixes in Point of Sale module.
- Fix: Debug experimental module widthrawal.
- Fix: Format number was wrong for ar_AR language.
- Fix: Can change password if user has only permission "change password".
- Fix: Project PDF document shows all tasks.
- Fix: bug #29278 : SMTP fails with IP instead of hostname.
- Fix: Default language on login page was wrong.
- Fix: Complete support of euros sign (even in PDF).
- Fix: Bad setup of phpMyAdmin for DoliWamp installer.
- Fix: Tracking number should be available on sending sheets.
- Fix: Stock value is not reset when product is transfered into other warehouse. 
- Fix: A lot of not tracked bugs fixed.
- Fix: Some fixes in barcode management.
- Fix: Access to phpMyAdmin is now ok on new DoliWamp installation.

For translators:
- Fix: Major update of italian translation (it_IT).
- Fix: A lot of translation fixes in all languages.
- New: Added translations (sl_SL, is_IS).
- New: Add translations for the DoliWamp installer.

For developers:
- More comments in code.
- Uniformize some code. 
- All arrays "lignes" were renamed into "lines".
- Delete all useless pre.inc.php files (this also increase speed).
- Fix W3C errors in page forging.
- Qual: Mutualize code of menu managers.
- Better isolation of modules files and dolibarr core files. 
- Task #8682 : Remove functions unix_timestamp.
- The makepack tool now make pack with UID 500.
- More css class and div to output menu to allow more skins.
- Generated documentation can be build from Eclipse using Doxygen plugin.
- Snapshot is provided with PHPunit tests.

WARNING: 
- A lot of class files (*.class.php) has moved into subdirectories. So If you use
  or develop non official modules that includes Dolibarr classes, you will have to rename
  path to thoose classes into the include function.
- Also, parameters of the "fetch()" method for class "User" has changed to reflect
  other fetch methods.   
- If you build a personalised themes, you must rename the style sheet into style.css.php.   
- This version is also the last one to support PHP 4.*, Mysql 3.1, IE6.
  Dolibarr 3.* will be supported with PHP 5+ and MySql 4.1+ only.


***** ChangeLog for 2.8.1 compared to 2.8 *****
For users:
- Fix: Works on database with _ in name.
- Fix: Broken feature in trips and expense module.
- Fix: Can use $ in database and login/pass values.
- Fix: No error on upgrade if there is orphelins tasks.
- Fix: Failed to login when user agent string was longer than 128.
- Fix: bug #29526 : Numérotation Proposition Incorrecte après duplication


***** ChangeLog for 2.8 compared to 2.7 *****

For users:
- New: Support note on trips module
- New: Can link contacts to projects
- New: Can removed attached file on email form if attachment was wrong.
- New: Add option to show your logo on top of left menu.
- New: task #9935: Can edit accountancy code.
- New: Add an option to make users email required.
- New: Module notification can send email on order or proposal validation.
- New: Can use any command line antivirus on file upload.
- New: A customer can also be a prospect.
- New: task #9802 : Can link an action to a project and use project to 
       filter agenda.
- New: Project can be set on contract creation.
- New: Initial sold can be conciliated on bank module.
- New: Add a default errors-to email for emailing module.
- New: Can filter on user on stock movement list.
- New: When creating a third party from a member, it is set as a new
       customer.
- New: Can use {tttt} in numbering mask setup. It will be replaced
       with third party type.
- New: VAT number is stored in one field. This is more "international".
- New: task #9782 : Add possibility to delete a warehouse.
- New: task #9640 : Add label for stock movements.
- New: task #9916 : Add FREE text for interventions card.
- New: Can define the new product ref when cloning.
- New: Project module support status of project and end date.
- New: Provide a ubuntu package.
- New: Add link to check a SIREN for french users.
- New: Add link "now" to fill date when creating invoices.
- Fix: Import module works even if prefix is empty in source file.
- Fix: bug #28055 : Unable to modify the date of a cloned command.
- Fix: bug #27891.
- Fix: Change of numbering module was not effective.
- Fix: Change error management when adding already used supplier ref
       for a product.
- Fix: Running sending-email.php
- Fix: Warning should not appears for invoice closed
- Fix: Import for companies works even with prefix empty.
- Fix: bug #28895 : Création d'utilisateur impossible.
- Fix: Can change password if has only permission change password.

For developers:
- Qual: Reorganize /dev directory.
- Qual: Change the way items are linked together.
- Qual: The login page now use a template in /core/template/login.tpl.php.
- New: Modules can add their own tab on projects cards.
- New: Add management of triger FICHEINTER_VALIDATE


***** ChangeLog for 2.7.1 compared to 2.7 *****

For users:
- Fix: Bad decimal management for it_IT and fr_BE languages.
- Fix: A third party created from a member is created as a 
       customer.
- Fix: Change of numbering module was not effective.
- Fix: Report of balance missing supplier invoices.
- Fix: Running sendmaing-email.php script.
- Fix: Detection of country for IBAN management.
- Fix: Update member photo.


***** ChangeLog for 2.7 compared to 2.6 *****

For users:
- New: Add a print icon to show a page to print without menus.
- New: Can add a free text on bank cheque receipts.
- New: Price level can be defined also for prospects.
- New: Add a help and support center.
- New: Can export commercial proposals.
- New: Can use a cache for xcal exports.
- New: Option for faster confirmation process with one ajax popup.
- New: Complete theme bluelagoon and rodolphe
- New: Can select third parties emails in emailing module for all
       third parties with expired contract's lines.
- New: Can add a field errors-to in emailing.
- New: Can use inline images in emails.
- New: Add predefined invoices (can be use for repeated invoices).
- New: Add a confirmation when cloning products.
- New: Add stock in product lists.
- New: Can filter list of stock movement on date or product.
- New: Added a link from product list to their stock movements.
- New: Several speed enhancements after using the Google Page speed 
  plugin for FireBug.
- New: Add a confirmation on dangerous admin purge feature.
- New: Add navigation on donation sheets.
- New: Added estimated value for stocks.
- New: Added module Gravatar to found photo of users or members
       from their email on gravatar.com.
- New: Include Dolibarr version in suggested dump filename.
- New: Enhancement in project module.
- New: Add log tab on emailing module.
- New: Minor enhancements in look themes.
- New: Add option to hide help in menu.
- New: Added a "force LDAP synchronize" on member and contact cards.
- New: Can split a discount into two smaller discount. This allows to use a
       discount on an invoice even if invoice amount is lower than discount
       credit available.
- New: Can use variables into the free text on PDF (__TOTAL_TTC_, __TOTAL_VAT...)
- New: Increase page loading speed (all changes reported by Google PageSpeed
       tool has been added).
- New: Add support of constant MAIN_ONLY_LOGIN_ALLOWED to allow to lock all
       access to any users except the one defined in constant.
- New: Add an admin page of PHP sessions with a way to lock new connections
       for other users than yourself. Can also purge existing sessions.
- New: Add point of sale module.
- New: Better usage when using with smartphones.
- New: Add module FTP client.
- New: Can set first day of week.
- New: Installer now create a .htaccess to protect documents directory.
- New: Experimental support for Postgresql.
- New: Full support of SMTPS (can works with Google SMTP).
- Fix: "Now" link works when date popup is not used.
- Fix: Debug seriously the email notification module.
- Fix: Error Call to a member function trans when refusing a supplier order.
- Fix: Fix payment conditions on commercial proposals.
- Fix: Nb of orders to process was wrong.
- Fix: Customer code was not correct on PDF it if contains special 
       characters.
- Fix: Can update price even with "NPR" VAT rates.
- Fix: When product type is missing, description is not lost when adding 
       new product lines.
- Fix: CC and BCC in emails was not used if using SMTPS handler.
- Fix: Last character was lost when text end with n or r.
- Fix: LDAP synchronization is now more robust (transaction and 
  use modify instead of delete/add).
- Fix: Fix: Setup of member synchronization does not conflict 
  with contact or user synchronization.

For translators:
- Update some language files.
- Can accept right to left languages. Added an "automatic" arabe translation.

For developers:
- An external module can force the third party code to be required whatever
  is the rule of third party code module.
- Update fckeditor to 2.6.4.
- Update Smarty to 2.6.26.
- Removed some deprecated code and files.
- Creation of directory in module descriptor is simpler.
- Can use an alternate document_root directory to develop with 
  sources on two repositories.
- Removed useless code of old commercial module.
- Move some modules into the CVS modules repository dolibarrmod. This reduces
  amount of code in main branch.
- Updated wiki documentation.
- Better W3C standard.
- Can add init data when enabling a module.
- Can fix some corruptions in database by calling the update page 
  /install/repair.ksh
- Log files contains more information (PHP_SELD added and OS user used for 
  log of command lines scripts) 
- Can protect a module to not being enabled if javascript disabled.
- If module numberwords is installed, code can use langs->getLabelFromNumber 
  to get value of an amount in text.
- A module can add subsitution keys in makesubsitutions() functions.
- Add $conf->browser->phone defined to optimise code for smartphone browsers.
- All external libs are now in same directory /includes.
- All install files are now in same directory /install.


***** ChangeLog for 2.6 compared to 2.5 *****

For users:
- New: Add filter on status in emailing selector for Dolibarr users.
- New: Can add bookmarks on all pages.
- New: Enhance bank transactions reporting.
- New: When creating a contact from a third party, informations from third
  party card are automatically suggested.
- New: Sort list of languages in combo box.
- New: EMails links are show with function dol_print_email
- New: Add graph report on number of entities in product statistics page.
- New: Can delete a supplier order whatever is its status.
- New: No limit on free text on PDF generated documents.
- New: Can force login value when creating a user from a member.
- New: Can clone commercial proposals and orders.
- New: Major enhancement of project module.
- New: Added product label in invoice exports fields.
- New: Add VAT number in export fields.
- New: Upgrade FPDF to 1.6
- New: Upgrade Scriptaculous to 1.8.2 and Prototype to 1.6.0.3
- New: Added keywords in PDF.
- New: Add hidden option MAIN_DISABLE_PDF_COMPRESSION.
- New: Add attachments on intervention cards.
- New: Can add personalized fields in emailing selectors.
- New: Customer code and supplier code can be defined automatically.
- New: Emailing feature can extract civility from contacts.
- New: Can create a third party from a member of foundation module.
- New: Can set a limit for stock alert to 0.
- New: Support SMTPS.
- New: Added a page /support to provide a help center service on Dolibarr.
- New: Distinct status "running not expired" from "running expired" in lines 
  contract status.
- New: Add a first version of a module for Paybox.
- New: Can add contact to suppliers orders.
- New: Changes to support the external Bit Torrent module.
- New: Can filter on social contribution type in list.
- New: Upload of joined files need create/modify permissions to work.
- New: For admin users, show the SQL request in export build.
- New: Can modify proposal date if status is draft.
- New: The help link on some pages now links directly to the wiki web page.
- New: Enhancements in barcode module.
- New: Can use decimal values in stocks.
- Fix: Partial payment on social contributions not shown on main page.
- Fix: Handle correctly the comment in status changing of supplier orders.
- Fix: Author, title and topic are correctly encoded in PDF.
- Fix: Now HTML output is always UTF8, this solve bad PDF encoding on old
  users.
- Fix: Save new model when changed on interventions.
- Fix: Failed to go on the future view of bank transaction if there is no 
  future bank transaction already wrote.  
- Fix: Bad ref in supplier list.
- Fix: Bad link in product statistics for supplier referrers.
- Fix: Usage of reset of cursor in personalized numbering modules for a particular
  month (@ option) was broken.
- Can add contacts to a supplier invoice.
- Fix: When an invoice is changed back to status draft, warehouse is increased 
  back.
- Fix: Category of a bank transaction was not saved.
- Fix: Clicktodial plugin works correctly now
- Fix: Multiprices features works correctly.
- Fix: Project module and task creation.
- Fix: Validation of order if a file was attached.
- Fix: A lot of fixes in PDF generators.
- Fix: Bad line/page break with long description of products on PDF.
- Fix: Option force invoice date to validation date working correctly.
- Fix: Creation of a member from the example public page works.

For translators:
- Added 10 more new language files.
- Added autotranslator tool. A tool to build/update automatically
  languages files using Google API for a new language. Wonderful to start a
  new translation.
  
For developers:
- Removed some deprecated files.
- Removed treemenu library.
- Renamed all function dolibarr_xxx into dol_xxx to have same prefix everywhere.
- Rewrite clone feature for supplier invoice to work like other clone features.
- First change to manage a future feature "stock PMP value".
- A module can add a new tab in third party view tabs.
- First change for future geoip module.


***** ChangeLog for 2.5 compared to 2.4 *****

For users:
- Sessions timeout can be configured to overwrite PHP setup.
- Can filter on date in services list.
- Support bookmark add of product cards.
- Enhancement in stock management (Automatic increase/decrease
  from order or invoice is possible).
- New filter options in prospect lists (category and level).
- New view in ECM module.
- Look enhancements for graphics (add transparency).
- Added statistics report for supplier invoices.
- Added average amount in invoices statistics reports.
- Can move a contract line to another contract of same third party.
- Add an export definition to export interventions.
- Can set umask file permissions on Unix/Linux/BSD systems.
- Miscelanous bug fixes.
- A lot of other enhancements to increase productivity.
- All phone numbers show the clicktodial link if module is enabled.
- Can define hour and minutes in intervention cards.
- Can edit a validated intervention.
- Add filters on intervention list.
- Add juridical status and number of employees in third party 
  export definition.
- A lot of enhancements and translation in withdraw module.
- Full support of Mysql option mode=strict.
- Added a new event from member module to agenda tracked events.
- Can attach a file to suppliers orders.
- Change to make Bank Account Number form more "internationnal".
- Can clone an invoice.
- Can clone an emailing.
- Reduce memory usage (about 2%).
- Add weight and size in sendings module.
- Add a fast search form on left menu for member module.
- Fix: Do not show export filter for disabled modules
- Show greyed lines for not allowed export filters.
- Add nature in product fields (manufactured product or not).
- Add export filters for category module and trip and expenses module.
- Can choose login of dolibarr account created when create from contact

For translators:
- The errors language file contains only error or warning messages with 
  prefix Error or Warning.
- HTML Output is by default in UTF8 and language files can be provided
  in UTF8.

For developers:
- Update skeletons (some fixes and add function createFromClone).
- Add an experimental Cash Desk module.
- Added new triggers events in agenda module.
- All submodules are moved in the includes directory.
- Removed some deprecated files.
- Menu managers now use same class name for their menu entry
  and add a different value in an HTML id for each entry. This allows
  to build skins that use different style for each menu entry.
- All emails and url HTML output use same function.
- Add more integrity check on database
- Can disable modules on logon page. This make possible to
  have several profiles of demo with only one demo. Also added a new
  Dolibarr demo front page (in htdocs/public/demo).
- Allow modules to add new tabs.

   

***** ChangeLog for 2.4 compared to 2.2 *****

For users:
- Add a calendar module (module agenda) with ical/vcal/rss export.
- Look enhancement in graphics (thanks artichow).
- Add tel and fax on delivery addresses.
- Add a tool to edit personalized menu.
- Add an ical and vcal export link in agenda and webcalendar module.
- Reduce memory usage.
- Now triggers are enabled/disabled according to module they refers to.
- Fix infinite loop on popup calendar.
- Change in tanslation to make Dolibarr easier to understand.
- Add a warning when sending a mail from a user with no email defined.
- Added clicktodial module.
- Add a property private/public in contact. This allows to user Dolibarr
  for a personnal address book.
- French NAF code can accept 5 chars.
- Supplier prices can be input with or without taxe.
- New generic numbering modules to offer more solutions for generating
  automatic id.
- Add new predefined exports wizards (stocks, suppliers, taxes...).
- Add feature to log security events (logon, change of users, passwords).
- Can link all documents (included supplier invoices and orders) to a 
  project.
- Can attach several files to email when sending an invoice, order or
  proposal by email.
- Can choose accuracy (number of decimals) for prices.
- Localization for decimal and thousand delimiter on number is fully
  supported.
- More informations reported in system information pages.
- Add a budget report.
- Added a security audit report.
- Other minor changes (features, look, fixes)
- Added compatibility with Firefox 3.
- Changes for compatibility with PHP6/Mysql6.
- Some bug fixes.

For translators:
- Added spanish es_ES translation.
- Added en_AU translation.

For developers:
- Removed useless code:
  Replaced phplot and phplot5 librairies by artichow.
  Removed cryptograph library replaced by artichow.
- Login functions are now externalised as modules.
- Update code skeletons examples.
- Several enhancements to make addon development easier.
- Add a tool to generate PHP classes completely mapped to a table.
- Added a check to enable external modules only if dolibarr version is
  high enough.
- Changes in wizard installer to allow building autoexe installer for
  Windows with Apache and Mysql included.


***** ChangeLog for 2.2 compared to 2.1 *****

- Add more statistics on main page.
- Add option to add message on login page.
- Management of categories for third parties.
- Add volume on products properties.
- Support for LDAP authentication.
- Full member synchronisation with LDAP database in
  fundation module.
- More LDAP fields supported for user synchronization.
- Better logger for install.
- First changes to support UTF8.
- Add a "forget password" feature.
- Setup process can run several migrate files if need
  to jump several versions to upgrade.
- Support for webcalendar 1.1 in webcalendar module.
- Support for menu in database.
- Better support for using Dolibarr on more WHP.
- Removed some deprecated files and clean code.
- New theme: Auguria
- Removed PHP warnings.
- Some bugs fixes.
- Traduction more complete.
- Better code comments for Doxygen documentation.
- Better support of vcard export format.
- A lot of security enhancements (no more password in log files,
  crypted password in database, in config file...).
- Themes are full CSS compliant.
- A lot of other minor changes...
- Option to scan uploaded document by an antivirus.
- Transparency for picto files works with IE.
- Can drag and drop boxes on main page.


***** ChangeLog for 2.1 compared to 2.0.1 *****

- Added a better installer.
- Support user and groups permissions.
- Translation in english and support for several languages.
- New enhanced look and several new themes.
- Small search boxes for each Dolibarr elements (invoices, contracts,
  orders, proposals...)
- Added an export assistant module to export main dolibarr data.
- Added backup tool to backup database via mysqldump.
- Added product categories management with a categorie tree.
- Management of companies' discounts (relative or absolute).
- Support credit note and discounts (relative and absolute) on
  commercial proposal, orders and invoices.
- Support multi-langual description for products.
- Graphical enhancements (picto to describe all status).
- Added more permissions (ie: can restrict access for a commercial user
  to elements of its companies only).
- Little enhancements to OSCommerce module.
- Added a second OSCommerce module working through web services.
- Added a Mantis module to have a Mantis application in Dolibarr menu.
- Building a PDF document for invoices works like other modules. You
  can change model just before generating the PDF.
- Can generate documents (PDF) for customer orders. Can send them by mail.
- Added FPDI and FPDI_Protection (ie: PDF with password-protection)
- Can make one payment for several supplier invoices.
- Rule to suggests passwords when creating a user are in modules
  allowing to add easily other rules.
- Option to encrypt passwords in database (MD5).
- Add Dolibarr triggers support on users creation/change.
- Add Dolibarr triggers support on payments.
- Add Dolibarr triggers on supplier and customers orders.
- Webcalendar triggers for actions on Member module.
- Support optionnal new javascript popup selector for date fields.
- Support for several RSS boxes in external RSS module. Setup easier.
- Can attach documents on Action, Orders, Invoices, Commercial proposals.
- Can attach contacts on proposals, orders, contracts, invoices.
- Preview on results of PDF generator modules in setup pages.
- Code cleaner. Remove unused or duplicate code.
- Save and show last connexion date for users.
- Enhancements on a lot of forms for better ergonomy.
- Can add/remove company logo.
- Added LDAP synchronisation for users, groups and/or contacts.
- Can configure your own SMTP server/port for mail sendings.
- Works even on "UTF8 by default" systems (Mysql, Linux...)
- Better compatibility with different PHP version or setup.
- Added mysqli driver.
- Add a WISIWYG editor (FCKEditor) to edit note and comment areas.
- Added AJAX features like a 'search product selector'.
- Modules boxes on main page can be dragged and dropped (with firefox only).
- Support for PHP5.
- Experimental support for Postgresql (not working yet, but waiting feedbacks).
- Removed obsolete files and documentation.
- Added admin tools (backup and files purge).
- Added a tool to build a lang package.
- Added a tool to build a module package.
- Added a tool to build a theme package.
- Traduction more complete.
- Added skeletons for code examples.
- Lot of fixes after 2.0 release not fixed in 2.0.1.
- Added more security option (ie: encrypted password in database)




***** ChangeLog for 2.0.1 compared to 2.0 *****

Minor bug fixes



***** ChangeLog for 2.0 compared to 1.0 *****

ChangeLog file size is so important, that it is not included inside Dolibarr
package. You can find it at www.dolibarr.org<|MERGE_RESOLUTION|>--- conflicted
+++ resolved
@@ -99,14 +99,10 @@
 - Fix: Orderstoinvoice didn't act as expected when no order was checked
 - Fix: Bad link to all proposals into Third party card if customer is prospect
 - Fix: [ bug #789 ] VAT not being calculated in POS
-<<<<<<< HEAD
-
-=======
 - Fix: [ bug #794 ] Lost filter on zipcode in prospect list
 - Fix: [ bug #774 ] Bug on creating event with box "all day" crossed
 - Fix: [ bug #810 ] Cannot update ODT template path
 - Fix: [ bug #824 ] MAIN_DB_PREFIX not use into dictionnary
->>>>>>> 21a1441a
 
 
 ***** ChangeLog for 3.3.1 compared to 3.3 *****
