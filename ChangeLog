--------------------------------------------------------------
English Dolibarr ChangeLog
--------------------------------------------------------------

WARNING: 

Do not try to make any Dolibarr upgrade if you are running Mysql version 5.5.40.
Mysql version 5.5.40 has a very critical bug making your data beeing definitely lost.
You may also experience troubles with Mysql 5.5.41 with error "Lost connection" during migration.
Upgrading to any other version or any other database system is abolutely required BEFORE trying
make a Dolibarr upgrade.


<<<<<<< HEAD
***** ChangeLog for 3.9 compared to 3.8.* *****

WARNING: 

Following changes may create regression for some external modules, but were necessary to make
Dolibarr better:
- Deprecated hidden option MAIN_USE_CUSTOM_TRANSLATION has been removed. Use table llx_overwrite_trans instead.
- Trigger LINECONTRACT_INSERT has been renamed into LINECONTRACT_CREATE to match common denomination.
- A lot hooks used into PDF generation were not correctly implemented. We had to fix this. The result si that
the following hook were set as hook of type "replace". This means if your module implement such hooks, it must 
return 0 to execute standard code or 1 to replace standard code (value to output should be set into resPrints instead).
This is list of hooks modified:
'pdf_getlinenum', 'pdf_getlineref', 'pdf_getlineref_supplier', 'pdf_getlinevatrate', 'pdf_getlineupexcltax',
'pdf_getlineupwithtax', 'pdf_getlineqty', 'pdf_getlineqty_asked', 'pdf_getlineqty_shipped', 'pdf_getlineqty_keeptoship',
'pdf_getlineunit', 'pdf_getlineremisepercent', 'pdf_getlineprogress', 'pdf_getlinetotalexcltax', 'pdf_getlinetotalwithtax'


 
=======
***** ChangeLog for 3.8.2 compared to 3.8.1 *****
FIX: Add a protection to not make release if ChangeLog was not generated.
FIX: 1/ update_extra() function must not be in  "if(!empty(MAIN_DISABLE_CONTACTS_TAB)" test. 2/ Reindented code
FIX: #3240
FIX: #3541 Bypass authentication when user was created using LDAP
FIX: #3605 deleting a shipping
FIX: #3661 Margin is not selected correctly when adding a product
FIX: #3689 Bug on workflow module
FIX: #3724 Bug: Blank page after cloning proposal if we changed client
FIX: #3726 Better support for PRODUCT_USE_OLD_PATH_FOR_PHOTO
FIX: #3726 Not showing images on product card
FIX: #3757 Can't set amount in a social contribution with some languages
FIX: #3786 Translation of select box.
FIX: #3841 creation of a task completed has not status set to finished by default
FIX: #3878 Storing and deleting files on emailing was done at wrong place
FIX: #3880
FIX: #3882
FIX: action not appear before an update because of a lack of line in action ressource
FIX: add tag myuser_job into ODT replacement
FIX: Avoid changing the state to a thirdparty who shouldn't be contacted anymore
FIX: bad calculation for stock value
FIX: Bad parameters
FIX: Bad picto for expense report
FIX: bad property so after creating an event from calendar, filter were lost.
FIX: bad stock valorisation
FIX: better fix to generate a PROV ref after clone
FIX: bug invoice classified in propale next update commonobject class in 3.8
FIX: Can export a field into task time table with export project profile
FIX: change order date on clone (as everywhere else)
FIX: clone customer order create new order with validate ref and not with PROV
FIX: Contacts are not added to the list with the status "no contact"
FIX: Default thirdparty when cloning invoice was not set.
FIX: double db escape add too quote
FIX: event's data lost on user assign update
FIX: Filter in customer price per product of a thirdparty returned error
FIX: filters on supplier invoices list are not used, search_status instead
FIX: fix HTML into formconfirm box
FIX: IF autocomplete was set on thirdparty list, it was not possible to open list of extrafields.
FIX: If no end date is set on survey, we should be able to vote.
FIX: loss data also if update was cancel by error of ended state with no end date, try a generic patch
FIX: no need to remove file into mail form, the temp dir will be deleted after any sending
FIX: pmp calculation
FIX: Preview pages was not using correct style for ref
FIX: project was not retrieved on invoice creation form
FIX: Revert option WORKFLOW_PROPAL_CAN_CLASSIFIED_BILLED_WITHOUT_INVOICES into option WORKFLOW_PROPAL_NEED_INVOICE_TO_BE_CLASSIFIED_BILLED for better compatibility with old versions
FIX: Search status not saved into list
FIX: search_status not used in mergefusiontool
FIX: Show category selector if we have permission to view products or services
FIX: Show product image on getNomUrl()
FIX: skeleton class must use db->order rather than ORDER BY into fetchAll
FIX: Societe::set_parent() function needs societe object to be fetched to update parent
FIX: supplier rights for orderToInvoice
FIX: tag object_total_vat_x need x to be a string with unknown decimal lenght. Now use for x the real vat real with no more decimal (x = 20 or x = 8.5 or x = 5.99, ...)
FIX: The preview of PDF was never refreshed if PDF document was changed
FIX: The thumb of user into top menu was using the image in full size. This make a large download at each page call. We must use the mini thumbs.
FIX: Total in summary was not same than into detail on the referrer page.

>>>>>>> 93be4305
***** ChangeLog for 3.8.1 compared to 3.8.0 *****
FIX: #3521 postgresql migration error
FIX: #3524
FIX: #3529
FIX: #3530
FIX: #3533
FIX: #3533 Load categories language
FIX: #3534
FIX: #3572 Impossible to attach project in order
FIX: #3599 Not saving legal form
FIX: #3606
FIX: #3607 Better categories setting and unsetting
FIX: #3628
FIX: #3630 - Wrong balance report when module salaries and donation disabled
FIX: Add a test to save life when ref of object (invoice ref, order ref, ...) was empty. The was no way to go back to a clean situation, even after vaidating again the object.
FIX: Admin fiche inter page do not take good action
FIX: Always use type send in parameters in showCategories method
FIX: avoid SQL error in getValueFrom common object when all params are not send
FIX: avoid SQL error when no sortfield send to method
FIX: bad link into project box
FIX: Bad title line in project view when using jmobile
FIX: Bad translation key for project "Overview"
FIX: Can create Proposal on close thridparty #3526
FIX: Can't change state on a contact
FIX: Can't change the admin with default setup
FIX: Can't delete thirdparty if there is some discounts
FIX: Can't reopen a canceled invoice.
FIX: Creation of tables or keys must not be done with a random order.
FIX: debian install when module mysqli is not installed.
FIX: Description of tags was mandatory in edit mode but not in create mode. Should not be mandatory.
FIX: display error on extrafields on ficheinter
FIX: Email selector contact must not include inactive contact
FIX: error in SQL due to a previous fix
FIX: Error retrieving customer prices
FIX: Event from ical stream should not be movable into calendar view
FIX: facturestat bad sql when customer view is limited
FIX: Filter on status of thirdparty list and bad encoding of url
FIX: icon into export profile may be not correctly output
FIX: Init into bad var
FIX: Link of project must be cickable if user has permission to read all projects FIX: Missing information into the alt of project picto
FIX: List of project for user that are restrited as sale repreentative to some thirdparties.
FIX: Mass Mailing activity don't display all status
FIX: Missing contracts into list in page of Refering objects of a thirdparty.
FIX: Missing menu entry for list of thirdparties when using auguria menu manager
FIX: Missing validate button if permission are not valid.
FIX: New adherent from, always redirect on entity
FIX: not closing CSS.
FIX: not responsive part for project page
FIX: Only are showing one object linked
FIX: order ref must not be translated
FIX: Payment form for paypal and paybox was not centered.
FIX: Pb into pagination scroll widget FIX: Style of previous-next card when using dolidroid
FIX: Regression on bad use of fk_account showing the bad bank account on PDF.
FIX: Removed warnings
FIX: remove twice same test
FIX: select of project using ajax autocomplete option
FIX: sortder field was missing so manually added values were moved to begin.
FIX: Syntax error in Debian Apache configuration
FIX: The admin flag is mising.
FIX: The filter on thirdparty prices should be visible if there is at least one thirdparty price.
FIX: Thirdparty is missing on card
FIX: update2.php test res befre assign it
FIX: When delete actioncomm also delete actioncomm_resources
FIX: when editing time spent, date of line suggested was a rubbish value
FIX: When filter with empty status, by default get canceled status (-1)
FIX: When update a member login for a member linked to a user, the login of user was not sync (not updated).
FIX: Wizard for restore does not show import command

<<<<<<< HEAD

=======
>>>>>>> 93be4305
***** ChangeLog for 3.8 compared to 3.7.* *****
For users:
FIX: #2519
FIX: #2758 Product::update sets product note to "null" when $prod->note is null
FIX: #2832: Fixed a problem with special characters in expense report PDF model
FIX: #2856 : Wrong table design
FIX: #2901
FIX: #2957 : missing $langs object for trigger
FIX: #2983 Load gravatar avatar images securely over HTTPS
FIX: #2987: removed dead function moneyMeter()
FIX: #3009: Better filtering to prevent SQL injection
FIX: #3009: Better filtering to prevent SQL injection
FIX: #3091 TotalHT amount in supplier order is bold unlike the rest of Dolibarr
FIX: #3138 - Too much visible thing when access is denied on public pages
FIX: #3173 Overlapping of shipment ref
FIX: Adding 5 more choice link into survey module was not working with chrome
FIX: bad calculation for stock value
FIX: Bad link to login page into email for password renewal.
FIX: Bad logo for status "Do not contact" of thirdparty.
FIX: Bad variable usage
FIX: Better management error into the color conversion functions
FIX: [bug #1883] missing field in SQL installation
FIX: Bug on order and supplier invoice numeration mask when use supplier code
FIX: Bug on order and supplier invoice numeration mask when use supplier code
FIX: button create payment hide if tax amount is less than 1
FIX: can receive new batch product on supplier order
FIX: can show print page after product save
FIX: Close #2835 Customer prices of a product shows incorrect history order
FIX: Close #2837 Product list table column header does not match column body
FIX: Close bug #2855 Wrong translation key in localtax report page
FIX: Close bug #2861 Undefined variable $res when migrating from 3.6.2 to 3.7.0
FIX: Close bug #2891 Category hooks do not work
FIX: Close bug #2900 Courtesy title is not stored in create thirdparty form
FIX: Close bug #2976: "Report" tab is the current tab but it is not marked as selected by the UI
FIX: Correct migration script
FIX: create contact with extrafiel is null when it is require
FIX: Description of contract line was not visible.
FIX: Correct path of loan class
FIX: Correct problem field with note - Add note_private & use wysiwyg editor
FIX: Edit in place of "Outstanding Limit"
FIX: Module Expense Report - Correct init
FIX: Update licence to GPLv3
FIX: End log must use same level then start log.
FIX: event for restricted user was restricted if company null
FIX: event not linked to contact on creation
FIX: Export of tags for contact and member
FIX: extrafields required on thirdparty
FIX: Force ref
FIX: Function expects an int, not a boolean
FIX: Function was expecting a boolean not a string
FIX: hide category if it's not enable
FIX: If supplier invoice block linked element is display after other block total HT amount is not reset to 0 and sum other block (like customer orders values)
FIX: jdate returning -62169955200 on x64 machine
FIX: Let ability to use IDPROF verifications even if new entry is "private"
FIX: migration error
FIX: moved built-in bug report system to GitHub Issues
FIX: Moved code to where the variable is defined
FIX: No check warehouse is provided if module stock is not enabled.
FIX: Payed invoices are showed as canceled FIX: Bad date filter on customer order
FIX: Ref/label of product on contract line was not visible, nor into page, nor into PDF.
FIX: Removed concatenation on undeclared variable
FIX: Remove deprecated property 'libelle' on product object
FIX: Replaced some deprecated call
FIX: Replaced some deprecated property
FIX: Save of filters into export profiles failed.
FIX: "script" balise with wrong syntax
FIX: send mail, copy sendto don't read the list of contact
FIX: top links menu have target attribute with wrong value
FIX: total amount in tpl linked object are not reset
FIX; Unknown field 'sc.fk_soc' in field list
FIX: update usergroup name
FIX: Variable declared boolean
FIX: Variable might not be traversable
FIX: We did a test on a permission to export contract when permission did not exists.
FIX: when mailing is deleted, the targets list was kept in database
FIX: when multicompany was enabled, this function didn't check just on the good entity (problem when both company use same mask)
FIX: When we automatically creta an order from a proposal with workflow module, if some extrafields of propal don't exist in order object, insertExtraFields() function tries to insert extrafields in unexistant column of commande_extrafields table.
FIX: When we clone a propal, if it has a project which is not assigned to a third, it was not on new propal because fk_project was always set to empty string if new propal is for another third.
FIX: when we create an agenda event with "Not applicable" status, it is automatically saved with "To do" status
FIX: width multiselect
FIX: Wrong type hinting
FIX: XSS security using the onerror and missing escapement on type of member page.
FIX: Missing visibility of static property
NEW: Add a button to purge criteria in user list
NEW: add all assigned users and all extrafields data in new event when we createFromClone
NEW: Add a new component to select categories/tags from the main edit page of product. The dedicated tab is also removed.
NEW: Add a search field and report on hrm area
NEW: Add a tab document in donation card
NEW: Add bank account owner in invoice/proposal/orders footer
NEW: Add button to purge search criteria into list
NEW: Add close date and user for projects.
NEW: Add company information into  category contact export
NEW: Add current salary on list of payment
NEW: add date value filter on account records list
NEW: Add exemple of setup for multitail to render dolibarr log files
NEW: Add filter on status on invoice list
NEW: Add filter on task ref and task label into list of tasks
NEW: Add filter on user contact or user task into task list
NEW: Add gender property managed on user card FIX: Better error messages when uploading photo of user when permission to write are not granted
NEW: Add help tooltips on fields of dictionary edit pages. Fix: visible list of tasks are for opened project only.
NEW: Add hidden option MAIN_MAILFORM_DISABLE_ENTERKEY to disable the key enter into the form to send email.
NEW: add hook in send mail
NEW: Add hooks on list of members to allow an external module to add more fields into list view.
NEW: Add hooks to allow an external module to complete list of events into calendar views.
NEW: Add opportunity amount on project card.
NEW: Add option THEME_ELDY_DISABLE_IMAGE to disable images into menu eldy.
NEW: add PDF icon on linked element into project
NEW: add "productpricecard" hook and uniformize code
NEW: Add ref and label of project into export
NEW: Add search box for supplier order search.
NEW: Add status into filters of graph
NEW: Add tab document on salaries payment
NEW: A link to the bugtracker can be enabled in the GUI
NEW: A module can add its entries into cron module.
NEW: autofocus on product selection dropdown list or search field
NEW: Backup and restore tool is easier to use
NEW: Can add all user of a project as user of a task, in one step.
NEW: Can add project search on left menu search area
NEW: Can assign a task to yourself to have it appear on timesheet
NEW: Can close a project that has draft status with no need to switch it to validate status before.
NEW: Can edit Background color for Top menu and Background color for table title line (works only with theme menu eldy).
NEW: Can edit email template using WYSIWYG editor
NEW: Can edit internal label of invoice even when closed (this is a private information)
NEW: Can edit list of prospect status for customers/prospects. Add a new entry into dictionary table to manage list fo status. Removed deprecated files.
NEW: Can filter on contact status in prospect list. Removed deprecated menu entry.
NEW: Can filter proposal on a tag of a product Enhance also the prototype test_arrays to include select form before table.
NEW: Can filter proposal, orders or invoices with criteria "contain at least one product with following tag"
NEW: Can install an external module from admin pages, if web server has permission for and if setup is ok for.
NEW: Can search on customer order amount into customer order list.
NEW: Can upload files on leave requests. Use more standard permissions.
NEW: Can use a "|" to make a OR search on several different criterias into text filters of tables.
NEW: Clean code into salary module, debug and add indexes NEW: Can filter on user list and salary payments on user with naural search.
NEW: clone action on agenda events
NEW: dev feature : replace conf filename with "conf" parameter on url by GET
NEW: display linked object in edit mode when we create an event from an order, propal...
NEW: Enhancement of module 'Notification by Email'. Show nb of notifications set. Can set several emails. Can set a threshold on amount for notifications. Add notification on supplier order validation.
NEW: Enhance prototype, project list and proposal list with new hook to have an external module able to add more fields.
NEW: Enhance the natural_search function so we can use it to search numeric fields with criteria with operator <>= inside (< 100, >= 1000)
NEW: Enter amount for withdraws requests
NEW: Feature request: A page to merge two thirdparties into one #2613
NEW: Feature to build a merged pdf with all unpaid invoice can work for paid invoices.
NEW: Filter "active" by default on user list. Fix label of permission of project module
NEW: For a contract line, price is no more mandatory.
NEW: Forms are using the tab look, even in creation mode.
NEW: Hidden option THEME_ELDY_USE_HOVER is stable enough to become officialy visible into setup.
NEW: If module salaries is on, you can set a hourly value for tome consumed by users. Each time a user enter its time consumed on a project, a calculation is done to provide the cost for human services. This value appears into the "Transversal view" of project.
NEW: Implement option SUPPLIER_ORDER_USE_DISPATCH_STATUS to add a status into each dispathing line of supplier order to "verify" a reception is ok. Status of order can be set to "total/done" only if line is verified.
NEW: Into the overview of projects, the name of thirdparty appears into combo lists of elements to link to project.
NEW: Introduce option SUPPLIER_ORDER_DOUBLE_APPROVAL to allow 2 approvals to make a supplier order approved. Activating this option introduce a new permission to the second level approval.
NEW: Introduce TCPDI as replacement of FPDI.
NEW: List of recent modified supplier product prices in Supplier card
NEW: Module notification should details of emails into confirm box, not only number.
NEW: On page to see/edit contact of an ojbect, the status of contact is visible (for both external and internal users).
NEW: Product stock and subproduct stock are independant
NEW: Propal merge product card PDF into azur
NEW: Rename install etape to step
NEW: Replace category edition page on members with new select2 component.
NEW: Show difference between timespent by everybody and time spent by user making timesheet into timesheet pages. NEW: Can enter start hours of task when creating timesheet
NEW: Show last official stable version into system - update page.
NEW: Show photo of logged user into login top right block. NEW: If no photo is available for user, we show a generic photo depending on gender
NEW: [T1758] Merge bank card & account card
NEW: [ task 1191 ] AJAX selector for projects
NEW: [ task #851 ] Add a new field: Commercial name
NEW: [ task #977 ] New option to manage product unit Migrated code from GPCSolutions/dolibarr:3.2-units branch and adapted for 3.8 with some improvements
NEW: The line where mouse is over can be highlight with option THEME_ELDY_USE_HOVER (on by default)
NEW: The notification module accept keyword __SUPERVISOR__ to send notification to supervisor of user.
NEW: Thumbs for statistics on main page are fully clicable (not only link inside the thumb)
NEW: Title of page project contains project ref and label
NEW: update skeleton and class builder
NEW: Use new select2 component for juridical status, country and state selection.
NEW: Web service to create or update product can correct stock during creation/update.
NEW: When creating order, proposal or invoice from thirdparty card, the project is asked during creation. A link to create project if it does not exists is also available. NEW: Uniformize form creation of proposal to add public and private notes during creation like done for order and invoice.
NEW: When using transfer or correct stock from warehouse, after recording we go back to the warehouse page.
NEW: Add Option to not change date on cloning project
NEW: Add check list from table for extrafield type
NEW: Use new combobox.
NEW: Add hidden option MAXTABS_IN_CARD.
NEW: A default label is suggested for stock correction and transfer instead of empty string.
NEW: Add Weighted average price as default price for buying price for margin calculation. Add option MARGIN_PMP_AS_DEFAULT_BUY_PRICE to replace with first supplier price.
NEW: Introduce option MAIN_HTML_TITLE to start to control format of html title content.
NEW: Add extrafields on bank account cards.
NEW: Added delay between mails in Newsletter module.
NEW: [ task #1793 ] Create new permission to restrict commercial agent margin to logged user.
NEW: Add experimental module ask supplier price to request supplier quotation.
NEW: Add module batch management.

For translators:
NEW: Update language files.
NEW: When a translation is not available we always jump to en_US and only en_US.
NEW: All language tranlsations (except source en_US) is now managed on https://www.transifex.com/projects/p/dolibarr/.
FIX: Typo errors in translation.

For developers:
NEW: Function yn can show a visual checkbox.
NEW: Introduced select2 jquery plugin.
NEW: Possibility to add javascript in main login page with "getLoginPageOptions" hook.
NEW: possibility to defined a tab for all entities in module descriptor.
NEW: add restler framework First step to build REST API into Dolibarr.
NEW: add an explorer for REST API consultation & documentation.
NEW: script to build API class from existing class.
NEW: Add function dolCopyDir to copy directory with recursive content.
NEW: Introduce function dolGetFirstLineOfText.

WARNING: Following changes may create regression for some external modules, but were necessary to make
Dolibarr better:
- Removed hook supplierorderdao into supplier order creation. This is a business event, so we must use the 
  trigger ORDER_SUPPLIER_CREATE instead.
- Hooks 'printLeftBlock' and 'formConfirm' are now compliant with hook development rules. They are
  "addreplace" hooks, so you must return content with "->resprints='mycontent'" and not with "return 'mycontent'"  
- All fields "fk_societe" and "fk_soc" are now named "fk_soc" (same name for all fields).
- Method select_PriceBaseType and load_PriceBaseType were merged into selectPriceBaseType.
- The triggers USER_LOGIN* are deprecated. They are still working but you should prefer use the 
  hook afterLogin or afterLoginFailed instead.
- The trigger USER_CREATE_FROM_CONTACT has been replace with USER_CREATE and property context is now filled
  to make difference between creation from contact or not.
- Function get_exdir require now 6 parameters. This is to prepare a future feature.

<<<<<<< HEAD
=======

>>>>>>> 93be4305
***** ChangeLog for 3.7.2 compared to 3.7.1 *****
FIX: #2957 : missing $langs object for trigger
FIX: #2983 Load gravatar avatar images securely over HTTPS
FIX: #3009: Better filtering to prevent SQL injection
FIX: #3091 TotalHT amount in supplier order is bold unlike the rest of Dolibarr
FIX: #3262 Webservice getProductsForCategory()
FIX: #3318
FIX: [ #3460 ] Selected bank account was not saved when an error happened when trying to create a customer invoice
FIX: #3530
FIX: #3630 - Wrong balance report when module salaries and donation disabled
FIX: #3679 Error when deleting a Localtax2 special payment
FIX: #3707 Thirdparty bank account page table has a glitch
FIX: #3724 Bug: Blank page after cloning proposal with changed client
FIX: #3836 Unable to upload a document to an invoice under some circunstances
FIX: #3841 creation of a task completed has not status set to finished by default
FIX: Add a protection to not make release if ChangeLog was not generated.
FIX: adjusted test for affecting supplier reference
FIX: Admin fiche inter page do not take good action
FIX: Avoid warning strict mode when hosting server do not have php5_curl installed
FIX: bad calculation for stock value
FIX: Bad condition into invoice export request making reporting too many rows.
FIX: bad stock valorisation
FIX: Bad visualization of suppliers name on Incomes-Expenses mode
FIX: Better management error into the color conversion functions
FIX: [ bug 1634 ] Error deleting a project when it had many linked objects
FIX: [ bug 1925 ] "Link to order" option in supplier invoices is not working properly
FIX: [ bug #2893 ] Dolibarr error when viewing an invoice after changing invoice mask
FIX: [ bug #3211 ] Error about sold to pay (Montant encours)
FIX: [ bug #3321 ] Users with certain permissions were shown a "forbidden access" page even if they had the rights
FIX: [ bug #3358 ] Tasks box does not work with PostgreSQL
FIX: [ bug #3383 ] Company name is overlapped with company direction in PDF models
FIX: [ bug #3426 ] Unable to create an invoice from a contract with extrafields
FIX: [ bug #3431 ] Invoice bank account is not respected
FIX: [ bug #3432 ] Spaces should be removed from IBAN when formatting it
FIX: Can create Proposal on close thridparty #3526
FIX: change order date on clone (as everywhere else)
FIX: Close #2835 Customer prices of a product shows incorrect history order
FIX: Close #2837 Product list table column header does not match column body
FIX: Close bug #2855 Wrong translation key in localtax report page
FIX: Close bug #2861 Undefined variable $res when migrating from 3.6.2 to 3.7.0
FIX: Close bug #2891 Category hooks do not work
FIX: Close bug #2900 Courtesy title is not stored in create thirdparty form
FIX: Close bug #2976: "Report" tab is the current tab but it is not marked as selected by the UI
FIX: contact country had wrong display if the country dont have translate
FIX: Display country name instead of country id (display country id makes no sense on vcard files)
FIX: display error on extrafields on ficheinter
FIX: double db escape add too quote
FIX: Email selector contact must not include inactive contact
FIX: End log must use same level then start log.
FIX: error in SQL due to a previous fix
FIX: event's data lost on user assign update
FIX: Export of tags for contact and member
FIX: facturestat bad sql when customer view is limited
FIX: if multicompany enabled, call to undifend method _setCookie instead of setCookie
FIX: If supplier invoice block linked element is display after other block total HT amount is not reset to 0 and sum other block (like customer orders values)
FIX: keep filter by category or by not enough stock if we switch page
FIX: Line break display as a block
FIX: load propal langs for availability traduction
FIX: loss data also if update was cancel by error of ended state with no end date, try a generic patch
FIX: Mass Mailing activity don't display all status
FIX: Missing to set context into workflow actions, so triggers can't know we are creating an invoice from order or an order from a proposal.
FIX: multientity warehouse management
FIX: New adherent from, always redirect on entity
FIX: No check warehouse is provided if module stock is not enabled.
FIX: no need to remove file into mail form, the temp dir will be deleted after any sending
FIX: no projet_task_time id from trigger TASK_TIMESPENT_CREATE
FIX: Not showing task extrafields when creating from left menu
FIX: only active customer should be return into new invoice creation select list
FIX: Payed invoices are showed as canceled FIX: Bad date filter on customer order
FIX: WAP calculation
FIX: Save of filters into export profiles failed.
FIX: supplier rights for orderToInvoice
FIX: Syntax error in Debian Apache configuration
FIX: The hours of date filter aren't correct
FIX: tool export handle the type "select" extrafields and return the value instead of id
FIX: total amount in tpl linked object are not reset
FIX: translate Jabberid on contact page with edit view
FIX: translation for 1 word do not work if product/service module are disabled because the translation search in products.lang
FIX: update2.php test res befre assign it
FIX: When delete actioncomm also delete actioncomm_resources
FIX: when fetch_optionnal_by_label in Extrafields with $this->db cannot work because this->db is never instanciated
FIX: when mailing is deleted, the targets list was kept in database
FIX: when multicompany was enabled, this function didn't check just on the good entity (problem when both company use same mask)
FIX: When we add an user on event in create mode, we lose linked object
FIX: When we automatically creta an order from a proposal with workflow module, if some extrafields of propal don't exist in order object, insertExtraFields() function tries to insert extrafields in unexistant column of commande_extrafields table.
FIX: When we clone a propal, if it has a project which is not assigned to a third, it was not on new propal because fk_project was always set to empty string if new propal is for another third.
FIX: XSS security using the onerror and missing escapement on type of member page.

NEW: Created new ContratLigne::insert function

***** ChangeLog for 3.7.1 compared to 3.7.* *****
FIX Bug in the new photo system
FIX Error management
FIX [ Bug #2714 ] Members -> Memberxy-> Agenda -> technical Error
FIX [ Bug #2713 ] 3.7.0 mailing-unsubscribe.php not unsubscribe
FIX #2901
FIX when we create an agenda event with "Not applicable" status, it is automatically saved with "To do" status
FIX check the user status during authentication
FIX top links menu have target attribute with wrong value
FIX extrafields required on thirdparty
FIX create contact with extrafield is null when it is require
FIX width multiselect
FIX "script" tag with wrong syntax
Fix bug debian 786479
FIX update usergroup name
Fix facturestats was not filtering on invoice type
FIX #2856 : Wrong table design
FIX button create payment hide if tax amount is less than 1
FIX event for restricted user was restricted if company null
FIX send mail, copy sendto don't read the list of contact
FIX Properly escape untrusted data to prevent HTML injection.
FIX send mail, copy sendto don't read the list of contact

WARNING:

Path to save photos of products was moved to match path of other attached files. If you had loose your photo
on the photo tab of products, you can set the constant "PRODUCT_USE_OLD_PATH_FOR_PHOTO" to 1 (home - setup - other)
to restore old path and get back working links without having to resubmit images.

WARNING:

Do not try to make any Dolibarr upgrade if you are running Mysql version 5.5.40.
Mysql version 5.5.40 has a very critical bug making your data beeing definitely lost.
You may also experience troubles with Mysql 5.5.41 with error "Lost connection" during migration.
Upgrading to any other version or database system is abolutely required BEFORE trying to
make a Dolibarr upgrade.

***** ChangeLog for 3.7 compared to 3.6.* *****
For users:
- New: Match other auth system: Login can be done entering login or user
       email (this open the road for SSO).
- New: Agenda export by project #1967.
- New: Increase length of thirdparty to 128 chars.
- New: "Is Order shippable" icon #1975.
- New: statistics on supplier orders and invoices on home page.
- New: Add permissions to read all trips and expenses.
- New: Can filter on date into tab "Referring object" of a project.
- New: Module notification has been enhanced:
       EMail use now language of target contact.
       Can also define a fixed email for notifications.
- New: Feature to link manually an order to an invoice does not disappear once
       link has been done.
- New: Can set a color on user card (visible into agenda view).
- New: extrafields for projects and tasks are exported to ODT documents.
- New: Add number of active notification into tab title (like we do for notes and documents)
- New: Can add product into category from category card.
- New: PDF event report show project and status of event.
- New: Can filter on status on interventions.
- New: Add help info of field type into dictionary of payment types.
- New: Add proposals into referer page of thirdparty.
- New: On contact list can set filter on both active and not active (no more exclusive select).
- New: Intervention documents are now available in ECM module.
- New: Can attach supplier order to a customer order.
- New: Supervisor is now visible into user list.
- New: Add user of creation and validation on invoice export.
- New: Add info page about browser.
- New: Enable feature developed for 3.6 we forgot to enabled: Adding prefix
       on uploaded file names.
- New: No more dependency between contract and service module.
- New: [ task #867 ] Remove ESAEB external module code from core.
- New: Can create proposal from an intervention.
- New: An event can be assigned to several users.
- New: Can filter events on a group of users.
- New: Can filter events of a thirdparty.
- New: Onto event summary of elements, end date and status are visible.
- New: Split Agenda view (month, week, day) into different tabs.
- New: Add a view "per user" of agenda events (with different colors according to type of event).
- New: Each user can include its own external ics calendar into dolibarr agenda view.
- New: Add event FICHINTER_CLASSIFY_BILLED into list of possible events to
       create an automatic event into agenda.
- New: Add new type of event (when type of events are used, not by default).
- New: Can disable predefined type of events.
- New: Form to add a photo is immediatly available on photo page if
       permissions are ok (save one click per photo to add).
- New: Add option PRODUCT_MAX_VISIBLE_PHOTO to limit number of photos
       shown on main product card.
- New: Add country into table of thirdparties type. This will allow to provide
       a list of thirdparty types specific to a country (like argentina that
       need type A or B).
- New: Can force a specific bank account onto an invoice/order.
- New: Home page of project area shows list of draft project (like other main page).
- New: Can search on project ref or string from project main page (like other main page).
- New: First change to match accessibility rules: http://www.w3.org/TR/WCAG10-HTML-TECHS/
       Differentiate text and img.
       Use label into quick search form.
       Use accesskey on form search.
- New: Intervention documents are now available in ECM module.
- New: Add attachments on user card + in ECM module.
- New: Can add __PROJECT_REF__ and __THIRDPARTY_NAME__ into email topic or content template.
- New: [ task #1204 ] add Numering contrat module free (like leopard in product module).
- New: [ task #712 ] Add warning when creating invoice from proposal or order, when there is already one invoice.
- New: Enable supplier price log table.
- New: [ task #1204 ] add a supplier reference to contract.
- New: [ task #1218 ] Can drag and drop an event from calendar to change its day.
- New: Optimize size of image static resources.
- New: Add hourly and daily amount on user card. Add weekly working hours and salary on user card.
- New: Content of predefined email come firstly from table llx_c_email_template, then translation key.
- New: Add option MAIN_GENERATE_INVOICES_WITH_PICTURE to show picture
       onto PDF like MAIN_GENERATE_PROPOSALS_WITH_PICTURE dir for proposals.
- New: Add more search field in list of cheque deposits.
- New: Add feature to order to invoice on supplier part.
- New : Use of MAIN_USE_FILECACHE_EXPORT_EXCEL_DIR to use disk cache for big excel export.
- New: Direct invoice creation from predefined invoice.
- New: Add dunning into accountancy report.
- New: Add favorite button into country dictionary to put value on top select list
- Upgrade phpexcel lib to 1.7.8
- New : Use of MAIN_USE_FILECACHE_EXPORT_EXCEL_DIR to use disk cache for big excel export.
- New : Option on extrafields to have them always editable regardless of the document status.
- New : New module PrintIPP to print without opening document is available as stable.
- New : Introduce hidden option STOCK_WAREHOUSE_NOT_REQUIRED_FOR_SHIPMENTS to solve at no risk
        a missing control on missing warehouse.
- Fix: [ bug #1487 ] PAYMENT_DELETE trigger does not intercept trigger action
- Fix: [ bug #1470, #1472, #1473] User trigger problem
- Fix: [ bug #1489, #1491 ] Intervention trigger problem
- Fix: [ bug #1492, #1493 ] Member trigger problem
- Fix: [ bug #1474, #1475 ] Contract trigger problem
- Fix: [ bug #1496 ] ACTION_DELETE trigger does not show trigger error
- Fix: [ bug #1494 ] CATEGORY_CREATE and CATEGORY_MODIFY triggers do not intercept trigger action
- Fix: [ bug #1502 ] DON_CREATE trigger does not intercept trigger action
- Fix: [ bug #1505, #1504] Project trigger problem
- Fix: [ bug #1463, #1464 ] Proposal triggers problem
- Fix: [ bug #1498, #1499 ] Shipment/Delivery triggers problem
- Fix: [ bug #1465, #1466 ] Product triggers problem
- Fix: [ bug #1508 ] STOCK_MOVEMENT does not show trigger error message
- Fix: [ bug #1501 ] DEPLACEMENT_CREATE trigger do not intercept trigger action
- Fix: [ bug #1506, #1507 ] ECM trigger error problem
- Fix: [ bug #1469 ] Triggers CONTACT_MODIFY and CONTACT_DELETE duplicates error message
- Fix: [ bug #1533 ] Links triggers do not show trigger error message
- Fix: [ bug #1537 ] Difference between societe.nom and adherent.societe.
- Fix: [ bug #1535 ] Supplier invoice Extrafields are not shown
- Fix: datepicker first day of week can be monday by setting into display setup
- Fix: [ bug #575 ] GED doesn't works if there is "/" in a mask
- Fix: [ task #1728 ] Deactivate RIB suggest in proposals / invoices / orders

For users, new experimental module (need to set feature level of instance to experimental to see them):
- New: Module Accounting Expert to manage accountancy
		Special Thanks to developpers :
			Olivier Geffroy
			Alexandre Spangaro
			Ari Elbaz
			Florian Henry
			Juanjo Menent
		And to the contributors :
			Jeff Info				2000 euros
			Nord Anim		 		 120 euros
			Hydroflex		 		 120 euros
			Asysteo			 		 120 euros
			Fournisseur médical		 120 euros
- Removed: unmaintained OScommerce module

For translators:
- Update language files.
- New: When a translation is not available we always jump to en_US and only en_US.

For developers:
- New: Syslog module can be set to use ChromePHP plugin to output log server into browser console.
- New: Add a css style "cursorpointer".
- New: Select list of users can return user into hierarchy.
- New: getBrowserInfo can return type of layout of browser (classic/phone/tablet)
- New: Add hook "searchAgendaFrom" and "beforePDFCreation".
- New: Add trigger DON_UPDATE, DON_DELETE
- New: Add country iso code on 3 chars into table of countries.
- Qual: Removed hard coded rowid into data init of table llx_c_action_trigger.
- LINEBILL_DELETE, LINK_DELETE, ORDER_SUPPLIER_DELETE, RESOURCE_DELETE trigger called before SQL delete
- New: [ Task #1481 ] Add trigger BILL_SUPPLIER_UPDATE.
- New: [ Task #1495 ] Add trigger LINECONTRACT_CREATE.
- New: Added hook "formConfirm" and "doActions" for supplier invoice card.
- New: [ task #1511, #1426 ] Added hook "doActions" for supplier card and supplier order card.
- New: renamed table llx_c_pays to llx_c_country & libelle field to label.
- New: Added hook "formConfirm" and "doActions" for fichinter card
- New: Can search list of thirdparties from web service on part of name.
- New: Function getCurrencyAmount is marked as deprecated. Use function price to output a price
       including currency symbol.
- Qual: Renamed table llx_c_civilite into llx_c_civility,
		field civilite into label in the same table,
		and field civilite into civility in other table.
- Qual: Renamed all files & links "liste.php" into "list.php".
- Qual: Renamed all files & links "fiche.php" into "card.php".
- Qual: Replace all constants COMPTA_* by ACCOUNTING_*.
- Qual: Replace all constants ACCOUNTINGEX_* by ACCOUNTING_* to simplify migration of the module
- Fix: [ bug #1724 ] Can't add a submenu to projects

WARNING:

Do not try to make any Dolibarr upgrade if you are running Mysql version 5.5.40.
Mysql version 5.5.40 has a very critical bug making your data beeing definitely lost.
You may also experience troubles with Mysql 5.5.41 with error "Lost connection" during migration.
Upgrading to any other version or database system is abolutely required BEFORE trying to
make a Dolibarr upgrade.

WARNING: 

Following changes may create regression for some external modules, but was necessary to make
Dolibarr better:

- Path to save photos of products was moved to match path of other attached files. If you had loose your photo
  on the photo tab of products, you can set the constant "PRODUCT_USE_OLD_PATH_FOR_PHOTO" to 1 (home - setup - other)
  to restore old path and get back working links without having to resubmit images.
- If you can't see trips and expenses records, check that you have the new permission "read all
  trips and expenses".
- Deprecated module "oscommerce" were removed.
- Changed the way parameters are provided to scripts sync_xxx_ldap2dolibarr.php
- Some field into database were renamed from "libelle" to "label".
- Table llx_c_pays were renamed into llx_c_country.
- Triggers *_BUILDDOC are removed. Building a doc is not a business event. For action after
  creation of a pdf or odt, hook "afterPDFCreation" or "afterODTCreation" must be used instead.
- A lot of pages named fiche.php were renamed into card.php
- A lot of pages named liste.php were renamed into list.php
- If you used warehouse/stock module, recheck setup of stock increase/decrease rules of the
  warehouse module and your Point Of Sale module setup if you use one.
- Replaced USER_UPDATE_SESSION trigger with an updateSession hook may break modules using it.


***** ChangeLog for 3.6.5 compared to 3.6.4 *****
FIX: #2957 : missing $langs object for trigger
FIX: #2983 Load gravatar avatar images securely over HTTPS
FIX: #3009: Better filtering to prevent SQL injection
FIX: #3841 creation of a task completed has not status set to finished by default
FIX: #3890 Expected transactions bank account page, shows negative numbers
FIX: #3928 Creating a Customer order and a Customer invoice from a project, does not inherit payment conditions and method of payment of customer card
FIX: bad calculation for stock value
FIX: bad stock valo
FIX: bad stock valorisation
FIX: [ bug #2893 ] Dolibarr error when viewing an invoice after changing invoice mask
FIX: button create payment hide if tax amount is less than 1
FIX: change object statut on close shipping and remove erratic db commit
FIX: change order date on clone (as everywhere else)
FIX: Close #2835 Customer prices of a product shows incorrect history order
FIX: Close #2837 Product list table column header does not match column body
FIX: Close bug #2861 Undefined variable $res when migrating from 3.6.2 to 3.7.0
FIX: Close bug #2891 Category hooks do not work
FIX: Close bug #2976: "Report" tab is the current tab but it is not marked as selected by the UI
FIX: contact country had wrong display if the country dont have translate
FIX: double db escape add too quote
FIX: End log must use same level then start log.
FIX: error in SQL due to a previous fix
FIX: event for restricted user was restricted if company null
FIX: facturestat bad sql when customer view is limited
FIX: If supplier invoice block linked element is display after other block total HT amount is not reset to 0 and sum other block (like customer orders values)
FIX: keep filter by category or by not enough stock if we switch page
FIX: no need to remove file into mail form, the temp dir will be deleted after any sending
FIX: no projet_task_time id from trigger TASK_TIMESPENT_CREATE
FIX: pmp
FIX: send mail, copy sendto don't read the list of contact
FIX: The hours of date filter aren't correct
FIX: tool export handle the type "select" extrafields and return the value instead of id
FIX: top links menu have target attribute with wrong value
FIX: total amount in tpl linked object are not reset
FIX: when multicompany was enabled, this function didn't check just on the good entity (problem when both company use same mask)

***** ChangeLog for 3.6.4 compared to 3.6.3 *****
- Fix: [ bug #2893 ] Dolibarr error when viewing an invoice after changing invoice mask

***** ChangeLog for 3.6.3 compared to 3.6.2 *****
- Fix: ref_ext was not saved when recording a customer order from web service
- Fix: withdrawal create error if in the same month are deleted previus withdrawals.
- Fix: amarok is a bugged theme making dolidroid failed. We switch to eldy automatically with dolidroid.
- Fix: [ bug #1788 ] Duplicated doActions hook in product/fournisseurs.php
- Fix: withdrawal create error if in the same month are deleted previous withdrawals.
- Fix: [ bug #1801 ] FAC_FORCE_DATE_VALIDATION constant alters supplier invoice date given to numeration modules
- Fix: [ bug #1802 ] SQL error when updating a task with PostgreSQL database
- Fix: [ bug #1785 ] Start date is lost in Project > Linked objects
- Fix: [ bug #1804 ] SQL error when sending email without address
- Fix: [ bug #1803 ] AJAX company contact input is not aligned
- Fix: [ bug #1787 ] Incorrect behaviour of doActions hook
- Fix: [ bug #1796 ] Unable to use numeration modules from an external module
- Fix: [ bug #1783 ] SQL error when enabling 3rd party module with PostgreSQL and MySQL strict mode ON
- Fix: [ bug #1717 ] Sorting unpaid invoices by amount received brings due amount
- Fix: [ bug #1784 ] MOTD doesn't show up in Amarok theme
- Fix: Tracking number not visible on shipment pdf
- Fix: [ bug #1812 ] SQL Error message while sending emailing with PostgreSQL database
- Fix: [ bug #1819 ] SQL error when searching for an invoice payment
- Fix: [ bug #1827 ] Tax reports gives incorrect amounts when using external modules that create lines with special codes
- Fix: [ bug #1822 ] SQL error in clientfourn.php report with PostgreSQL
- Fix: [ bug #1832 ] SQL error when adding a product with no price defined to an object
- Fix: [ bug #1833 ] user permissions in contact/note.php not working
- Fix: [ bug #1826 ] Supplier payment types are not translated into fourn/facture/paiement.php
- Fix: [ bug #1830 ] Salaries payment only allows checking accounts
- Fix: [ bug #1825 ] External agenda: hide/show checkbox doesn't work
- Fix: [ bug #1790 ] Email form behaves in an unexpected way when pressing Enter key
- Fix: Bad SEPA xml file creation
- Fix: [ bug #1892 ] PHP Fatal error when using USER_UPDATE_SESSION trigger and adding a supplier invoice payment
- Fix: Showing system error if not enough stock of product into orders creation with lines
- Fix: [ bug #2543 ] Untranslated "Contract" origin string when creating an invoice from a contract
- Fix: [ bug #2534 ] SQL error when editing a supplier invoice line
- Fix: [ bug #2535 ] Untranslated string in "Linked objects" page of a project
- Fix: [ bug #2545 ] Missing object_margin.png in Amarok theme
- Fix: [ bug #2542 ] Contracts store localtax preferences
- Fix: Bad permission assignments for stock movements actions
- Fix: [ bug #2891 ] Category hooks do not work
- Fix: [ bug #2696 ] Adding complementary attribute fails if code is numerics
- Fix: [ bug #3074 ] Accruals accounting use payment date instead of commitment date in turnover reports for salaries
- Fix: Not showing product supplier reference when page break
- Fix: [ bug #3341 ] Missing translation in /compta/paiement_charge.php
- Fix: [ bug #3342 ] Taxes dictionary page does not accept localized decimals for localtax2 rate

***** ChangeLog for 3.6.2 compared to 3.6.1 *****
- Fix: fix ErrorBadValueForParamNotAString error message in price customer multiprice.
- Fix: bug 1588 : relative discount.
- Fix: label of input method not translated.
- Fix: box of customer and prospects were not correctly disabled.
- Fix: [ bug #1618 ] PHP Error thrown when saving a barcode
- Fix: Civility & birthdate wasn't save into adherent module.
- Fix: webservice Thirdparty parameter lastname for individual creation is now lastname and not ref
- Fix: Chars - is no more allowed into value for code for extra fields.
- Fix: [ bug #1622 ] Requesting holiday than spans across two years cause high CPU usage by Apache
- Fix: [ bug #1595 ] Selected boolean extrafield in intervention creation page, does not save state
- Fix: Show sender Country on PDF docs when sender Country <> receiver Country
- Fix: [ bug #1624 ] Use lowest buying price for margin when selling with POS
- Fix: [ bug #1749 ] Undefined $mailchimp
- Fix: [ bug #1736 ] Failing supplier Elephant numeration module with some masks
- Fix: [ bug #1649 ] Cancel button of several thirdparty actions, does the same thing as modify
- Fix: [ bug #1736 ] Failing supplier Elephant numeration module with some masks
- Fix: [ bug #1731 ] Can't use quick navigation on project tasks secondary tabs

***** ChangeLog for 3.6.1 compared to 3.6.* *****
For users:
- Fix: Can upload files on services.
- Fix: sql errors on update fichinter.
- Fix: debian script syntax error.
- Fix: error "menu param is not inside list" into pos module.
- Fix: Salary payments are not reflected on the reporting sheets.
- Fix: Unsubscribe emailing not working.
- Fix: Trigger on create category call failed because user is not passed on card.
- Fix: list event view lost type event filter.
- Fix: Save also code event.
- Fix: VAT payment - Add control on field date value.
- Fix: Salaries payment - Field date value is now required and add control on it.
- Fix: Iban was used instead of Bic into SEPA file.
- Fix: Must unaccent strings into SEPA file.
- Fix: Extrafield feature select from table should try to translate multiple column when not needed 
- Fix: cents for indian ruppes are called paisa and paise.
- Fix: Invoices payments may be older than invoices.
- Fix: Withdrawal total amount is double
- Fix: [ bug #1593 ] Spanish Localtax IRPF not being calculated since 3.6.0 in supplier invoices when adding a line
- Fix: Web service categorie WDSL declaration is correct
- Fix: ErrorBadValueForParamNotAString was displayed in virtual product if no base price defined
- Fix: Category creation failed and no message output
- Fix: Lang for Payment Type
- Fix: PHPCheckstyle 1.5.5

***** ChangeLog for 3.6 compared to 3.5.* *****
For users:
- New: Update ckeditor to version 4.
- New: Add form "search customer order" on commercial main page.
- New: Can create contract from an order.
- New: Add list of orders products in tab "consumption" on thirdparties.
- New: Add graph stats for suppliers orders in tab "stats" on products.
- New: Add option MAIN_HIDE_INACTIVETAB_ON_PRINT to hide inactive tabs when you
       use the "print" view on screen.
- New: Add option MAIN_AUTO_TIMESTAMP_IN_PUBLIC_NOTES and MAIN_AUTO_TIMESTAMP_IN_PRIVATE_NOTES
       to automatically add timestamp and user line into edition field when editing a note.
- New: Add button cancel into edition of notes.
- New: Improved Barcode module:
       Can input barcode during product creation step.
       Add autonumbering of barcode value for products.
       Add a page/tool for mass barcode generation.
- New: Improved Opensurvey module:
       Added options to disable comments and disable public votes.
       Limit dates use calendar popup.
       Description of survey use wysiwyg editor.
       More information shown on result tab.
       Renamed "survey" into "poll" (better translation).
- New: Add filter on text and status into survey list. Can also sort on id, text and date end.
- New: The box "balance of bank accounts" show all opened accounts.
- New: Add option MAIN_ADD_SALE_REP_SIGNATURE_IN_NOTE to add sale representative into public
       note of generated documents.
- New: Add warning if supplier payment is higher that due amount.
- New: Increase length of url into bookmark module.
- New: Automatic events sending mails add info about linked objects into email content. 
- New: Price management enhancement (multiprice level, price by customer, if MAIN_FEATURES_LEVEL=2 Price by qty).
- New: Add option MAIN_FAVICON_URL.
- New: Created {line_price_ht_locale}, {line_price_vat_locale} and {line_price_ttc_locale} ODT tags.
- New: Add filter on project status into task list. By default, only "opened" project are visible.
- New: Status "validated" for project are renamed into "opened".
- New: Add barcode fields into user database.
- New: Add manager name (ceo, director, president...) into main company information page.
- New: Add field url as product properties.
- New: More options to create a credit note (can be filled automatically according to remain to pay).
- New: Can define custom fields for categories.
- New: Prepare generation of SEPA files into module withdrawal.
- New: [ task #1164 ] Add "Ref. supplier" search box in supplier orders
- New: [ task #1345 ] Can filter on status for supplier order.
- New: Add option FACTURE_SENDBYEMAIL_FOR_ALL_STATUS to allow to send invoice by email 
       whatever is its status.
- New: Add filter date in bank writing list page.
- New: Extrafields can be used as substitution key %EXTRA_XXX% into emails texts for members.
- New: Add categories translation.
- New: Enable option "clone target emailing".
- New: Improved tax module: Add specific page for salaries payment	
- New: Add composer.json file so Dolibarr can be publish onto packagist.org.
- New: The combo list of juridical status is now sorted
- New: [ task #926 ] Add extrafield feature on order lines.
- New: [ task #927 ] Add extrafield feature on Proposal lines.
- New: [ task #928 ] Add extrafield feature on invoice lines.
- New: Paypal/paybox email sent after backcall of a payment is now a formatted and translated
       HTML content. For member subscription renewal, there is also a link to member.
- New: When a subscription is recorded with invoice and payment:
       - the document (PDF) of invoice is also generated.
       - the invoice is set to status paid.
- New: Can enter holiday for someone else if user has permission for.
- Fix: Project Task numbering customs rule works.
- Fix: Add actions events not implemented.
- Fix: Price min of composition is not supplier price min by quantity.
- Fix: [ bug #1356 ] Bank accountancy number is limited to 8 numbers.
- Fix: [ bug #1439 ] impossible to remove a a translation (multilanguage-feature)
- New: If multilangue is enabled, mail (from propal, invoice, etc...) message is pre-defaulted in Customer language
- Fix: [ bug #1459 ] _ADD_CONTACT and _DEL_CONTACT triggers do not intercept insertion when reported an error
- Fix: [ bug #1478 ] BILL_PAYED trigger action does not intercept failure under some circumstances
- Fix: [ bug #1479 ] Several customer invoice triggers do not intercept trigger action
- Fix: [ bug #1477 ] Several customer invoice triggers do not show trigger error messages
- Fix: [ bug #1471 ] Several PHP warnings when intercepting USER_CREATE trigger.
- Fix: [ bug #1517 ] Packages sizes.
- Fix: [ bug #1521 ] The second order's page from a provider shows all orders

For translators:
- Update language files.

For developers:
- New: Add path file of trigger into admin trigger list page.
- New: More phpunit tests.
- New: Payments and supplier payment pages tabs can now be extended from modules.
- New: Add option 'aZ' into GETPOST function to check parameters contains 
       only a to z or A to Z characters.
- New: Opensurvey polls tab cards can now be extended from external modules.
- New: Triggers OPENSURVEY_CREATE, OPENSURVEY_DELETE added.
- New: Add new hook function addMoreActionsButtons to allow a module to add/replace
       action buttons into an element.
- New: Normalize code for barcode generation to match other modules.
- New: Uniformize code for contacts forms.
- New: Add some hooks for financial reports.
- New: A module can add its own ECM view.
- New: A module can disable a standard ECM view.
- New: Add multilang support into product webservice.
- New: Add hooks on project card page.
- New: Add call_trigger method on CommonObject class. So new trigger call within object is just :
$result = $this->call_trigger($trigger_name, $user)

WARNING: Following change may create regression for some external modules, but was necessary to make
Dolibarr better:

- The deprecated way (with 4 parameters) to declare a new tab into a module descriptor file has been
removed. You must now use the 6 parameters way. See file modMyModule.class.php for example. 
- Remove the javascript function ac_delay() that is not used anymore by core code.
- Properties "dictionnaries" into module descriptor files have been renamed into "dictionaries".
- Method form->select_currency() has been removed. Use instead print form->selectCurrency().
- Method form->select_methodes_commande() has been renamed into english name selectInputMethod().
- The following hooks are now 'addreplace' hooks: "formCreateThirdpartyOptions" 
  So check that return value is 0 to keep default standard behaviour after hook, or 1 to disable
  default standard behaviour.
- Properties "civilite_id" were renamed into "civility_id".
- Remove add_photo_web() that is not used anymore by core code.


***** ChangeLog for 3.5.7 compared to 3.5.6 *****
Fix: Paypal link were broken due to SSL v3 closed.
Fix: [ bug #1769 ] Error when installing to a PostgreSQL DB that contains numbers
Fix: [ bug #1752 ] Date filter of margins module, filters since 12H instead of 00H
Fix: [ bug #1757 ] Sorting breaks product/service statistics
Fix: [ bug #1797 ] Tulip supplier invoice module takes creation date instead of invoice date
Fix: [ bug #1792 ] Users are not allowed to see margins module index page when no product view permission is enabled
Fix: [ bug #1846 ] Browser IE11 not detected
Fix: [ bug #1906 ] Deplacement does not allow translated decimal format
Fix: [ bug #1905 ] Custom deplacement types do not get translated in deplacement card
Fix: [ bug #2583 ] Unable to create a bank transfer with localized numbers
Fix: [ bug #2577 ] Incorrect invoice status in "Linked objects" page of a project
Fix: [ bug #2576 ] Unable to edit a dictionary entry that has # in its ref
Fix: [ bug #2758 ] Product::update sets product note to "null" when $prod->note is null
Fix: [ bug #2757 ] Deleting product category photo gives "Forbidden access" error
Fix: [ bug #2976 ] "Report" tab is the current tab but it is not marked as selected by the UI
Fix: [ bug #2861 ] Undefined variable $res when migrating
Fix: [ bug #2837 ] Product list table column header does not match column body
Fix: [ bug #2835 ] Customer prices of a product shows incorrect history order
Fix: [ bug #2814 ] JPEG photos are not displayed in Product photos page
Fix: [ bug #2715 ] Statistics page has broken layout with long thirdparty names
Fix: [ bug #2570 ] [Contacts] Page should not process if ID is invalid
Fix: [ bug #3268 ] SQL error when accessing thirdparty log page without a socid parameter
Fix: [ bug #3180 ] formObjectOptions hook when editing thirdparty card does not print result
Fix: [ bug #1791 ] Margin menu not available if any Finance module is not enabled
Fix: [ bug #3310 ] OrderLine::fetch, FactureLigne::fetch and PropaleLigne::fetch do not return anything
Fix: [ bug #3206 ] PropaleLigne, OrderLine and FactureLigne given to triggers through update function does not contain all the information
Fix: [ bug #3313 ] Error enabling module with PostgreSQL database

***** ChangeLog for 3.5.6 compared to 3.5.5 *****
Fix: Avoid missing class error for fetch_thirdparty method #1973
Fix: Can't update phone_pro from web service
Fix: Some security holes.
Fix: copy extrafields when creating order from proposal.
Fix: report on action was not filtering by environment.
Fix: Avoid missing class error.
Fix: Add function dolEscapeXML.
Fix: Bad days and month reported by function.
Fix: Bad margin calculation.

***** ChangeLog for 3.5.5 compared to 3.5.4 *****
Fix: Holiday module was broken. Initialization of amount of holidays failed.
Fix: [ bug #1523 ] suite bug #1334 : filtre et ordre de tri conjoints ne s'appliquent pas.
Fix: Fusion PDF button on unpaid invoice is no more displayed.
Fix: Unpaid invoice launch fusion PDF action even if it is only search (with enter keyboard input instead of lens click).
Fix: Pb when showing log list of holiday module with some mysql versions.
Fix: Error with bad timezone pushed by some browsers.
Fix: shipping list SQL request was not filtering on shipping element
Fix: debian package provided by dolibarr team must use embedded libraries.
Fix: [ bug #1528 ] Leopard Services numeration module description is not translated.
Fix: [ bug #1523 ] suite bug #1334 : filtre et ordre de tri conjoints ne s'appliquent pas.
Fix: [ bug #1534 ] Unknown error when deleting a product photo under special circumstances.
Fix: Update impayees.php
Fix: Link product, In list view and label product.
Fix: visible task into area "time" for "My task" must limit task to tasks i am assigned to.
Fix: When disabled, all fields to add time into task line must be disabled.
Fix: Missing include files.lib.php in some pages that use dol_delete_recursive
Fix: [ bug #1558 ] Product/service edit page title shows new Ref instead of old ref.
Fix: [ bug #1553 ] Saving User displays setup removes menu.
Fix: [ bug #1544 ] Can remove date from invoice.
Fix: list event view lost type event filter.
Fix: Add code save on create event.
Fix: SQL injection.
Fix: [ bug #1589 ] Menu type in "Edit menu" page is not translated
Fix: [ bug #1591 ] Linked object block shows Total HT/TTC even if not having permission to read them
Fix: [ bug #1577 ] When creating new Private individual third, selected third type is ignored
Fix: [ bug #1555 ] Update accountancy code of products does not throw PRODUCT_MODIFY trigger
Fix: [ bug #1548 ] Supplier payment card shows type in French
Fix: [ bug #1546 ] Incorrect page number when searching in the list of bank transactions

***** ChangeLog for 3.5.4 compared to 3.5.3 *****
Fix: Hide title of event when agenda module disabled.
Fix: When using option MAIN_MAIL_ALLOW_SENDMAIL_F, a mail was sent to sender.
Fix: Question about warehouse must not be done when module stock is disabled.
Fix: Option STOCK_SUPPORTS_SERVICES was not correctly implemented
     (missing test at some places).
Fix: Renaming a project with uploaded files failed.
Fix: [ bug #1476 ] Invoice creation form loses invoice date when there is a validation error.
Fix: [ bug #1431 ] Reception and Send supplier order box has a weird top margin.
Fix: [ bug #1428 ] "Nothing" is shown in the middle of the screen in a supplier order.
Fix: The object deliverycompany was not used anymore and output of
     details for delivery reports was lost during 3.5. Rewrite code to
     restore feature.
Fix: [ bug #1445 ] html fix : missing </tr>
Fix: [ bug #1415 ] Intervention document model name and suppliers model names is not shown
     properly in module configuration
Fix: [ bug #1416 ] Supplier order does not list document models in the select box of the 
     supplier order card
Fix: [ bug #1443 ] Payment conditions is erased after editing supplier invoice label or 
     limit date for payment
Fix: Filter on status was not visible when selected from url.
Fix: Filtering on status was last when asking to sort.
Fix: [ bug #1432 ] Trigger SHIPPING_CREATE ignores interception on error.
Fix: [ bug #1449 ] Trigger ORDER_CREATE, LINEORDER_DELETE, LINEORDER_UPDATE and LINEORDER_INSERT ignore interception on error.
Fix: [ bug #1450 ] Several Customer order's triggers do not report the error from the trigger handler.
Fix: [ bug #1451 ] Interrupted order clone through trigger, loads nonexistent order.
Fix: [ bug #1454 ] Mention de bas de page erroné
Fix: Do not display dictionary for non activated module 
Fix: Link element from element project pages
Fix: [ bug #1509 ] Expedition admin free text & watermark submit error
Fix: [ bug #1349 ] AJAX contact selector does not work fine in Project card
Fix: [ bug #1452 ] variable used but not defined
Fix: If multiprice level is used the VAT on addline is not correct
Fix: [ bug #1254 ] Error when using "Enter" on qty input box of a product (on supplier order part)
Fix: [ bug #1462, 1468, 1480, 1483, 1490, 1497] $this instead of $object
Fix: [ bug #1455 ] outstanding amount
Fix: [ bug #1425 ] LINEBILL_SUPPLIER_DELETE failure trigger leads to an endless loop
Fix: [ bug #1460 ] Several supplier order triggers do not show error messages
Fix: [ bug #1461 ] LINEORDER_SUPPLIER_CREATE does not intercept supplier order line insertion
Fix: [ bug #1484 ] BILL_SUPPLIER_PAYED trigger action does not intercept failure under some circumstances
Fix: [ bug #1482 ] Several supplier invoice triggers do not show trigger error messages
Fix: [ bug #1486 ] LINEBILL_SUPPLIER_CREATE and LINEBILL_SUPPLIER_UPDATE triggers do not intercept trigger action
Fix: [ bug #1522 ] Element list into associate object into project are no more filterd by project thirdparty
Fix: [ bug #1526 ] Thumbs of files uploaded with dots in their names do not load correctly
Fix: Import ProfId1 to siren and ProfId2 to siret

***** ChangeLog for 3.5.3 compared to 3.5.2 *****
Fix: Error on field accountancy code for export profile of invoices.
Fix: [ bug #1351 ] VIES verification link broken.
Fix: [ bug #1352 ] Removing a shipping does not remove the delivery.
Fix: Option MAIN_INVERT_SENDER_RECIPIENT broken with typhon template.
Fix: Can disable features with PHPEXCEL (no DLSF compatible).
Fix: Can disable features with CKEDITOR. 
Fix: Pb of records not correctly cleaned when module marge is
     uninstalled (conflict between 'margin' and 'margins').
Fix: [ bug #1341 ] Lastname not added by file or direct input in mass e-mailing.
Fix: [ bug #1357 ] Invoice creator state not printed in generated invoice documents.
Fix: Suppliers invoice mask fails using {tttt} in numbering.
Fix: [ bug #1350 ] pdf template name for typhon was not correctly set when enabling module.
Fix: Navigation on notes for shipments was not working.
Fix: [ bug #1353 ] Email notifications, wrong URL.
Fix: [ bug #1362 ] Note is not saved.
Fix: tr/td balance.
Fix: [ bug #1360 ] note indicator for member tab.
Fix: Nb of notes and doc not visible onto tasks.
Fix: [ bug #1372 ] Margin calculation does not work in proposals.
Fix: [ bug #1381 ] PHP Warning when listing stock transactions page.
Fix: [ bug #1367 ] "Show invoice" link after a POS sell throws an error.
Fix: TCPDF error file not found in member card generation.
Fix: [ bug #1380 ] Customer invoices are not grouped in company results report.
Fix: [ bug #1393 ] PHP Warning when creating a supplier invoice.
Fix: [ bug #1399 ] [pgsql] Silent warning when setting a propal as "facturée" in propal.php
Fix: When number reach 9999 with default numbering module, next number
     will be 10000 instead of 0000 and error.
Fix: element page on project give wrong href link.
Fix: [ bug #1397 ] Filter by supplier orders with status Draft does not filter.
Fix: [ bug #1388 ] Wrong date when invoicing several orders.
Fix: [ bug #1411 ] Unable to set an expedition note if invoices module is not enabled.
Fix: [ bug #1407 ] Rouget pdf overlapped when using tracking number and public notes.
Fix: [ bug #1405 ] Rouget PDF expedition incorrect when two expeditions under the same commande
Fix: [ bug #1434 ] Muscadet supplier order document model linked objects overlap the text

***** ChangeLog for 3.5.2 compared to 3.5.1 *****
Fix: Can't add user for a task.
Fix: Autoselect of warehouse if there is only one warehouse.
Fix: Install of odt template for project and tasks.
Fix: [ bug #1318 ] Problem with enter key when adding an existing
     product to a customer invoice.
Fix: [ bug #1307 ] Quotes get removed from several inputs.
Fix: [ bug #1317 ] Removing a category does not remove all child categories
Fix: [ bug #1312 ] Call to undefined function _()
Fix: Restore build for obs and launchpad.
Fix: deleting files into backup system tools.
Fix: Dump using php not not include lock on tables that are deleted.
Fix: Fixed a problem with bank accounts sharing across entities.
Fix: fields into group by of sql requests for module margins must be
     same than fields into select.
Fix: When select_date is called with '' as preselected date,
     automatic user date was not correctly et (We must set a date into PHP
     server timezone area)
Fix: First param of select_date must always be forged with a dolibarr
     date function and not time().
Fix: fix can't add line with product in supplier order
Fix: [bug #1309]   
Fix: Solve pb of too many embedded tables     
Fix: [ bug #1306 ] Fatal error when adding an external calendar
Fix: A fix to manage automatic creation of code for import.
Fix: Try to add code to provide easy way to fix warning on timezone not
     defined.
Fix: Several fix into workflow/condition for invoice payments or convert
     into discount.
Fix: Option MAIN_PDF_DASH_BETWEEN_LINES was not working when tcpdf was
     making a pagebreak higher than 2 pages.     
Fix: form to add images should not show link form.
Fix: Correction when adding order line with price as '0'.
Fix: [ bug #1283 ] ROUGET Shipment PDF.
Fix: [ bug #1300 ]
Fix: Miscellaneous problems on task tabs (withproject parameter lost and
     download fails).
Fix: Avoid home project page to hung when too many tasks opened.
Fix: bug #1295: Error when creating an agenda extrafield with a number as reference
Fix: Translation of number for pt_PT.
Fix: Error on ajax_constantonoff function.
Fix: [ bug #1323 ] problème pour générer un odt depuis les taches dans projet.
Fix: Can not make withdrawals 

***** ChangeLog for 3.5.1 compared to 3.5.0 *****
Fix: Do not report trigger errors twice.
Fix: Error when creating event was not reported.
Fix: Bug of import of agenda when using https link
Fix: Field nature not saved correctly
Fix: Substitution of extra field was ko for order
Fix: Bad translation of date format for pt_BR.
Fix: priority field of agenda record is smallint.
Fix: Missing loading of lang in some pages.
Fix: Write note in invoice when using pos module.
Fix: Link to paypal was invalid into email text.
Fix: ref and date of supplier invoice.
Fix: Check on bank account.
Fix: Problem with file upload and download.
Fix: Page load not ending when large number of thirdparties. We 
     added option MAIN_DISABLE_AJAX_COMBOX to disable javascript
     combo feature that is root cause of problem.
Fix: [ bug #1231 ] PDF always generated in interventions
Fix: Be sure there is no duplicate default rib.
Fix: Enable extrafields for customer order, proposal and invoice lines. This feature
     was developed for 3.5 but was disabled (hidden) because of a bug not possible to
     fix enough quickly for 3.5.0 release. 
Fix: user right on Holiday for month report nor working.
Fix: [ bug #1250 ] "Supplier Ref. product" sidebar search box does not work
Fix: Bad space in predefined messages. 
Fix: [ bug #1256 ] Signature was not added for email sent from thirdparty page.
Fix: Action event SHIPPING_VALIDATE is not implemented
Fix: The customer code was set to uppercase when using numbering module leopard. We
     must keep data safe of any change.
Fix: [ bug #1291 ] Loading actions extrafields fails.
Fix: [ bug #1123 ] Paid deposit invoices are always shown as partially paid when fully paid
Fix: Corrected project contact types translation.
Fix: [ bug #1206 ] PMP price is bad calculated.
Fix: [ bug #520 ] Product statistics and detailed lists are wrong.
Fix: [ bug #1240 ] traduction.
Fix: [ bug #1238 ] When creating accompte with a %, free product are used for calculation.
Fix: [ bug #1280 ] service with not end of date was tagged as expired.
Fix: [ bug #1295 ] Error when creating an agenda extrafield with a number as reference.
Fix: [ bug #1306 ] Fatal error when adding an external calendar.
New: Added es_CL language
Fix: Margin tabs bad data show
Fix: [ bug #1318 ] Problem with enter key when adding an existing product to a customer invoice.
Fix: [ bug #1410 ] Add customer order line asks for required Unit Price but doesn't interrupt the creation of the line

***** ChangeLog for 3.5 compared to 3.4.* *****
For users:
- New: Add hidden option BANK_DISABLE_DIRECT_INPUT.
- New: More options to select status of users into select user list.
- New: [ task #862 ] Add ODT on shipments.
- New: [ task #149 ] Add # of notes and attachments in tabs.
- New: Can edit customer ref at any time.
- New: [ task #877 ] Reorganize menus.
- New: [ task #858 ] Holiday module: note on manual holiday assignation.
- New: [ task #892 ] Add hidden option in thirdparty customer/supplier module to hide non active
  companies in select_company method.
- New: [ task #531 ] Add a workload field on tasks.
- New: Add graph of bank account input/output into input-output report page.
- New: Add script export-bank-receipts.php
- New: Add option "filter=bank" onto script rebuild_merge_pdf.php to merge PDF that
  has one payment on a specific bank account.*
- New: [ task #901 ] Add Extrafield on Fiche Inter.
- New: Show process id in all command line scripts.
- New: Module mailman can subscribe/unsubscribe to ML according to categories or type of member.
- New: Add object_hour and object_date_rfc as substitution tag for open document generation.
- New: Add options to send an email when paypal or paybox payment is done.
- New: Clone product/service composition.
- New: Add option ADHERENT_LOGIN_NOT_REQUIRED.
- New: Add a cron module to define scheduled jobs.
- New: Add new graphical boxes (customer and supplier invoices and orders per month).
- New: [ task #286 ] Enhance rounding function of prices to allow round of sum instead of sum of rounding.
- New: Can add an event automatically when a project is create. 
- New: Add option MAIN_GENERATE_DOCUMENT_WITH_PICTURE.
- New: Add option excludethirdparties and onlythirdparties into merge pdf scripts.
- New: [ task #925 ] Add ODT document generation for Tasks in project module.
- New: [ task #924 ] Add numbering rule on task.
- New: [ task #165 ] Add import/export of multiprices.
- New: Add Maghreb regions and departments.
- New: A more responsive design for statistic box of home page.
- New: [ task #1005 ] Adapting to Spanish legislation bill numbering
- New: [ task #1011 ] Now supplier order and invoice deal with payment terms and mode.
- New: [ task #1014 ] Add option to recursively add parent category.
- New: [ task #1016 ] Can define a specific numbering for deposits.
- New: [ task #918 ] Stock replenishment.
- New : Add pdf link into supplier invoice list and supplier order list.
- New : Genrate auto the PDF for supplier invoice.
- New : Add category into filter webservice thirdparty method getListOfThirdParties.
- New : Allow to define margin or mark rate during quoting, ordering, invoicing.
- New : User permissions on margin module.
- New : Add ref supplier into muscadet model/
- New : Add ability to copy contact address to clipboard.
- New: Can use tag {mm} before {yy} even when there is a reset into numbering masks.
- New: [ task #1060 ] Register fields localtax(1|2)_type into details tables.
- New: [ task #923 ] Localtax support for ODT templates. 
- New: [ task #90 ] Barcode search.
- New: Add hidden option MAIN_VAT_DEFAULT_IF_AUTODETECT_FAILS.
- New: Can send an email from thirdparty card.
- New: Can cancel holidays that were previously validated.
- New: Can choose contact on event (action com) creation, and filtered by thirdparty.
- New: Add hidden option MAIN_FORCE_DEFAULT_STATE_ID.
- New: Add page to make mass stock movement.
- New: Add field oustanding limit into thirdparty properties.
- New: Can enter a vat payment of zero.
- New: Add path to installed dir of external modules + Name and web of module provider.
- New: Add option to use a specific mask for uploaded filename.
- New: Can attach external links to objects as we can attach files.
- Qual: Implement same rule for return value of all command line scripts (0 when success, <>0 if error).
- Fix: [ bug #992 ] Proforma invoices don't have a separated numeric count.
- Fix: [ bug #1022 ] correct margin calculation for credit notes.
- Fix: Better management of using ajax for upload form (to solve problem when enabling ajax jquery multifile upload in some cases).
- Fix: Lost stats filters into year selection.
- Fix: Some config data are shared between suppliers orders and suppliers invoices

New experimental module:
- New: [ task #157 ] Add a Skype button (adherents / third parties / contacts)

For translators:
- Qual: Normalized sort order of all languages files with English reference files.
- New: Add language code files for South Africa, France new Caledonia, Vietnam.
- New: Translate string for email to change password.

For developers:
- New: DolGraph can build graph with three lines.
- New: DolGraph accept a parameter to cache data of graph getNbByMonthWithPrevYear.
- New: Can enable tuning info with option MAIN_SHOW_TUNING_INFO.
- New: Show version of client lib used by mysql drivers.
- New: Add function to get content of an url (using all dolibarr setup like timeout, proxies...)
- New: Upgrade lib of TCPDF to 6.0
- New: Upgrade jquery flot library to 0.8.1
- New: Add property "hidden" into module descriptors to allow to hide a module according to
  some dynamic conditions.
- New: Add option MAIN_MOTD_SETUPPAGE to add a content onto setup page. Also content for
  MAIN_MOTD_SETUPPAGE, MAIN_MOTD_SETUPPAGE, MAIN_HOME now accept "|langfile" into translation
  key to use a specific language file.
- New: Make some changes to allow usage of several alternative $dolibarr_main_url_root variables.
- Qual: All nowrap properties are now using CSS class nowrap.
- Qual: Move hard coded code of module mailmanspip into trigger.
- New: Into POST forms, if you can add a parameter DOL_AUTOSET_COOKIE with a value that is list name,
  separated by a coma, of other POST parameters, Dolibarr will automatically save this parameters
  into user cookies.
- New: Add hook addHomeSetup.
- New: Add trigger CATEGORY_LINK and CATEGORY_UNLINK.
- New: A trigger can return an array of error strings instead of one error string.
- New: Add method to use a dictionary as a combo box.
- New: Add update method for web service product.
- Fix also several bugs with old code. 

WARNING: Following change may create regression for some external modules, but was necessary to make
Dolibarr better:

1) We started to clean hooks code. 
If your hook want to modify value of $actions, it's role of your hook to modify it. Dolibarr 
hook code will no more decide this for your module. If your action class for hook was returning
a string or an array, instead your module must set $actionclassinstance->results (to return array) 
or $actionclassinstance->resprints (to return string) to return same thing. The return value must 
be replaced by a "return 0";
Goal is to fix old compatibility code that does not match hook specifications: 
 http://wiki.dolibarr.org/index.php/Hooks_system   

2) If you implemented hook printTopRightMenu, check that output does not include '<td>' tags any more.
All content added must be tagged by a '<div>' with css class="login_block_elem"

3) Some methods object->addline used a first parameter that was object->id, some not. Of course
this was not a good practice, since object->id is already known, there is no need to provide id as 
parameter. All methods addline in this case were modified to remove this parameter. 

4) Method ->classer_facturee() is deprecated. It must be replace with ->classifyBilled().

5) Property ->tel on objects is now ->phone

6) Trigger LINEPROPAL_MODIFY is renamed into LINEPROPAL_UPDATE and
   Trigger CONTRACT_LINE_DELETE rnamed into LINECONTRACT_DELETE to match naming rules.



***** ChangeLog for 3.4.3 compared to 3.4.2 *****
Fix: Bad get of localtaxes into contracts add lines
Fix: Warning into bank conciliation feature.
Fix: Bad get of localtaxes into contracts add lines.
Fix: Add a limit into list to avoid browser to hang when database is too large.
Fix: [ bug #1212 ] 'jqueryFileTree.php' directory traversal vulnerability
Fix: Agenda and Banks module were not working with multicompany module
Fix: [ bug #1317 ] Removing a category does not remove all child categories
Fix: [ bug #1380 ] Customer invoices are not grouped in company results report.

***** ChangeLog for 3.4.2 compared to 3.4.1 *****
Fix: field's problem into company's page (RIB).
Fix: Document cerfa doesn't contained firstname & lastname from donator.
Fix: Bad rounding on margin calculations and display.
Fix: Option drop table into backup was broken.
Fix: [ bug #1105 ] Searching Boxes other search option.
Fix: wrong buy price update.
Fix: [ bug #1142 ] Set paiement on invoice (PGSql).
Fix: [ bug #1145 ] Agenda button list type do not display.
Fix: [ bug #1148 ] Product consomation : supplier order bad status.
Fix: [ bug #1159 ] Commercial search "other" give p.note do not exists.
Fix: [ bug #1174 ] Product translated description not good into PDF.
Fix: [ bug #1163 ] SQL Error when searching for supplier orders.
Fix: [ bug #1162 ] Translaction for morning and afternoon.
Fix: [ bug #1161 ] Search on product label.
Fix: [ bug #1075 ] POS module doesn't decrement stock of products in delayed payment mode.
Fix: [ bug #1171 ] Documents lost in interventions after validating.
Fix: fix unsubscribe URL into mailing when sending manually (not by script).
Fix: [ bug #1182 ] ODT company_country tag is htmlencoded.
Fix: [ bug #1196 ] Product barcode search does not expect 13th digit on EAN13 type.
Fix: [ bug #1202 ] Wrong amount in deposit % invoice from proposal.
Fix: Removed analytics tags into doc page.
Fix: Call Image on this instead of pdf.
Fix: Missing parameter for photo.
Fix: Bad SQL request for turnover report.

***** ChangeLog for 3.4.1 compared to 3.4.0 *****
Fix: Display buying price on line edit when no supplier price is defined.
Fix: Retrieving of margin info when invoice created automatically from order.
Fix: Reordering supplier products in list by supplier or supplier ref was crashing.
Fix: [ bug #1029 ] Tulip numbering mask.
Fix: Supplier invoice and supplier order are not displayed into object link into agenda event card.
Fix: [ bug #1033 ] SUPPLIER REF disappeared.
Fix: update extrafield do not display immediatly after update.
Fix: Fix bug with canvas thirdparty.
Fix: [ bug #1037 ] Consumption> Supplier invoices related.
Fix: User group name do not display in card (view or edit mode).
Fix: Link "Show all supplier invoice" on suplier card not working. 
Fix: [ bug #1039 ] Pre-defined invoices conversion.
Fix: If only service module is activated, it's impossible to delete service.
Fix: [ bug #1043 ] Bad interventions ref numbering.
Fix: Mailing module : if an email is already in destinaires list all other email from selector was not inserted.
Fix: Localtaxes balance not showing.
Fix: Intervention box links to contracts id.
Fix: Compatiblity with multicompany module.
Fix: Edit propal line was losing product supplier price id.
Fix: Delete linked element to supplier invoice when deleted.
Fix: [ bug #1061 ] Bad info shipped products.
Fix: [ bug #1062 ] Documents lost in propals and contracts validating.
Fix: Supplier price displayed on document lines and margin infos didnt take discount.
Fix: sorting on qty did not work in supplier product list.
Fix: there was no escaping on filter fields in supplier product list.
Fix: bugs on margin reports and better margin calculation on credit notes.
Qual: Add travis-ci integration.

***** ChangeLog for 3.4 compared to 3.3.* *****
For users:
- New: Can use ODS templates as document templates.
- New: Add link to autofill/reset with quantity to ship when creating a
  delivery receipt.
- New: Event into calendar use different colors for different users.
- New: Support revenue stamp onto invoices.
- New: Add a tab "consumption" on thirdparties to list products bought/sells.
- New: Some performance enhancements.
- New: Can attach files onto trip and expenses modules.
- New: Add hidden option MAIN_PDF_TITLE_BACKGROUND_COLOR.
- New: Merge tab customer and prospect.
- New: Add ES formated address country rule.
- New: Can define a hierarchical responsible on user and add a tree view to 
  see hierarchy of users.
- New: Can expand/collapse menus, categories and users list.
- New: extra parameters are supported into ODT/ODS templates.
- New: total per vat rate are available as tags for ODT/ODS templates.
- New: Some part of interface use more CSS3 (ie: agenda)
- New: [ task #707 ] Create option "ProfIdx is mandatory to validate a invoice".
- New: Can define if we want to use VAT or not for subscriptions (foundation module).
- New: Can define a default choice for "More action when recording a
  subscription" (foundation module).
- New: Add link to check professional id for India.
- New: [ task #731 ] Uniformize ref generation
- New: [ task #748 ] Add a link "Dolibarr" into left menu
- New: Script email_unpaid_invoices_to_representative accepts now a parameter "test"
  and a "late delay".
- New: Can define different clicktodial setups for each user.
- New: Add hidden option INVOICE_CAN_NEVER_BE_REMOVED.
- New: Enhance agenda module to reach RFC2445 ("type" not enabled by default and add
  "busy" information).
- New: Add module Opensurvey.
- New: Default approver for holidays is set by default to hierchical parent.
- First change to prepare feature "click to print" (IPP) for PDF.
- New: [ task #350 ] Merge tab customer and prospect.
- New: [ task #710 ] Add substitution into mailing send (and HTML is now valid).
- New: [ task #711 ] Add combobox for contact, as done for product/thirdparty.
- New: [ task #714 ] In Emailing module admin autogenerate security key of READRECEIPT.
- New: [ task #743 ] GED : Add aministration option to disable autotree display.
- New: [ task #767 ] Customer Address fallback when a contact doesn't have an address.
- New: [ task #768 ] WYSIWYG for all mails.
- New: [ task #773 ] Add Project document in GED(ECM) modules.
- New: [ task #783 ] Add more types for extra parameters (lists, phone, emails, checkbox,
  prices, radio).
- New: [ task #798 ] Add range limit date on product/services as it is done on order 
  and invoice.
- New: [ task #814 ] Add extrafield feature for projects ands tasks.
- New: [ task #770 ] Add ODT document generation for Projects module.
- New: [ task #741 ] Add intervention box.
- New: [ task #826 ] Optionnal increase stock when deleting an invoice already validated.
- New: [ task #823 ] Shipping_validate email notification.
- New: [ task #900 ] Review code of ficheinter.class.php
- Fix: [Bug #958] LocalTax2 for Spain fails on Suppliers
- Fix: [ bug #972 ] Auto completion contact field do not take account the min caract number before search
- Fix: [ bug #971 ] html.form.class.php select_contact with autocomplete do not exclude id from exclude array
- Fix: Expedition creation, can retreive product from other expedition

For translators:
- Update language files.

For developers:
- System of menu managers has been rewritten to reduce code to do same things. 
- An external module can force its theme.
- Add function dol_set_focus('#xxx').
- A mymodule can bring its own core/modules/mymodule/modules_mymodule.php file.
- Removed not used libraries.
- More web services. 
- Renamed some database fields, code variables and parameters from french to english.
- First change to manage margins on contracts.
- Add hook getFormMail.
- Function plimit of databases drivers accept -1 as value (it means default value set
  into conf->liste_limit).
- New: Add option dol_hide_topmenu, dol_hide_leftmenu, dol_optimize_smallscreen,
  dol_no_mouse_hover and dol_use_jmobile onto login page (to support different terminal).
- New: dol_syslog method accept a suffix to use different log files for log. 
- New: Type of fields are received by export format handlers.
- New: when adding an action, we can define a free code to tag it for a specific need.
- New: Enhance Dolibarr migration process to include migration script of external 
  modules.
- New: [ task #811 ] Uniformanize note field.
  

WARNING: If you used external modules, some of them may need to be upgraded due to:
- Fields of classes were renamed to be normalized (nom, prenom, cp, ville, adresse, tel
  were renamed into lastname, firstname, zip, town, address, phone).
  This may also be true for some fields into web services.
- If module use hook pdf_writelinedesc, module may have to add return 1 at end of 
  function to keep same behaviour.

TODO:
backport commit 53672dff75f4fdaeeed037ff9d15f860968022ca to fix confirm with jmobile
backport commit 384e3812eb73a15adafb472cacfb93397a54459b to fix W3C/edit contract
 


***** ChangeLog for 3.3.5 compared to 3.3.4 *****
- Fix: Change to make debian package ok despite removal of ckeditor.
- Fix: jcrop file to match debian rules
- Fix: Add missing country UK.
- Fix: Minor fix into package.
- Fix: Add missing label on project field.

***** ChangeLog for 3.3.4 compared to 3.3.3 *****
- Fix: [ bug #1001 ] Social Contribution : State not correct
- Fix: Better management of pdf generation when tcpdf is not available.
- Fix: Change to be more debian compliant natively.

***** ChangeLog for 3.3.3 compared to 3.3.2 *****
- Fix: [ bug #903 ] Fatal error: Call to undefined function dol_get_first_day() in htdocs/commande/liste.php
- Fix: [ bug #934 ] Error on proformat invoice creation (pgsql)
- Fix: [ bug #947 ] Can't create proposal lines with unit price = 0

***** ChangeLog for 3.3.2 compared to 3.3.1 *****
- Fix: Dutch (nl_NL) translation
- Generalize fix: file with a specific mask not found, again
- Fix: translations and BILL_SUPPLIER_BUILDDOC trigger
- Fix: Can't reset payment due date
- Fix: Orderstoinvoice didn't act as expected when no order was checked
- Fix: Bad link to all proposals into Third party card if customer is prospect
- Fix: Some bugs on withdrawal rejects
- Fix: [ bug #774 ] Bug on creating event with box "all day" crossed
- Fix: [ bug #787 ] Invoice supplier box incorrect tooltip when delay on payment
- Fix: [ bug #789 ] VAT not being calculated in POS
- Fix: [ bug #790 ] Spanish localtax RE not being correctly calculated
- Fix: [ bug #794 ] Lost filter on zipcode in prospect list 
- Fix: [ bug #806 ] Margins module with orders2invoice does not respect cost price
- Fix: [ bug #810 ] Cannot update ODT template path
- Fix: [ bug #816 ] Sales journal does not reflect localtaxes
- Fix: [ bug #817 ] Purchases journal does not reflect localtaxes
- Fix: [ bug #824 ] MAIN_DB_PREFIX not use into dictionnary
- Fix: [ bug #828 ] Error when code_region is not a number in llx_c_regions (with postgres)
- Fix: [ bug #855 ] Holiday approval email in French
- Fix: [ bug #856 ] (Holidays module) Mail error if destination user doesn't have an email
- Fix: [ bug #857 ] Invoice created from shipment does not have the order discount
- Fix: [ bug #861 ] Impossible to create a new event in agenda
- Fix: [ bug #827 ] AJAX search does not respect multiprice level
- Fix: [ bug #865 ] Dolibarr navigation array in project/task do not work
- Fix: [ bug #866 ] Standing order from an invoice suggests invoice total amount instead of remaining to pay
- Fix: [ bug #788 ] Date of linked interventions are not shown
- Fix: external users should not see costprice and margin infos
- Fix: [ bug #806 ] Tasks are ordered alphabetically instead of chronological order

***** ChangeLog for 3.3.1 compared to 3.3 *****
- Fix: [ bug #733 ] Mass emailing tools do not support <style HTML tag
- Fix: Package for launchpad
- Fix: [ bug #736 ] Missing column in llx_c_chargesociales  
- Fix: Localtax2 for Spain must be based into buyer
- Fix: [ bug #762 ] Bad profit calculation in Reporting
- Fix: bug dictionnary with wrong prefix table

***** ChangeLog for 3.3 compared to 3.2.* *****
For users:
- New: Add holiday module, to declare and follow holidays of your employees.
- New: Add margin management module.
- New: Add new theme Amarok.
- New: [ task #289 ] Can reorder tasks.
- New: Add field "signature" into user card. If filled, text is added 
       at end of predefined email texts. If option MAIN_MAIL_DO_NOT_USE_SIGN is on, this
       feature is disabled.
- New: Can input a payment back onto an credit note.
- New: Add link "Back to list" on all cards.
- New: After first install, warning are visible onto mandatory setup not
       configured. Show also total number of activated modules.
- New: Can filter list of proposal, order or invoice on sales representative.
- New: Add supplier ref on supplier orders.
- New: Can export supplier orders and customers shipments.
- New: First change to install external plugins from gui (experimental). 
- New: Monaco is like France for default vat calculation
- New: Can list elements (invoices, orders or proposals) on a particular
  user contact). This allow to view a "basket" of its elements.
- New: Show bank account on payment list of invoice card.
- New: Cloning project allow to clones task, notes, projects files, tasks files, contacts. 
- New: Enhance default style.
- New: Can edit and resiliate member status from list.
- New: Can insert URL links into elements lines. Also reported into PDF.
- New: When a member is validated, we can subscribe to mailing-lists
       according to its type.
- New: Add a tab into members statistics to count members by nature.
- New: Add link to third party into sells and purchase journal.
- New: Suggest a method to generate a backup file for user with no access
       to mysqldump binary.
- New: Can also use extrafields on contacts/addresses and users.
- New: Support unique field for extrafields.
- New: Extra fields supports more types (int, string, double, date, datetime).
- New: Can correct stock of a warehouse from warehouse card.
- New: [ task #185 ] Can input amount when correcting stock to recalculate PMP.
- New: [ task #454 ] Add "No category" into filters on category.
- New: Auto check box on page to edit interface options of user.
- New: More surface control on stock correction page.
- New: Add great britain provinces.
- New: [ task #494 ] Send an email to foundation when a new member has auto-subscribed.
- New: [ task #326 ] Add a numbering module to suggest automatically a product ref.
- New: Add conditional substitution IF/ELSEIF/ENDIF for ODT templates.
- New: Add unit foot2, inch2, foot3 and inch3 for surface and volumes.
- New: Can select thirdparties into emailing targets, even if module category is not enabled.
- New: [ task #498 ] Improvement of the block to add products/services lines.
- New: ECM autodir works also for files joined to products and services.
- New: Add a selection module for emailing to enter a recipient from gui.
- New: Allow to search thirds and products from barcodes directly from the permanent mini search left box.
- New: Allow to search product from barcodes directly from invoices, proposals... through AJAX.
- New: Can make one invoice for several orders.
- New: POS module can works with only one payment method (cach, chq, credit card).
- New: Add possibility to defined position/job of a user.
- New: Add hidden option to add slashes between lines into PDF.
- New: [ task #210 ] Can choose cash account during POS login.
- New: [ task #104 ] Can create an invoice from several orders.
- New: Update libs/tools/logo for DoliWamp (now use PHP 5.3).
- New: Added ODT Template tag {object_total_discount_ht}
- New: Add new import options: Third parties bank details, warehouses and stocks, categories and suppliers prices
- New: English bank account need a bank code (called sort code) to identify an account. 
- New: Can choose menu entry to show with external site module.
- New: Add hidden option MAIN_PDF_MARGIN_LEFT, MAIN_PDF_MARGIN_RIGHT, MAIN_PDF_MARGIN_TOP, MAIN_PDF_MARGIN_BOTTOM to force margins of generated PDF.
- New: [ task #314 ] Can define if prof id are mandatory or not.
- New: Add button on order card to create intervention from services.
- New: Add search box to find products by supplier reference.
- New: Add option MAIN_HELPCENTER_LINKTOUSE to define target link "I need help" onto logon page. 
- New: [ task #608 ] Can clone a supplier order with prices updates
- New: [ task #559 ] Can define a discount % regarding quantity in supplier prices and price by quantity in customer prices
- New: [ task #527 ] After cloning a suplier invoice, go onto invoice ref into edit mode

New experimental module:
- New: Add commissions management module.

- Fix: [ bug #499 ] Supplier order input method not translated
- Fix: No images into product description lines as PDF generation does not work with this.
- Fix: Errors weren't being shown in customer's & supplier's orders
- Fix: Lastname wasn't being recorded in xinputuser emailing module.
- Fix: [ bug #653 ] Error while creating agenda additional attributes
- Fix: [ bug #654 ] Event rapport PDF showing ActionAC_OTH_AUTO
- Fix: [ bug #658 ] Search on bank do not work for description
- Fix: [ bug #659 ] Comment in recurrent invoices is not stored
- Fix: [ bug #622 ] Attaching wrong file when sending the invoice via e-mail

For developers:
- New: Add webservice for thirdparty creation and list.
- New: A module can overwrite templates parts.
- New: Can add a link on title field of added dictionnary.
- New: Uniformize code.
- New: Add option WORKFLOW_DISABLE_CREATE_INVOICE_FROM_ORDER and 
       WORKFLOW_DISABLE_CLASSIFY_BILLED_FROM_ORDER.
- New: A module can add several css and js.
- New: removed deprecated methods
       ldap::connect, formadmin::select_lang,
       html::select_tva
- New: Add custom substitution function for ODT product lines: mymodule_completesubstitutionarray_lines()
- New: Basic implementation of hooks and triggers for a lot (most) of core modules: 
  action/calendar, trips and expenses, dons, vat payment, contact/society, contract, product lines, 
  expedition, order supplier and order invoice (lines included), intervention card, project, tasks.
- New: Add ChromePHP output into syslog module.
- New: Add PRODUCT_PRICE_MODIFY trigger.
- New: Created function to retrieve total amount of discount of an invoice/proposal...
- New: We can use a dynamic value ($conf->global->XXX for example) into titles of menus.
- New: Use PHP classes DateTime* for some data functions instead of adodb 
- Qual: Renamed SUPPLIER_INVOICE_BUILDDOC trigger to BILL_SUPPLIER_BUILDDOC
- Qual: Renamed INVOICE_SUPPLIER_DELETE trigger to BILL_SUPPLIER_DELETE
- Qual: Renamed SUPLIER_ORDER_BUILDDOC trigger to ORDER_SUPPLIER_BUILDDOC
- Qual: Renamed CONTRACTLINE_DELETE trigger to CONTRACT_LINE_DELETE
- Qual: Renamed all ficheinter.class.php triggers so that they start with 'FICHINTER_'
- Fix: [ bug #655 ] ORDER_REOPEN trigger incorrectly named
- Fix: [ bug #656 ] Contracts trigger CONTRACT_MODIFY incorrectly named
- Fix: [ bug #657 ] Usergroup class' GROUP_DELETE trigger incorrectly named

For translators:
- New: Update language files (de, tr, pt, ca, es, en, fr).
- New: Added bg_BG autotranslated language.
- New: Translate the donation receipt.

Dolibarr license has also been updated from GPLv2+ to GPLv3+.



***** ChangeLog for 3.2.3 compared to 3.2.2 *****
- Fix: Some permission into agenda module.
- Fix: Generation of PDF was not using correct font for some languages.
- Fix some translations.
- Fix: [ bug #607 ] Nom de société avec guillemets.
- Fix: Option MAIN_MAIL_SENDMAIL_FORCE_BA and MAIN_FIX_BUGGED_MTA was not
  complete.
- Fix: comaptiblity with multicompany module.
- Fix: Bad label when validating/paying an invoice from POS module.
- Fix: Correct recipient into rouget template.
- Fix: A lot of fix into PDF pagebreak management.
- Update VAT for some countries.
- Firstname was missing when sending email from file list.
- Added en_SA language.



***** ChangeLog for 3.2.2 compared to 3.2.1 *****
- Fix: Modify spanish VAT to new rates.
- Fix: Add error message when creating already existing product.
- Fix: Edition of percentage of an event.
- Fix: Minor look fix for theme bureau2crea.
- Fix: Start and end date not saved at project creation
- Fix: Default vat is zero for customer invoices if company does not use vat
- Fix: Localtaxes unit prices precision



***** ChangeLog for 3.2.1 compared to 3.2.0 *****
- Fix: Edit of projects.
- Fix: Activation of modules does not fails if directory install was removed.
- Fix: [ bug #444 ] Regression on auto-closing for proposals and orders.
- Fix: Update translations (catalan, french, spanish, brazilian).
- Fix: [ bug #445 ] Hex escaping in descriptions.
- Fix: error when validating shipment for non predefined products with a
  selected warehouse.
- Fix: Bad local taxes if price base type is TTC for spanish local taxes.
- Fix: Phone not saved when using web service.
- Fix: [ bug #464 ] Payment form should allow to add transmitter for bank transfers.
- Fix: Allows to use a comma decimal separator in supplier invoices payments.
- Fix: Translation for tr_TR, es_ES, pt_BR.
- Fix: Products with no prices not visible.
- Fix: Access to product card created with very old version of Dolibarr.
- Fix: Delete temporary files after validating an invoice.
- Fix: preview of supplier order and invoice template.
- Fix: [ bug #485 ] Configurated amount for public auto-subscription form is not taken into account
- Fix: Average amount graphs weren't comparing the previous year stats
- Fix: Closed project didn't show the new status unless the page was refreshed
- Fix: Files were not being uploaded to a project's task
- Fix: [ bug #503 ] Unable to delete linked file to a deposit
- Fix: [ bug #501 ] Error while trying to modify an user
- Fix: [ bug #506 ] Can't set percentage of a started event
- Fix: Bad assignation of const for pdf delivery module name



***** ChangeLog for 3.2.0 compared to 3.1.* *****
WARNING: PHP lower than 5.x are no more supported.
WARNING: Because of a major datastructure change onto supplier prices tables, be aware
to make a backup of your database before making upgrade.

For users:
- New: Each user can remove/add its own boxes.
- New: Add signature at end of predefined email text.
- New: Can use personalized fields on products/services.
- New: Can attach files on social contributions.
- New: Show payments terms and conditions onto muscadet template.
- New: Can open back a closed commercial proposal.
- New: show thirdparty barcode on main tab.
- New: Can input note (private and public) during note and expenses creation.
- New: Print ticket show invoice ref into POS module.
- New: Can edit customer discounts from invoice create and edit card.
- New: task #11243: Show quantity into stocks for each sub-products into the sub-product tab.
- New: task #10500: Option to choose if professional id are unique.
- New: Add hidden option FOURN_PRODUCT_AVAILABILITY.
- New: task #11123: Add best supplier price.
- New: Enhancement in styles.
- New: Can conciliate several lines in one operation.
- New: task #11289 : Modify third party accountancy code generator aquarium.
- New: task #10606 : more comprehensive message error.
- New: task #11278 : Option into point of sale module to add services in list.
- New: task #11261 : Add an entry into menu called "New shipment".
- New: [ task #187 ] Gerer les evenement recurrents dans les imports ical.
- New: Make option MAIN_GENERATE_DOCUMENTS_WITHOUT_VAT available by default.
- New: Can build PDF in USLetter format or canada format (change paper size).
- New: Can export into Excel 2007 format.
- New: Add hidden option CASHDESK_FORCE_STOCK_ON_BILL
- New: Can search on part of barcode into POS module.
- New: Cheques into cheques receipts are ordered by operation date.
- New: Add hidden option MAIN_DISABLE_PDF_AUTOUPDATE to avoid generating pdf each time data change.
- New: Add hidden option PROJECT_HIDE_UNSELECTABLES to hide project you can't select into combo list.
- New: Add option INVOICE_POSITIVE_CREDIT_NOTE.
- New: Support zip/town autocompletion into warehouses.
- New: Add box for last expired services.
- New: Reduce seriously size of packages.
- New: Can define country code for import.
- New: When invoice was generated from order, order date is visible on PDF, after order ref.
- New: [ task #181 ] Hide password of click2dial in user card.
- New: Chart are faster to build
- New: Value of data into charts are visible on mouse hover.
- New: Import wizard can import contacts.
- New: Import wizard can import personalized fields.
- New: Personalized fields support int type.
- New: Install process is now two times faster.
- New: Can sort files into backup tool.
- New: Default output charset are utf8 into backup tool.
- New: Add brazilian states.
- New: Increase usability of module project.
- New: [ task #285 ] Add search filter on project in tasks list.
- New: Automatic list of documents in ECM module is ok for customers,
       suppliers invoice, orders, customers orders, proposals and social contributions.
- New: All professional id can contains up to 128 chars instead of 32. 
- New: [ task #176 ] Allow to use ODT templates for proposals and orders like it's done for invoices
- New: Add hidden option MAIN_ADD_PDF_BACKGROUND to add a PDF as background of invoice/order generated PDF.
- New: Can convert a product/service into service/product.
- New: Show delivery date into proposal template azur. 
- New: Support tags into header and footer into ODT templates.
- Fix: Can use POS module with several concurrent users.
- Fix: Installer don't fails with Mysql version that added a ssl_cypher field.
- Fix: Sanitize input parameters.
- Fix: [ bug #368 ] Product list
- Fix: [ bug #370 ] Filter in accountancy -> suppliers_bills
- Fix: [ bug #399 ] Bad calculation of local taxes in update line products
- Fix: [ bug #427 ] Bad links to wiki help in certains menus

For developers:
- New: Can add a left menu into an existing top menu or left menu.
- New: Add webservice to get or create a product or service.
- New: Add webservice to get a user.
- New: Add more "hooks" (like hooks to change way of showing/editing lines into dictionnaries).
- New: Log module outputs can be setup with "or" rule (not only "xor").
- New: Add FirePHP output for logging module.
- New: Add trigger ACTION_DELETE and ACTION_MODIFY.
- New: Trigger now have a priority to define sort execution order.
- New: Can define different requests according to database type into migration files.
- New: Add "canvas" feature to overwrite page of thirdparty, contact, product with yours.
- New: Removed artichow deprecated libraries.
- New: A page can force reload of css style sheet
- New: A module can add import description for import wizard, even for tables with foreign keys.
- New: Can add tabs on statistics views.
- New: Add CSS id/class into public payment pages.
- Qual: Add a lot of more PHPUnit tests.
- Qual: Data structure for supplier prices is simpler.
- Qual: Removed no more used external libraries.
- Qual: Cleaned a lot of dead code.
- Qual: More OOP (usage of "abstract", "static", ...), uniformize constructors.
- Qual: Fix a lot of checkstyle warnings.
- Qual: task #216 : Move /lib into /core/lib directory
- Qual: task #217 : Move core files into core directory (login, menus, triggers, boxes, modules)
WARNING: To reduce technic debt, all functions dolibarr_xxx were renamed int dol_xxx.



***** ChangeLog for 3.1.3 compared to 3.1.2 *****
Fix: PgSQL - property must be set if success
Fix: Provide a solution for backup when mysqldump is not available
Fix: Bug #460 - Wrong entity assignment when creating a warehouse
Fix: bug #405 - Late icon always displayed on comm/propal.php



***** ChangeLog for 3.1.2 compared to 3.1.1 *****
- Fix: Can clone a proposal
- Fix: Add member ID in substitution method
- Fix: Duplicate end tag and missing form parts
- Fix: Support companies with no prof id.
- Fix: Sanitize data
- Fix: Bug #318
- Fix: Bug #369
- Fix: More bugs



***** ChangeLog for 3.1.1 compared to 3.1.0 *****
- New: Add option FACTURE_DEPOSITS_ARE_JUST_PAYMENTS. With this option added, 
       credit notes are not removed from total amount of invoice but are just 
       payments used to reducs remain to pay.
- New: Added hidden option MAIN_FIX_FOR_BUGGED_MTA to fix bugged MTA.       
- Fix: Removed warnings during install.
- Fix: State into address of paypal payments were lost.
- Fix: Currency into paypal payments were always euros.
- Fix: Removed Bare LF from emails sent with smtps method.
- Fix: Can show report on selected period.
- Fix: product removed from list after deleted into order.
- Fix: [bug #270] PostgreSQL backend try to connect throught TCP socket for 
- Fix: price was not without tax when using multiprice into POS module.
- Fix: Can delete bank account.
- Fix: [ bug #277 ] Year dropdown in table header of supplier invoices.
- Fix: Some other very minor fixes.


***** ChangeLog for 3.1 compared to 3.0 *****
WARNING: IE6 browser is no more supported in this version.
For users:
- New: War against number of clicks:
     - When adding a free bank transaction, form to add next one is still
       visible (save one click).
     - task #10969 : Add checkbox to close automatically invoice if
       payment is complete (save 3 clicks).
     - Reduce a step into supplier order workflow to save time. If user
       has permission to approve, order is approved when order is validated.
       (Save 2 clicks).
     - In commercial main menu, left menu are already opened. This save one click
       to open a proposal or order.
     - Can add a discount for third party, during invoice edition (and we 
       saved clicks again).
     - When creating a contract, sales representative are preset to user. This save
       4 clicks.
     - Can edit several fields in bank transaction line page into one update.
     - Creation of contacts from third party page go back to third party.
     - Preselect model if there is only one. This save 2 clicks. 
     - Can remove a project if project has tasks. No need to delete task one by one.
- New: Enhance donation module. Add a status "canceled".
- New: Add filters on all statistics report pages.
- New: If a service contains subproducts, subpoducts are decrease when service
       is decrease.
- New: Add status for third parties to disable a third party.
- New: Can send interventions cards by email.
- New: Increase list of available notifications into module Notifications.
- New: Add option MAIN_FIRST_TO_UPPER to force upper case of first 
       letters for names and firstname.
- New: Can filter of payment type in bank transaction list.
- New: Status of users is visible into user list.
- New: Support BSB code for bank account in Australia.
- New: Can set date of payment for autocreate invoice/payment when 
       creating a foundation subscription.
- New: Can edit note of payment.
- New: Option to make login not mandatory in member module.
- New: Add box for last members for foundation module.
- New: A specialized menu can now be used when using smartphones.
- New: Can add information on current user on ODT generation.
- New: Prefix on third party is not used by default. Hidden option
       SOCIETE_USEPREFIX can restore old feature.
- New: Standing orders module use bank account from banks module.
- New: Ask password when creating a user from a contact.
- New: task #10577: Use a numbering module for shipment and contract.
- New: Can create manually order from proposal.
- New: Add a first workflow module to create automatic action on some
       events (create order on proposal closing).
- New: Use autocompletion on invoice select when creating replacement 
       or credit note invoice.
- New: task #10885: Add a week view for calendar.
- New: task #11018: Add a status "not applicable" on events.
- New: Add subscriptions/country/region/town statistics for member module.
- New: Can define a proxy for external web access.
- New: task #11003: checkbox on checks for deposit.
- New: Add status into export. Add third party default language into export.
- New: Can filter on date and bank account when building check receipts.
- New: task #10958 : Add link to cheque receipts into bank transaction 
       line if exists
- New: Can import external ical url into dolibarr agenda view.
- New: Can add a logo on third parties card.
- New: task #11194 : Can delete uploaded photos 
- New: task #9744 : Add the barcode to select products on Point of Sale module
- New: Subscription/Unsubscription to mailman mailing-list can be done on 
       validate/resiliate in foundation module.
- New: Can use extrafields on third parties.
- New: Add chart to report counts by status on element home area pages.
- New: Look: Usage of Jquery Notify to show result or error messages on action.
- New: Look: Minor enhancements into agenda view.
- New: Look: Nicer tooltips with transparency and shadow.
- New: task #11004: Create invoice from intervention.
- New: task #10501: Can use point of sale with different bank accounts.
- Fix: Better Postgresql compatibility.
- Fix: Numbering module for invoices use same number for invoice 
       and credit note if mask is same.
- Fix: Debug and clean withdraw module.
- Fix: Allow access permission for point of sale module.
- Fix: Permissions issues with suppliers.
- Fix: Admin dict data is showing with active language 

For developers:
- New: External modules can add tabs on agenda views.
- New: External modules can also remove default tabs.
- New: External modules can force skin directory so force their own skins.
- New: External modules can add their own menu manager.
- New: External modules can force menu manager.
- New: External modules can overwrite all default language files by
       forcing priority on langs directories on its own lang directory.
- New: External modules can show export list with an "enabled" condition.
- New: Support a backtopage parameter on contact creation page.
- New: Add id on div to show logo.
- New: Install wizard can activate a module at end of install.
- New: Dictionary setup works with very large external dictionnaries (Add 
       page navigation).
- New: Add api to draw graphics with javascript (using Jquery Flot).
- New: Can add user login into menu urls added by modules.

For translators:
- New: Add fa_IR language.
- Fix: Move language ar_AR to ar_SA, sv_SV to sv_SE and da_Da to da_DK.



***** ChangeLog for 3.0 compared to 2.9.* *****
For users:
- New: Can edit date of cheque receipts.
- New: Add Sales journal and Purchase journal report.
- New: Can create supplier invoice from supplier order.
- New: Support login by openid
- New: Support "full day" event in calendar module.
- New: Add a weather on dashboard.
- New: Add a Paypal module.
- New: Can choose third party to use in point of sale module during logon.
- New: A lot of enhancements into ECM module:
       Directories can contains special characters,
       Speed enhancements,
       Directories can be created outside of Dolibarr, refresh button will 
       update database,
       Can rename a file.
- New: Reordering lines in invoice, orders, commercial proposal is faster (use Ajax
       technology).      
- New: Can import members using assistant.
- New: Can exclude deposit, replacement or credit notes in script rebuild_merge_pdf.
- New: task #10473 : Option MAIN_PROFIDx_IN_ADDRESS must no more be hidden.
- New: Can generate business card for on particular member.
- New: Task #10553 : Can attach files on members card.
- New: Can filter on payment type and bank account in payment lists.
- New: When sending supplier orders by mail, a text is predefined.
- New: Upgrade process works with Postgresql.
- New: Task #10538: Add filter on expiration date of subscription for
       foundation module email selector.
- New: Task #9643: Add 2 status (tosell/tobuy) on products instead of only
       1 status for both selling and buying.       
- New: Can input payment conditions on several lines.
- New: Add hidden option MAIN_LOGOUT_GOTO_URL to set the exit url after
       a logout.
- New: For germany, we invert order of address.
- New: Add hidden option MAIN_SERVICES_ARE_ECOMMERCE_200238EC.
- New: Support NPR in customer product prices.
- New: Add more volume units (ounce, gallon, inch, feet, ...)
- New: Delivery date accepts hours and minutes.
- New: Can add a comment on stock dispatching to be save into stock movements.
- New: Can filter product list with too low stocks.
- New: Add option to send all emails sent to a bulk carbon copy.
- New: Preview of emails sent by member module is shown.
- New: task #10100 : Add button to create invoice from a subscription
- New: Reorganize tabs on third parties.
- New: Option MAIN_INVERT_SENDER_RECIPIENT is available in einstein pdf template.
- New: Easier way to define url for clicktodial module.
- New: Add a fckeditor test area in fckeditor module setup.
- New: Add property "Event on full day" on agenda
- New: Enhancement and better compatibility (google, thunderbird) for agenda export.
- New: Can use image editor on user photo.
- New: Task #10796: Add Spain ProfId1 Verification
- New: Page "supplier summary" is now available.
- New: Task #10611: Add option to choose order of field in bank account info on PDF
- New: If a transaction was reconciliated and should not, there was no way to reverse error.
- New: Ubuntu package now works also on debian.
- Perf: Avoid reading database to determine country code after each
        page call.
- Fix: Special chars are now supported in ECM module for filename (not yet for
       directories).
- Fix: Better Postgresql compatibility.
- Fix: Box order is saved when moved.
- Fix: Database name can contains "-" characters.
- Fix: In coloring negative amounts.
- Fix: Date input use date format of user and not dd/mm/yyyy format.
- Fix: Fixed a very old bug making file attachment fails with some emails 
       readers when using "mail php function".
- Fix: When cloning commercial proposal, due date is creation date + delay
       by default.
- Fix: Can edit ordering methods.

For translators:
- New: Update and complete slovenian language sl_SL.
- New: Add full manually translated files for de_AT en de_DE (thanks to eCleaner.at).
- New: Create the language ja_JP.
- New: Add el_GR language.

For developers:
- New: Add jquery by default.
- New: Removed PWC libraries.
- New: Removed Scriptaculous libraries.
- New: Removed Prototype libraries.
- New: Add first Selenium GUI tests.
- New: Enhance a lot of internal function to build external modules
       more easily.
- New: Add a user field ref_ext in object tables to allow external
       systems to store their id and make self-developed synchronizing
       functions easier to build.        
- New: Local user timezone is saved into session (not used yet).
- New: Works with Mysql 5.5.
- Qual: Menu system code is simpler.
- Qual: Mutualize some duplicate code.
- Qual: Renamed some fields into database to be more internationnal.
- Qual: Removed deprecated code.


***** ChangeLog for 2.9 compared to 2.8.* *****
For users:
- New: POS module allow to choose which warehouse to use.
- New: Support "Department/State" field on company setup, contact, 
       bank account and members card.
- New: Can reopen a refused/canceled supplier order.
- New: Add Gant diagramm on project module.
- New: Add a new mode for automatic stock increase: Can be increased
       on dispatching of products from a supplier order receipt.
- New: Can set a past delay to limit calendar export.
- New: Can attach files on emailing campaigns.
- New: Add statistics on trips and expenses module.
- New: Can reopen a closed customer order.
- New: Add module externalsite to add a web site/tools inside 
       menu and a Dolibarr frame.
- New: Can link trips and fees to a project.
- New: Add civility title in foundation module.
- New: Can set accountancy code for product (buy and sell).
- New: Can filter third parties lists on categories.
- New: Can filter products and services lists on categories.
- New: task #10202 : Support categories for members.
- New: Can build documents for third parties (Using ODT templates, need PHP 5.2+). 
- New: Support new products properties: length and area.
- New: Add the "payment due before" field in invoice exports.
- New: Add feature to resize or crop image files (for products photos)
- New: task #10113 : Show list of emailing on clicking on "number of mass emailing received"
- New: Add default language for third parties and use it when multilang is enabled
       to define default language for document generation.
- New: Can reopen a closed supplier invoice.
- New: Move permission "see hidden categories" into "see hidden products/services".
- New: Can delete several files at once in FTP module.
- New: Add box "last contracts".
- New: Works even if Web hosting provider has disabled PHP "glob" function.
- New: Can now send supplier orders by email.
- New: task #10076 : Show content of message in notification module.
- New: Bank name is shown on invoice.
- New: IBAN value is called IFSC if country is India.
- New: Add option to choose to show firstname then name or name then firstname on PDF.
- New: Add company in fields exported by export of members tool.
- New: Reorganise bank menus.
- New: Bookmarks can be sorted on a particular order.
- New: Support spanish RE and IRPF taxes on invoices.
- New: Module category offers categories for foundation module.
- New: Can filter on category on third parties, products and members listings.
- New: A flag is visible before country labels.
- New: When activating a new module, permissions for admin user are set. This save
       time when configuring Dolibarr.
- New: Dolibarr 2.9 is faster than 2.8.
- New: A lot of more predefined VAT values, states, regions for 
       miscelaneous contries.
- New: Enhance skin engine to make themes easier.
- New: Add images into menu "eldy".
- New: Auguria theme is now more modern.
- New: Update tools refers to www.dolibarr.org but also www.dolistore.com web site.
- New: Postgresql experimental support seems to work completely. 
- New: Changes in Dolibarr core to allow to use cache servers (see Memcached module on
       dolistore.com).
- New: Default choice for interactive confirm box is yes by default, and no only for
       delete actions. This reduce number of clicks required to validate actions and 
       is still safe to dangerous actions.
- Fix: Durations are correctly shown for languages using PM/AM dates.
- Fix: A lot of fixes in Point of Sale module.
- Fix: Debug experimental module widthrawal.
- Fix: Format number was wrong for ar_AR language.
- Fix: Can change password if user has only permission "change password".
- Fix: Project PDF document shows all tasks.
- Fix: bug #29278 : SMTP fails with IP instead of hostname.
- Fix: Default language on login page was wrong.
- Fix: Complete support of euros sign (even in PDF).
- Fix: Bad setup of phpMyAdmin for DoliWamp installer.
- Fix: Tracking number should be available on sending sheets.
- Fix: Stock value is not reset when product is transfered into other warehouse. 
- Fix: A lot of not tracked bugs fixed.
- Fix: Some fixes in barcode management.
- Fix: Access to phpMyAdmin is now ok on new DoliWamp installation.

For translators:
- Fix: Major update of italian translation (it_IT).
- Fix: A lot of translation fixes in all languages.
- New: Added translations (sl_SL, is_IS).
- New: Add translations for the DoliWamp installer.

For developers:
- More comments in code.
- Uniformize some code. 
- All arrays "lignes" were renamed into "lines".
- Delete all useless pre.inc.php files (this also increase speed).
- Fix W3C errors in page forging.
- Qual: Mutualize code of menu managers.
- Better isolation of modules files and dolibarr core files. 
- Task #8682 : Remove functions unix_timestamp.
- The makepack tool now make pack with UID 500.
- More css class and div to output menu to allow more skins.
- Generated documentation can be build from Eclipse using Doxygen plugin.
- Snapshot is provided with PHPunit tests.

WARNING: 
- A lot of class files (*.class.php) has moved into subdirectories. So If you use
  or develop non official modules that includes Dolibarr classes, you will have to rename
  path to thoose classes into the include function.
- Also, parameters of the "fetch()" method for class "User" has changed to reflect
  other fetch methods.   
- If you build a personalised themes, you must rename the style sheet into style.css.php.   
- This version is also the last one to support PHP 4.*, Mysql 3.1, IE6.
  Dolibarr 3.* will be supported with PHP 5+ and MySql 4.1+ only.


***** ChangeLog for 2.8.1 compared to 2.8 *****
For users:
- Fix: Works on database with _ in name.
- Fix: Broken feature in trips and expense module.
- Fix: Can use $ in database and login/pass values.
- Fix: No error on upgrade if there is orphelins tasks.
- Fix: Failed to login when user agent string was longer than 128.
- Fix: bug #29526 : Numérotation Proposition Incorrecte après duplication


***** ChangeLog for 2.8 compared to 2.7.* *****
For users:
- New: Support note on trips module
- New: Can link contacts to projects
- New: Can removed attached file on email form if attachment was wrong.
- New: Add option to show your logo on top of left menu.
- New: task #9935: Can edit accountancy code.
- New: Add an option to make users email required.
- New: Module notification can send email on order or proposal validation.
- New: Can use any command line antivirus on file upload.
- New: A customer can also be a prospect.
- New: task #9802 : Can link an action to a project and use project to 
       filter agenda.
- New: Project can be set on contract creation.
- New: Initial sold can be conciliated on bank module.
- New: Add a default errors-to email for emailing module.
- New: Can filter on user on stock movement list.
- New: When creating a third party from a member, it is set as a new
       customer.
- New: Can use {tttt} in numbering mask setup. It will be replaced
       with third party type.
- New: VAT number is stored in one field. This is more "international".
- New: task #9782 : Add possibility to delete a warehouse.
- New: task #9640 : Add label for stock movements.
- New: task #9916 : Add FREE text for interventions card.
- New: Can define the new product ref when cloning.
- New: Project module support status of project and end date.
- New: Provide a ubuntu package.
- New: Add link to check a SIREN for french users.
- New: Add link "now" to fill date when creating invoices.
- Fix: Import module works even if prefix is empty in source file.
- Fix: bug #28055 : Unable to modify the date of a cloned command.
- Fix: bug #27891.
- Fix: Change of numbering module was not effective.
- Fix: Change error management when adding already used supplier ref
       for a product.
- Fix: Running sending-email.php
- Fix: Warning should not appears for invoice closed
- Fix: Import for companies works even with prefix empty.
- Fix: bug #28895 : Création d'utilisateur impossible.
- Fix: Can change password if has only permission change password.

For developers:
- Qual: Reorganize /dev directory.
- Qual: Change the way items are linked together.
- Qual: The login page now use a template in /core/template/login.tpl.php.
- New: Modules can add their own tab on projects cards.
- New: Add management of triger FICHEINTER_VALIDATE


***** ChangeLog for 2.7.1 compared to 2.7 *****
For users:
- Fix: Bad decimal management for it_IT and fr_BE languages.
- Fix: A third party created from a member is created as a 
       customer.
- Fix: Change of numbering module was not effective.
- Fix: Report of balance missing supplier invoices.
- Fix: Running sendmaing-email.php script.
- Fix: Detection of country for IBAN management.
- Fix: Update member photo.


***** ChangeLog for 2.7 compared to 2.6.* *****
For users:
- New: Add a print icon to show a page to print without menus.
- New: Can add a free text on bank cheque receipts.
- New: Price level can be defined also for prospects.
- New: Add a help and support center.
- New: Can export commercial proposals.
- New: Can use a cache for xcal exports.
- New: Option for faster confirmation process with one ajax popup.
- New: Complete theme bluelagoon and rodolphe
- New: Can select third parties emails in emailing module for all
       third parties with expired contract's lines.
- New: Can add a field errors-to in emailing.
- New: Can use inline images in emails.
- New: Add predefined invoices (can be use for repeated invoices).
- New: Add a confirmation when cloning products.
- New: Add stock in product lists.
- New: Can filter list of stock movement on date or product.
- New: Added a link from product list to their stock movements.
- New: Several speed enhancements after using the Google Page speed 
  plugin for FireBug.
- New: Add a confirmation on dangerous admin purge feature.
- New: Add navigation on donation sheets.
- New: Added estimated value for stocks.
- New: Added module Gravatar to found photo of users or members
       from their email on gravatar.com.
- New: Include Dolibarr version in suggested dump filename.
- New: Enhancement in project module.
- New: Add log tab on emailing module.
- New: Minor enhancements in look themes.
- New: Add option to hide help in menu.
- New: Added a "force LDAP synchronize" on member and contact cards.
- New: Can split a discount into two smaller discount. This allows to use a
       discount on an invoice even if invoice amount is lower than discount
       credit available.
- New: Can use variables into the free text on PDF (__TOTAL_TTC_, __TOTAL_VAT...)
- New: Increase page loading speed (all changes reported by Google PageSpeed
       tool has been added).
- New: Add support of constant MAIN_ONLY_LOGIN_ALLOWED to allow to lock all
       access to any users except the one defined in constant.
- New: Add an admin page of PHP sessions with a way to lock new connections
       for other users than yourself. Can also purge existing sessions.
- New: Add point of sale module.
- New: Better usage when using with smartphones.
- New: Add module FTP client.
- New: Can set first day of week.
- New: Installer now create a .htaccess to protect documents directory.
- New: Experimental support for Postgresql.
- New: Full support of SMTPS (can works with Google SMTP).
- Fix: "Now" link works when date popup is not used.
- Fix: Debug seriously the email notification module.
- Fix: Error Call to a member function trans when refusing a supplier order.
- Fix: Fix payment conditions on commercial proposals.
- Fix: Nb of orders to process was wrong.
- Fix: Customer code was not correct on PDF it if contains special 
       characters.
- Fix: Can update price even with "NPR" VAT rates.
- Fix: When product type is missing, description is not lost when adding 
       new product lines.
- Fix: CC and BCC in emails was not used if using SMTPS handler.
- Fix: Last character was lost when text end with n or r.
- Fix: LDAP synchronization is now more robust (transaction and 
  use modify instead of delete/add).
- Fix: Fix: Setup of member synchronization does not conflict 
  with contact or user synchronization.

For translators:
- Update some language files.
- Can accept right to left languages. Added an "automatic" arabe translation.

For developers:
- An external module can force the third party code to be required whatever
  is the rule of third party code module.
- Update fckeditor to 2.6.4.
- Update Smarty to 2.6.26.
- Removed some deprecated code and files.
- Creation of directory in module descriptor is simpler.
- Can use an alternate document_root directory to develop with 
  sources on two repositories.
- Removed useless code of old commercial module.
- Move some modules into the CVS modules repository dolibarrmod. This reduces
  amount of code in main branch.
- Updated wiki documentation.
- Better W3C standard.
- Can add init data when enabling a module.
- Can fix some corruptions in database by calling the update page 
  /install/repair.ksh
- Log files contains more information (PHP_SELD added and OS user used for 
  log of command lines scripts) 
- Can protect a module to not being enabled if javascript disabled.
- If module numberwords is installed, code can use langs->getLabelFromNumber 
  to get value of an amount in text.
- A module can add subsitution keys in makesubsitutions() functions.
- Add $conf->browser->phone defined to optimise code for smartphone browsers.
- All external libs are now in same directory /includes.
- All install files are now in same directory /install.


***** ChangeLog for 2.6 compared to 2.5.* *****
For users:
- New: Add filter on status in emailing selector for Dolibarr users.
- New: Can add bookmarks on all pages.
- New: Enhance bank transactions reporting.
- New: When creating a contact from a third party, informations from third
  party card are automatically suggested.
- New: Sort list of languages in combo box.
- New: EMails links are show with function dol_print_email
- New: Add graph report on number of entities in product statistics page.
- New: Can delete a supplier order whatever is its status.
- New: No limit on free text on PDF generated documents.
- New: Can force login value when creating a user from a member.
- New: Can clone commercial proposals and orders.
- New: Major enhancement of project module.
- New: Added product label in invoice exports fields.
- New: Add VAT number in export fields.
- New: Upgrade FPDF to 1.6
- New: Upgrade Scriptaculous to 1.8.2 and Prototype to 1.6.0.3
- New: Added keywords in PDF.
- New: Add hidden option MAIN_DISABLE_PDF_COMPRESSION.
- New: Add attachments on intervention cards.
- New: Can add personalized fields in emailing selectors.
- New: Customer code and supplier code can be defined automatically.
- New: Emailing feature can extract civility from contacts.
- New: Can create a third party from a member of foundation module.
- New: Can set a limit for stock alert to 0.
- New: Support SMTPS.
- New: Added a page /support to provide a help center service on Dolibarr.
- New: Distinct status "running not expired" from "running expired" in lines 
  contract status.
- New: Add a first version of a module for Paybox.
- New: Can add contact to suppliers orders.
- New: Changes to support the external Bit Torrent module.
- New: Can filter on social contribution type in list.
- New: Upload of joined files need create/modify permissions to work.
- New: For admin users, show the SQL request in export build.
- New: Can modify proposal date if status is draft.
- New: The help link on some pages now links directly to the wiki web page.
- New: Enhancements in barcode module.
- New: Can use decimal values in stocks.
- Fix: Partial payment on social contributions not shown on main page.
- Fix: Handle correctly the comment in status changing of supplier orders.
- Fix: Author, title and topic are correctly encoded in PDF.
- Fix: Now HTML output is always UTF8, this solve bad PDF encoding on old
  users.
- Fix: Save new model when changed on interventions.
- Fix: Failed to go on the future view of bank transaction if there is no 
  future bank transaction already wrote.  
- Fix: Bad ref in supplier list.
- Fix: Bad link in product statistics for supplier referrers.
- Fix: Usage of reset of cursor in personalized numbering modules for a particular
  month (@ option) was broken.
- Can add contacts to a supplier invoice.
- Fix: When an invoice is changed back to status draft, warehouse is increased 
  back.
- Fix: Category of a bank transaction was not saved.
- Fix: Clicktodial plugin works correctly now
- Fix: Multiprices features works correctly.
- Fix: Project module and task creation.
- Fix: Validation of order if a file was attached.
- Fix: A lot of fixes in PDF generators.
- Fix: Bad line/page break with long description of products on PDF.
- Fix: Option force invoice date to validation date working correctly.
- Fix: Creation of a member from the example public page works.

For translators:
- Added 10 more new language files.
- Added autotranslator tool. A tool to build/update automatically
  languages files using Google API for a new language. Wonderful to start a
  new translation.
  
For developers:
- Removed some deprecated files.
- Removed treemenu library.
- Renamed all function dolibarr_xxx into dol_xxx to have same prefix everywhere.
- Rewrite clone feature for supplier invoice to work like other clone features.
- First change to manage a future feature "stock PMP value".
- A module can add a new tab in third party view tabs.
- First change for future geoip module.


***** ChangeLog for 2.5 compared to 2.4.* *****
For users:
- Sessions timeout can be configured to overwrite PHP setup.
- Can filter on date in services list.
- Support bookmark add of product cards.
- Enhancement in stock management (Automatic increase/decrease
  from order or invoice is possible).
- New filter options in prospect lists (category and level).
- New view in ECM module.
- Look enhancements for graphics (add transparency).
- Added statistics report for supplier invoices.
- Added average amount in invoices statistics reports.
- Can move a contract line to another contract of same third party.
- Add an export definition to export interventions.
- Can set umask file permissions on Unix/Linux/BSD systems.
- Miscelanous bug fixes.
- A lot of other enhancements to increase productivity.
- All phone numbers show the clicktodial link if module is enabled.
- Can define hour and minutes in intervention cards.
- Can edit a validated intervention.
- Add filters on intervention list.
- Add juridical status and number of employees in third party 
  export definition.
- A lot of enhancements and translation in withdraw module.
- Full support of Mysql option mode=strict.
- Added a new event from member module to agenda tracked events.
- Can attach a file to suppliers orders.
- Change to make Bank Account Number form more "internationnal".
- Can clone an invoice.
- Can clone an emailing.
- Reduce memory usage (about 2%).
- Add weight and size in sendings module.
- Add a fast search form on left menu for member module.
- Fix: Do not show export filter for disabled modules
- Show greyed lines for not allowed export filters.
- Add nature in product fields (manufactured product or not).
- Add export filters for category module and trip and expenses module.
- Can choose login of dolibarr account created when create from contact

For translators:
- The errors language file contains only error or warning messages with 
  prefix Error or Warning.
- HTML Output is by default in UTF8 and language files can be provided
  in UTF8.

For developers:
- Update skeletons (some fixes and add function createFromClone).
- Add an experimental Cash Desk module.
- Added new triggers events in agenda module.
- All submodules are moved in the includes directory.
- Removed some deprecated files.
- Menu managers now use same class name for their menu entry
  and add a different value in an HTML id for each entry. This allows
  to build skins that use different style for each menu entry.
- All emails and url HTML output use same function.
- Add more integrity check on database
- Can disable modules on logon page. This make possible to
  have several profiles of demo with only one demo. Also added a new
  Dolibarr demo front page (in htdocs/public/demo).
- Allow modules to add new tabs.

   

***** ChangeLog for 2.4 compared to 2.2.* *****
For users:
- Add a calendar module (module agenda) with ical/vcal/rss export.
- Look enhancement in graphics (thanks artichow).
- Add tel and fax on delivery addresses.
- Add a tool to edit personalized menu.
- Add an ical and vcal export link in agenda and webcalendar module.
- Reduce memory usage.
- Now triggers are enabled/disabled according to module they refers to.
- Fix infinite loop on popup calendar.
- Change in tanslation to make Dolibarr easier to understand.
- Add a warning when sending a mail from a user with no email defined.
- Added clicktodial module.
- Add a property private/public in contact. This allows to user Dolibarr
  for a personnal address book.
- French NAF code can accept 5 chars.
- Supplier prices can be input with or without taxe.
- New generic numbering modules to offer more solutions for generating
  automatic id.
- Add new predefined exports wizards (stocks, suppliers, taxes...).
- Add feature to log security events (logon, change of users, passwords).
- Can link all documents (included supplier invoices and orders) to a 
  project.
- Can attach several files to email when sending an invoice, order or
  proposal by email.
- Can choose accuracy (number of decimals) for prices.
- Localization for decimal and thousand delimiter on number is fully
  supported.
- More informations reported in system information pages.
- Add a budget report.
- Added a security audit report.
- Other minor changes (features, look, fixes)
- Added compatibility with Firefox 3.
- Changes for compatibility with PHP6/Mysql6.
- Some bug fixes.

For translators:
- Added spanish es_ES translation.
- Added en_AU translation.

For developers:
- Removed useless code:
  Replaced phplot and phplot5 librairies by artichow.
  Removed cryptograph library replaced by artichow.
- Login functions are now externalised as modules.
- Update code skeletons examples.
- Several enhancements to make addon development easier.
- Add a tool to generate PHP classes completely mapped to a table.
- Added a check to enable external modules only if dolibarr version is
  high enough.
- Changes in wizard installer to allow building autoexe installer for
  Windows with Apache and Mysql included.


***** ChangeLog for 2.2 compared to 2.1.* *****
- Add more statistics on main page.
- Add option to add message on login page.
- Management of categories for third parties.
- Add volume on products properties.
- Support for LDAP authentication.
- Full member synchronisation with LDAP database in
  fundation module.
- More LDAP fields supported for user synchronization.
- Better logger for install.
- First changes to support UTF8.
- Add a "forget password" feature.
- Setup process can run several migrate files if need
  to jump several versions to upgrade.
- Support for webcalendar 1.1 in webcalendar module.
- Support for menu in database.
- Better support for using Dolibarr on more WHP.
- Removed some deprecated files and clean code.
- New theme: Auguria
- Removed PHP warnings.
- Some bugs fixes.
- Traduction more complete.
- Better code comments for Doxygen documentation.
- Better support of vcard export format.
- A lot of security enhancements (no more password in log files,
  crypted password in database, in config file...).
- Themes are full CSS compliant.
- A lot of other minor changes...
- Option to scan uploaded document by an antivirus.
- Transparency for picto files works with IE.
- Can drag and drop boxes on main page.


***** ChangeLog for 2.1 compared to 2.0.* *****
- Added a better installer.
- Support user and groups permissions.
- Translation in english and support for several languages.
- New enhanced look and several new themes.
- Small search boxes for each Dolibarr elements (invoices, contracts,
  orders, proposals...)
- Added an export assistant module to export main dolibarr data.
- Added backup tool to backup database via mysqldump.
- Added product categories management with a categorie tree.
- Management of companies' discounts (relative or absolute).
- Support credit note and discounts (relative and absolute) on
  commercial proposal, orders and invoices.
- Support multi-langual description for products.
- Graphical enhancements (picto to describe all status).
- Added more permissions (ie: can restrict access for a commercial user
  to elements of its companies only).
- Little enhancements to OSCommerce module.
- Added a second OSCommerce module working through web services.
- Added a Mantis module to have a Mantis application in Dolibarr menu.
- Building a PDF document for invoices works like other modules. You
  can change model just before generating the PDF.
- Can generate documents (PDF) for customer orders. Can send them by mail.
- Added FPDI and FPDI_Protection (ie: PDF with password-protection)
- Can make one payment for several supplier invoices.
- Rule to suggests passwords when creating a user are in modules
  allowing to add easily other rules.
- Option to encrypt passwords in database (MD5).
- Add Dolibarr triggers support on users creation/change.
- Add Dolibarr triggers support on payments.
- Add Dolibarr triggers on supplier and customers orders.
- Webcalendar triggers for actions on Member module.
- Support optional new javascript popup selector for date fields.
- Support for several RSS boxes in external RSS module. Setup easier.
- Can attach documents on Action, Orders, Invoices, Commercial proposals.
- Can attach contacts on proposals, orders, contracts, invoices.
- Preview on results of PDF generator modules in setup pages.
- Code cleaner. Remove unused or duplicate code.
- Save and show last connexion date for users.
- Enhancements on a lot of forms for better ergonomy.
- Can add/remove company logo.
- Added LDAP synchronisation for users, groups and/or contacts.
- Can configure your own SMTP server/port for mail sendings.
- Works even on "UTF8 by default" systems (Mysql, Linux...)
- Better compatibility with different PHP version or setup.
- Added mysqli driver.
- Add a WISIWYG editor (FCKEditor) to edit note and comment areas.
- Added AJAX features like a 'search product selector'.
- Modules boxes on main page can be dragged and dropped (with firefox only).
- Support for PHP5.
- Experimental support for Postgresql (not working yet, but waiting feedbacks).
- Removed obsolete files and documentation.
- Added admin tools (backup and files purge).
- Added a tool to build a lang package.
- Added a tool to build a module package.
- Added a tool to build a theme package.
- Traduction more complete.
- Added skeletons for code examples.
- Lot of fixes after 2.0 release not fixed in 2.0.1.
- Added more security option (ie: encrypted password in database)




***** ChangeLog for 2.0.1 compared to 2.0 *****
Minor bug fixes



***** ChangeLog for 2.0 compared to 1.0.* *****
ChangeLog file size is so important, that it is not included inside Dolibarr
package. You can find it at www.dolibarr.org<|MERGE_RESOLUTION|>--- conflicted
+++ resolved
@@ -11,7 +11,6 @@
 make a Dolibarr upgrade.
 
 
-<<<<<<< HEAD
 ***** ChangeLog for 3.9 compared to 3.8.* *****
 
 WARNING: 
@@ -30,7 +29,6 @@
 
 
  
-=======
 ***** ChangeLog for 3.8.2 compared to 3.8.1 *****
 FIX: Add a protection to not make release if ChangeLog was not generated.
 FIX: 1/ update_extra() function must not be in  "if(!empty(MAIN_DISABLE_CONTACTS_TAB)" test. 2/ Reindented code
@@ -88,7 +86,6 @@
 FIX: The thumb of user into top menu was using the image in full size. This make a large download at each page call. We must use the mini thumbs.
 FIX: Total in summary was not same than into detail on the referrer page.
 
->>>>>>> 93be4305
 ***** ChangeLog for 3.8.1 compared to 3.8.0 *****
 FIX: #3521 postgresql migration error
 FIX: #3524
@@ -157,10 +154,7 @@
 FIX: When update a member login for a member linked to a user, the login of user was not sync (not updated).
 FIX: Wizard for restore does not show import command
 
-<<<<<<< HEAD
-
-=======
->>>>>>> 93be4305
+
 ***** ChangeLog for 3.8 compared to 3.7.* *****
 For users:
 FIX: #2519
@@ -378,10 +372,7 @@
   to make difference between creation from contact or not.
 - Function get_exdir require now 6 parameters. This is to prepare a future feature.
 
-<<<<<<< HEAD
-=======
-
->>>>>>> 93be4305
+
 ***** ChangeLog for 3.7.2 compared to 3.7.1 *****
 FIX: #2957 : missing $langs object for trigger
 FIX: #2983 Load gravatar avatar images securely over HTTPS
