--- conflicted
+++ resolved
@@ -9,7 +9,6 @@
 make a Dolibarr upgrade.
 
 
-<<<<<<< HEAD
 ***** ChangeLog for 3.8.2 compared to 3.8.1 *****
 FIX: Add a protection to not make release if ChangeLog was not generated.
 FIX: 1/ update_extra() function must not be in  "if(!empty(MAIN_DISABLE_CONTACTS_TAB)" test. 2/ Reindented code
@@ -352,8 +351,7 @@
   to make difference between creation from contact or not.
 - Function get_exdir require now 6 parameters. This is to prepare a future feature.
 
-=======
->>>>>>> bad28c6d
+
 ***** ChangeLog for 3.7.2 compared to 3.7.1 *****
 FIX: #2957 : missing $langs object for trigger
 FIX: #2983 Load gravatar avatar images securely over HTTPS
