--------------------------------------------------------------
English Dolibarr ChangeLog
--------------------------------------------------------------

<<<<<<< HEAD
***** ChangeLog for 14.0.3 compared to 14.0.2 *****

FIX: #18698 Supplier invoice list - "alert" checkbox not working
FIX: #18735
FIX: #18767 : Member delete
FIX: #18854
FIX: #18910 : MRP List SQL query syntax error with more than one extrafileds.
FIX: Accountancy - Format Quadra export - Missing line type C to create automaticly a subledger account with label
FIX: Accountancy - Missing specific filename for export on format FEC2, Ciel & repare it
FIX: Accountancy - Option of export popup are inverted
FIX: Accountancy - Some correction on export name
FIX: Accountancy - Trunc code_journal to 2 in format XIMPORT (Ciel, Sage50)
FIX: add warehouse in projects' overview count
FIX: autocalculation of the supplier price in main currency.
FIX: avoid warning if $categories is an id
FIX: Bad use of a forced contact of another company on PDF/ODT documents
FIX: Button text on proposal card to create a invoice
FIX: calculateCosts of BOM must not be included into fetch
FIX: check if greater 0
FIX: default language defined for IN country
FIX: fetch of product with modulebuilder load too much data
FIX: Filter on categories
FIX: indentation
FIX: init hookmanager after loading $conf values
FIX: legal issue on expense report pdf (must also show price without tax)
FIX: missing filter status=1 on rss feeds
FIX: move fetch_optionnal into $ac_static->fetch()
FIX: payment using wrong type in takepos when too many payment mode
FIX: Product accountancy affectation with product_perentity activated (PR #18620)
FIX: products/services card: hidden extrafields were overridden
FIX: Propal list - Problem of pagination on date
FIX: selected lines on supplier invoice create
FIX: Selection of type "people" for membership must hide the company
FIX: select list of orders not complete when field type of company is on
FIX: support of localtax on expense report
FIX: task time: can't filter by user with pgsql + show error message
FIX: task time: keep on using natural_search
FIX: Test when date of invoie is in future (pb with TZ and offset)
FIX: translation into email for member at membership validation.
FIX: unprivileged user can see task associated with a not allowed project
FIX: user without permission can set ticket subject

***** ChangeLog for 14.0.2 compared to 14.0.1 *****

FIX: #18353 Invoice list translation issue
FIX: #18375 SQL Error on tasks statistics
FIX: #18465
FIX: #18484
FIX: #18531
FIX: #18542 REST API: set global $user variable to DolibarrApiAccess::user.
FIX: #18544 Shipment REST API: load thirdparty object into the shipment before validating.
FIX: #18544 Shipment rest api: load thirdparty object when validating
FIX: #18565
FIX: #18589 #18617
FIX: #18591 : Remove double quotes of SQL Queries for postgresql compatibility
FIX: #18666 Order / Shipment list: Don't SQL JOIN category table when not necessary.
FIX: Accountancy - Some problems of length with general & subledger account
FIX: add DISTINCT
FIX: Add option $noescapecommand in executeCLI for better compatibility
FIX: Add token to remove error when removing widget
FIX: Add token when remove the last widget on home page
FIX: an approved holiday can be canceled by an admin.
FIX: better sql request
FIX: change LOG_DEBUG with LOG_WARNING in syslog and remove sql error in syslog (already done)
FIX: Collapsing of extrafields has disappeared.
FIX: Date of payment of subscription must not be set to 1970-01-01.
FIX: Export of website generates a package that contains a sql error
FIX: Field already present in SQL request
FIX: increase maxlength of password input
FIX: invoice fetch not found syslog debug level instead of error
FIX: Invoice list - Wrong name for column total_tva
FIX: invoice validation: when checking if any vat rate has a negative amount, prevent false positives with -1E-14 amounts
FIX: Manage credit note on situation invoice for calculate margin
FIX: Menu List of project was not visible.
FIX: migration script
FIX: multicompany transverse mode compatibility
FIX: option "Default value for field 'Refuse bulk emailings'"
FIX: Recommended session.cookie_samesite must be 'Lax' not 'Strict'.
FIX: Relative discount with high nb of decimals
FIX: salary extrafields don't work and table is not well named
FIX: Supplier invoice list - Wrong language key used
FIX: wrong table_element_line
FIX: wrong users count in multicompany transverse mode
FIX: #yogosha6944 Protection against traversal path.


***** ChangeLog for 14.0.1 compared to 14.0.0 *****

FIX: $conf->task used but it does not exist, use $conf->projet instead
FIX: #18181
FIX: #18212 : Add url field
FIX: #18267
FIX: #18289 #18294
FIX: #18341 lang not loaded
FIX: #18389 Accountancy - Bug on LDcompta10 export for supplier invoice
FIX: #18399 Fix shipment validation email template override.
FIX: Accountancy - Debug Export Sage50 / CIEL Compta / CIEL Compta Evo (Format XIMPORT)
FIX: Accountancy - Rules to delete & modify transaction not applied in ledger & subledger
FIX: Accountancy - Search date on journal
FIX: Accountancy - SQL error on select journal on journal
FIX: Accountancy - SQL error when insert a manuel transaction
FIX: add include missing file '/core/actions_dellink.inc.php' in project card
FIX: avoid to have link to create bookmark on page to create bookmark
FIX: bad approver shown on holiday once approved
FIX: bad closing div on error message
FIX: cannot add time spentd when column ref is not displayed
FIX: Can't remove a permission of a group
FIX: Can't set cost price when product is not on purchase
FIX: compatibility postgresql
FIX: filter on status Draft in modulebuilder
FIX: holiday card: hooks uninitialized
FIX: Invoice - Missing button to reopen an abandoned situation invoice
FIX: Link of download main doc on vat list
FIX: look and field v14
FIX: Missing column Date validation in ledger & subledger
FIX: on admin/pdf.php (with javascript enabled) if you set some boolean confs then click on "save", all boolean values are reset
FIX: on supplier order, JOIN with product fourn price table must be done with fk_soc too to avoid display several times a same line (because of same supplier product ref)
FIX: postgresql filter select search extrafield
FIX: shipping validation workflow: 'ORDER_NEW' trigger called from wrong object
FIX: show info of company into user dropdown
FIX: totalDayAll hours in tasks
FIX: update product lot
FIX: using Tulip, deposit mask was not saved
FIX: #yogosha6907


***** ChangeLog for 14.0.0 compared to 13.0.0 *****

For users:
----------
NEW: Module Recruitment to follow application to job positions is now stable.
NEW: Feature to make Stock Inventories
NEW: Several security issues after a second private bug hunting campaign. 
NEW: A lot of fix into english text after a small proofreading campaign (still not perfect, but really better)
NEW: All main menu entries are using the picto of the module
NEW: Add a copy to clipboard button on some fields 
NEW: Add an example of scheduled job to send email reminder for unpaid invoices
NEW: Add some color and picto for the direction of movement
NEW: add the column "Channel" into the list of orders
NEW: Add the column "alias" of company in the list of proposal, order, invoice
NEW: Add the column "Office phone" and  "User mobile" in user list
NEW: Add the column "Price level" in thirdparty list
NEW: Add some company information in the dropdown login menu
NEW: Add edit/delete action icons on categories list pages
NEW: Add hidden option to auto load input line extrafield into new lines
NEW: Add import profile to import BOM
NEW: Add link picto to the stock movement on the detail of production
NEW: Add mass action "Set tag" for product/service, user, thirdparty, warehouse, project, bank account, members
NEW: Add bulk action Validate and Set to billed on order list.
NEW: Add possibility to exports userGroups fields on user exports
NEW: Can search on lots or serials into the quick search bar
NEW: Add support for Friday as a non working day
NEW: auto notification with module Notification can use templated emails
NEW: Can clone a cron job
NEW: Can create a lot from the list view (Look and feel standardization).
NEW: Can filter on extrafields date on lists
NEW: Can filter on rowid in list of blocked logs
NEW: Can hide columns "time consumed" on timesheet per week
NEW: Can set an employee on each social contribution
NEW: Can set order of execution of hooks
NEW: Can toggle FCKeditor on public/private notes
NEW: Check update availability for externals modules using a button on module page
NEW: Choose lines to use while creating intervention card from origin
NEW: Columns shipment method, payment mode, payment term in proposal and order list
NEW: Conf for default actioncomm status
NEW: Dictionary for availability - Add a column position
NEW: Can set a user related to a social contribution
NEW: ICS Direct debit can be set with a different value for each bank account
NEW: LDAP: usergroup search can be filtered
NEW: Make public bookmarks editable by admin users only
NEW: If main logo not defined, can use the squarred logo on login page
NEW: The manifest file can use the squared image if available
NEW: Enhance the multicurrency rate editor
NEW: Normalise Type company field with ajax combobox
NEW: preload product description on selection for customer propal/order/invoice
NEW: Search usergroups & resources
NEW: Setup Page for module creation with module builder enhancement #FoundationFunding
NEW: Show picto of module into the list of dictionaries
NEW: Show the total of payment on the payment confirmation page
NEW: The global setup for Mandatory fields can now be done on combo list too.
NEW: translate in "en_US" to complete PR 16980
NEW: Update the list of taxes available by default for France
NEW: Salary payment request and Salary payment are 2 different steps in workflow on Salary payment recording
NEW: VAT payment request and VAT payment are now 2 different steps in workflow on VAT payment recording
NEW: VAT report - Optimisation & collapse by rate
NEW: When a doc file is shared, link is visible from the main page of doc.
NEW: #16378 more E-Mail Contact substitution Values for better salutation
NEW: option to keep the "Automatically create the payment" checkbox empty on the tax creation page

 Accountancy
NEW: Add FEC import
NEW: Add a confirmation form with options on export (for notified export and validate operations)
NEW: Add select date from/to in already bind customer and supplier list
NEW: FEC / FEC2 export - Add new field DateLimitReglmt
NEW: In ledger & journals, show link on bank transaction
NEW: Possibility to filter on journals in balance
NEW: Add a page to list subledger accounts
NEW: Multiselect journal code filter on journal / balance / ledger
NEW: Add first step to close fiscal year

 Agenda
NEW: add support for Friday as a non working day
NEW: can show the leave dates/holidays on the agenda view
NEW: Support color for types of event

 Bank
NEW: Bank Entries : display user linked to a salary or a taxes 
NEW: Add bulk actions for Bank Transfer

 ECM/GED
NEW: add DB fields note_public and note_private for ECM module
NEW: can filter files in ECM/GED on status Shared / Not shared

 Invoices
NEW: add a check to avoid an invoice date in the future
NEW: add the total of margin in invoice list
NEW: can set a percentage when creating an invoice from another object
NEW: Support down payment on supplier invoice (& some adjustments)

 Margin
NEW: add the total of margin in invoice list
NEW: add the total of margin in page by user

 Members
NEW: #17292 default subscription amount by adherent type
NEW: option to automatically create a login/user when a new subscription of a member is done online
NEW: option to select membership type on the online payment page for membership subscription or renewal

 Products
NEW: Add price min and price min including tax into product export 
NEW: Add a ref in product customer price
NEW: customer ref for product customer prices
NEW: Set status of all variants when changing status of parent

 Projects/Tasks
NEW: option to automatically close an open project when all its tasks are done (=progress 100%)
NEW: can show the project ref into PDF documents
NEW: when we add contacts/users to a project, ask to also affect them on tasks
NEW: Can hide columns "time consumed" on timesheet per week

 Proposals
NEW: add bulk action to set a commercial proposal to status "Refused"
NEW: can set a warehouse in a proposal
NEW: date and user signature on proposal (Issue 16062) #16980

 Shipment
NEW: add option in Workflow module to set a shipment as closed

 TakePOS
NEW: delayed payment in TakePOS  #14456?
NEW: display date range if exist in TakePOS
NEW: display resiliate status in TakePOS for member
NEW: edit sales lines rights in TakePOS
NEW: option for TakePOS to show the total price without tax
NEW: more permissions in TakePOS (can edit added line, can modify once order sent to kitchen)

 Third Party / Contacts
NEW: add contact tag and bulk email status on the thirdparty + contact create form
NEW: can set a warehouse on a thirdparty

 Tickets
NEW: can use captcha on public page to create a ticket  #16347
NEW: can set if a ticket group is visible on public interface or not

 Warehouse/Stock
NEW: Feature to make Stock Inventories
NEW: can make massive stock transfers from a CSV file
NEW: Stock movement list - add more complete date field
NEW: can set a warehouse in a proposal
NEW: can set a warehouse on a thirdparty

 Website Module
NEW: #17113 Can upload a favicon in website module
NEW: add a new permission "Export website"
NEW: add last date of modification for website pages in the list of pages
NEW: Save old page with .old extension on disk when editing a website page

 Workflows
NEW: add option in Workflow module to set a shipment as closed


 for Admins
NEW: Add a security center page with all information and advices related to the security of your instance 
NEW: Add a performance center page with all information and advices related to the performance of your instance 

 Modules
NEW: Module Recruitment is now stable
NEW: start new experimental module Event Organization Management
NEW: start new experimental module Partnership Management
NEW: start new experimental module Knowledge Management
NEW: start new experimental module Workstations Management
NEW: Check update availability for externals modules using a button on module page
Module SimplePOS is deprecated - TakePOS is recommended for the future

 new Options
NEW: add option  CONTRACT_ALLOW_EXTERNAL_DOWNLOAD                   to make generated doc automatically shared
NEW: add option  SUPPLIER_PROPOSAL_ALLOW_EXTERNAL_DOWNLOAD          to make generated doc automatically shared
NEW: add option  MAIN_SECURITY_ANTI_SSRF_SERVER_IP                  to define list of IPs that are local IPs
NEW: add option  SOCIETE_DISABLE_WORKFORCE                          to hide staff field
NEW: add constant  MAIN_BUGTRACK_URL                                to set a custom url to redirect to when clicking on link "declare a bug"
NEW: add constant  ACCOUNTANCY_USE_PRODUCT_ACCOUNT_ON_THIRDPARTY    to manage binding with accountancy account declared on thirdparty card
NEW: add constant  MAIN_PRODUCT_PERENTITY_SHARED                    to manage some informations (Accounting account) when product is shared on several entities
NEW: add constant  MAIN_COMPANY_PERENTITY_SHARED                    to manage some informations (Accounting account) when company is shared on several entities


For developers:
---------------
NEW: Can edit an object property in module builder
NEW: Add data-eec=1 for EEC countries on select for js interaction
NEW: Add experimental repair script to switch to dynamic row format and utf8mb4 encoding
NEW: Add function showValueWithClipboardCPButton() to add a copy/paste
NEW: Upgrade Stripe PHP lib to 7.67.0
NEW: Support sepa_debit in stripe paymentmethods list
NEW: Update doleditor.class.php for easily activate SCAYT
NEW: Add triggers in the function add_object_linked(), updateObjectLinked() and deleteObjectLinked()
NEW: Add triggers OBJECT_LINK_INSERT, OBJECT_LINK_UPDATE et OBJECT_LINK_DELETE in the function add_object_linked(), updateObjectLinked() and deleteObjectLinked()
NEW: can set a target image in dolcropresize function
NEW: can set a label as placeholder for combo lists
NEW: Add pagination on Get Products response API
NEW: Add the DefaultValues CRUD class
NEW: Extrafields of documents lines are inside the lines, not any more on separate TR
NEW: unit selection on object edit line

 APIs
NEW: API add option $includeifobjectisused to get a product
NEW: API get the list of product ids only
NEW: add link to OpenAPI specifications XML file in REST API module setup: swagger.json file can be included into external tools like redoc
NEW: add native compression in REST APIs
NEW: Product Variants API, add variant stock to response by parameter
NEW: Product API route added to get product stock and product with or without variants #13739 #17390 

 Hooks
NEW: hook printFieldListTitle for cabyprodserv.php
NEW: hook to allow external modules to add their own shortlist of recent objects
NEW: SQL-altering hooks in the turnover by product report
NEW: add form confirm hook on company card
NEW: add hook addSectionECMAuto method to add custom directory into ECM auto files


WARNING:

Following changes may create regressions for some external modules, but were necessary to make Dolibarr better:
* Module SimplePOS is deprecated. If you need a POS module, please use the module TakePOS.
* The ICS value for direct debit or credit transfer is now stored on each bank account instead of into the global setup.
* API /setup/shipment_methods has been replaced with API /setup/shipping_methods
* Field "total" renamed into "total_ht"  for table llx_facture, llx_facture_rec for better field name consistency
* Field "tva"   renamed into "total_tva" for table llx_propal, llx_supplier_proposal, llx_commande, llx_commande_fournisseur for better field name consistency
* Field "total" renamed into "total_ttc" for table llx_propal, llx_supplier_proposal for better field name consistency
* If your database is PostgreSQL, you must use version 9.1.0 or more (Dolibarr need the SQL function CONCAT)
* If your database is MySQL or MariaDB, you need at least version 5.1
* Function set_price_level() has been renamed into setPriceLevel() to follow camelcase rules
* Removed deprecated substitution key  __REFCLIENT__  (replaced with __REF_CLIENT__)
* Removed constant MAIN_COUNTRIES_IN_EEC. You can now set if country is in Europe or not from the dictionary of countries.
* v14 seems to work correctly on PHP v8 but it generates a lot of verbose warnings. Currently, v14 i snot yet officialy supported with PHP 8.
=======

***** ChangeLog for 13.0.5 compared to 13.0.4 *****

FIX: 13.0: class CommandeFournisseurDispatch provides trigger for UPDATE but not for CREATE / DELETE
FIX: #18389 Accountancy - Bug on LDcompta10 export for supplier invoice
FIX: #18591 : Remove double quotes of SQL Queries for postgresql compatibility
FIX: Accountancy - Debug Export Sage50 / CIEL Compta / CIEL Compta Evo (Format XIMPORT)
FIX: Accountancy - Some problems of length with general & subledger account
FIX: add DISTINCT
FIX: an approved holiday can be canceled by an admin.
FIX: autocalculation of the supplier price in main currency.
FIX: better sql request
FIX: cannot add time spend when column ref is not displayed
FIX: compatibility postgre sql
FIX: holiday card: hooks uninitialized
FIX: Invoice - Missing button to reopen an abandoned situation invoice
FIX: invoice validation: when checking if any VAT rate has a negative amount, prevent false positives with -1.0E-14 amounts
FIX: list of categories in stats of supplier invoices
FIX: Manage credit note on situation invoice for calculate margin
FIX: method_exists needs object at first param
FIX: move fetch_optionnal into $ac_static->fetch()
FIX: multicompany transverse mode compatibility
FIX: on supplier order, JOIN with product fourn price table must be done with fk_soc too to avoid display several times a same line (because of same supplier product ref)
FIX: postgre filter select search extrafield
FIX: products/services card: hidden extrafields were overridden
FIX: shipping validation workflow: 'ORDER_NEW' trigger called from wrong object
FIX: task time: can't filter by user with pgsql + show error message
FIX: task time: keep on using natural_search
FIX: wrong users count in multicompany transverse mode
>>>>>>> b1e4e269


***** ChangeLog for 13.0.4 compared to 13.0.3 *****

FIX: Allow disabling of a module (not a dangerous action) even if there is problem with token (due to bugged modules).
FIX: 13.0 - fatal - missing inclusion of ajax.lib.php for calling `ajax_autocompleter()`
FIX: #17919 pictures in docs.
FIX: #18006
FIX: Accountancy - if we define a date start, automatic binding try to continue to solve old binding
FIX: Accoutancy Limit date payment not registered on purchases operations
FIX: Can't edit replacement invoice
FIX: deposit can create credit note in payment conf
FIX: division by zero on create
FIX: holiday: balances not updated correctly with pgsql because of case sensitivity field
FIX: holiday: status filter parameter has been renamed but not in links it was used
FIX: List and Create Companies Left Menus
FIX: method exists
FIX: need to add payment sum to getlibstatus function in object linked block
FIX: permission to close a proposal when using advanced permissions
FIX: Problem of z-index with popup and top menu
FIX: same thing on supplier orders
FIX: Status of invoice when making a replacement invoice
FIX: update contact birthday alert


***** ChangeLog for 13.0.3 compared to 13.0.2 *****

FIX: 13.0 warning - missing quotes around 'label'
FIX: #16143 Old PG requires "()" on DROP FUNCTION
FIX: #16843
FIX: #17060
FIX: #17192 - With tz < 0, event is show in bad day on calendar views
FIX: #17363
FIX: #17476 releve.php: Fix SQL statement
FIX: #17967
Fix: #17906 : fix access denied
FIX: Accountancy - Import in general ledger
FIX: Accountancy - Quadra export - wrong data on credit
FIX: Accountancy - Warning on the pages of the preparatory statements of accounting entries
FIX: Add function price2num for rounding values in productAlertStock box
FIX: Add parameter to function price2num()
FIX: Cannot delete a batch material from item receipts
FIX: cast int
FIX: Change parameters MF to MS for price2num() function
FIX: create event from contact card preselect contact correctly
FIX: create sociales : keep values error form
FIX: dol_print_date for %a and %b with some timezone
FIX: email is not case sensitive
FIX: error for duplicate thirdparty found correctly returned by ws
FIX: Espadon PDF shippment model with long public note now working
FIX: esupplier order: error 500 when using packaging with product where it is not defined
FIX: Filter on debit/credit
FIX: Filter on supplier payment list
FIX: fix checkbox displayed according to module project setup parameters - work in progress
FIX: inconsistency in margin recording with option "Force to sale price"
FIX: invoice PDF generation after payment
FIX: mask selector fournisseur if module not activate
FIX: merge thirparty also work for bank URL entry
FIX: Missing extrafields into export of agenda record
FIX: missing parameter in select for POP
FIX: missing return edit if update error
FIX: missing token on dolGetButtonAction for action delete
FIX: payment creation: re-generate invoice PDF with correct display options
FIX: payment validation: invoices PDF were no re-generated, make it with correct display options
FIX: Periodicity by default on fiscal year, according to the now date, we have plus 1 year added
FIX: pgsql: prevent 'WHERE 1'
FIX: PHP version requirement in composer.json
FIX: project visibility field with two option
FIX: saving template email
FIX: search accented words in product description (consumption page)
FIX: Search on date in accountancy
FIX: selection of project for reception must use
FIX: shhhhhh ! There is nothing here...
FIX: Show input field checkbox selection
FIX: Show Ref.Supplier in LinkToObjectBlock
FIX: SQL Error show_contacts : socialnetworks
FIX: Start hour on ACCOUNTING_DATE_START_BINDING
FIX: supplier order: error 500 when using packaging with product where it is not defined
FIX: test must be === and not ==
FIX: test on link type
FIX: type link extrafield case for advanced target emailing
FIX: Write right on document


***** ChangeLog for 13.0.2 compared to 13.0.1 *****

FIX: 11.0 - $this->socid injected in query without checking for empty value
FIX: #16096 #16085 Any call of ajax pages must provide the token
FIX: #16296
FIX: #16325
FIX: #16341 : Fetch the Product ExtraFields in Shippment lines
FIX: #16366
FIX: #16393 Do not sanitize <!DOCTYPE html>
FIX: #16420 #16423 #16488 #16477
FIX: #16431
FIX: #16465
FIX: #16480
FIX: #16485
FIX: #16487
FIX: #16503
FIX: #16530
FIX: #16533
FIX: #16629
FIX: #16671 Can not generate zip file of documents in backup tool
FIX: Add "Now" link on social charges creation card
FIX: avoid undefined URL and missing token
FIX: Bad project filter in ticket list
FIX: Buttons to disable bindings not working
FIX: class not found when creating recuring invoice from invoice+discount
FIX: File attachment on lots/batches
FIX: handling $heightforinfotot when he's superior to a page height on Supplier Invoice
FIX: hourglass and hide button to pay
FIX: massaction validate invoice do not regenerate PDF
FIX: missing mp4 video mime
FIX: picto on shipment to reset qty to 0. Some quantities were not reset.
FIX: Protection to avoid #16504
FIX: rounding amount on card updating
FIX: rounding amount on social charges card updating
FIX: select list dependencies now work for ModuleBuilder sellist field
FIX: status in popup of member in widget
FIX: status on tooltip on widgets
FIX: Timezone management for datetime on list of events
FIX: Timezone management for datetime with modulebuilder and extrafields
FIX: Total_ht not show in contract link element
FIX: use post instead get
FIX: use var "saved_url" instead global var "$url"
FIX: Various payment - Missing fields for check transmitter & bank name
FIX: warning if setup of chart of account is not yet done.
FIX: wrong extension


***** ChangeLog for 13.0.1 compared to 13.0.0 *****

FIX: 10.0 before crediting a withdrawal receipt, check whether it has been credited already.
FIX: 11.0 when a mandatory extrafield of type sellist contains '0' it should be considered empty and trigger an error message upon insertion
FIX: 11.0 when a new intervention is created from an object, a new $extrafields object is instantiated but not initialized
FIX: create MO, Column 'tms' cannot be null
FIX: #14290 #15900
FIX: #16076  patch user/list.php for extrafields
FIX: #16077  patch wrong timezone
FIX: #16079  error of service date at duplicated invoice
FIX: #16080  mailing list title
FIX: #16084  DB error at projects
FIX: #16107
FIX: #16118  Timezone problem on some fields
FIX: #16131
FIX: #16135
FIX: #16143
FIX: #16156
FIX: #16160
FIX: #16165  Create customer discount without VAT
FIX: #16185
FIX: #16189  fix download/see check deposit PDF
FIX: #16215
FIX: Accountancy - label_operation is used instead of label_compte
FIX: Add critical price patch
FIX: Assignement of actors on tasks
FIX: Bad dates on info tabs
FIX: cash fence for takepos with multientity
FIX: CSRF errors on margin forms
FIX: encoding status in graph of vendor proposals
FIX: Fix detect dispached product and set to received completely when the supplier order have services (support STOCK_SUPPORTS_SERVICES)
FIX: hide/unhide external ICS calendars
FIX: link to create event when task is in a project with a thirdparty
FIX: Localtax must be converted with price2num
FIX: manage price min for PRODUIT_CUSTOMER_PRICES
FIX: Missing language ico
FIX: Must not be able to edit vat of all lines if not draft
FIX: Bad "htdocs" found into a path
FIX: removed no more used proc update_modified_column_date_m on pgsql (its presence triggered errors)
FIX: Vulnerability report by Ricardo Matias
FIX: select default mail template
FIX: Select transport mode function when creating a supplier invoice and add unique key to the table llx_c_transport_mode in migrate sql
FIX: Merge of thirdparties : "unknow column fk_soc" + "Delivery" label
FIX: SQL Error in group by with postgres or mysql strict mode
FIX: TakePOS : load date function
FIX: Timeout during import
FIX: Trigger on expense report was not fired
FIX: User creation of expense report not visible
FIX: warning when adding a line if $remise_percent is an empty string
FIX: status late on purchase orders
FIX: ODT generation very slow
FIX: amount in summary of report
FIX: VAT value when code contains number
FIX: payment term label on PDF
FIX: date selector when using reduced year (like on smartphone)


***** ChangeLog for 13.0.0 compared to 12.0.0 *****

For users:
----------
NEW: Module "Credit transfer SEPA" to manage payment of vendors using bank credit transfer SEPA files.
NEW: Module Intracomm report
NEW: Module Reception (for a more accurate management of your receptions) moved from experimental to stable.
NEW: Module Recruitment to manage Job position and applications.
NEW: Several security issues after a private bug bounty campaign. 
NEW: Accountancy - add chart of sub accounts
NEW: Accountancy - add options to disable binding on sales, purchases & expense reports independently of the modules
NEW: Accountancy balance - add a menu entry to show subtotal by group
NEW: Accountancy - change menu disposition
NEW: Accountancy - on transfers, select the periodicity by default
NEW: Accountancy - add export for Gestinum (v3 & v5) #15180
NEW: new currency rate editor
NEW: Solve blocking feature. Can increase stock of a Kit without changing subproduct stock.
NEW: add a widget to show the customers with outstanding limits reached
NEW: add 2 rules for emailcollector: Message send/not sent from Dolibarr
NEW: add a counter of number of words for pages in website module
NEW: add a page to list Stock at a given date in the past
NEW: add a start date to begin binding in accountancy
NEW: add a statistics page to list popularity of products on invoices
NEW: add calendar selection for agenda view
NEW: Support documents generation for ticket edition (PDF or ODT)
NEW: add column payment term into list of supplier invoices
NEW: add column quantity in product margin page
NEW: add column vat rate in page to define accounting account on product/service
NEW: add costprice in fields of products list
NEW: add an import profile for CUSTOMER ORDER, PO, PROPOSAL MODULE, SUPPLIER INVOICE
NEW: add employee link in expense report binding page
NEW: add EORI No. as ProfID5  #15382
NEW: add export for various payments
NEW: add Extrafields labels and values in mail on create ticket
NEW: add Extrafields support on ECM module
NEW: add filter rules "is answer" and "is not answer" in email collector
NEW: add focus when editing on product/stock/product.php  -> close #14548
NEW: add free text on each terminal of cash desk
NEW: add global search for customer payments and vendor payments
NEW: add global search for miscellaneous payments
NEW: add helper function for table headers with numbers
NEW: add link to edit property from the search result of website pages
NEW: add link to reset qty on supplier dispatch page
NEW: add MAIN_EMAILCOLLECTOR_MAIL_WITHOUT_HEADER const to remove header stored by email collector
NEW: add Manufacturing Orders attached files into the automatic ECM view
NEW: add margin info in invoice list
NEW: add mass action to set category on a list of website pages
NEW: add mass deletion for events
NEW: add mass deletion for draft invoices
NEW: add more filters on monthly statement list
NEW: add option TAKEPOS_CAN_FORCE_BANK_ACCOUNT_DURING_PAYMENT
NEW: add option to define a default warehouse at user level
NEW: add option to include products without alert in replenish
NEW: add order by lastname and firstname by default in get sales representatives
NEW: add PDF document templates for warehouses (list of stock)
NEW: add a prospect status for the contact with managment of custom icon
NEW: add public note on products ; this also partially fix the #14342
NEW: add quick dropdown menu in top right menu (experimental with MAIN_USE_TOP_MENU_QUICKADD_DROPDOWN)
NEW: add region in export companies and contacts
NEW: add rights on margin info on invoice list
NEW: add search param for close date on order list
NEW: add show preview for mail attachement on form mail
NEW: add State/Province origin for products
NEW: add the workflow interaction close intervention on closing ticket
NEW: add tracking number in list and search_all items
NEW: add vcard for adherent and user
NEW: add week number for month view in agenda
NEW: Algeria data (VAT and forme_juridique)
NEW: allow click on all header numbers on commerce area
NEW: allow to reopen interventions (green button)
NEW: allow zero quantity on supplier/vendor order line
NEW: better currency rate editor
NEW: can build vendor invoice from vendor orders
NEW: can change a product in lines of a recurring invoice or contract
NEW: can set the size of the logo on PDF documents
NEW: can change VAT rate of all lines of a draft object in one step
NEW: can define date range of validity of a login during creation
NEW: can disable, from edit page, the whole web site
NEW: can edit and set sales representatives directly on thirdparty card
NEW: can edit the list of sending email profiles
NEW: can enable/disable users in bulk actions
NEW: can filter on accounting system ref in export of chart of account
NEW: can filter on container type, language and tags in the list of web pages
NEW: can hide eatby, sellby dates with option PRODUCT_DISABLE_EATBY and PRODUCT_DISABLE_SELLBY
NEW: can import proposals, sales orders, supplier invoices
NEW: can set a dedicated SMTP config for sending email from public ticket interface
NEW: can set tags/categories to website pages
NEW: can set type of price without tax per default for new sale price creation
NEW: can use desired stock of a given warehouse for replenishment
NEW: common behavior for monthly leave list view
NEW: convert all subscription in datetime
NEW: date shipment from order accepts hours
NEW: price level compatibility for variant
NEW: display stat for BOM on "object referent"/linked Object product tab
NEW: Email configuration - allow auto signed certificate when smtp ssl activated
NEW: enable free emails input with select2
NEW: Events in agenda for contact
NEW: filter on progress column in task list
NEW: filter product list by country and/or state/province
NEW: format tickets sent by mail in public interface
NEW: form to add customer/supplier into categories
NEW: Framework is ready for CSRF token protection on explicit GET URLs
NEW: helper functions for export with phpspreadsheet
NEW: hide closed contract lines
NEW: hide label in PDF for variants
NEW: if specific help page is available, we change color of icon
NEW: include the tag editor of page as a popup into website editor
NEW: introduce constant FACTUREFOURN_REUSE_NOTES_ON_CREATE_FROM
NEW: introducing new modal boxes in TakePOS
NEW: keep TakePOS terminal when login/logout
NEW: link on balance to the ledger
NEW: MAIN_EMAILCOLLECTOR_MAIL_WITHOUT_HEADER const in email collector
NEW: manage errors on update extra fields in ticket card
NEW: mass-actions for the event list view
NEW: more filter for "View change logs"
NEW: multiselect type and date to date filter
NEW: new line template: hidden conf to fill service dates from the last service line
NEW: PDF model storm for delivery
NEW: possibilty to group payments by mode and show their subtotal
NEW: Priority and transparency from external calendar events
NEW: Products - Nature of product is now a dictionary   #13287
NEW: Products Import/Export 'default warehouse' and 'use batch number' fields
NEW: Purchase price table: added filterable table columns
NEW: rate editor for multicurrency
NEW: ref_ext field for Commande lines, order lines, Attributes and Combinations, Invoice lines, payments, order lines
NEW: remove new lines in mail on add ticket message
NEW: Rule "email to" accept wildcard *
NEW: save filter of the project homepage
NEW: select-able columns on customer and supplier invoice paymnet list
NEW: select-able columns on miscellaneous payments + more data columns
NEW: select-able columns on social taxes list
NEW: send context and remove new lines on create ticket
NEW: show category filter on lists only when user have rights to read categories
NEW: show header number and make it clickable in warehouse area, payment area, shipment area
NEW: show image of user in the combo select of users
NEW: show label on batch card
NEW: show links for select and multi-select in category extra field
NEW: show module and permission ids on user/group rights (only admin)
NEW: show place from events on import calender
NEW: show references in contract form on interventions
NEW: show tags and status in search list of website pages
NEW: show user on external calender events (when found)
NEW: subject title with company name instead of application title in ticket message
NEW: Support for Samba4 AD
NEW: TakePOS appearance tab with more visual parameters
NEW: TakePOS add alert before changing thirdparty 
NEW: TakePOS add third order printer
NEW: TakePOS can change thirdparty with barcode scan
NEW: TakePOS can create a thirdparty customer from TakePOS frontend
NEW: TakePOS connector compatibility with RECEIPT PRINTERS module
NEW: TakePOS add delayed payment
NEW: TakePOS display date range if exist
NEW: TakePOS display resiliate status for members
NEW: TakePOS Gift Receipt
NEW: TakePOS multicurrency compatibility
NEW: TakePOS multicurrency total
NEW: TakePOS print payment method and change 
NEW: TakePOS restrict thirdparty to customer
NEW: TakePOS show available stock 
NEW: TakePOS Weighing Scale compatibility with TakePOS connector #14725
NEW: Thirdparty Import new fields: mother company,outstanding debt limit,bank account,incoterms
NEW: Thirdparty module : box on customer/supplier tab for invoice outsantding amount late
NEW: Ticket classification on create from email collector
NEW: Ticket message notifications when edited from public interface
NEW: Ticket translate classification labels in ticket
NEW: VAT rate for Angola #15606
NEW: VAT and juridical status for Algeria
NEW: VAT report - Invert constant to show by default zero VAT in reports
NEW: website page fields selection
NEW: website - global header of a website can also have dynamic content
NEW: when creating a user from a member linked to a thirdparty, you can choose to create it as external or internal user
NEW: add clone button on miscellaneous payment 
NEW: add option to put the product label in bold in the PDF templates if configured #15065 
NEW: add option "If the feature to manage kits of module Stock is used, show details of subproducts of a kit on PDF."


For developers:
---------------
NEW: add __MEMBER_TYPE__ and __TYPE__ substitution key
NEW: add function dolButtonToOpenUrlInDialogPopup() to be able to open page into a popup
NEW: show line number on intervention card (via MAIN_VIEW_LINE_NUMBER)
NEW: add some fields to link website page to an other object
NEW: fill ECM src object fields in dol_add_file_process
NEW: conf to allow to show the full tree in warehouse popup
NEW: can use parameter ?THEME_DARKMODEENABLED=2 for a preview of theme in dark mode
NEW: can force the antivirus from conf file or autoprepend ini setup
NEW: can add event to log into blockedlog module with a constant
NEW: add property cssview when declaring fields of an object
NEW: can use dynamic code into the 'enabled' property of DAO fields
NEW: field ref_ext in llx_commandedet
NEW: fields ref_ext for Attributes and Combinations
NEW: OAuth SCOPE for Admin SDK
NEW: standardizes API thirdparties by email like other object
NEW: Triggers Attributes and Attributes values
NEW: add incoterms data into the substitution array
NEW: add send context for ticket
NEW: add a message in error_log after detection of SQL or script injection
NEW: add validation of MX domain for emails
NEW: calculate the virtual stock in transverse mode ( not on getEntity('commande'), ... but on getEntity('stock') )
NEW: Graphics can be horizontal bars
NEW: add param to not show links when output tags

APIs
NEW: API get contacts list of a given order
NEW: API endpoint getContacts and clean results
NEW: API can update a payment
NEW: API get member by thirdparty
NEW: API get thirdparty by barcode
NEW: API get users by email / login
NEW: fetch contact by email with REST API
NEW: get state dictionnary by REST API
NEW: improve Product API for variant products
NEW: retrieve discount from invoice from API
NEW: Thirdparty REST API: endpoint to set price level
NEW: use new category API for project list view

HOOKs
NEW: add hook on propal card
NEW: add hooks on newpayment page to allow external payment modules
NEW: add hooks on stats pages
NEW: add formConfirm hook on product page
NEW: add two hooks printFieldListFrom and printFieldSearchParam
NEW: add hook "loginCheckSecurityAccess"

WARNING:

Following changes may create regressions for some external modules, but were necessary to make Dolibarr better:
* The object "livraison" has been renamed into "delivery" (directory, class, keys, methods with livraison in name ...).
* All properties ->contactid have been renamed into ->contact_id
* All properties ->titre have been renamed into ->title
* Property $paiementid in API 'api_supplier_invoices.php' has been renamed into into $payment_mode_id
* Property 'num_paiement' has been renamed 'num_payment' everywhere for better code consistency.
* The deprecated subsitution key __SIGNATURE__ has been removed. Replace it with __USER_SIGNATURE__ if you used the old syntax in your email templates.
* The hidden option HOLIDAY_MORE_PUBLIC_HOLIDAYS has been removed. Use instead the dictionary table if you need to define custom days of holiday.
* If you build a class that implement CommonObject to use the incoterm properties or methods (->fk_incoterm, ->label_incoterm, ->location_incoterm),
  you must now also include declaration of the Trait 'CommonIncoterm' in your class. All incoterm functions were moved into this Trait.
* The GETPOST(..., 'alpha') has now the same behaviour than GETPOST(..., 'alphanohtml') so no html will be allowed. Use GETPOST(..., 'restricthtml') to accept HTML.
* If you have links in your code with '&action=add', '&action=update', '&action=delete' as a parameter, you must also add '&token='.newToken() as another parameter to avoid CSRF protection errors.
* The API addPayment for api_invoice has evolved to accept amount into a foreign currency. You must provide array(amount=>X,mutlicurrency_ammount=>Y) instead of simple amount.
* The method select_thirdparty(), deprecated since 3.8, into html.form.class.php has been removed.
* Depreciate all methods with name ->valide(). Use instead methods ->validate().
* Function showStripePaymentUrl, getStripePaymentUrl, showPaypalPaymentUrl and getPaypalPaymentUrl has been removed. The generic one showOnlinePaymentUrl and getOnlinePaymentUrl are always used.
* Context for hook showSocinfoOnPrint has been moved from "showsocinfoonprint" to "main"
* Library htdocs/includes/phpoffice/phpexcel as been removed (replaced with htdocs/includes/phpoffice/PhpSpreadsheet)
* Database transaction in your triggers must be correctly balanced (one close for one open). If not, an error will be returned by the trigger, even if trigger did return error code.
* Dolibarr v13 is still compatible with any PHP version between 5.6.0 and 7.4.*; Unit tests are OK with PHP 8.0 but some warnings or troubles may appears with PHP 8.0.
* All your Ajax services must contains such a line at begin of file:  if (!defined('NOTOKENRENEWAL')) define('NOTOKENRENEWAL', '1'); // Disables token renewal



***** ChangeLog for 12.0.5 compared to 12.0.4 *****
FIX: before crediting a withdrawal receipt, check whether it has been credited already
FIX: mandatory extrafields of type sellist
FIX: when a mandatory extrafield of type sellist contains '0' it should be considered empty and trigger an error message upon insertion
FIX: when a new intervention is created from an object, a new $extrafields object is instantiated but not initialized
FIX: "openall" filter on ticket list does not include read tickets
FIX: ticket - extrafields of type 'date' are not saved
FIX: ticket - the "openall" filter on the ticket list does not include tickets with status READ
FIX: #14290 #15900
FIX: #15388 #15891
FIX: #15465 External user sees last 5 shipments to other customers in the dashboard
FIX: #15629
FIX: #15751 Miscellaneous payment type change to 0 after updating subledger account
FIX: #15946
FIX: #15966 #15967
FIX: Accountancy - Fix some problems on CEGID export
FIX: Accountancy - label_operation is used instead of label_compte
FIX: Accountancy - Retire entire opening balance feature
FIX: add autofix of count of email target when data is corrupted
FIX: add categories params  on llxHeader filter
FIX: Add critical price patch from 12 to 11.
FIX: Bad cleaning of VAT rate when numbers are into code
FIX: Bad dates filtering in the ticket list causes sql error
FIX: balance starting and ending fiscal month #14197
FIX: bom line unit display #13831
FIX: cash fence for takepos with multientity
FIX: Check of customer/vendor code fails in some cases
FIX: create ticket : thirdparty/contact notification #15629
FIX: Creation of thirdparty when setup is empty
FIX: Dates of sales start in TakePOS
FIX: dupliacete customer or supplier code must be error dipslayed with new code proposed
FIX: Export FEC - Force Carriage Return Line Feed
FIX: Facture Situation Out : status condition
FIX: Filter on date of next generation on template invoices
FIX: Fix detect dispatched product and set to received completely when the supplier order have services (support STOCK_SUPPORTS_SERVICES)
FIX: Invoice Situation Out : status condition
FIX: issue 15659 : Missing test if supplier conf is enabled
FIX: link to create event when task is in a project with a thirdparty
FIX: Localtax must be converted with price2num
FIX: manage price min for PRODUIT_CUSTOMER_PRICES
FIX: missing GETPOST parameters on card_presend.tpl.php
FIX: missing socid into link to create event from project agenda tab
FIX: Must delete extrafields before main table on product deletion.
FIX: (path) htdocs removed
FIX: php alert sms.php
FIX: right to show VAT rate in product list
FIX: select default mail template
FIX: Timeout during import
FIX: update order by api
FIX: useless tracking number displayed on pdf if empty issue #14501
FIX: Visible date of payment
FIX: warning when adding a line if $remise_percent is an empty string
FIX: When creating a new POS sell, the creation date must be modified.
FIX: wrong name for search status param issue #15516

***** ChangeLog for 12.0.4 compared to 12.0.3 *****
FIX: make formConfirm an addreplace-type hook
FIX: regex to remove 'action' parameter: taking feedback from PR#15213 into account
FIX: remove 'action' parameter from redirect URL when reordering lines on a document
FIX: error when displaying lines on order after adding a line if both MAIN_MULTILANGS and MAIN_DISABLE_PDF_AUTOUPDATE are activated
FIX: on survey creation, entity is always set to 1 ⇒ set it to $conf->entity
FIX: set entity to $conf->entity (instead of 1 by default) when creating a survey; otherwise the survey cannot be listed from the entity it was created on unless it is the main entity
FIX: the stringent XSS protection provided by 'alphanohtml' causes problems with some clients who used basic tags (bold, italic, underline) in product labels. Using 'restricthtml' instead could be a good compromise.
FIX: third party of object is not always fetched when initiating the e-mail presend action (e.g. from an order)
FIX: when the cronjob 'params' field is empty, the cron method is called with one empty string param instead of no params at all
FIX: XSS protection too stringent -> replace 'alphanohtml' with 'restricthtml'
FIX: #13067 including opening balance in calculation of displayed balance
FIX: #14326
FIX: #14649
FIX: #14901
FIX: #14927 Change ContratLigne property type to product_type
FIX: #14979
FIX: #15074
FIX: #15111 Fix special characters output in PDF
FIX: #15161 MO translation conflict
FIX: #15163
FIX: #15199
FIX: #15208
FIX: #15303
FIX: #15365 export of extrafields for user and resources
FIX: #15374 : "New" doesn't clear total amounts
FIX: #15501
FIX: #15572
FIX: #15590
FIX: #15618
FIX: supplier proposals as linked objects of events are not correctly fetched
FIX: when users create an event from a supplier proposal, the "linked objects" section says "Deleted"
FIX: Accountancy - Some ajustments on length of the account (general & auxiliary)
FIX: admin conf selected
FIX: also check if there is a method $object->fetch_thirdparty() before calling it
FIX: autofocus on first setup
FIX: Bad rigths to send contract
FIX: Better error message with IMAP when connection fails
FIX: Can create user but not update user with activedirectory
FIX: Can receipt of a product that required lot after disabling stock and
FIX: Can't create shipment for virtual product. Add
FIX: cant empty action comm desc
FIX: CA report by product/service : subcategory filter
FIX: Clean orphan records in llx_ecm_files into repair script.
FIX: default accountancy values and posted values
FIX: Deletion of expensereport + other generated object not complete.
FIX: disabled users must not be available in sales representative list on societe edit mode
FIX: Dol print error : conf usage thirdparty propagate extrafields to
FIX: Don't display inactive users in birthday box and company card
FIX: empty value is needed on filter list
FIX: enable HTML in product labels depending on conf MAIN_SECURITY_ALLOW_UNSECURED_LABELS_WITH_HTML
FIX: error 500 on cash closure
FIX: excess comma
FIX: Export FEC - Remove line at zero
FIX: extrafield required error after submit
FIX: filter on project list
FIX: force payment mode to withdraw
FIX: formating of prices with foreign languages
FIX: handling $heightforinfotot when he's superior to a page height
FIX: if no PDF default model in admin for expense report, do not create a PDF
FIX: invoice payment terms edition: error management
FIX: list of fields in list of recurring invoices was empty
FIX: load default linked options for linked sellist extra fields
FIX: Loan - Return on list when you cancel create form or delete a loan
FIX: Missing lang trans
FIX: no empty value in required extrafield
FIX: Param joinfiles not sanitized
FIX: Payment by BankTransfer
FIX: pdf_getlinetotalwithtax must show total incl tax
FIX: Problem on supplier payment card
FIX: product auto volume calculation
FIX: product customer prices: missing triggers in CRUD class
FIX: Request on purchase orders in timeout even on very small databases
FIX: set paid on total discount of a product in cash desk
FIX: several warning with the barcode use in ODT templates
FIX: SHIP MODE install v12 bug insert
FIX: stripe for connect mode
FIX: subcat filter
FIX: supplier invoice: automatically calculate payment term when modifying payment condition
FIX: SUPPLIER PROPOSAL v12 bug add
FIX: table making extrafield input too small on advance target mailing
FIX: table making extrafield too small advtagertmailing
FIX: Unable to edit extrafields in expense report
FIX: update margins rates on object line edit
FIX: uses price2numjs
FIX: various payments: bad data handling for subledger account + useless db commit/rollback
FIX: virtual products: displayed value is by unit
FIX: virtual products: supplier discount was not applied in component list
FIX: warning for purchase order delivery late.
FIX: Warning on late purchase order delivery
FIX: WORKFLOW_ORDER_CLASSIFY_SHIPPED_SHIPPING must not consider services while STOCK_SUPPORTS_SERVICES is empty
FIX: wrong tab
FIX: Yogosha report 4425 (backport)
FIX: Yogosha report 4434 (backport)

***** ChangeLog for 12.0.3 compared to 12.0.2 *****
FIX: 10.0 - when the mime file name is different from the filesystem name, the attachment name should be the mime filename
FIX: 11.0 - expenses lines overlapping the total amounts frame
FIX: 12.0 - round value of virtual stock on product stock reassort list
FIX: #14469
FIX: #14474 Error when deleting
FIX: #14530
FIX: #14703
FIX: - Accountancy balance Error SQL on entity
FIX: Bad number of subscription (forgotten when member was resiliated)
FIX: bad route url to delete subproduct with API
FIX: Category for suplements not saved
FIX: Compatibility with modules without document generation
FIX: Cron load lang
FIX: CSS
FIX: Error management. Do no try to approve PO if validation fails.
FIX: expenses lines overlapping the frame for total amounts.
FIX: Filter in "billed" of orders was not saved
FIX: infinite fetch object linked loop
FIX: Intervention lose html tags when updating
FIX: JS CRASH - bad usage of moreparam
FIX: lang fr retained warranty
FIX: Look and feel v12: First tab must be name of object
FIX: missing entity check
FIX: missing param for hook
FIX: Missing transaction on PO actions
FIX: MySQL Strict mode
FIX: param entity in html form file
FIX: Problems on FEC format
FIX: round stock value on product list
FIX: - Send mail from contact : select mail model
FIX: set sales representatives on create company card
FIX: Setup of stock increase/decrease
FIX: sign of amount with credit note and multicurrencies
FIX: Static property called as non static
FIX: task leftmenu
FIX: title button attribute id empty
FIX: unit price divided by quantity when accepting supplier price proposal
FIX: Update extrafields on line only if it is supported
FIX: Update line of BOM
FIX: using decimal on stock correction
FIX: Visualization rights correction on last modified contacts box
FIX: Wrong redirection
FIX: Yogosha report 4425 (backport)


***** ChangeLog for 12.0.2 compared to 12.0.1 *****
FIX: computation of the bottom margin of <body> returns NaN because body is not loaded yet
FIX: DebugBar hides content at page bottom
FIX: allow more harmless html tags
FIX: Bad back to link
FIX: Bad param
FIX: Can go on page even when module is disabled
FIX: Change position of line in BOM
FIX: Checkbox "drop table" was not checked when using php method to generate backup dump
FIX: ClickToDial tab of users has disappeared
FIX: CSS
FIX: date in supplier price log tooltip.
FIX: Debug module direct debit order. Solve conflict with credit transfer
FIX: Debug setup of receipt printer module
FIX: dolGetElementUrl and agenda page for external modules
FIX: DO not erase variable $key and $label during output of extrafields
FIX: duration fields size with firefox
FIX: Edit extrafield of type long text loose carriage returns
FIX: Fails to retraive accounting code of social contribution sometimes
FIX: Filter too large for extrafields with type text or html
FIX: If using a rounding step, localtax1+2 not included in total
FIX: input field of extrafields must keep data if form submit fails.
FIX: Label of opportunities in graph with special chars badly encoded
FIX: locataxes lost on lines when cloning a vendor invoice
FIX: Look and feel v12
FIX: Missing PRODUIT_TEXTS_IN_THIRDPARTY_LANGUAGE conf support in supplier order
FIX: Navigation in object fails to find the next ref in some cases
FIX: null required
FIX: order by amount ht uses wrong column
FIX: Order by amount in product propal stats must be done on d.total_ht and not p.total
FIX: page for confirmation of payments is empty
FIX: Param of fetch_name_optionals_label must be object->table_element
FIX: Picto of HRM module
FIX: product label and desc were never updated when modifying translation
FIX: redirect on contact card from main search
FIX: Reposition and nav
FIX: search warehouse list
FIX: Setup of clicktodial hang on smartphone
FIX: Setup of currency limit and accuracy
FIX: shipping creation: checks not done on weight and sizes
FIX: Should not be able to edit qty on shipment when no stock available
FIX: Size of image on the help popup of modules
FIX: Sql error on stat by referring entries of a product
FIX: Warning if no bank account defined
FIX: We need to see unit line on PDF even though it's an option
FIX: wrong element var for fetch_name_optionals_label function with expeditions
FIX: wrong link to third invoice templates
FIX: Disable svg as supported image by default (can contains javascript). Set MAIN_ALLOW_SVG_FILES_AS_IMAGES to 1 to have svg accepted
FIX: #14076
FIX: #14146
FIX: #14209
FIX: #14222
FIX: #14236
FIX: #14241 Mysql 8 compatibility
FIX: #14253
FIX: #14256
FIX: #14259
FIX: #14279
FIX: #14291
FIX: #14292
FIX: #14336

***** ChangeLog for 12.0.1 compared to 12.0.0 *****
FIX: reposition was broken if url end with #anchor
FIX: $_POST must be GETPOST
FIX: 10.0 - fatal with postgreSQL
FIX: #14109
FIX: #14112
FIX: #14142
FIX: all extrafields cleared after update of one of them
FIX: Avoid warning when creating a module with already existing files
FIX: change selected fields on company card
FIX: Correct ModuleBuilder left menu
FIX: create a deposit with amount using comma didn't work
FIX: CSS
FIX: Entry from stripe intent were reported into SEPA payments
FIX: Filter on status, closing opening status
FIX: html lost on html extrafield
FIX: Label of popup on thirdparty
FIX: missing possibility to change entity when propal cloning
FIX: missing setup of extrafields for MO
FIX: Missing the tooltip when creating bank account
FIX: Missing token
FIX: non numeric value on comm/card.php
FIX: SQL Problem in customer invoice list
FIX: SQL Problem in social contribution list
FIX: SQL Problem in supplier invoice list
FIX: SQL syntax error when editing extrafields
FIX: SQL type
FIX: TakePOS 12 hook
FIX: Update form erased extrafields that were hidden
FIX: Update of extrafields date
FIX: Update of extrafiels on draft object
FIX: upload documents into manual ECM was reported a permission error
FIX: Use of office365 TLS with SMTPs method.
FIX: wrong origin
FIX: Permission error during import

***** ChangeLog for 12.0.0 compared to 11.0.0 *****
For users:

NEW: Module MO (Manufacturing Order) is available as stable module.
NEW: Receipt printer module moved from 'development' to 'experimental'
NEW: add option MAIN_VIEW_LINE_NUMBER_IN_LIST for some lists
NEW: add numbering module for TakePOS module
NEW: 2 new options when creating an invoice from time spent on a project : by period or by task
NEW: Accountancy add column thirdparty on binding page
NEW: Accountancy - Add Export for Fiducial Winfic eWinfic WinSis Compta
NEW: Accountancy - Add Export LD compta version 10
NEW: Accountancy - Add mode intra & export for product or service bought
NEW: Accountancy - Add possibility to manage a short alternative label for account - Use to simplify accountancy
NEW: Accountancy - General ledger - Add an option to search not reconciled lines
NEW: Add accountancy code of thirdparty in contact and supplier export
NEW: support webp image format
NEW: add checkbox "overwrite if exists" into ECM/DMS module
NEW: add a link to notes in members list
NEW: add a parameter to group same products in TakePOS
NEW: add a parameter to sort product by label in TakePOS
NEW: add a profil to import contact categories
NEW: add company extrafields into order export
NEW: add const CASHDESK_FORCE_DECREASE_STOCK to force batch decrementation
NEW: add const TAKEPOS_NUMPAD_USE_PAYMENT_ICON to use icons on payment buttons
NEW: add csv separator setup in module admin
NEW: add dedicated substitutions keys for extrafields of type date and datetime
NEW: add default warehouse for dispatch
NEW: add due date in feature "Export accounting documents"
NEW: add duration information for fichinter
NEW: Start support of Dark theme into ELDY theme
NEW: Add field author public alias for blog post on website module
NEW: Add "finished" field on product list
NEW: Add French association chart of accounts 2018
NEW: Add French farm chart of accounts 2014
NEW: Add French foundation chart of accounts 2018
NEW: add global reduction in cash desk
NEW: Add graph type 'piesemicircle'
NEW: Add hook getInputIdProf. Better solution for #13228
NEW: Add hook on margin list page
NEW: add icon on payment buttons in cash desk
NEW: Add include various payments and loans in accounting report with simplfified accountancy
NEW: Add invoice stat graph and categ search
NEW: Addition of delivery times in substitution variables
NEW: add member to validate on dashboard
NEW: Add method to add social network sharing buttons on blog posts
NEW: add multicurrency columns to document lists
NEW: add numbering module for cash desk
NEW: add Opening Balance column to balance.php
NEW: add opportunity status in project stats
NEW: Add option PDF_USE_ALSO_LANGUAGE_CODE to generate PDF in 2 languages
NEW: Add option to hide all inactive users into combo list of users.
NEW: add PDF certificate if present on document folder
NEW: add product if only one found
NEW: Add product on key "Enter" in search bar
NEW: add professional ID 1 in sepamandate document
NEW: Add Project Ref Column on list of social/fiscal contributions
NEW: add Project Ref in events export
NEW: add public and private notes in propal list
NEW: Add social networks of the company
NEW: Add sorting for contacts of ... pages
NEW: Add subtitution variables for url of document in backoffice
NEW: Add tel and fax in warehouse card
NEW: add total of value in product stat
NEW: add total weighted amount in project list
NEW: add units in product list
NEW: add VAT ID in sepamandate document
NEW: add VAT rates in free zone for product/service in TakePOS
NEW: add weighted amount on project/opportunity
NEW: add width and height measures in product list
NEW: add WYSiWYG on member type's description
NEW: [Allow constants values to be overridden by environment variables]
NEW: Allow custom module class origine type in Mouvementstock
NEW: allow display extrafields on pdf
NEW: Allow extrafields on pdf : extend to line desc
NEW: allow time consumed to be linked to another task
NEW: Another way to navigate between pages for some lists
NEW: Add author column in the client/supplier invoice lists and into order list
NEW: bank account tags for invoice ODT template
NEW: Bar Restaurant tab and Auto order
NEW: better filter on shipment list as other list
NEW: Better php module view admin
NEW: Bookkeeping - Add link to document & pdf
NEW: Bookmarks are now in top menu bar
NEW: Can check all events in one click in setup of audited events
NEW: Can create an deposit from order using a percentage of qty.
NEW: Can edit option PDF_USE_ALSO_LANGUAGE_CODE from PDF setup page
NEW: Can enter and edit stripe credit card using the Stripe card ID
NEW: Can filter on donation status in list
NEW: Can replace a string into all pages in website module
NEW: Can select several fields to personalize list before submit.
NEW: Can select which element to export in export accounting documents.
NEW: can update contact in import model
NEW: Cash Fence in TakePOS
NEW: Categories and subcategories sorted by label in TakePOS
NEW: Categories for actioncomm
NEW: Category filter for bank and warehouse list
NEW: Chart of accounts to Ecuador
NEW: class tool for converting units
NEW: Close #13011 Add button create thirdparty when creating intervention
NEW: Colorful theme for TakePOS
NEW: columns units in product list
NEW: compatibility of translabel with more dictionaries
NEW: Confirm file delete on invoice card
NEW: "contact_civility" for ODT templates
NEW: CUPS printing compatibility for TakePOS
NEW: Customer command list - Add date start & date end
NEW: display weight in shipment list
NEW: Documentation about PHP support in Dolibarr
NEW: Donation - Update FR CERFA to 11580*04
NEW: Easier way to setup the different types of tax. Better visibility.
NEW: Expedition list - Add date start & date end
NEW: Experiment supplier packaging with option PRODUCT_USE_SUPPLIER_PACKAGING: Using price according to the minimum quantity
NEW: Export module, add extrafields for Contract and Contract line
NEW: Extend retained warranty to be  available for all invoices
NEW: French new regions
NEW: hook and data id
NEW: hook on ics generation to add more events in eventarray
NEW: hook on product load stats
NEW: If $dolibarr_main_force_https is set, the flag 'secure' on session
NEW: ignore dir for apple pay with stripe
NEW: Invoice list - Add date start & date end
NEW: invoice list: enable multicurrency columns
NEW: labels on reduction buttons in cash desk
NEW: Minimum sell prices taking into account in TakePOS
NEW: monthly view to enter time
NEW: Multiple sales in TakePOS
NEW: multiselect categorie client stats facturation
NEW: no confirm discard ticket if paid
NEW: not show linked table on add message action
NEW: only auto print paid ticket in cash desk
NEW: only show units columns in product list (not in service list)
NEW: order list: enable multicurrency columns
NEW: Overwrite tpl with module_part['tpl'] is deprecated. USe hooks
NEW: possibility to defined rounding rules by currency
NEW: possibility to show society info when print page
NEW: Povide a RSS Feed for blogposts
NEW: PRODUCT_SHOW_ORIGIN_IN_COMBO
NEW: Project task list, add column selector and extrafields
NEW: Propal list - Add date start & date end
NEW: propal list: enable multicurrency columns
NEW: RECEIPT_PRINTER_NB_CHARACT_BY_LINE and FIX: product label
NEW: Restore version of application on main screen (for screenshots)
NEW: Salaries list - Add date start & date end
NEW: search on key code "enter" if defined in TakePOS
NEW: set payment method on paid ticket in TakePOS
NEW: Show active widget state of a RSS feed
NEW: Show count of each category elements in category card
NEW: Show creator, last update user of category/tag in the information tab
NEW: Show list of users in the user category card
NEW: show messages on ticket card
NEW: show "New category" button in top of sub categories list
NEW: show project label in project index
NEW: Show units of products in stocks and hide total units if content is of diffents units
NEW: sorting elements on project overview
NEW: special option MAIN_CREATEFROM_KEEP_LINE_ORIGIN_INFORMATION to store in document line created form other documents lines the id of original lines and origin class line rather than origin object id and origin object type
NEW: stats invoice graph with 3 bars (3 years instead of 2)
NEW: supplier invoice list: enable multicurrency columns
NEW: supplier order list: enable multicurrency columns
NEW: supplier proposal list: enable multicurrency columns
NEW: Support of tag {line_pos} for line numbers for tables in ODT templates
NEW: Support some HTML contents into ODT documents
NEW: Parameters for Bar Restaurant are grouped in same tab
NEW: Takepos : Sort products by reference
NEW: Takepos supplements are supported.
NEW: The info_admin() can show text after click on other text
NEW: The module selection uses a KanBan view by default.
NEW: tooltip for Unit_type and scale in "Dictionary setup - Measuring Units"
NEW: tooltip notes with first public note and then private note
NEW: Tree view for sub-categories
NEW: Truncate columns names when too long and show full title as popup
NEW: upload odt models for invoices, order, proposal, thirdparties and shipments.
NEW: Use native --convert-to feature to convert to pdf
NEW: Add user on order list
NEW: Various payment list - Add search date start & date end & subledger account
NEW: visu FROM day TO day in permonth view
NEW: Website logs are now into a separated log file.
NEW: X-Axis on graph are shown verticaly when there is a lot of values.
NEW: Can force ref of a variant product

For developers or integrators:

NEW: Add a method $form->widgetForTranslation to allow any field of a form to be entered into different languages.
NEW: Add API to get types of expense reports
NEW: API filter bankaccounts by category
NEW: API filter contacts by category
NEW: API filter members by category
NEW: API filter projects by category
NEW: API filter thirdparty by category
NEW: API filter user by category
NEW: API filter warehouses by categorie
NEW: api for  get user's documents
NEW: api invoice get by ref
NEW: API to update purchase price.
NEW: Move engine to build charts from jflot to chart.js
NEW: Upgrade ace to 1.4.8 - Upgrade select2 to 4.0.13
NEW: Upgrade Stripe library to 6.43.1
NEW: Bookkeeping by account - Add selectfields & hook
NEW: Can force position of legend of graph on right (instead of top)
NEW: Can change destination of "Back to list" using a "backtolist" parameter
NEW: add more category types from hook
NEW: enable put for agendaevents api
NEW: filter by product on supplier order API
NEW: get documents for categories with RESP API
NEW: get proposal by ref with API
NEW: Hidden option MAIN_TEMP_DIR

WARNING:

Following changes may create regressions for some external modules, but were necessary to make Dolibarr better:
* PHP 5.5 is no more supported. Minimum PHP is now 5.6+.
* Default mode for GETPOST function is now 'alphanohtml' instead of 'none'. So check when you make POST or GET requests with
  HTML content that you make a GETPOST('myparam', 'restricthtml') or GETPOST('myparam', 'none') if you really need posted content without sanitizing
  the HTML code of content (in such a case, sanitize data later)
* Removed hidden constant MAIN_EXTRAFIELDS_IN_ONE_TD that was useless.
* Reference of object including a "/" are no more allowed. It is never used by default but to support setup that introduced it, the "/" will be replaced
  by a "_" automatically when a reference (with a custom numbering mask that use it) is generated.
* Library jflot (replace with chartjs) was removed.
* Library geoip (replaced with geoip2) was removed.
* Hidden constant COMMANDE_VALID_AFTER_CLOSE_PROPAL was renamed into ORDER_VALID_AFTER_CLOSE_PROPAL.
* Object field ref_int is deprecated and set to 'not used', method to fetch object by only ref_int is not supported anymore.
* UserGroup class has been refactored with new architecture. Triggers of class UserGroup are now USERGROUP_CREATE, USERGROUP_MODIFY, USERGROUP_DELETE
* A new way to navigate between pages in list is available. To use it (not mandatory), you must:
  - replace line $page = GETPOST('page', 'int') with $page = GETPOSTISSET('pageplusone') ? (GETPOST('pageplusone') - 1) : GETPOST("page", 'int');
  - remove input field in form '<input type="hidden" name="page" value="'.$page.'">';'
  - add parameter $pagenavastextinput to value 1 when calling print_barre_liste()

WARNING FOR DOLIWAMP USERS ONLY:

Only people that installed Dolibarr using the all-in-one auto-installer for Windows called "DoliWAMP" are concerned by the following warnings:

* DoliWAMP auto-installer for Windows is no more available on 32 bits systems. Use standard package if you need to use such architecture.
* It is not possible to migrate from an installation done with the old DoliWAMP auto-installer for Windows by using this new one.
  You must make a backup of your database, make a fresh installation using the new installer and reload your backup.
  Don't forget that DoliWAMP is a good solution to make a quick test of Dolibarr on your local computer but is not recommended as a production
  solution on a local desktop since a local desktop computer has often no backup and security policy, or not as good as on a server (when there is one).
  DoliWAMP remains a solution for fast test or demo purposes. Prefer using standard packages for production.


***** ChangeLog for 11.0.5 compared to 11.0.4 *****
FIX: $arraydefaultmessage is an object, as well as in /htdocs/core/class/html.formmail.class.php
FIX: 10.0 - pagination in prelevement/bons.php
FIX: 10.0 - undefined $langs if template file copy fails during activation of modContrat
FIX: 11.0 - fatal with postgres on contact/agenda.php
FIX: 11.0 - multicurrency amount not fetched when fetching payments from llx_paiement or llx_paiementfourn
FIX: 11.0 - when using pdftk as per hidden conf USE_PDFTK_FOR_PDF_CONCAT, check that the file exists before displaying a success message
FIX: #13841
FIX: #13877 - Can validate invoice if there is a credit note with VAT 0% on an invoice with other lines with a VAT non 0%
FIX: #13968
FIX: #14001
FIX: #14002
FIX: 9.0 - delete unused mandatory argument from migrate_clean_association: argument count mismatch causes a fatal error since php7
FIX: 9.0 - fatal during migration from 3.1 using PHP 7
FIX: Accountancy - Binding index - Add a filter on sql request for module Subtotal & Jalon
FIX: avoid error "Call to undefined function measuringUnitString()"
FIX: BlindBoolean SQL injection reported by Christian Weiler
FIX: Can create a credit note on situation invoice if previous is also
FIX: can install module even if (x) was appended during download.
FIX: copy value date of VariousPayment onto the new AccountLine
FIX: count of open day when date and start are not open should be 0
FIX: Default bank account was not loaded for document generation.
FIX: Do not show stats panel if the user does not have permissions
FIX: Fix link of the button to create a credit note and fix the awareness of a error that happen when wo create a credit note
FIX: force rounding 2 on export ld compta
FIX: free text on cash desk
FIX: links into emails of notifications
FIX: missing file manifest.json.php
FIX: missing GetNomURL Hook in warehouse class
FIX: missing hook init + table class + $page not set
FIX: missing rollbacks on trigger bad return
FIX: missing translation value for key "NoMorePredefinedProductToDispatch"
FIX: percent must be displayed on one line
FIX: php error if multicompany disabled
FIX: Privilege escalation reported by wizlynx WLX-2020-011
FIX: replace filter parameter "none" by "restricthtml"
FIX: Rounding Total TVA in "crabe" model pdf
FIX: Show ref_customer, amount on contract link object
FIX: Site ec.europa.eu has moved to https://
FIX: Tickets mail models doesn't work
FIX: vulnerability reported by wizlynx WLX-2020-012
FIX: We must only rename current bank receipt
FIX: when creating a VariousPayment, the value date is not copied onto the AccountLine that gets created at the same time, so the bank transaction's value date will be the payment date instead of the payment's value date
FIX: wrong url param
FIX: XSS using the renaming of .noexe files - reported by Nolan.

***** ChangeLog for 11.0.4 compared to 11.0.3 *****
FIX: #13749
FIX: #7594 Expense report multi pagebreak
FIX: Access to undeclared static property: Contact::$table_element
FIX: actions on supplier proposal not saved (bad trigger name)
FIX: Add function "completeTabsHead" to "addreplace" type hook.
FIX: All forms must use newToken()
FIX: Another "Access to undeclared static property: Contact::$table_element" && "Societe::$table_element"
FIX: author search supplier proposal list
FIX: A variable was erased by a temporary variable
FIX: Avoid infinite loop when a fetch is inside a compute field.
FIX: Backto link
FIX: Bad position of total in column
FIX: bad value in currency into discount created from down payment
FIX: buyprice extrafield langfile and tooltip
FIX: Buyprice was updated only if min price for this qty had same qty
FIX: Can switch from double to price type for extrafields
FIX: Can use decimal value in virtual products
FIX: child categories only with good entity rights
FIX: cloning of emailing when no content selected
FIX: closing tags
FIX: Combo list of available users to filter on the list of leaves.
FIX: Compatibility with multicompany, bad numerotation of task.
FIX: consistency of price w/wo vat wrong when price entered with tax
FIX: default value of selectMasssAction broken
FIX: draftordered replenish virtual stock
FIX: Error update SQL into stock reception
FIX: expensereport status in generated pdf
FIX: extra date field incorrect check
FIX: Extrafields of type price must be '' and not '0' if not defined
FIX: Foreign currency lost when splitting a discount
FIX: get remain to pay with rounding decimals
FIX: gzip and bzip2 must use option -f
FIX: IHM, unexpected quote
FIX: keep viewstatut for doli 3.5
FIX: Link missing into email of some notification
FIX: Look and feel v11
FIX: md stylesheet to be included by external modules like eldy
FIX: missing array option
FIX: missing default accountancy product buy code
FIX: missing fk_bank during export of suppliers invoices
FIX: missing member entity
FIX: missing selectedlines on supplier order but checkbox are displayed
FIX: Missing token and take into account max date when it can.
FIX: model export list must be sorted by label
FIX: multicurrency manage on hidden conf SUPPLIER_PROPOSAL_UPDATE_PRICE_ON_SUPPlIER_PROPOSAL
FIX: Must escape shell
FIX: Must exclude logs and some dirs for compressed backup
FIX: ordered stock already in $stock
FIX: picture migration script from doli 9.0
FIX: print pictures on shipment docs
FIX: product get purchase prices
FIX: product purchase prices
FIX: Protection when database has a corrupted product id
FIX: remove unused var, $usercancreate can be change by Multicompany
FIX: replenish stock to buy
FIX: Sanitizing menu parameter
FIX: Send email from bulk action of list of thirdparties
FIX: setup of suggested payment mode on proposals and orders
FIX: Several pb in export of documents
FIX: Situation invoice take into account the credit notes.
FIX: some others modules (like subtotal) use other product_type than 0 or 1 AND must not be considered in this report
FIX: sort by default role makes no sense
FIX: sort on company on member list
FIX: TakePOS buying price
FIX: text version of html emailing (removed the body style)
FIX: The "test smtp connectivity" failed on page to setup mass emailing
FIX: Error logs an Orderline::delete error, but this is an Orderline::insert error
FIX: Translation of tooltips of extrafields
FIX: Use getNomURL instead of hard coded link. Fix limit.
FIX: Use of image into free text for PDF if DOL_DATA_DIR is outside of
FIX: viewstatut to search status
FIX: we must export company mail address on contact vcard only if contact email address is empty
FIX: when we filter a list on a view status, we want this filter to be on bookmark that we create
FIX: Wrong Sql on getListOfTowns api method
FIX: wrong user right's name to top menu "commercial"
FIX: XSS Vulnerability reported by Mehmet Kelepçe / Gais Cyber Security

***** ChangeLog for 11.0.3 compared to 11.0.2 *****
FIX: unit price for selected supplier products not set. NaN was used.
FIX: use bad var to check if total is positive for each VAT rate when validating an invoice
FIX: status missing from last customer invoices box when using MAIN_STATUS_USES_CSS
FIX: translations for "orders" not loaded in the homepage box
FIX: #13194
FIX: #13274 cannot add or update 0 value for an int or double extrafield
FIX: #13285 SQL error during migration with pgsql
FIX: #13294
FIX: #13313
FIX: Clone Fourn Command, add line's extrafields
FIX: cols parameter not propagated to tpl
FIX: CSRF error when creating an intervention
FIX: date order was -1D and desc with label repetition
FIX: empty of series in graph of product distribution
FIX: fk_type subscription list via api REST
FIX: link when using anchor on "/" in website module
FIX: menu export document was not visible when using "simple accounting"
FIX: missing class declaration
FIX: missing global $conf
FIX: Missing token in some forms (avoid unset POST errors)
FIX: params of setEventMessage($langs->trans('ErrorProductClone')...
FIX: Remove unexisting link
FIX: mass action on stock movements
FIX: substitute lines dates values on doc generator (ODT, ...)
FIX: Ticket - Load Cache Messages Ticket, wrong message's status
FIX: Ticket Public  - Private messages are displayed
FIX: wrong include - replace extrafields_create.tpl.php to extrafields_add.tpl.php

***** ChangeLog for 11.0.2 compared to 11.0.1 *****
FIX: #10309
FIX: #13110
FIX: #13118
FIX: #13124
FIX: #13131
FIX: #13135
FIX: #13146
FIX: #13198
FIX: #13175
FIX: #13182
FIX: #13183
FIX: #13184
FIX: #13263
FIX: #13267
FIX: an external user can not approve
FIX: API Get list of documents for supplier_invoice
FIX: API to push an expense report
FIX: API upload/download doc for expensereport
FIX: Avoid to download the export if we just press enter to refresh form
FIX: Bad link to template invoices
FIX: Bad sort link in accounting report
FIX: Bad translation for productlot EatBy and SellBy
FIX: better method to check user rights AND usergroup rights !
FIX: CA by product list filter
FIX: CSS
FIX: Disable js if no javascript
FIX: duplicate class name into some log lines
FIX: etrafield with visibilty=5 were not in read only.
FIX: excess paid from situation invoices not counted when calculating remain to pay.
FIX: Force FEC export to txt format.
FIX: Free input for email no more visible.
FIX: Keep assigned users in session when loading projects and tasks
FIX: List of viewed projects too large in task widget.
FIX: Menu truncated. Add tooltip to have all content.
FIX: Missing field "billed" in export.
FIX: missing "statut" for getNomUrl() function
FIX: modFournisseur is required by modSupplierProposal
FIX: Multicompany compatibility
FIX: must be == and not =
FIX: option for topbar search and bookmarks
FIX: option MAIN_OPTIMIZEFORTEXTBROWSER
FIX: some responsive troubles
FIX: round MT in accountancy books
FIX: search with '0'
FIX: sort link
FIX: SQL Overload in default contact trigger.
FIX: SQl syntax error.
FIX: Submit of documents for supplier invoices.
FIX: timezone must be tzserver and not tzuser as on contract card
FIX: token in barcode tools page missing
FIX: Bad name of trigger PROPAL_SUPPLIER_TRIGGER, should be PROPOSAL_SUPPLIER_TRIGGER
FIX: Type of contact for event does not exists and not supported
FIX: Type of contact not saved when creating a contact
FIX: typo on ckeck method
FIX: undefined function measuringUnitString in product list
FIX: Usage of project not available in export.
FIX: wrong test
FIX: z-index for moretabsList with constant MAIN_MAXTABS_IN_CARD
FIX: Use GETPOST instead of POST
FIX: HTML Injection
FIX: Visualization rights correction on last modified contacts box.
FIX: Vulnerability in module from modulebuilder.
FIX: Vulnerability reported by code16

***** ChangeLog for 11.0.1 compared to 11.0.0 *****
FIX: advanced target emailing sql and ergonomy.
FIX: After import of a website template, home page was not set.
FIX: Avoid deletion of bank record if in accounting
FIX: compatibility with multicompany (avoid duplicate data)
FIX: Confusion between 'bank reconciled' and 'accounted'. Show both data.
FIX: Count of Stripe payment mode must take test/live into account
FIX: Creation of Stripe card from backoffice must return a clean message
FIX: CVE-2019–17223
FIX: CVE-2019–17223
FIX: CVE-2020-7994
FIX: CVE Need permission to be able to develop modules
FIX: #13053
FIX: Disable ticket status change if ticket closed
FIX: doc of dictionnary API
FIX: expedition ceate line new parameter is not required.
FIX: export ledger
FIX: FEC export have specific name
FIX: Filenames must not contains non ascii char or we will get non ascii
FIX: Filter on list of events were lost after "Back to list"
FIX: hasDelay for retained warranty
FIX: If we can change vendor status, we must be able to chane vendor code
FIX: links in products/services index
FIX: Log of authentication ok or ko + CVE-2020-7996
FIX: Look and feel v11
FIX: Mail smtps truncated if content has a line with single .
FIX: missing hook parameter
FIX: Missing include
FIX: need weight short label in shipping doc
FIX: Picture of contact not visible in tooltip
FIX: Problem with column label in subscription list
FIX: ref_client not visible in tooltip.
FIX: search filter on extrafields were not restored after "Back to list"
FIX: situation invoice: allow excess paid to be converted to discount
FIX: situation invoice: bad amount for previous payments because of local variable overwriting a more global one
FIX: situation invoice: can't convert excess received to discount & bad previous payment amount
FIX: SQL request and phpunit
FIX: Update export_files.php
FIX: Use ref into label of ticket message
FIX: use "usergroup" instead of "user"
FIX: Warning on admin/export_files
FIX: #10203
FIX: default filtering for 'select' extrafields should use "=", not "LIKE"
FIX: #11975 When a product is split between multiple pages in a document, prices/quantity/etc appear on the last relevant page
FIX: #12760 #12763 #12755 #12765 #12751
FIX: #12874
FIX: #12892
FIX: #12908 User login with credentials from self-subscription form fails
FIX: #12932
FIX: #12966
FIX: #12973
FIX: #12974
FIX: #12975
FIX: #12978
FIX: #12986
FIX: #12991
FIX: #12992
FIX: #12995
FIX: #13018 Extrafields Supplier invoice
FIX: #13019
FIX: #13022
FIX: #13028
FIX: #13038 ExpenseReport PDF - custom category description is not correct
FIX: #13046 More complete
FIX: #13048
FIX: #13050
FIX: #13077 Replace left join with inner join (left join was useless)
FIX: #13085
FIX: #13094
FIX: #13096
FIX: #13100


***** ChangeLog for 11.0.0 compared to 10.0.0 *****
For Users:

NEW: Module BOM is now stable.
NEW: Module MO (Manufacturing Order) is available with experimental status.
NEW: Can set the Address/Contact by default on third parties.
NEW: Add a dictionary to edit list of Social networks.
NEW: A nicer dashboard for open elements on Home page.
NEW: Add task widget and add task progress bar
NEW: Support of deployment of metapackages
NEW: Menu "Export accounting document" to generate a zip with all documents requested by a bookkeeper is now stable.
NEW: Add button "Save and Stay" in website editor of pages.
NEW: Accountancy - Can add specific widget in this accountancy area.
NEW: Accountancy - Add export model LDCompta V9 & higher
NEW: Accountancy - Add permission on export, delete operations in ledger
NEW: Can defined alternative profiles (email and signatures) for users.
NEW: add ability to edit price without tax before adding a line of a predefined product.
NEW: Add a tab to setup "Opening hours" of company (information only).
NEW: Add attendee to ical export + cleanup.
NEW: Add bank data of users into the expense report exports.
NEW: add clone customers prices in clone product or service.
NEW: Add column of module source and POS terminal in the invoice list.
NEW: Add column last modification date into the table of targets for emailing.
NEW: Add column VAT rate in product list
NEW: add constant DISPATCH_FORCE_QTY_INPUT
NEW: Add constant MAIN_DISABLE_GLOBAL_WORKBOARD to disable workboard in home page
NEW: add country code in import product model
NEW: Add 'Direct Cash Payment' button in TakePOS
NEW: Add odt support to supplier orders
NEW: Add feature to search a string into website containers
NEW: Add GET and POST /supplierinvoices/payments REST API endpoints.
NEW: Show progress bar for declared progression of tasks.
NEW: Add last change date in page "Other setup". Can sort page on name/date.
NEW: Add link to export targets of an emailings into a CSV file.
NEW: Add link to the public interface on the ticket card.
NEW: Add location into event tooltip. Use full day for fullday events
NEW: add MAIN_LANGUAGES_ALLOWED constant to limit languages displayed.
NEW: add MAIN_SHOW_COMPANY_NAME_IN_BANNER_ADDRESS constant.
NEW: add mass actions in shipment list.
NEW: add minimum stock filter in load warehoues for product form.
NEW: add name_alias in fields used for quick search.
NEW: add new rule fetchidfromcodeandlabel for categories import.
NEW: add office phone for salespresentatives
NEW: add office phone & job on user tooltips
NEW: Add option MAIN_PDF_FORCE_FONT_SIZE
NEW: Add option MEMBER_CAN_CONVERT_CUSTOMERS_TO_MEMBERS
NEW: Add option WORKFLOW_CAN_CREATE_PURCHASE_ORDER_FROM_PROPOSAL
NEW: Add pagination on list of object of a category
NEW: add parent category id or label in import category module
NEW: add parent id or ref column in warehouse import
NEW: Add search into template
NEW: Add shipment widget
NEW: Add statistics on product into contracts
NEW: Add status of warehouse in the tooltip of a warehouse.
NEW: add supplier's product list
NEW: add units fields in buying price tab of product card
NEW: Add units in select products lines
NEW: Add upload document on account statement
NEW: Add widgets for BOMs and MOs.
NEW: Amount invoiced column in proposal list
NEW: Ask the new label and new dates in confirm popup when cloning tax
NEW: auto set closing date and user on invoice
NEW: Avoid wrap between picto and text on getNomUrl
NEW: Balance Stripe connect account for supplier
NEW: Bank Add an option for colorize background color of debit or credit movement
NEW: Beautify the select box of warehouses
NEW: Add birthday widget for members
NEW: Widgets uses fiscal year.
NEW: Can change supplier when cloning a Purchase Order.
NEW: can choose lines to keep while creating order from origin
NEW: Can crop/resize image attached on a bank record
NEW: Can edit date or RUM mandate.
NEW: Can edit link to the translation page in website module
NEW: Can edit the price of predefined product during adding in documents
NEW: Can enter price tax incl on vendor proposal and purchase orders
NEW: Can filter on description on bank account transaction lists.
NEW: Can filter on label on invoice in accounting vendor binding pages
NEW: Can load multilang translation in same step than fetch_lines
NEW: Can restrict access using DAV module to some host IPs only
NEW: Can restrict API usage to some IP only
NEW: Can select website templates from available default templates with a preview.
NEW: Can set a squarred icon on your company setup
NEW: can specify hour start end for selectDate and step for minutes
NEW: Categories/Tags are also available on warehouses
NEW: Check if a resource is in use in an event
NEW: Compute column value from others columns in import module
NEW: Copy linked categories on product clone process.
NEW: Default mode for Stripe is STRIPE_USE_INTENT_WITH_AUTOMATIC_CONFIRMATION
NEW: Digitaria model for numbering accountancy thirdparty
NEW: Display membership in takepos if member linked to the thirdparty
NEW: Display supplier in objectline if defined
NEW: Add default duration of subscriptions on members type
NEW: Email template for Takepos (to send invoice)
NEW: Expense request and holiday validator fields
NEW: Export ledger table in Charlemagne format
NEW: Extend option ORDER_ADD_ORDERS_WITH_PARENT_PROD_IF_INCDEC for all virtual product stats (renamed into PRODUCT_STATS_WITH_PARENT_PROD_IF_INCDEC)
NEW: Value "None" to unbind an invoice line and its accounting account is more visible
NEW: FCKeditor setup for tickets
NEW: The default theme of TakePOS work better on smartphones.
NEW: GeoIP v2 support is natively provided -> So IPv6 is supported
NEW: List by closing date on order list and proposal list
NEW: Look and feel v11: Some setup pages are by default direclty in edit mode.
NEW: Management of retained warranty on situation invoices
NEW: Mass email action on invoice list use billing contact if exists
NEW: more living colors for charts and option for "color bind" people
NEW: Supports multiple payments in a TakePOS sale
NEW: multiselect with checkbox in categories/tags search for product list
NEW: Option to allow to create members from third-party
NEW: Platform compliance with Stripe Connect
NEW: print / send email form in TakePOS
NEW: Public holidays are now in a dictionary table (no more hard coded per country)
NEW: Better performance by reducing the $companystatic calls on some pages.
NEW: Replace the "info" tab on contract with the more complete "agenda" tab.
NEW: Save user of last modification in donation record.
NEW: Show html combo list instead input text for extrafields typed as list.
NEW: Show POS application and the terminal used on invoice card.
NEW: Add categories/tags for stocks.
NEW: Support Net Measure in product's card.php
NEW: Extrafields separator can be collapsed or not
NEW: Extrafields support on Leave requests.
NEW: Extrafields support on Salaries.
NEW: Extrafields support in Product supplier prices.
NEW: Add extrafields for warehouses
NEW: Add extrafields in export of expense report (and holiday)
NEW: The integrity checker now show also the expected size of files.
NEW: The order method in purchase order is now mandatory when recording an order.
NEW: update / delete stripe account for supplier
NEW: Use the gender of member for picto in member lists.
NEW: Use the squarre logo as favicon of pages
NEW: VAT list - Add date start & date end in filters
NEW: widget box for supplier orders awaiting reception
NEW: Update translations
NEW: #4301

For Developers or integrators:

NEW: Compatible with PHP 7.4
NEW: Code for extrafields uses the new array $extrafields->attributes
NEW: Can set a filter on object linked in modulebuilder.
NEW: Can defined a position of numbering submodules for thirdparties
NEW: Add option multiselect for developers on the selector of language.
NEW: Add a manifest.json.php file for web app.
NEW: Support of deployement of metapackages
NEW: Removed deprecated code that create linked object from ->origin
NEW: experimental zapier for dolibarr
NEW: Accountancy - Add hook bookkeepinglist on general ledger
NEW: Can update product type with the update method.
NEW: add API shipment mode dictionnary
NEW: Add API to get Country by code and iso
NEW: Add API to get objects by ref, ref_ext, ...
NEW: Add anonymous telemetry
NEW: Add a category to a contact in API
NEW: Add fk projet on stock movement
NEW: Add hidden option to set fields for the quick search on products.
NEW: add hook on commongeneratedocument
NEW: Add hook on fileupload.class.php to enable modules to override…
NEW: Add hooks on index pages
NEW: adding 'formObjectOptions' hooks loading at card.php of adherents module
NEW: Add method getStructuredData for website
NEW: Add payments GET and POST REST API endpoints for supplierinvoices.
NEW: Add POST /bankaccounts/transfer REST API endpoint.
NEW: add "printBucktrackInfo" hook, an external module can add info
NEW: Add trigger DIRECT_DEBIT_ORDER_CREATE on widthdraw is missing
NEW: API to post documents for "product" and Delete document
NEW: add new function "setEntity()" and better compatibility with Multicompany
NEW: Can add a button "Create" after combo of object with modulebuilder.
NEW: contacts type dictionnary in api_setup.class.php
NEW: Look and feel v11: Introduce CSS "trforbreak"
NEW: list of measuring units API
NEW: get social networks  dictionary by API
NEW: Get thirdparty's salesrepresentatives by API
NEW: get user connected informations in REST API
NEW: mode for list thirdparty API (add easy filter for supplier only)
NEW: purchase_prices API
NEW: Provides more complete demo data
NEW: Module builder can generate CSS of JS file.
NEW: Use a dedicated css for the pencil to edit a field.
NEW: multilangs in fetch_lines
NEW: Add more complete info for triggers actioncom
NEW: add multicurrency rate at currency list API
NEW: Add 2 hidden options to set the default sorting (sort and order) on document page.
NEW: Add hidden option to update supplier buying price during receptions.
NEW: Add hidden option PROPOSAL_SHOW_INVOICED_AMOUNT (not reliable if one invoice is done on several order or several proposal)
NEW: Add hidden option SUPPLIER_ORDER_CAN_UPDATE_BUYINGPRICE_DURING_RECEIPT for add possibility to update supplier buying price in the reception on a supplier order
NEW: Add hidden option THIRDPARTY_PROPAGATE_EXTRAFIELDS_TO_ORDER to copy extrafields from third party to order.
NEW: Add hidden options to send by email even for object with draft status.
NEW: Update jquery library to 3.4.1
NEW: Upgrade ACE editor to v1.4.6

WARNING:

Following changes may create regressions for some external modules, but were necessary to make Dolibarr better:
* Properties ->libelle_incoterms were renamed into ->label_incoterms
* Removed the method liste_array() of project class. It was not used by core code.
* The function show_theme() hase been renamed into showSkins()
* Rename 'module_part' parameter into 'modulepart' into document APIs, for consistency.
* The deprecated method get_OutstandingBill has been removed. You can use getOutstandingBills() instead.
* The hook "moreFamily" must return payment into var "totalpayment" and no more "paiement" (english replace french).
* Removed deprecated method actioncomm->add(), use create() instead
* If you have developed your own emailing target selector and used parent::add_to_target(...), you must now use parent::addToTargets(...)
* Removed function dol_micro_time. Use native PHP microtime instead.
* The trigger BON_PRELEVEMENT_CREATE has been renamed into DIRECT_DEBIT_ORDER_CREATE.
* The constant INVOICE_SHOW_POS_IN_EXPORT has been renamed into INVOICE_SHOW_POS.
* If your logo is no more visible on the menu bar, you must upload a new logo into 'Home-Setup-Company/Organization' to have it visible again.
* All properties 'libstatut', 'labelstatut', 'labelstatus' were renamed into 'labelStatus'.
* All properties 'labelstatusshort' and 'labelstatut_short' were renamed into 'labelStatusShort'.
* All properties 'type_libelle' were renamed into 'type_label'.
* Renamed property of thirdparty "statut_commercial" into "status_prospect_label"
* The jquery plugin/dependency multiselect has been removed. It was not used by Dolibarr core.


***** ChangeLog for 10.0.7 compared to 10.0.6 *****
FIX: 10.0 - missing translations for "orders" homepage "orders" box
FIX: 10.0 - status missing from last customer invoices box when using MAIN_STATUS_USES_CSS
FIX: 10.0 - translations for "orders" not loaded in the homepage box
FIX: #10309
FIX: #12875
FIX: #12932
FIX: #12966
FIX: #12973
FIX: #13304
FIX: advanced target emailing sql and ergonomy
FIX: an external user can not approved
FIX: Bad translation for productlot EatBy and SellBy
FIX: better check
FIX: better method to check user rights AND usergroup rights !
FIX: CA by prod list filter
FIX: can be a string or integer
FIX: Check on unicity on prof id was not triggered sometimes
FIX: clone of purchase order
FIX: compatibility with multicompany (avoid duplicate data)
FIX: complex export model loading
FIX: date filter not used if no operator
FIX: date order was -1D and desc with label repetition
FIX: default lang selection when filter
FIX: dom and missing param
FIX: drafts are now implemented for stats
FIX: Error in log for email sending with smtps was not complete
FIX: Extrafield position in export field list must respect "pos" field
FIX: FEC export format
FIX: FEC export have specific name
FIX: fetching account on current entity
FIX: Filenames must not contains non ascii char or we will get non ascii
FIX: fk_type subscription list via api REST
FIX: Force FEC export to txt format
FIX: get remain to pay with rounding decimals
FIX: Invert isSellerInEEC and isBuyerInEEC
FIX: keep assigned users in session when loading projects and tasks
FIX: length, width and height units coherence in product table
FIX: links in products/services index
FIX: Mail smtps truncated if content has a line with single .
FIX: missing array option
FIX: missing global $conf
FIX: missing hook parameter
FIX: Missing Linked objects Fichinter Ref. in PDF formats
FIX: missing "statut" for getNomUrl() function
FIX: multicompany for discount
FIX: must be == and not =
FIX: Problem with column label in subscription list
FIX: regex for include or exclude categories in full arbo
FIX: Remove unexisting link
FIX: remove unused var, $usercancreate can be change by Multicompany
FIX: require category class in extrafield
FIX: round MT in accountancy books
FIX: search with '0'
FIX: send expense report mail in HTML format
FIX: SQL request and phpunit
FIX: substitute lines dates values on doc generator (ODT, ...)
FIX: test on 0 better than isset
FIX: The "automatic bind" was linked EEC to export accountancy code
FIX: thirdparty alias name desappeared if we change country with THIRDPARTY_SUGGEST_ALSO_ADDRESS_CREATION conf
FIX: timezone must be tzserver and not tzuser as well as on contract card
FIX: typo on ckeck method
FIX: use "usergroup" instead "user"
FIX: Visualization rights correction on last modified contacts box
FIX: Warning on admin/export_files
FIX: We want to be able to import data for extrafields of entity 0 too
FIX: when we filter a list on a view status, we want this filter to be on bookmark that we create
FIX: wrong test
FIX: XSS vulnerability in description of list of audit events.
FIX: z-index for moretabsList with constant MAIN_MAXTABS_IN_CARD

***** ChangeLog for 10.0.6 compared to 10.0.5 *****
FIX Regression of 10.0.5 to create/edit proposals and orders.
FIX: #12760 #12763 #12755 #12765 #12751
FIX: add product qty in shipment already sent (fix for option STOCK_CALCULATE_ON_SHIPMENT_NEW)
FIX: an issue that shows all entities stock
FIX: class Facture undefined in displaying margin information
FIX: error 500 when getting margin info for objects other than invoices
FIX: Loan card - Wrong language key used
FIX: Missing language key for MAIN_MAXTABS_IN_CARD
FIX: product with empty stock were not visible
FIX: remove backward compatibility projectid and uses object id instead
FIX: Some issues on salary payment
FIX: Some problems on conciliation with others modules
FIX: typo on language key
FIX: url new for task time spent in project element tab
FIX: uses GETPOSTISSET instead of GETPOST for projectfield
FIX: var transkey not defined in input hidden
FIX: wrong var name and avoid warning

***** ChangeLog for 10.0.5 compared to 10.0.4 *****
FIX: 10.0: add URL param "restore_last_search_values=1" to all backlinks pointing to lists
FIX: 10.0: do not display single-letter values (indicating duration unit without value) in product list
FIX: #12473
FIX: #12481 : fix ticket creation from thirdparty, mission $socid var
FIX: #12482
FIX: #12644
FIX: #12665 Mass invoice validation with stock management
FIX: #12688
FIX: #12745
FIX: add and modify category translate form with posted values on errors
FIX: add URL param "restore_last_search_values=1" to all backlinks that point to a list
FIX: CommandeFournisseurLigne update function must not be able to return other value than 1 if success
FIX: contact card state address selected after filling address
FIX: dol_string_nohtmltag when there is html with windows EOL "<br>\r\n"
FIX: filter language is an array
FIX: first col at wrong position in Export 2007 (new)
FIX: getrights() request
FIX: Invoice Situation integration into Margin
FIX: missing nl2br conversion
FIX: not fee in payout list
FIX: product_fourn_price_id was assigned too late for logPrice() function
FIX: Reduce number of request for list of products
FIX: set due date in object in create invoice
FIX: units traductions for selectUnits() function
FIX: when we need to bill several orders, order lines unit is not on bill lines
NEW: 9.0: allow users to use the mysqldump '--quick' option

***** ChangeLog for 10.0.4 compared to 10.0.3 *****
FIX: The pdf templates were using the large logo making PDF too large (and edition of proposal, order, invoice VERY slow)
FIX: #12258
FIX: #12319 Restore feature ACCOUNTANCY_AUTOFILL_ACCOUNT_WITH_GENERIC.
FIX: #12356
FIX: #12372
FIX: #12385
FIX: Advisory ID: usd20190053
FIX: Advisory ID: usd20190067
FIX: Avoid fatal error when creating thumb from PDF
FIX: compatibility with Multicompany
FIX: display job of contact list
FIX: Extrafields missing in export of expense report
FIX: Hook getAccessForbiddenMessage was missing parameters
FIX: limit 20 prevent to see all products/services
FIX: Search on leave request ref
FIX: security check. A user can see holiday with link without permissions
FIX: Set unpaid of expense report
FIX: shipping extrafields line
FIX: the SELECT examine more than MAX_JOIN_SIZE rows #12305
FIX: triggers: directories read with opendir() never closed
FIX: we need to be able to recalculate tva only if invoice not in accountancy
FIX: wrong invoice id for fetchObjetctLinked

***** ChangeLog for 10.0.3 compared to 10.0.2 *****
IMPORTANT : This version fixes a serious bug in saving the units of weight, size, surface and volume on product card.
The unit were not saved correctly in database making calculation on shipments wrong.
Update to this version must be done if you use them and have installed version 10.0.0, 10.0.1 or 10.0.2 and set some products after installing or upgrading to one of this version.
Once update is done you must then edit (manually) the product that has bad unit to set the correct unit to have features restored.

FIX: #11702
FIX: #11861 No consistent code to manage measuring units
FIX: #11942
FIX: #12026
FIX: #12040
FIX: #12041
FIX: #12054
FIX: #12083
FIX: #12088
FIX: CVE-2019-17578 CVE-2019-17577 CVE-2019-17576
FIX: Clean the + of categories on the product view only in POS module
FIX: access to public interface when origin email has an alias.
FIX: Alias name is not into the email recipient label.
FIX: allow standalone credit note even if no invoice
FIX: an admin can not access his own permissions after enabling advanced permissions
FIX: Attachement of linked files on ticket when sending a message
FIX: avoid non numeric warning
FIX: Bad currency var used in stripe for connect
FIX: Bad list of ticket on public interface for ticket emailcollector
FIX: Can't modify vendor invoice if transfered into accountancy
FIX: change product type must be allowed if we activate hidden conf
FIX: colspan on VAT quadri report
FIX: CSS
FIX: Debug feature orderstoinvoice for suppliers
FIX: do not output return code on screen after a select of bank account
FIX: Edit of ticket module parameters erased others
FIX: empty cache when we want to load specific warehouses in select
FIX: escape email alias
FIX:  expedition.class.php
FIX: Export of leave request show the number of open days
FIX: Filtering the HTTP Header "Accept-Language".
FIX: Filter on project on ticket list
FIX: Filter "Open all" of ticket was ko.
FIX: Force downlaod of file with .noexe as octet-stream mime type
FIX: form not closed.
FIX: hidden conf to prevent from changing product_type
FIX: If product account not suggested during bind, it is not preselected
FIX: If we share invoice, we need to see discount created from a deposit on each entity
FIX: Import of product using units
FIX: label of thirdparty is wrong on open project list
FIX: Look and feel v10
FIX: missing begin()
FIX: missing "$this->id" in "fetch" function
FIX: navigation on ticket tab of projects
FIX: new invoice with generic thirdparty in takepos
FIX: Pb in units of shipments
FIX: regression with option to hide picto on top menu
FIX: selection of project i am contact of.
FIX: Send email from expense report card.
FIX: shipping card: missing user error messages when classifying closed or billed
FIX: SQL injection on qty
FIX: stripe payment when there is a quote into address
FIX: Substitution of __PROJECT_XXX__ not done
FIX: TakePOS no invoice validation control and good payment translate
FIX: the access of the bank account of one user
FIX: top menu right padding
FIX: Update of leave request when CSRF with token is on
FIX: Var not enough sanitized
FIX: wrong test
FIX: XSS
FIX: Payment from POS ware not recorded.
FIX: Can validate invoice with amount including tax of zero for the case of having a final invoice with
     VAT that includes a deposit without vat.

***** ChangeLog for 10.0.2 compared to 10.0.1 *****
FIX: #10460 compatibility with MariaDB 10.4
FIX: #11401 Adherent unknown language key
FIX: #11422 Can't edit his own events with standard rights
FIX: #11427 require product class (fixes POST /supplierinvoices REST API endpoint)
FIX: #11570
FIX: #11591 FIX: #11592
FIX: #11671 CVE-2019-15062
FIX: #11672
FIX: #11685
FIX: #11702
FIX: #11711
FIX: #11720
FIX: #11746 Unable to modify amount of insurance of a loan
FIX: #11752
FIX: #11789 FIX: #11790
FIX: #11804 list of tickets from a customer card display ALL tickets
FIX: #11834
FIX: add char $ and ; in sanitizing of filenames
FIX: add comment before protected functions
FIX: add log and type of content in dolWebsiteOutput and
FIX: add repair.php option 'restore' to restore user picture after v10
FIX: amount opened on thirdparty card dont care of credit note not converted
FIX: API of documents work with value 'thirdparty'
FIX: author in message / ticket API
FIX: avoid SQL error if fk_project is empty during update
FIX: avoid Warning: A non-numeric value encountered
FIX: bad consistency in list of invoice for direct debit order
FIX: bad error management in zip compress and web site export
FIX: bad substitution for extrafields type checkbox
FIX: better help message with multicompany
FIX: calculation of $products_dispatched
FIX: Can't add a new chart of account
FIX: Can't delete a draft leave even if it should
FIX: Can't save setup of mailman module
FIX: column jabberid missing
FIX: Confirmation of deletion
FIX: Consistency in direct debit order lists
FIX: Content send before header warning
FIX: credit note can be split
FIX: credit note used on list
FIX: CSS was saved on wrong website
FIX: delivery extrafields
FIX: Disabling a website does not put it offline
FIX: display only stripe sources for customer
FIX: display payment intent in stripe's charge list
FIX: document list for products in API
FIX: dol_thirdparty_id for stripe PI
FIX: Do not show tooltip if tooltip is empty
FIX: duplicate css tag, decrease padding-bottom for boxes in eldy theme
FIX: duration when creating service
FIX: EDB-ID:47370
FIX: Enable web site
FIX: error management when adding a property with type real
FIX: Fatal situation if payment removed on expense report. Action
FIX: filepath of generated documents doesn't handle products with special characters
FIX: for MAIN_MAXTABS_IN_CARD = $i card
FIX: gzip and bzip2 must use option -f
FIX: it was possible to create cashfence without entering data
FIX: javascript error when using dol_use_jmobile=1
FIX: logout redirect to takepos.php
FIX: Look and feel v10
FIX: Make protected all pfd models functions
FIX: management of extrafields in modulebuilder
FIX: missing div for buttons in tax, loan, various payment modules
FIX: missing include (dol_convert_file not found)
FIX: Missing some replacements in website module
FIX: missing test on permission on button to delete ledger record
FIX: Missing the filter fields in export of expense report and leaves
FIX: Missing ticket icon on md theme
FIX: Missing transaction
FIX: Mode smartphone was not triggered when there is too loo menu
FIX: Must escape shell
FIX: Must exclude logs and some dirs for compressed backup
FIX: name and position of hook FIX: #11710
FIX: Not showing MAIN_INVERT_SENDER_RECIPIENT when edit field
FIX: Nowrap missing on amount in boxes
FIX: Option to use ZipArchive instead of PclZip bugged with large files.
FIX: order or proposals billed if both workflow conf activated
FIX: permission check on API intervention
FIX: phpcs
FIX: placement function
FIX: qty in invoice list on product's stats
FIX: remove disabled product type from product list
FIX: Return code of pdf_einstein.modules.php and proformat
FIX: round for application fee in stripe
FIX: Sens of the balance (Debit - Credit in accountancy not contrary)
FIX: Several pb in export of documents
FIX: SQL syntax error and CSRF check on VAT reports
FIX: takepos layout clear or focus search
FIX: too many record in sql request. When a criteria is a filter, we must
FIX: Translation of month
FIX: USEDOLIBARREDITOR not always set
FIX: VAT number for Monaco (it uses FR)
FIX: vulnerability in uploading file found by 美创科技安全实验室
FIX: wrong display (and hidden input) for already dispatched quantity
FIX: wrong parameters (same error in branch 9, 10, develop)
FIX: Wrong variable. Must be PROJECT_HIDE_UNSELECTABLES

***** ChangeLog for 10.0.1 compared to 10.0.0 *****
FIX: #10930
FIX: #10984
FIX: reposition on "Build backup" button
FIX: #11400
FIX: #11412
FIX: #11460
FIX: #11463
FIX: #11466
FIX: #11492
FIX: #11498
FIX: #11505
FIX: #11506
FIX: #11507
FIX: #11509
FIX: #11537
FIX: #11543
FIX: #11553
FIX: #11576
FIX: #11584
FIX: #11590
FIX: accounting mode must be taken from global conf, because there's no way to choose a mode with interface
FIX: Add message from public interface
FIX: add missing hook calls
FIX: Add warning when setup is strange
FIX: ajax call for line positioning when CSRFCHECK_WITH_TOKEN is on
FIX: API return 404 sometimes even if API exists
FIX: Attachment was lost when we validate an expense report
FIX: avoid conflict with "$classname" in card.php
FIX: Bad sql request
FIX: better compatibility with multicompany transverse mode
FIX: Better PHP compatibility
FIX: Block to link with tickets
FIX: Can't submit a ticket from public interface
FIX: categories import: prevent mismatch between category type and object type
FIX: Closing ticket from public interface
FIX: Column 'paid' missing in expense report
FIX: compatibility mysql 8. rank is reserved
FIX: Computed field were not calculated into lists.
FIX: Content of email for subscription
FIX: correct error in files with multiple spaces
FIX: CVE-2019-11199
FIX: delete of links between objects
FIX: div not balanced
FIX: do not return formatted prices in json string
FIX: duplicate on the check (TODO field $onetrtd not used ?)
FIX: element name in update_price
FIX: empty product_use_units in product configuration
FIX: expedition card: infinite loop for printObjectLine hook if return > 0
FIX: extrafield loading bug due to assumption that an object is a third party while it may be a contact if MAIN_USE_COMPANY_NAME_OF_CONTACT is set.
FIX: Fatal error on dol_htmloutput_mesg with corrupted array
FIX: Fatal situation if payment removed on expense report. Action
FIX: FEC Format - Missing date_creation in general ledger when you add a new transaction
FIX: FEC Format - Save translation of the journal label in database & nowrap on amount
FIX: floating point precision errors in the triggers of the workflow module
FIX: for #11232
FIX: format of field with type timestamp
FIX: fournrprice log for insert
FIX: help text
FIX: import filter error
FIX: __INFOS__ tag not exists
FIX: issue #9300: install error with PostgreSQL when using custom table prefix
FIX: Language key
FIX: Limit of uploaded files (max_post_size was not used)
FIX: list of balance of leaves
FIX: minor spelling issues
FIX: missing "dropdown-icon" replacement
FIX: Missing field "Conciliated" into bank transaction export
FIX: missing filter by current contact
FIX: missing token
FIX: Missing where on entity
FIX: move sql request in INNER JOIN
FIX: name was able to be in field but went back to new line
FIX: Nowrap on amount
FIX: Online payment
FIX: on shipment delete confirm dialog, a new checkbox allows the user to choose if they want their stock re-incremented after the deletion.
FIX: option EXPORT_LABEL_FOR_SELECT to restore compatibility in export
FIX: Option THIRDPARTY_SUGGEST_ALSO_ADDRESS_CREATION
FIX: outdated phpdoc
FIX: Permission for BOM menu
FIX: permission to delete a draft purchase order
FIX: phpcs
FIX: Position was lost when we edit the line of template invoice
FIX: product_use_units was set to 0 each time a conf in block other was set
FIX: propal createFrom hook: undefined parameter attached
FIX: Responsive of public interface of ticket
FIX: search by phone pro
FIX: Setup of TakePos was not possible after a clean install
FIX: Show list of events on tickets
FIX: socpeople assigned list in action com list
FIX: SQL problem on donation & nowrap on amount
FIX: stock increase on shipment deletion if STOCK_CALCULATE_ON_SHIPMENT_NEW: is set
FIX: stripe webhook ID constant set
FIX: summary of time spent in preview tab of projects
FIX: the feature to bill time spent was not enabled.
FIX: The new feature to attach document on lines was not correclty
FIX: The proposed new supplier code does not work
FIX: this function can not be private
FIX: tk9877 - PDF rouget requires product.lib.php (otherwise measuring_units_string() is not defined)
FIX: Update the file index table when we validate/rename a ref.
FIX: use rounding to compare the amounts
FIX: We must save code instead of value in database for template invoice modelpdf
FIX: we need to be able to add freeline with qty between 0 & 1 in supplierorder line
FIX: We should remove property comments only for project and task api.
FIX: When saving an action it didn't save the label based on the type of event if the label is empty and the type is customized
FIX: when STOCK_CALCULATE_ON_SHIPMENT_NEW: is set, deleting a "closed" shipment now increases stock as expected
FIX: wrong path sociales/index.php doesnt exist anymore


***** ChangeLog for 10.0.1 compared to 10.0.0 *****
FIX: #10930
FIX: #10984
FIX: reposition on "Build backup" button
FIX: #11400
FIX: #11412
FIX: #11460
FIX: #11463
FIX: #11466
FIX: #11492
FIX: #11498
FIX: #11505
FIX: #11506
FIX: #11507
FIX: #11509
FIX: #11537
FIX: #11543
FIX: #11553
FIX: #11576
FIX: #11584
FIX: #11590
FIX: accounting mode must be taken from global conf, because there's no way to choose a mode with interface
FIX: Add message from public interface
FIX: add missing hook calls
FIX: Add warning when setup is strange
FIX: ajax call for line positioning when CSRFCHECK_WITH_TOKEN is on
FIX: API return 404 sometimes even if API exists
FIX: Attachment was lost when we validate an expense report
FIX: avoid conflict with "$classname" in card.php
FIX: Bad sql request
FIX: better compatibility with multicompany transverse mode
FIX: Better PHP compatibility
FIX: Block to link with tickets
FIX: Can't submit a ticket from public interface
FIX: categories import: prevent mismatch between category type and object type
FIX: Closing ticket from public interface
FIX: Column 'paid' missing in expense report
FIX: compatibility mysql 8. rank is reserved
FIX: Computed field were not calculated into lists.
FIX: Content of email for subscription
FIX: correct error in files with multiple spaces
FIX: CVE-2019-11199
FIX: delete of links between objects
FIX: div not balanced
FIX: do not return formatted prices in json string
FIX: duplicate on the check (TODO field $onetrtd not used ?)
FIX: element name in update_price
FIX: empty product_use_units in product configuration
FIX: expedition card: infinite loop for printObjectLine hook if return > 0
FIX: extrafield loading bug due to assumption that an object is a third party while it may be a contact if MAIN_USE_COMPANY_NAME_OF_CONTACT is set.
FIX: Fatal error on dol_htmloutput_mesg with corrupted array
FIX: Fatal situation if payment removed on expense report. Action
FIX: FEC Format - Missing date_creation in general ledger when you add a new transaction
FIX: FEC Format - Save translation of the journal label in database & nowrap on amount
FIX: floating point precision errors in the triggers of the workflow module
FIX: for #11232
FIX: format of field with type timestamp
FIX: fournrprice log for insert
FIX: help text
FIX: import filter error
FIX: __INFOS__ tag not exists
FIX: issue #9300: install error with PostgreSQL when using custom table prefix
FIX: Language key
FIX: Limit of uploaded files (max_post_size was not used)
FIX: list of balance of leaves
FIX: minor spelling issues
FIX: missing "dropdown-icon" replacement
FIX: Missing field "Conciliated" into bank transaction export
FIX: missing filter by current contact
FIX: missing token
FIX: Missing where on entity
FIX: move sql request in INNER JOIN
FIX: name was able to be in field but went back to new line
FIX: Nowrap on amount
FIX: Online payment
FIX: on shipment delete confirm dialog, a new checkbox allows the user to choose if they want their stock re-incremented after the deletion.
FIX: option EXPORT_LABEL_FOR_SELECT to restore compatibility in export
FIX: Option THIRDPARTY_SUGGEST_ALSO_ADDRESS_CREATION
FIX: outdated phpdoc
FIX: Permission for BOM menu
FIX: permission to delete a draft purchase order
FIX: phpcs
FIX: Position was lost when we edit the line of template invoice
FIX: product_use_units was set to 0 each time a conf in block other was set
FIX: propal createFrom hook: undefined parameter attached
FIX: Responsive of public interface of ticket
FIX: search by phone pro
FIX: Setup of TakePos was not possible after a clean install
FIX: Show list of events on tickets
FIX: socpeople assigned list in action com list
FIX: SQL problem on donation & nowrap on amount
FIX: stock increase on shipment deletion if STOCK_CALCULATE_ON_SHIPMENT_NEW: is set
FIX: stripe webhook ID constant set
FIX: summary of time spent in preview tab of projects
FIX: the feature to bill time spent was not enabled.
FIX: The new feature to attach document on lines was not correclty
FIX: The proposed new supplier code does not work
FIX: this function can not be private
FIX: tk9877 - PDF rouget requires product.lib.php (otherwise measuring_units_string() is not defined)
FIX: Update the file index table when we validate/rename a ref.
FIX: use rounding to compare the amounts
FIX: We must save code instead of value in database for template invoice modelpdf
FIX: we need to be able to add freeline with qty between 0 & 1 in supplierorder line
FIX: We should remove property comments only for project and task api.
FIX: When saving an action it didn't save the label based on the type of event if the label is empty and the type is customized
FIX: when STOCK_CALCULATE_ON_SHIPMENT_NEW: is set, deleting a "closed" shipment now increases stock as expected
FIX: wrong path sociales/index.php doesnt exist anymore

***** ChangeLog for 10.0.0 compared to 9.0.0 *****
For Users:
NEW: Module "Ticket" is available as a stable module.
NEW: Module "Email Collector" is available as a stable module.
NEW: Module "TakePOS" is available as a stable module.
NEW: Experimental module "Vendor receptions".
NEW: Experimental module "BOM".
NEW: Accounting - Add default accounting account for member subcriptions.
NEW: Accounting - More comprehensive menu.
NEW: Agenda/event - add description column available in list (hidden by default).
NEW: Add accounting account for result.
NEW: Add accounting code for EEC sales and export sales on products.
NEW: Add a security permission to edit php dynamic content on the WebSite module.
NEW: Attached document on bank account are now visible in automatic ECM.
NEW: Add Autofill Remainder Amount picto on the Expense Report Payment Page.
NEW: Add contact status in category export
NEW: Add Default Warehouse to user record (if module stock is on)
NEW: Add employee/user to subledger account list
NEW: Add gender in member card
NEW: Add getFormatedCustomerRef and getFormatedSupplierRef methods
NEW: Add history to view and print previous sales on TakePos.
NEW: Add import of accounting account for intra/export selling on product card
NEW: Adding code to show update date of supplier price shown
NEW: Add line total on list of payments
NEW: Add LinkedIn field in social network module
NEW: Add more complete error messages in log on stripe payments
NEW: Add no_email field in contact list
NEW: Add notes are show in tooltips
NEW: Add option DONATION_USE_THIRDPARTIES in admin of membership module
NEW: Add option STOCK_SHOW_VIRTUAL_STOCK_IN_PRODUCTS_COMBO
NEW: add page to setup opening hours of the company
NEW: add payments table to pdf of expense report
NEW: add payment terms to invoices list
NEW: Add picto of deletion on mass action combo lists
NEW: add product extrafields available into shipping export
NEW: add ref supplier on supplier invoice
NEW: Add stats on entries & movements by fiscal year
NEW: Add subledger in various payment module
NEW: Add tag for ODT generation for localtax rates
NEW: Add the now link when creating expense report
NEW: Ask date of invoice when using the Clone feature.
NEW: auto event msg
NEW: Automatically binding for intra/export accountancy code in customer list
NEW: automatic / manual selector form
NEW: Better explanation for setup of WebDav module
NEW: Can add more lines on situation invoices at end of project when there is extra to add.
NEW: Can change the customer account of an instance
NEW: Can choose the root category to show products for TakePOS module
NEW: Can edit supplier on draft order supplier
NEW: Can enter price with or without tax when entering expense repor line
NEW: Can filter on the date of period for social contributions
NEW: Can generate invoices from the timespent entered on a project
NEW: Can update product supplier price ref
NEW: Can upload files from the edit page of expense report
NEW: Color for hover and for checked line is on by default
NEW: Column of p...arent company is available in list of third parties
NEW: conditionnal add member button by statut
NEW: constant KEEP_DISCOUNT_LINES_FROM_ORIGIN
NEW: Contact related items tab
NEW: Can create of supplier invoice from a reception
NEW: Ensure External RSS Links Open in New Window
NEW: Export available for reception module
NEW: Extend import option to Order's card and Propal's card
NEW: filter by thirdparty on report CA by prod/serv
NEW: Save space by moving the meteo on the title line
NEW: Get the list of groups of a user with the REST API.
NEW: Hidden option MAIN_CAN_EDIT_SUPPLIER_ON_SUPPLIER_ORDER to edit supplier on draft supplier order
NEW: Improve Displaying Shortcut Access Keys in Navigation.
NEW: Improve Expensereport, Inverse Receiver.
NEW: Improve pdf description item visibitity.
NEW: Introduce a config parameter $dolibarr_main_instance_unique_id
NEW: Introduce css "nobottomiftotal"
NEW: Introduce PhpSpreadsheet for export (need php5.6+)
NEW: Invoice creation from the timesheet
NEW: Can list remote stripe's payout in a dedicated page.
NEW: Manage account sell_intra & sell_export in page accoutancy admin default product
NEW: Manage loan schedule.
NEW: Manage status of member types.
NEW: Mass action "create bills" for validated reception
NEW: Measuring unit are now defined into an editable dictionary. Add product size/unit into product import.
NEW: Template pdf 'canelle_reception' displays linked reception lines.
NEW: Moral/physic status can be defined at member type level
NEW: Pagination into list of time spent.
NEW: Performance enhancement (Replace dirname(__FILE__) with __DIR__)
NEW: POS support in order (ex: online cart).
NEW: Preview of images into the filemanager component.
NEW: Resource module can be used in products/services (in a dedicated tab)
NEW: Retrieve invoice infos from order when billing shipment
NEW: Save and display type of membership in subscription table for more explicit historic
NEW: Setup default thirdparty type (customer or prospect/customer)
NEW: Add shipping "set draft" button and can update lines.
NEW: show in blod, the invoice amount where we came from, when making payment
NEW: Show product dimensions in product tooltips.
NEW: Show the latest date of subscription in member statistics reports.
NEW: Sort list of templates alphabetically
NEW: Stripe Payment Intent (need option to use this new Stripe api method)
NEW: Can support barcode on supplier price references.
NEW: Support tag {ccc} on payment ref
NEW: The preview of PDF files generates only 1 png file, even if several pages.
NEW: Can select a Thirdparty object in donation module if option ON.
NEW: Tooltip with VAT amount and price incl tax on lines of objects.
NEW: Unsubscribed emails are now stored in a dedicated table.
NEW: Update working chkbxlst filter for lists.
NEW: Use ajax switch into setup of donation.php and multi-currency module.
NEW: use recipient language when generating the fullname for emails.
NEW: When you create product or service, sell accountancy account by default is suggested.
NEW: Widget birthdays of the month.
NEW: Option in workflow module to set a reception billed on validate supplier bill.
NEW: Autocompletion on lists should be available on mobile applications.
NEW: Add mass action to close several members.
NEW: Add hidden option ADD_UNSPLASH_LOGIN_BACKGROUND for random background
NEW: Add hidden option to be ready for BREXIT

For Developers:
NEW: Module "DebugBar" is available as a stable module.
NEW: Add API REST for donations
NEW: Add a script 'purge-data.php' to purge data older than a defined creation date
NEW: Add constant XFRAMEOPTIONS_ALLOWALL
NEW: Add function isValidVATID() to heck syntax of a VAT ID/number.
NEW: Add document's product support in APIs
NEW: Add REST API: get the list of objects in a category.
NEW: Update Stripe library to 6.35
NEW: Upgrade jquery lib to 3.3.1
NEW: Add hook 'addHtmlHeader()'
NEW: Add hook 'createRecurringInvoices()'
NEW: Add hook 'afterSelectContactOptions'
NEW: Add hook 'getAccessForbiddenMessage'
NEW: Add hook support in accountancy index
NEW: Add hook support in list of template invoices
NEW: Add parameter 'replaceambiguouschars' on getRandomPassword function
NEW: Add property 'noteditable' in modulebuilder
NEW: Add the current modulepart into the Conf class object
NEW: Add trigger FICHINTER_UNVALIDATE
NEW: Add visibility with value 4 in framework to define fields to show
NEW: More option to tune initialization of a new module with modulebuilder.
NEW: Add REST API to list currencies
NEW: REST API Proposal, Orders, Invoices: Add contact details
NEW: hidden option to change concat order of description/product label.
NEW: Enhance management of webhooks
NEW: Generation of doc by modulebuilder can include README and CHANGELOG
NEW: massfilesarea feature is possible for external modules
NEW: Show list of enabled modules in dol_print_error().
NEW: Simplification of CSS styles of default themes.
NEW: Clean code of a lot of deprecated code.
NEW: Add hidden option to set a search entry to the top
NEW: add hidden option DISPLAY_DISCOUNTED_SUPPLIER_PRICE
NEW: add hidden option MAIN_DEFAULT_LANGUAGE_FILTER
NEW: add hidden option NO_CONCAT_DESCRIPTION
NEW: Add hidden option ACCOUNTANCY_COMBO_FOR_AUX
NEW: Add Hidden option OVERRIDE_VAT_FOR_EXPENSE_REPORT
NEW: add hidden option MAIN_DOC_UPLOAD_NOT_RENAME_BY_DEFAULT
NEW: Hidden conf to improve pdf desc item visibitity
NEW: Look and feel v10 - Add CSS 'tabBarNoTop'


WARNING:

Following changes may create regressions for some external modules, but were necessary to make Dolibarr better:
* PHP 5.4 is no more supported. Minimum PHP is now 5.5+.
* The PHP extension php-intl is not mandatory and must be installed to have new features working correctly.
* Method GetUrlTrackingStatus were renamed into getUrlTrackingStatus for consistency with naming rules.
* API getListOfCivility has been renamed into getListOfCivilities for consistency with naming rules.
* Deprecated function img_phone as been removed. You can use img_picto(..., 'call|call_out') instead.;
* Files for variables of themes were renamed from graph-color.php into theme_vars.inc.php to match naming
  convention of extension .inc.php for files to be included.
* All methods set_draft() were renamed into setDraft().
* Signatures of methods createFromClone() has been standardized. All methods requires the object User as first parameter.
* Removed deprecated function function test_sql_and_script_inject that was replaced with testSqlAndScriptInject.
* Method load_measuring_units were renamed into selectMeasuringUnits and select_measuring_units was deprecated.
* Hidden option CHANGE_ORDER_CONCAT_DESCRIPTION were renamed into MAIN_CHANGE_ORDER_CONCAT_DESCRIPTION.
* Method dolEscapeXML was moved from functions.lib.php into function2.lib.php (not used enough to be loaded by default).
* Removed deprecated use of string in dol_print_date(). Only date allowed.
* Deprecated property ->fk_departement is now ->state_id everywhere.
* Removed the method 4 of GETPOST (to get $_COOKIE). It was not used and not recommanded to use in Dolibarr.
* Column llx_facture.facnumber change to llx_facture.ref
* Variable $dolibarr_main_cookie_cryptkey is no more created at install (it was not used by Dolibarr). A new variable
  called $dolibarr_main_instance_unique_id is now generated at each installation. It will be used by some future features.


***** ChangeLog for 9.0.4 compared to 9.0.3 *****
FIX: #5249
FIX: #11025
FIX: #11032
FIX: #11097
FIX: #11169
FIX: #11202
FIX: #11244
FIX: #11296
FIX: #11316
FIX: #11335
FIX: Add missing end date of subscription in export
FIX: A user may read holiday and expense report without permissions
FIX: better syntax
FIX: condition
FIX: confirmation of mass email sending + option MAILING_NO_USING_PHPMAIL
FIX: crabe pdf: bad detailed VAT for situation invoices, in situations S2 and above
FIX: default value for duration of validity can be set from generic
FIX: do not include tpl from disabled modules
FIX: Error management when MAILING_NO_USING_PHPMAIL is set
FIX: Even with permission, can't validate leave once validator defined.
FIX: extrafield list search: SQL error when field is multiselect
FIX: if last char of customercode is accent making the truncate of first
FIX: Import of chart of account
FIX: in edit mode, dictionary inputs do not escape the string inside the 'value' attribute, causing errors if there are any double quotes
FIX: invalid link on user.fk_user
FIX: invoice class: bad SQL request if product type not set
FIX: javascript error when ckeditor module not enabled
FIX: mail presend: can overwrite a file previously uploaded (Issue #11056)
FIX: mass send mail
FIX: missing compatibility with multicompany transverse mode
FIX: missing llx_const encrypt
FIX: modulebuilder: hardcoded llx_
FIX: Not showing Contract and Project columns on ficheinter list
FIX: only profid1 to 4 were editable for pdf option to show. Not 5 and 6.
FIX: productaccount buylist with pages
FIX: remove isolated transaction commit
FIX: security (a user can read leave or holiday of other without perm.
FIX: situation invoices: bad detailed VAT in situations following the first one
FIX: situation invoices: block progress percentage change for discount lines
FIX: syntax error
FIX: the id was not loaded in fetch of accounting system
FIX: try to use WHERE EXISTS instead of DISTINCT
FIX: use dol_sanitizeFileName() function to remove double spaces in filenames, as well as done on document.php when we want to download pdf
FIX: Use of cron with multicompany
FIX: var name
FIX: we need to fetch fourn invoice with ref in current entity
FIX: Wrong stock movement on supplier credit notes
FIX: Import of record in ledger

***** ChangeLog for 9.0.3 compared to 9.0.2 *****
FIX: #11013
FIX: #11041
FIX: actioncomm: sort events by date after external calendars and hook (into 7.0)
FIX: better test
FIX: Combo list was limited to 20 in stock correction
FIX: Confusion between expired and late
FIX: Cursor pointer in payment screen for autofill
FIX: CVE-2019-11199
FIX: CVE-2019-11200
FIX: CVE-2019-11201
FIX: Default value on form to send email
FIX: error messages not displayed
FIX: Massive debug in lettering function
FIX: missing compatibility with multicompany
FIX: missing global $user
FIX: missing situation invoice in list
FIX: MultiEntity in lettering functionality
FIX: Product accountancey sell intra code must be visible if main feature level 1
FIX: ref for table without ref manager are set to NULL.
FIX: Sending email to mass actions send same email on same customer
FIX: Several fixes on import of services/products
FIX: shipping default warehouse if only one warehouse
FIX: sortfield on lettering function
FIX: Status of opportunity should never be -1
FIX: test to display create invoice button on supplier_order card
FIX: The autocopy feature was ko for suppliers
FIX: Total per day in timespent per week
FIX: Total per day shows 00:00 if the total time spent is equal to 12:00
FIX: Update/delete currency on same languages
FIX: Wrong variable name make contact of supplier order not used on PDF.
FIX: Add hidden option MAIN_PDF_HIDE_SITUATION to hide situation (quick hack to fix output pb).
FIX: attached files list with link file was broked

***** ChangeLog for 9.0.2 compared to 9.0.1 *****
FIX: #10822
FIX: Accountancy - Format EBP import
FIX: A page of a site replaced with another when switching in edit mode
FIX: Autodetect buy price for invoices autogenerated with templates.
FIX: Avoid error 500 when extension php-intl not loaded
FIX: bad check on type of expense report (mandatory status not working)
FIX: Bad label of status for members (must be short version in list)
FIX: Can not create contract with numbering module without autogen rule
FIX: Can't set default value of extrafield of type varchar
FIX: check only if invoice module is enabled (bank is check after)
FIX: counter of permissions in badge was wrong
FIX: default value of language of thirdparty
FIX: Don't show accountingjournal:getNomUrl without data
FIX: Duplicate executeHook function
FIX: Edit of personalized groups
FIX: Error with various & salary payment on project
FIX: extrafields always visible on view mode
FIX: function not found
FIX: If we build one invoice for several orders, we must put the ref of
     orders on lines.
FIX: expensereport must be in $check array
FIX: missing entity filter and wrong var name
FIX: Missing field "In sale" in list
FIX: missing hook completeTabsHead in margins module
FIX: missing hook in agenda export
FIX: missing vat_src_code when inserting an expense report line
FIX: More complete auto setup of barcode module
FIX: need to round with 2 decimals to avoid movements not correctly balanced
FIX: no need to test anything to display documents tabs on expense report
FIX: old export models was not visible
FIX: Param keepn must be 1 when dol_escape_htmltag used for textarea
FIX: possibility to set up payment mode when invoice module is disabled
FIX: problem with sign of various payment in project preview
FIX: Remane of project
FIX: setup of module export
FIX: several hooks in shipping/delivery cards
FIX: supplier discount was not retrieved when choosing a product
FIX: The minimum amount filter does not work in the VAT report per customer
FIX: Tooltip on click was ko on smartphone
FIX: translation
FIX: useless join
FIX: Vat src code lost after editing expense report line
FIX: we need to keep originline special_code
FIX: Can't insert if there is extrafields mandatory on another entity.
FIX: error in create object when 2 extra fields are mandatory in 2 different entities
FIX: when we create deposit with multi tva, we mustn't add line if amount = 0 (example when we have a 100% reduc on one of origin invoice line)
FIX: wrong redirect link on holiday refuse
NEW: Add more complete error messages in log on stripe payments

***** ChangeLog for 9.0.1 compared to 9.0.0 *****
FIX: #10381
FIX: #10460 compatibility with MariaDB 10.4
FIX: #10485
FIX: #10638
FIX: Accountancy - Adding transaction with multicompany uses all the time 1st entity
FIX: actioncomm export: ORDER BY clause is in wrong export property + event type filter does not work
FIX: add fk_unit on addline action
FIX: adding css by page if url is externam
FIX: Bad link in menu manager
FIX: better test on fetch
FIX: can't add lines on invoices
FIX: Check for old picture name if the new one was not found
FIX: could not create several superadmin in transversal mode
FIX: creation of menu entry with parent id not int
FIX: creation of new left menu entry
FIX: Default language of company is not set
FIX: error on setup of password if pass generators have a .old file.
FIX: error report not returned
FIX: expedition: reset status on rollback + replace hardcoded status with const
FIX: fetch module / pos source
FIX: fk_default_warehouse missing in group by
FIX: function sendEmailsReminder isn't completely developed, then MAIN_FEATURES_LEVEL must be 2 to "use" it
FIX: if empty error message, we just see "error" displayed
FIX: label of bank account
FIX: line edit template: keep fk_parent_line
FIX: Mark credit note as available for credit note in other currency
FIX: missing access security checking with multicompany
FIX: missing entity filter in function "build_filterField()" (export module)
FIX: missing $ismultientitymanaged for previous/next ref
FIX: Missing province in export of invoice
FIX: must fetch member in current entity
FIX: positive values creating diff on addline rounding
FIX: positive values IN supplier credit notes creating diff on addline rounding
FIX: Price in combo list of service does not use the correct price level
FIX: project_title for display of getNomUrl()
FIX: same thing here
FIX: Show button POS Ticket only if invoice was generated by POS
FIX: supplier invoice payment total doesn't care about deposit or credit
FIX: supplier invoice product stats total ht is line total not invoice total
FIX: The notes was also copied on invoice
FIX: Transaction on leave approval and decrease ko if setup not complete
FIX: Translation not loaded by scheduled jobs
FIX: [URGENT] broken feature, "$usercancreate" is for Dolibarr 9
FIX: we want to be able to reopen fourn credit note
FIX: wrong feature2 when user rights "group_advance" is used
FIX: wrong merged conflict
FIX: wrong tests on fetch
NEW: Add protection to avoid packaging if files non indexed exists

***** ChangeLog for 9.0.0 compared to 8.0.0 *****
For Users:
NEW: Stable module: DAV (WebDAV only for the moment)
NEW: Stable module "Skype" has been replaced with module "Social Networks" to support more services.
NEW: Stable module "Module Builder"
NEW: Stable module: Website
NEW: Experimental module "TakePos"
NEW: Experimental module "Ticket"
NEW: Experimental module "Data Privacy"
NEW: Experimental module "Email Collector"
NEW: Dolibarr can provide information in page title when multicompany is enabled of not, making
     Android application like DoliDroid able to provide native features for multicompany module.
NEW: Compatibility with PHP 7.3 =>
NEW: Add admin page for modulebuilder
NEW: Add civility in list of members. Close #9251
NEW: Add configuration to disable "customer/prospect" thirdparty type
NEW: Add CONTRACT_ALLOW_TO_LINK_FROM_OTHER_COMPANY and CONTRACT_HIDE_UNSELECTABLES by SELECT_HIDE_UNSELECTABLES
NEW: Add __DAY_TEXT__ and __MONTH_TEXT__ substitutions vars
NEW: Add due date column in payment lists
NEW: Add email in event history, for reminder email of expired subsription
NEW: Add event tab on resource record
NEW: Add FEC Export in accountancy
NEW: Add filter on staff range in list of thirdparties
NEW: Add a first complete template of website
NEW: Add format code into exported filename of ledger
NEW: Add hidden option EXPENSEREPORT_DEFAULT_VALIDATOR_UNCHANGEABLE
NEW: Add hidden option MAIN_DOCUMENTS_DESCRIPTION_FIRST
NEW: Add link to inventory code
NEW: Add more common social networks fields for business
NEW: Add option PDF_DISABLE_MYCOMPANY_LOGO to disable logo on PDF
NEW: add option PROPOSAL_AUTO_ADD_AUTHOR_AS_CONTACT
NEW: Add option to display thirdparty adress in combolist
NEW: Add option to swap sender/recipient address on PDF
NEW: Add option to display thirdparty adress in combolist
NEW: Add project on payment of salaries
NEW: Add SHIPPING_PDF_HIDE_WEIGHT_AND_VOLUME and
NEW: Add somes hooks in bank planned entries
NEW: Add supplier ref in item reception page
NEW: Advanced permission to ignore price min
NEW: Allow to enter a timespent with a numeric value
NEW: Automatic position of scroll when creating an extrafield
NEW: Can add autorefresh=X in any URLs to refresh page after X seconds
NEW: can add project's task to agenda on create event form
NEW: Can delete a website in experimental website module
NEW: Can disable meteo on smartphone only
NEW: Can export/import a website template
NEW: Can filter on EEC, not EEC, etc... in binding step of accountancy
NEW: Can mix offset before and after with rules for due date of invoices
NEW: Can record the supplier product description
NEW: Can select several prospect level in thirdparty filter.
NEW: Can set 2 url in url field of thirdparty
NEW: Can set if a field is mandatory on form level.
NEW: Can set the default focus of each page.
NEW: Add category filter on user list
NEW: Change forgotten password link in general parameters
NEW: Child label of variants change if parent label changes
NEW: Compatibility with new Paybox HMAC requirement
NEW: Each user can set its prefered default calendar page
NEW: Enhancement in process to make manual bank conciliation
NEW: Enhancement in the generic file manager
NEW: Extrafield totalizable
NEW: Hidden conf INVOICE_USE_DEFAULT_DOCUMENT
NEW: hidden conf to search product by supplier ref
NEW: hidden constant to be able to use a thirdparty for donation
NEW: hidden option to define an invoice template for each invoice type
NEW: Highlight lines on lists when they are checked
NEW: Notification module support expense report+holiday validation and approval
NEW: On customer/supplier card, add simple tooltip to amount boxes
NEW: Page to check if the operations/items created between two dates have attached item(s) and possibility to download all attachements
NEW: possibility to add all rights of all modules in one time
NEW: redirect if only one result on global search on card
NEW: Permission to ignore price min
NEW: Can build an archive of full documents directory from backup page
NEW: tag odt line_product_ref_fourn for supplier doc lines
NEW: The binding step in accountancy has a country filter with autocompletion
NEW: Top menu is always on screen with MD theme.
NEW: Withdraw request massaction can include already partially paid invoices
NEW: Option "Simplify interface for blind persons"
NEW: Generic cash fence feature (compatible with several POS modules)

For developers:
NEW: Add lib for multiselect with checkboxes
NEW: Add function isValidMXRecord
NEW: Add hook changeRoundingMode in update_price
NEW: Add hook formconfirm to contractcard
NEW: Add hook for virtual stock
NEW: ADD url to see the last version of a external module
NEW: Can enable a module, even external module, from command line
NEW: Can set a tooltip help text on extrafields
NEW: Add product search from barcode via REST api
NEW: can add documents on agenda events using API REST
NEW: Can set the datestart and dateend of cron job into module descriptor
NEW: Close #9296 Add field ref_ext into llx_categorie
NEW: move ticket dictionary in API /setup
NEW: PHPUnitTest on Loan class #3163
NEW: Code changes to be more compatible with PSR2
NEW: Removed trigger USER_LOGOUT, USER_LOGIN, USER_LOGIN_FAILED (Some hooks are already dedicated for that)
NEW: Add agenda documents in API REST
NEW: Add "checked" field for new list engine compatibility
NEW: REST API improvements
NEW: Save external payment IDs into table of payment
NEW: triggers add commercial and del commercial
NEW: #9236 Allow to import shipment lines via API
NEW: ADD civility list in API
NEW: support selllist in the  module builder
NEW: optional param to show a specific extrafield
NEW: hook formConfirm always called if hooked
NEW: hook on dispatch order fourn

WARNING:

Following changes may create regressions for some external modules, but were necessary to make Dolibarr better:
* If you use some links like viewimages.php?modulepart=mycompany&file=... in your external modules, you must
  replace them with links like viewimages.php?modulepart=mycompany&file=logos/... (note that link change only for
  modulepart=mycompany that now works like others).
* Hidden option MAIN_PDF_SHIPPING_DISPLAY_AMOUNT_HT has been renamed into SHIPPING_PDF_DISPLAY_AMOUNT_HT
* Remove the no more used and deprecated dol_print_graph function


***** ChangeLog for 8.0.6 compared to 8.0.5 *****
FIX: #11244
FIX: #11316
FIX: Add missing end date of subscription in export
FIX: A user may read holiday and expense report without permissions
FIX: better syntax
FIX: condition
FIX: confirmation of mass email sending + option MAILING_NO_USING_PHPMAIL
FIX: crabe pdf: bad detailed VAT for situation invoices, in situations S2 and above
FIX: default value for duration of validity can be set from generic
FIX: do not include tpl from disabled modules
FIX: Error management when MAILING_NO_USING_PHPMAIL is set
FIX: Even with permission, can't validate leave once validator defined.
FIX: extrafield list search: SQL error when field is multiselect
FIX: if last char of customercode is accent making the truncate of first
FIX: in edit mode, dictionary inputs do not escape the string inside the 'value' attribute, causing errors if there are any double quotes
FIX: invalid link on user.fk_user
FIX: invoice class: bad SQL request if product type not set
FIX: mail presend: can overwrite a file previously uploaded
FIX: mail presend: can overwrite a file previously uploaded (Issue #11056)
FIX: mass send mail
FIX: missing compatibility with multicompany transverse mode
FIX: modulebuilder: hardcoded llx_
FIX: Not showing Contract and Project columns on ficheinter list
FIX: remove isolated transaction commit
FIX: security (a user can read leave or holiday of other without perm.
FIX: situation invoices: bad detailed VAT in situations following the first one
FIX: situation invoices: block progress percentage change for discount lines
FIX: syntax error
FIX: try to use WHERE EXISTS instead DISTINCT
FIX: use dol_sanitizeFileName() function to remove double spaces in filenames, as well as done on document.php when we want to download pdf
FIX: var name
FIX: we need to fetch fourn invoice with ref in current entity
FIX: Wrong stock movement on supplier credit notes

***** ChangeLog for 8.0.5 compared to 8.0.4 *****
FIX: #10381
FIX: #10460 compatibility with MariaDB 10.4
FIX: #11025
FIX: Accountancy - Add transaction with multicompany use all the time 1st entity
FIX: Accountancy - Format EBP import
FIX: actioncomm export: ORDER BY clause is in wrong export property + event type filter does not work
FIX: actioncomm: sort events by date after external calendars and hook
FIX: action list: add printFieldListSelect and printFieldListWhere hooks
FIX: add fk_unit on addline action
FIX: avoid php warning
FIX: bad sql request
FIX: better method
FIX: better test
FIX: better test on fetch
FIX: broken external authentication module feature and avoid warning
FIX: Can not create contract with numbering module without autogen rule
FIX: can't add lines on invoices
FIX: Can't generate invoice pdf
FIX: Can't insert if there is extrafields mandatory on another entity.
FIX: Can't insert if there is extrafields mandatory on another entity. FIX: Can't set default value of extrafield of type varchar
FIX: Check for old picture name if the new one was not found
FIX: Civility not saved when creating a member.
FIX: $conf->fournisseur->commande->enabled doesn't exist, we must use $conf->fournisseur->enabled
FIX: could not create several superadmin in transversal mode
FIX: credit note can have negative value
FIX: Default value on sales representative on third party creation
FIX: Don't show journal:getNomUrl without data
FIX: Erreur dans le Total
FIX: error messages not displayed
FIX: expedition: reset status on rollback + replace hardcoded status with const
FIX: Fix PHP warning "count(): Parameter must be an array..."
FIX: fk_default_warehouse missing in group by
FIX: function sendEmailsReminder isn't completely developed, then MAIN_FEATURES_LEVEL must be 2 to "use" it
FIX: holidays get natural_search if search params are set only
FIX: if empty error message, we just see "error" displayed
FIX: if(!method_exists(dol_loginfunction))
FIX: If we build one invoice for several orders, we must put the ref of order on the line to not lose information.
FIX: in fact expensereport must be in $check array
FIX: Interface regression for bind people. Fix option MAIN_OPTIMIZEFORTEXTBROWSER
FIX: line edit template: keep fk_parent_line
FIX: Loan impossible to account
FIX: Mark credit note as available for credit note in other currency
FIX: missing access security checking with multicompany
FIX: missing entity filter and wrong var name
FIX: missing entity filter in function "build_filterField()" (export)
FIX: Missing field in import/export of users
FIX: missing hook completeTabsHead in margins module
FIX: missing $ismultientitymanaged for previous/next ref
FIX: Missing province in export of invoice
FIX: multicompany compatibility
FIX: must fetch member in current entity
FIX: need an order by in case we found other invoice with same number but not same date
FIX: need to round with 2 decimals to avoid movements not correctly balanced
FIX: no need to test anything to display documents tabs on expense report
FIX: positive values creating diff on addline rounding
FIX: problem with multicompany transverse mode
FIX: Product accountancey sell intra code must be visible if main feature level 1
FIX: project_title for display of getNomUrl()
FIX: quick search for supplier orders
FIX: Remane of project
FIX: same thing here
FIX: Selection of email recipient with option MAIN_OPTIMIZEFORTEXTBROWSER
FIX: several hooks in shipping/delivery cards
FIX: shipping default warehouse if only one warehouse
FIX: SQL injection on rowid of dict.php
FIX: 'statut' is ignored when updating a user with the REST API.
FIX: supplier invoice payment total dont care about deposit or credit
FIX: supplier invoice product stats total ht is line total not invoice total
FIX: The minimum amount filter does not work in the VAT report per customer
FIX: Total per day shows 00:00 if the total time spent is equal to 12:00
FIX: Update/delete currency on same languages
FIX: [URGENT] broken feature, "$usercancreate" is for Dolibarr 9
FIX: useless join
FIX: we need to keep originline special_code
FIX: we want to be able to reopen fourn credit note
FIX: when 2 extra fields are mandatory in 2 different entities
FIX: when we add a payment on an invoice which already has payments with credit note or deposit amount, and then we get an excess received, discount amount must be $total_paiements + $total_creditnote_and_deposit - $object->total_ttc;
FIX: when we create deposit with multi tva, we mustn't add line if amount = 0 (example when we have a 100% reduc on one of origin invoice line)
FIX: wrong redirect link on holiday refuse
FIX: wrong test enabled
FIX: Wrong variable name
FIX: XSS

***** ChangeLog for 8.0.4 compared to 8.0.3 *****
FIX: #10030 better german chart
FIX: #10036
FIX: #10080 Supplier translations are in english
FIX: #10183 using backport of fix done in 9.0
FIX: #10218 Bad redirection after deleting a user or group
FIX: #3234
FIX: #6580
FIX: #8741
FIX: #9629 #9625
FIX: #9971
FIX: avoid Class 'AdherentType' not found
FIX: Can relaunch install on v8
FIX: Can't create a thirdparty from member if customer code is mandatory.
FIX: Can't delete a line of minimal stock per warehouse
FIX: check if "entity" is already defined in "$param"
FIX: contact/address tab issue when changing company
FIX: contact/adress tab: when changing company ajax combo, the first contact change is not taken into account
FIX: CVE-2018-19799
FIX: CVE-2018-19992
FIX: CVE-2018-19993
FIX: CVE-2018-19994
FIX: CVE-2018-19995 and CVE-2018-19998
FIX: Error reported when creation of thirdparty from member fails
FIX: export only prices of the current entity !
FIX: Extrafields on shipment module
FIX: filter on product category doesn't work
FIX: form actions: select_type_actions could be too small + bad $db init
FIX: form actions: select_type_actions could be too small + bad  init
FIX: fourn payment modes musn't be available on customer docs
FIX: Function updatePrice with wrong parameters
FIX: hidden extrafield
FIX: if qty is 0
FIX: If we change customer/supplier rule we can't edit old thirdparty.
FIX: lang not loaded
FIX: Lines are not inserted correctly if VAT have code
FIX: marge sign
FIX: Method setValid not found
FIX: Migration do not create not used table
FIX: missing action "edit" for the hook
FIX: missing field "visible"
FIX: Missing last month on vat report per month
FIX: mode is only customer in stats fichinter
FIX: OppStatusShort doesn't exists
FIX: Remote ip detection was wrong with proxy (example: cloudflare)
FIX: Removed not use table
FIX: Replenishment with option STOCK_ALLOW_ADD_LIMIT_STOCK_BY_WAREHOUSE
FIX: responsive
FIX: Same on customer card
FIX: same on lines
FIX: screen size fall
FIX: Select first mail model by default
FIX: slow SQL query on creating a new supplier invoice
FIX: sql query performance on list_qualified_avoir_supplier_invoices.
FIX: supplier order list keep socid
FIX: Same on customer card
FIX: same on lines
FIX: screen size fall
FIX: Select first mail model by default
FIX: slow SQL query on creating a new supplier invoice
FIX: sql query performance on list_qualified_avoir_supplier_invoices.
FIX: supplier order list keep socid
FIX: Vendor translations are in english
FIX: Warning: count()
FIX: We want to be able to send PDF of paid invoices

***** ChangeLog for 8.0.3 compared to 8.0.2 *****
FIX: #9161
FIX: #9432
FIX: #9432 Assign yourself as a commercial when you don't have permission to see all thirds
FIX: #9510
FIX: #9567
FIX: According to french law, if seller is in France and buyer isn't in UE and isn't a company, TVA used = TVA product
FIX: Amount when using mutlicurrency on PDF
FIX: Backup of database without mysqladmin available from cron.
FIX: Bad label on delete button
FIX: bad link in notification
FIX: Bad position of hook formattachOptions call
FIX: Can't create shipping if have shipping line's extrafields
FIX: check !empty exclude select element
FIX: content lost when editing a label with "
FIX: correct migration of old postgresql unique key
FIX: credit note progression
FIX: default accounting accounts on loan creation #9643
FIX: Delete of draft invoice
FIX: deletion on draft is allowed if we are allwoed to create
FIX: Do not show check box if not applicable
FIX: exclude element of the select
FIX: extrafields of taks not visible in creation
FIX: filter on employee
FIX: invoice stats: situation invoices were not counted
FIX: keep external module element when adding resource
FIX: langs fr
FIX: Link template invoice to contract
FIX: Look and feel v8. Missing button "Create category"
FIX: Menu to show/edit Users categories was missing
FIX: missing name alias field in societe import/export #9091
FIX: missing symbol for indian rupies
FIX: Missing transaction around action
FIX: modify parenting before task deletion
FIX: nb of session in title
FIX: need to filter on current entity on replenish
FIX: number mailing for a contact with multicompany
FIX: Option for prof id mandatory not working with custom type of company
FIX: Option MAIN_DISABLE_NOTES_TAB #9611
FIX: Pagination stats
FIX: pdf typhon: order reference duplicate
FIX: position 0 for emails templates
FIX: previous situation invoice selection
FIX: Product marge tabs on product card
FIX: Product margin tab and credit note
FIX: propal pdf: missing parenthesis for customs code
FIX: properties on proposal must not be modified if error
FIX: qty not visible for a lot when making shipment on a dedicated stock
FIX: Quick hack to solve pb of bad definition of public holidays
FIX: remain to pay for credit note was wrong on invoice list
FIX: replenish wasn't caring about supplier price min quantity #9561
FIX: Required extrafield value numeric should accept '0'
FIX: ressource list with extrafields
FIX: restore last seach criteria
FIX: Selection of addmaindocfile is lost on error
FIX: Sending of reminder for expired subscriptions
FIX: shared link ko on proposals
FIX: showOptionals: column mismatches
FIX: situation invoice total with credit note
FIX: situation invoice prev percent
FIX: special code on create supplier invoice from supplier order
FIX: Symbol of currency in substitution variables
FIX: The max size for upload file was not corectly shown
FIX: the member e-mail on resign and validation.
FIX: thirdparty property of object not loaded when only one record
FIX: title
FIX: Title problem on admin RSS module
FIX: Tooltip on invoice widget
FIX: Total of timespent
FIX: trackid into email sent from member module.
FIX: translation in select unit form
FIX: use discount with multicurrency
FIX: Variable name
FIX: When we delete a product, llx_product_association rows are not deleted
FIX: when we're just admin and not super admin, if we create new user with transverse mode, we don't see it then we can't add him in usergroup
FIX: wrong function name
FIX: wrong occurence number of contract on contact card, we must only count externals
FIX: wrong value for module part and return access denied
FIX: Wrong variable name
FIX: XSS vulnerability reported by Mary Princy E

***** ChangeLog for 8.0.2 compared to 8.0.1 *****
FIX: #8452
FIX: #9043
FIX: #9316 Error when listing invoices
FIX: #9317
FIX: #9353 Bug: html error - div inside span on graphs
FIX: #9355
FIX: #9393 inconsistency behaviour. option FACTURE_ENABLE_NEGATIVE_LINES
FIX: #9394
FIX: #9396
FIX: #9403
FIX: #9412
FIX: #9497
FIX: Add paypal error message in alert email when online payment fails.
FIX: better compatibility with multicompany
FIX: capital must be empty and not 0 if undefined
FIX: character making error on bill list
FIX: Entering negative price on order.
FIX: Expedition not showing extrafields on creation.
FIX: Homepage links were using wrong topmenus
FIX: inconsistency behaviour on option FACTURE_ENABLE_NEGATIVE_LINES
FIX: invert mime type and name.
FIX: invoice popup hide localtax2 and 3 if not defined.
FIX: Lose filter on payment type or category after a sort on invoice list.
FIX: Maxi debug to allow to load chart of account with multicompany.
FIX: Missing translation in predefined email to membership renewal.
FIX: Mixing tickets of different thirdparties.
FIX: "Other ..." link so the "Back to" link works.
FIX: PDF address: handle when contact thirdparty is different from thirdparty of document
FIX: Problems with permissions of module to record payment of salaries
FIX: remove debug
FIX: Several fixes on the management of minimal amount for orders
FIX: wrong var name

***** ChangeLog for 8.0.1 compared to 8.0.0 *****
FIX: #9258
FIX: #9328
FIX: #9337
FIX: adding GROUP BY for PostgreSQL
FIX: API template for list pages in module builder
FIX: API template for record page to delete a record
FIX: a removed option was still in setup
FIX: badge on time spent on project and tasks
FIX: Delete file on smartphone
FIX: Fetch function will fetch comments
FIX: Fetch task will now fetch comments
FIX: $fk_account is always empty, must be $soc->fk_account
FIX: Force stripe api version to avoid trouble if we update stripe api
FIX: get_product_vat_for_country functions.lib.php
FIX: Get templates in a forced language
FIX: hook on dispatch order fourn
FIX: Language selection lost if error during creation of email template
FIX: Look and feel v8
FIX: propal.class.php
FIX: Add calls to fetchComments function
FIX: Remove fetchComments from project and task fetch function
FIX: remove internal property isextrafieldmanaged from API returns
FIX: sql error
FIX: table llx_chargessociales doesn't exists
FIX: trans on null object
FIX: vat rate code not returned by get_product_vat_for_country
FIX: warning for late template invoices to remove when suspended
FIX: Add hidden option MAIN_xxx_IN_SOURCE_ADDRESS to solve legal issues on PDF
FIX: Table llx_facture_rec_extrafields missing after migration


***** ChangeLog for 8.0.0 compared to 7.0.0 *****
For Users:
NEW: Experimental module: Ticket
NEW: Experimental module: WebDAV
NEW: Accept anonymous events (no user assigned)
NEW: Accountancy - Add import on general ledger
NEW: Accountancy - Show journal name on journal page and hide button draft export (Add an option in admin)
NEW: Can create event from record card of a company and/or member
NEW: Add a button to create Stripe customer from the customer Payment mode tab
NEW: Add accounting account number on product tooltip
NEW: Add any predefined mail content
NEW: Add arrows to navigate into containers in experimental website module
NEW: Add a tab to specify accountant/auditor of the company
NEW: Add Date delivery and Availability on Propals List
NEW: Add date in goods reception supplier order table
NEW: Add delivery_time_days of suppliers in export profile
NEW: Add Documents'tab to expedition module
NEW: Use dol_print_phone in thirdparty list page to format phone
NEW: Add entry for the GDPR contact
NEW: Add extrafield type "html"
NEW: Add file number in accountant card and update export filename
NEW: Add files management on products lot
NEW: add filter on project task list
NEW: Add hidden option COMPANY_AQUARIUM_CLEAN_REGEX to clean generated
NEW: add internal stripe payment page for invoice
NEW: Add key __USER_REMOTE_IP__ into available substitution variables
NEW: Add link between credit note invoice and origin
NEW: Add linked file tab to vat
NEW: add link to stripe's info in bank menu
NEW: Add margin filters
NEW: Add mass action enable/disable on cron job list
NEW: Add mass action on project's list to close projects
NEW: Add method to register distributed payments on invoices
NEW: Add multicurrency support for product buy price for supplier propales, orders and invoices
NEW: Add name of day in the timesheet input page per day.
NEW: add new parameters for tcpf encryption
NEW: add optional esign field in pdf propal
NEW: Add option BANK_ACCOUNT_ALLOW_EXTERNAL_DOWNLOAD
NEW: Add option CONTRACT_SYNC_PLANNED_DATE_OF_SERVICES
NEW: Add param $dolibarr_main_restrict_ip in config file to limit ips
NEW: add pdf function to check if pdf file is protected/encrypted
NEW: Add pdf template for stock/warehouse module
NEW: Add phone format for a lot of countries
NEW: Add product and product categories filters on customer margins
NEW: Add product categories filter on product margin
NEW: Add romanian chart of accounts
NEW: Add stats in salaries module
NEW: add stripe transaction
NEW: Add tab contact on supplier proposals
NEW: Add total of time spent in timespent page at top of page too.
NEW: Add trigger CONTRACT_MODIFY
NEW: Add triggers on ECM object and add fill src_object_type/id fields
NEW: Add type of website container/page into dictionary
NEW: advance target filtering can be used everywhere with tpl and fk_element
NEW: Allow negative quantity for dispatch (supplier order)
NEW: bank reconcile: checkbox to select all bank operations
NEW: Better performance with openldap
NEW: Can add filter actiontype and notactiontype on event ical export
NEW: Can add product in supplier order/invoice even w/o predefined price
NEW: cancel orders on massaction
NEW: Can crop image files attached in "document" tabs of a member
NEW: Can delete dir content in media and ECM module recursively
NEW: Can dispatch if more than ordered (if hidden option set)
NEW: Can edit the text color for title line of tables
NEW: Can enter time spent from the list of time spent of project
NEW: Can export leave requests
NEW: Can filter on account range in general ledger grouped by account
NEW: Can filter on country and taxid into the binding page
NEW: Can filter on progression in timesheet
NEW: Can fix the bank account of a payment if payment not conciliated
NEW: Can force usage of shared link for photo of products
NEW: Can get template of email from its label
NEW: Can see Unit Purchase Value of product in stock movement
NEW: Can select from the user list into send form email (For field to and CC)
NEW: Can select sample to use when creating a new page
NEW: can send mail from project card
NEW: Can set position of images in module tickets
NEW: Can set the reply-to into email sent
NEW: Can set the start/end date of service line in invoice templates
NEW: Can share any file from the "Document" tab.
NEW: Can sort on priority in task scheduler list
NEW: Can sort order of files in attach tab for leave and expensereport
NEW: Can use setValueFrom without user modification field
NEW: Cat set the encryption algorithm for extrafields of type password
NEW: check idprof1 for country pt
NEW: default add action: new param $backurlforcard to redirect to card
NEW: default warehouse field for products + prefill warehouses when dispatching supplier orders
NEW: Display price HT on all commercial area boards
NEW: display total on contract service list
NEW: display weight volume in proposal
NEW: Edit of extrafields position page on the edit form
NEW: Experimental DAV module provides a public and private directory
NEW: export filter models can be share or not by user
NEW: Externalsite module can accept iframe content.
NEW: Filter export model is now by user
NEW: Finish implementation of option PRODUIT_CUSTOMER_PRICES_BY_QTY_MULTIPRICES
NEW: generalize use of button to create new element from list
NEW: hidden conf AGENDA_NB_WEEKS_IN_VIEW_PER_USER to set nb weeks to show into per user view
NEW: hidden conf to assign category to thirdparty that are neither customer nor prospect or supplier
NEW: hidden conf to set nb weeks to show into user view
NEW: hidden option MAIN_DISABLE_FREE_LINES
NEW: improve way of adding users/sales representative to thirdparty
NEW: Introduce option THIRDPARTY_QUICKSEARCH_ON_FIELDS to personalize fields use to search on quick search.
NEW: Introduce permission "approve" for "leave request" like for "expense report"
NEW: Load product data optional fields to the line -> enables to use "line_options_{extrafield}"
NEW: Look and feel v8 - Show Picto "+" on all links "Add record"
NEW: Look and feel v8: Use a different picto for delete and unlink
NEW: mail templates for projects
NEW: Module variant supported on services
NEW: monthly VAT report show "Claimed for the period" + "Paid during this
NEW: Mutualize code for action="update_extras"
NEW: On invoice card, show accounting account linked
NEW: Online payment of invoice and subscription record the payment
NEW: OnSearchAndListGoOnCustomerOrSupplierCard conf
NEW: Optimize load of hooks classes (save 1-5Kb of memory)
NEW: Option MAIN_SHOW_REGION_IN_STATE renamed into MAIN_SHOW_REGION_IN_STATE_SELECT are more complete
NEW: Option to force all emails recipient
NEW: Hidden option to send to salaries into emails forms
NEW: order minimum amount
NEW: add price in burger menu on mouvement list
NEW: Report a list of leave requests for a month
NEW: Section of files generated by mass action not visible if empty
NEW: send mails from project card
NEW: Show also size in bytes in tooltip if visible unit is not bytes
NEW: Show keyboard shortcut of nav arrow into tooltip
NEW: Show last result code of cron jobs in error in red
NEW: Show region in company info & Global option to show state code MAIN_SHOW_STATE_CODE
NEW: Show total number of records by category
NEW: Show total of time consumed in week in time spent entry page
NEW: Stripe online payments reuse the same stripe customer account
NEW: Suggest link to pay online for customer orders
NEW: supplier credit notes is now supported like for customer credit notes
NEW: supplier order/order lines export: add supplier product ref
NEW: supplier relative discounts
NEW: Support alternative aliases of page name in website
NEW: syslog file autoclean
NEW: thirdparty categ filter on lists
NEW: Use a css style for weekend in time spent
NEW: Use common substitution rule for language to get translation in ODT
NEW: Variable __ONLINE_PAYMENT_URL__ available in email templates

For developers:
NEW: class reposition can also work on POST (not only GET)
NEW: add a hook in dol_print_phone
NEW: The field "visible" on extrafield can accept expression as condition
NEW: Upgrade of Stripe lib to 6.4.1
NEW: work on CommonObject 'array' field typeNew common object array
NEW: method Form::selectArrayFilter() + use in left menu search
NEW: [REST API] Add the possibility to remove a category from a thirdparty
NEW: doActions on categorycard
NEW: add "moreHtmlRef" hook
NEW: add hook for more permissions control
NEW: add hook moreHtmlStatus to complete to status on banners
NEW: Add hook printEmail
NEW: Add hook setContentSecurityPolicy
NEW: Add password_hash as a hash algorithm
NEW: Add dol_is_link function
NEW: Adds a contact to an invoice with REST API
NEW: Adds a payment for the list of invoices given as parameter
NEW: adds billing contacts ids to REST API returns
NEW: Add showempty parameter in country selection
NEW: add printUserListWhere hook
NEW: add "printUserPasswordField" hooks
NEW: Call to trigger on payment social contribution creation
NEW: Call to trigger on social contribution creation
NEW: hook getnomurltooltip is replaced with hook getNomUrl more powerfull

WARNING:

Following changes may create regressions for some external modules, but were necessary to make Dolibarr better:
* Remove old deprecated hook 'insertExtraFields'. Triggers must be used for action on CRUD events.
* Hook 'maildao' was renamed into 'mail' into the method sendfile that send emails, and method was renamed from
  'doaction' into 'sendMail'.
* Rename trigger CONTRACT_SERVICE_ACTIVATE into LINECONTRACT_ACTIVATE and
  CONTRACT_SERVICE_CLOSE into LINECONTRACT_CLOSE
* Remove triggers *_CLONE. The trigger CREATE with context 'createfromclone' is already called so this is
  a duplicated feature. Cloning is not a business event, the business event is CREATE, so no trigger required.
* PHP 5.3 is no more supported. Minimum PHP is now 5.4+
* Remove the old deprecated code of doActions and getInstanceDao in canvas. The doActions of standard hooks are
  already available and are better.
* Removed method fetch_prods() and get_each_prod() not used, keep only get_arbo_each_prod() that is better.
* The hook contaxt commcard has been renamed thirdpartycomm
* The hook contaxt thirdpartycard has been renamed thirdpartycontact
* Remove method Categorie:get_nb_categories() that was not used.
* Hook getnomurltooltip provide a duplicate feature compared to hook getNomUrl so all hooks getnomurltooltip
  are now replaced with hook getNomUrl.
* The substitution key __CONTACTCIVNAME__ is no longer present, it has been replaced by __CONTACT_NAME_{TYPE}__
  where {TYPE} is contact type code (BILLING, SHIPPING, CUSTOMER, ... see contact type dictionnary).


***** ChangeLog for 7.0.5 compared to 7.0.4 *****
FIX: #3234
FIX: #6580
FIX: #8741
FIX: #9934
FIX: avoid Class 'AdherentType' not found
FIX: Can't create a thirdparty from member if customer code is mandatory.
FIX: Can't generate invoice pdf
FIX: contact/adress tab: when changing company ajax combo, the first contact change is not taken into account
FIX: Error generating ODT when option to use contact on doc on
FIX: Error reported when creation of thirdparty from member fails
FIX: filter on product category doesn't work
FIX: form actions: select_type_actions could be too small + bad  init
FIX: fourn payment modes musn't be available on customer docs
FIX: Function updatePrice with wrong parameters
FIX: If we change customer/supplier rule we can't edit old thirdparty.
FIX: Interface regression for bind people. Fix option MAIN_OPTIMIZEFORTEXTBROWSER
FIX: Lines are not inserted correctly if VAT have code
FIX: OppStatusShort doesn't exists
FIX: pdf typhon: order reference duplicate
FIX: propal pdf: missing parenthesis for customs code
FIX: Same on customer card
FIX: same on lines
FIX: Select first mail model by default
FIX: sql query performance on list_qualified_avoir_supplier_invoices.
FIX: task time screen: last fix was overkill
FIX: task time screen: prevent users with access to all project from assigning to tasks they're not allowed to do
FIX: use discount with multicurrency
FIX: Variable name
FIX: We want to be able to send PDF of paid invoices
FIX: When delete a product, llx_product_association rows are not deleted
FIX: wrong occurence number of contract on contact card, we must only count externals

***** ChangeLog for 7.0.4 compared to 7.0.3 *****
FIX: #8984 button create expense report
FIX: #9032
FIX: #9161
FIX: #9328
FIX: According to french law, if seller is in France and buyer isn't in UE and isn't a company, TVA used = TVA product
FIX: Add calls to fetchComments function
FIX: better compatibility with multicompany
FIX: case when we valid form with keyboard
FIX: character making error on bill list
FIX: check !empty exclude select element
FIX: combo into popup become crazy with IE10
FIX: combo of stock in popup are crazy in IE
FIX: Deletion of files in migration
FIX: exclude element of the select
FIX: extrafieldkey
FIX: Fetch function will fetch comments
FIX: Fetch task will now fetch comments
FIX: filter supplier invoice list by societe name.
FIX: $fk_account is always empty, must be $soc->fk_account
FIX: Force stripe api version to avoid trouble if we update stripe api
FIX: getEntity project and not projet
FIX: Get templates in a forced language
FIX: global $mysoc missing (to avoid php notice on lines 279, 280 & 281)
FIX: Injection
FIX: invoice stats: situation invoices were not counted
FIX: keep context filter on contact list on change column displayed
FIX: Keep same project when creating shipping from order
FIX: langs fr
FIX: Lose filter on payment type or category after a sort on invoice list
FIX: Missing behavior
FIX: missing hook to edit sql
FIX: multicompany compatibility !
FIX: need to filter on current entity on replenish
FIX: Option MAIN_DISABLE_NOTES_TAB #9611
FIX: page must always be 0 when we search (to avoid case : when we're on page 3 and we're looking for a precise thirdparty, we stay on page 3 and nothing's displaied)
FIX: Pagination on related item pages
FIX: Pagination on withdraw request list
FIX: PDF address: handle when contact thirdparty different from document thirdparty
FIX: PHP warning, undefined index notnull
FIX: Product marge tabs on product card
FIX: Product margin tab and credit note
FIX: propal: correctly preset project when creating with origin/originid
FIX: remain to pay for credit note was wrong on invoice list
FIX: remove debug
FIX: Remove fetchComments from project and task fetch function
FIX: remove rowid for multicompany compatibility
FIX: Search on Ref project on order list
FIX: search on ref project on propal list
FIX: showOptionals: column mismatches
FIX: SQL Injections reported by mu shcor (ADLab of Venustech)
FIX: stock replenish with multientity
FIX: table llx_chargessociales doesn't exists
FIX: we must see number of all shared projects
FIX: when stock is empty for current entity but > 0 in other entity, until this commit product wasn't displaied on replenishment, it must depends on multientity stock sharing
FIX: when we're just admin and not super admin, if we create new user with transverse mode, we don't see it then we can't add him in usergroup
FIX: wrong function name
FIX: Wrong position of firstname lastname
FIX: wrong value for module part and return access denied
FIX: Wrong variable and trigger name

***** ChangeLog for 7.0.3 compared to 7.0.2 *****
FIX: 7.0 task contact card without withproject parameters
FIX: #8722
FIX: #8762
FIX: #8813
FIX: #8858 #8860 Backport better compatibility fix
FIX: #8893 to get formatted price as substitution vars
FIX: Avoid converting into reduction twice and draft invoice
FIX: bad result on fetch ProductStockEntrepot
FIX: Bad substitution key used for default send proposal email
FIX: button to pay still visible when amount null used
FIX: clause must not be there
FIX: Contact tab not visible when using canvas
FIX: dol_delete_file must work in a context without db handler loaded
FIX: entity test must be on product_fourn_price table and not product table
FIX: Fetch shipping will now fetch project id
FIX: If we enable 3 steps for supplier order approbation, we must not delete all fourn rights def.
FIX: intervention: extrafield error when calling insertExtrafields
FIX: It's not possible to remove a contact which is assigned to an event #8852
FIX: javascript showempty error
FIX: Keep supplier proposal price for supplier order
FIX: link for projets not linked to a thirdparties
FIX: Missing extrafields in export of stock or products
FIX: missing filters during ordering
FIX: missing filters during reordering
FIX: missing parenthesis
FIX: need to filter on aa.entity for same accounting accounts available in several entities
FIX: picto for type in product link in accountany list is wrong
FIX: Problems in accountancy module when using multicompany module.
FIX: proposal: missing contact type translation key
FIX: pu_ht_devise was not converted to numeric so decimals were lost when calculating total_ht_devise
FIX: Select user on add time spent form
FIX: shipment: fk_proje(c)t not handled in fetch() and update() methods
FIX: sometimes amounts are identical but php find them different.
FIX: supplier order: product supplier ref not saved on addline
FIX: test is_erasable() must be done before call function delete() too to avoid delete invoice with &action=delete in url
FIX: wrong var name $search_month_lim

***** ChangeLog for 7.0.2 compared to 7.0.1 *****
FIX: #8023
FIX: #8259 can't update contact birthday with REST API
FIX: #8359
FIX: #8389
FIX: #8478 !empty instead of count to avoid warning
FIX: #8488
FIX: #8559 Bug to generate cheque receipt
FIX: #8571
FIX: #8574
FIX: #8580
FIX: #8650
FIX: actioncomm export: type filtering not working
FIX: Add a test to avoid to reset binding by error.
FIX: addline on invoice supplier manage rank on its own if not provided
FIX: Add warning when expense report line not into range
FIX: avoid Error: Call to undefined method mysqli::get_charset()
FIX: avoid focus problem when select2 is in a modal dialog window
FIX: Binding pages must start on fiscal month not calendar month
FIX: button "Classify bill" on supplier order was not visible
FIX: Button receive products not visible
FIX: can bypass the CSRF protection with url with domain inside
FIX: Can't edit option PROJECT_ALLOW_TO_LINK_FROM_OTHER_COMPANY
FIX: commonobject: don't require notnull field if default set
FIX: CommonObject: don't require 'notnull' field if 'default' set
FIX: cron script disabled if module disabled
FIX: CVE-2018-10092
FIX: CVE-2018-10094
FIX: CVE-2018-10095
FIX: CVE-2018-9019
FIX: CWE-89
FIX: Data on income/expense report was always 0
FIX: default addupdatedelete actions: uniformize add/update value checks
FIX: default currency not set on supplier order creation from commercial menu #8459
FIX: delete all product variants of a parent product
FIX: Detail per account not visible when total < 0
FIX: DOL_AUTOSET_COOKIE was not correctly setting value of cookie
FIX: don't print empty date in CommonObject::showOutputField
FIX: dont print empty date in CommonObject::showOutputField
FIX: Draft invoice must be excluded from report
FIX: environment shown on cron card
FIX: Error in ContractLigne not return to Contract
FIX: extrafields price and double were lost during a failed post.
FIX: File name not visible in email preview
FIX: filter/sorting on extrafield on contact list from contact tab
FIX: Initial month on report income/expense per predefined group
FIX: issue #8037
FIX: Issue #8455
FIX: issue #8470
FIX: label in getnomurl projectlist
FIX: limit access of email template page to internal users
FIX: look and feel v7 "back to" for bookkeeping record
FIX: Max nb of generation of recurring invoice should not show warning
FIX: missing english name for object
FIX: Missing include
FIX: missing User object with API REST
FIX: modulebuilder: could not create html fields
FIX: modulebuilder: handle 'price' fieldtype
FIX: multiple creation of same event
FIX: Name of user not visible on journalizing expense report payments
FIX: Not approved holidays must not be visible into timesheet
FIX: Only approved expense report must be journalized
FIX: payment term doc-specific label was not used
FIX: payment term doc-specific label was not used (issue #8414)
FIX: project category is type 6 not 5
FIX: Projet is not prefilled when created from overwiew page
FIX: Related contact printed in societe agenda
FIX: Removed error when no error on accounting setup page
FIX: remove var_dump
FIX: sanitize setup params
FIX: selectForFormsList: entity checked even is object not multi-entity managed
FIX: service creation, right is tested regarding the product type
FIX: some localtaxes errors
FIX: Some report have data when several chart of accounts exists
FIX: sql error using no category
FIX: SQL Injection CWE-89
FIX: Support or multicompany for sheduled jobs
FIX: Test on mandatory status when closing proposal failed
FIX: to allow IRPF not null even if main VAT is null.
FIX: update wrong datetime extrafield
FIX: Use priority to define order of sheduled jobs
FIX: various modulebuilder-related issues
FIX: view of balance before field
FIX: weird password autocompletion in Goocle Chrome (issue #8479)
FIX: weird password autocompletion in Google Chrome (issue #8479)
FIX: When clearing filter, we must not save tmp criterias in session
FIX: With x extrafields, request for multicompany label was done x times
FIX: several XSS
FIX: zip not filtered

***** ChangeLog for 7.0.1 compared to 7.0.0 *****
FIX: #8139 User search does not work if MAIN_USE_OLD_SEARCH_FORM, missing list.php
FIX: #8200
FIX: #8219
FIX: #8232
FIX: #8269
FIX: #8277
FIX: #8285 Extrafields now reported by /api/index.php/agendaevents/{id}
FIX: #8289 add a configuration for stock calculation
FIX: Activate all also if there are inactive services
FIX: add planned delivery to order exports
FIX: approval date was not visible if leave was canceled after
FIX: avoid "Array" on screen
FIX: Avoid empty value to fk_multicurrency attribute
FIX: Bad var for substitution of free text
FIX: Can't activate tasks on projects configuration
FIX: Can use odx templates that does not include lines tags
FIX: check shipping on delete order
FIX: check verif exped on delete order
FIX: comment on tasks
FIX: country must not be mandatory for accounting report groups
FIX: css
FIX: Delete tasks on project delete will now trigger TASK_DELETE
FIX: Do not lose filter when editing comment of a time spent in task view
FIX: duplicate confirm message. Missing reposition class
FIX: Duplicate product_type asignement on order addline
FIX: email use the validate user instead of approver in holiday approval
FIX: Error management in leave request
FIX: for nondisplay of  fk_element 's id in  REST API response
FIX: Generic substitution of constant disabled for sensitive constant
FIX: if we make a mistake with situation_percent, now we can correct it. before situation_final was always set to 1 and no way to go back
FIX: Import process must stop after ending line nb to import
FIX: Infinite loop on deletion of temp file when there is symbolic links
FIX: Input of holiday for subordinates was ko
FIX: invoice creation fails when next date not defined
FIX: Label of event show twice
FIX: letter for month March
FIX: Look and feel v7
FIX: Make a redirect after the remove_file action to avoid deletion done
FIX: migration script for product photo
FIX: missing email of customer in stripe info payments
FIX: missing object entity in fetch
FIX: Missing restore_lastsearch_values
FIX: multicompany compatibility and fix reports
FIX: natural search double quote
FIX: navigation and filters on holiday list
FIX: Parameter must be an array or an object that implements Countable
FIX: Payment mode not correctly set in donation and document
FIX: Permission in list of holiday
FIX: Properties updated if update successfull.
FIX: reverse field to have object loaded in doaction
FIX: Saving wrong localtax on order addline
FIX: Search criteria on vat
FIX: security report by DIGITEMIS CYBERSECURITY & PRIVACY
FIX: show status on societe banner
FIX: solve column mismatch in user card with multicompany transverse mode + code cleanup
FIX: Subscription events not recorded into agenda
FIX: Subscription not correctly log in blockedlog
FIX: Temporary dir for mail files must be cleaned at beginning of form
FIX: Trad and creation date in subscription create
FIX: translation of holiday types
FIX: Unknown column 'pl.amount_requested' in compta/prelevement/factures.php
FIX: Useless clean of tree
FIX: Use of undefined constant _ROWS_2
FIX: warning when adding ECM files using old photo path


***** ChangeLog for 7.0.0 compared to 6.0.7 *****
For users:
NEW: Add a preview icon after files that can be previewed (pdf + images)
NEW: When payment is registered, PDF of invoices are also regenerated so payments
     appears with no need to click on regenerate.
NEW: #5711 Add shipment line deleting and editing for draft shipments.
NEW: Accept substitution key __(ABC)__ replaced with value of translation of key ABC
NEW: Accept substitution key __[ABC]__ replaced with value of const ABC
NEW: Accountancy Add fields for sale accounting account for intracommunity sales & export sales
NEW: Add a button "Activate all services" on contracts
NEW: Add a confirmation for all mass action 'delete'
NEW: Add a group task line for tasks on same level on gantt diagram
NEW: Add and edit country for chart of accounts systems
NEW: add a new notification for the signed closed event of a proposal.
NEW: Add a parameter to specify char used as separator for variant product label
NEW: Add a profile to import product translations
NEW: Add a protection so we can't journalize non balanced transactions
NEW: Add a status enabled/disabled on recurring invoices
NEW: add burger menu to list action comm
NEW: Add button cancel on shipment creation
NEW: Add chart of account for england
NEW: Add Chile accounting plan
NEW: Add class in societe/card.php
NEW: add company alias name when create company from member
NEW: Add date of birth on user card.
NEW: Add date_valid and date_pointoftax on supplier invoices.
NEW: Added Region name to state/province form field
NEW: Added regions to third party/societe lists, can be filtered
NEW: Add error message
NEW: Add expense report rules and ik
NEW: Add filter on event code on automatic filling setup page
NEW: Add filters on month/year on the accountancy binding tools
NEW: add fk_unit field into product/service import/export
NEW: add 'formObjectOptions' hook to the form setting the product selling price
NEW: Add hidden option PROJECT_DISABLE_UNLINK_FROM_OVERVIEW
NEW: add image object_phoning_mobile.png
NEW: Adding Field "First date of expire" + filter on contract list
NEW: add ldap_rename for avoid password if ldap key changed
NEW: Add mass action "validate" on supplier invoices.
NEW: add members types ldap group management
NEW: Add new property visible dy default on lists on extrafields
NEW: Add Next/Previous button on operation date of bank line
NEW: Add option EXPENSEREPORT_ALLOW_OVERLAPPING_PERIODS
NEW: Add option PROPOSAL/ORDER/INVOICE_ALLOW_EXTERNAL_DOWNLOAD
NEW: Add product unit fields for ODT substitution
NEW: Add project on a various payment
NEW: Add project related fields to ODT
NEW: Add protection to avoid to send to much emails using builk actions
NEW: Add search field for date on supplier payment page
NEW: Add search on date and accounting account in various payment list
NEW: add specific translation for title of documents (Invoice, Order, Proposal)
NEW: Adds the payment reference to the return of the function getListOfPayements
NEW: Add supplier proposals into stats of product page.
NEW: Add tab "Expense report" on user card
NEW: add the ability to regenerate a pdf for the order module
NEW: Add The accountancy Switzerland chart of accounts
NEW: Add The developed French chart of accounts 2014
NEW: Add The Luxembourg chart of accounts
NEW: Add The Moroccan chart of accounts
NEW: Add The Switzerland chart of accounts
NEW: Add The SYSCOHADA chart of accounts
NEW: Add the total in the perday view of the time spent form.
NEW: Add The Tunisia chart of accounts
NEW: Add toolkit for StockLimit and DesiredStock
NEW: add translation and possibility to change month and year
NEW: Add view of status of template invoice
NEW: All search boxes are available on smartphone
NEW: All setup of accountancy can be done from menu "Accountancy-Setup"
NEW: Attaching doc automatically in email is now a parameter of template.
NEW: automatic activation of external module on country set
NEW: Better autoselect customer or supplier fields to save clicks
NEW: Better behaviour when using a text browser
NEW: Break lines per project on the new timesheet page
NEW: Bulk action validate on customer invoices
NEW: Bulk delete actions available on leave requests
NEW: burger menu and hooks on list action
NEW: Can add html content on right of tabs
NEW: Can add link to other element on a donation
NEW: Can create intervention from a proposal
NEW: Can create thirdparty from card proposal, order or invoice
NEW: Can download PDF document from the payment page
NEW: Can edit the language into the email templates editor.
NEW: Can edit with delete/insert a forced translation
NEW: Can export list of stock movements
NEW: Can filter on date on the page showing existing bindings
NEW: Can filter on document name in ECM module for automatic tree
NEW: can filter on status of template invoices
NEW: Can filter on the "other" column on emailing target list
NEW: Can filter on type of email template
NEW: Can filter on user on unalterable log
NEW: Can import local tax rates in prices
NEW: Can include extrafields into member card templates
NEW: Can include tag {uuu} into some numbering masks to replace with user
NEW: Can make a specific setup for SMTP sending for emailing module
NEW: Can rename (so reorder) bank receipts
NEW: Can send email from contract card
NEW: Can send email from the member card using email templates.
NEW: Can set a dedicated message on payment forms
NEW: Can set email of thirdparty as unique and/or mandatory
NEW: Can setup csv accounting export from admin config
NEW: Can show currency in list of bank accounts
NEW: Can show stock in alert even if alter is set to 0
NEW: Can sort joined files on thirdparty and user card.
NEW: Can transfer from bank account to bank account with different currencies
NEW: Can use an url like $conf->global>-MYPARAM for menu urls
NEW: change description on click
NEW: Chart of account is loaded when selected into accounting setup
NEW: Classify the order as invoiced in the REST API
NEW: comments system on task
NEW: comment system working with all objects
NEW: Compatibility with PHP 7.2
NEW: confirm form style to accept or reject proposal
NEW: Create an invoice using an existing order
NEW: Create an order using an existing proposal
NEW: customizable meteo in value or percentage
NEW: Days where user is on vacation use different colors in timesheet.
NEW: Deduct an available credit to an existing invoice
NEW: Default filter and sort order can use partial list of query
NEW: Deposit invoice more explicit in invoice line description
NEW: deposits can be converted even if unpaid
NEW: detection of edge browser
NEW: Each user can edit its own email template (menu tools)
NEW: Enabled sending email in bulk actions for supplier orders
NEW: Enhance the anti XSS filter
NEW: extrafield on facture_rec
NEW: Extrafields "link to object" now use a combo selection and getNomUrl
NEW: filter date for blockedlog
NEW: filter on extrafield on product list (as in company list)
NEW: General ledger : Add field date_creation and selected field
NEW: generate also document when invoice is build from recurring template
NEW: Generated files are now indexed in database
NEW: generate invoice PDF on disount application or payment
NEW: Get a list of payments terms
NEW: hrm details output on user
NEW: If max nb of generation is reached, date for next gen is striked
NEW: improvements of invoices, orders and proposals in the REST API
NEW: Include a color syntaxed HTML editor for emailing edition.
NEW: Introduce code syntax coloration with mode 'ace' for DolEditor.
NEW: Introduce experimental feature to search dolistore from application
NEW: jquery date selector become default date selector
NEW: langs
NEW: link project from other company conf
NEW: manageme extrafields with multientity
NEW: Mass PDF Merging is available on contracts
NEW: merge categories while merging thirdparties
NEW: Merge resource/add.php to resource/card.php
NEW: Module "Product variants" is moved as stable.
NEW: More picto for phone
NEW: Move accountancy features into a dedicated menu
NEW: Move contacts of a thirdparty on tab Contacts/Addresses
NEW: Move the upload input on top right in ECM module
NEW: new columns into extrafields table to get update create information
NEW: new param on load_board() function in ActionComm class to avoid duplicate code
NEW: On bulk email from a list, can uncheck "Join main document".
NEW: On reconciliation, show balance including all reconciliated fields
NEW: Option "one email per recipient" when using bulk actions emails.
NEW: Option STOCK_SUPPORTS_SERVICES become visible.
NEW: option to avoid countries to disable there blockedlog
NEW: option to fix top menu with eldy theme (hidden conf)
NEW: Popup for preview of image add a button "Original size"
NEW: post lines of an invoice using the REST API
NEW: preload comments in task
NEW: Provide a way to download a file from a public URL for files in ECM
NEW: Reduce size of HTML page by removing duplicate tooltips
NEW: Remove background on agenda view when event is a not busy event.
NEW: Retrieves available discounts and payments details from a specific invoice
NEW: Revenue stamp can be a percent
NEW: Search filters in lists are restored when using "back to list"
NEW: Send by email available in bulk for expense report
NEW: Set a proposal to draft
NEW: Show badge with nbr of shipment on shimpen tab of order
NEW: Show country and vat number into company tooltip
NEW: Show direct preview link on contract
NEW: Show expected worked hours on the timesheet form.
NEW: Show line "other filtered task" when using filter on timesheet.
NEW: Show list of tracked events into the module config page.
NEW: Show the supplier ref into supplier cards
NEW: Show user id of web process in system info - web server
NEW: Summary of last events on a card are sorted on decreasing date.
NEW: Support Italian addresses format. Fixes #7785
NEW: Support visibility on extrafields
NEW: Template invoices are visible on the customer tab
NEW: template invoices support substition key
NEW: The bank account is visible on payment of taxes
NEW: The comment when closing a proposal is added to commercial proposal
NEW: The gantt diagram is now sensitive to hours
NEW: The lot of a product uses the link and picto when shown into list.
NEW: The "Show detail by account" accepts 3 values: yes, no, if non zero
NEW: The unalterable log can be browse by any user with he permission
NEW: Tooltip for substitutions variables on tooltips on admin pages
NEW: unexistant function load_state_board() on several objects
NEW: Update availability
NEW: Update bank account when updating an invoice
NEW: Update bank account when updating an order
NEW: Use autocompletion on selection of chart of account
NEW: view company name if different of fullname in dol_banner
NEW: warning on module blocked log reset if country code is FR

For developers:
NEW: Add 2 new automatic classification in workflow module
NEW: Add API for contracts
NEW: Add API to activate/unactivate a contract
NEW: Add api validate and close on contracts
NEW: add doActions hook in admin ihm
NEW: add doActions hook in company admin
NEW: Added functionality to get order customer contact as contact_xx tags
NEW: Add hook addAdminLdapOptions and doAction in ldap admin page
NEW: Add method executeCLI and a phpunit
NEW: add '$moreatt' parameter in picto_from_langcode function
NEW: Add non intrusive js library to make syntaxic coloring of textarea
NEW: Add payment line to a specific invoice using the REST API
NEW: add possibility to disabled the LDAP trigger
NEW: add possibility to hide LDAP tab for non admin
NEW: Add possibility to propose last num releve in conciliation
NEW: add possibility to remove address field
NEW: Add REST API for supplier proposals
NEW: Add REST API to add payment line to a specific invoice
NEW: Add the attribute accept to the input form for file upload
NEW: add translation column for extrafields list
NEW: Add performances indexes on calendar events
NEW: A module can change order of element in the quick search combo
NEW: Can test signature of a version from API
NEW: complete_head_from_modules() in ldap_prepare_head()
NEW: Consolidates REST dictionary APIs into a single tree and a single file
NEW: Delete a line of invoice using the REST API
NEW: documents REST API return list of documents by element
NEW: Download a document using the REST API
NEW: Enhance framework so we can use html/icons into SELECT options.
NEW: External module can interact with the customer summary page
NEW: Generates the document before downloading using REST API
NEW: get and post lines of an invoice using the REST API
NEW: Get a payment list of a given invoice using the REST API
NEW: Get available assets of an invoice using the REST API
NEW: Get credit notes or deposits of a thirdparty
NEW: GET lines of an invoice in the REST API
NEW: get payment types using the REST API + consolidates REST dictionary APIs
NEW: Get the list of payments terms.
NEW: hook formObjectOptions in the form setting product selling price
NEW: hook to enrich homepage open elements dashboard
NEW: Insert a discount in a specific invoice using the REST API
NEW: Remove js library fileupload that was not used by core code.
NEW: Remove tooltip tipTip library replaced with standatd jquery tooltip
NEW: Set invoices as draft using the REST API
NEW: Sets an invoice as paid using the REST API
NEW: Tag the order as validated (opened) in the REST API
NEW: Update end of validity date of proposal using the API
NEW: Update in the order REST API
NEW: Upgrade jquery select2 to 4.0.4


WARNING:

If you enabled (for test) the experimental BlockedLog module before 7.0, you must purge the table llx_blockedlog because
way to save data for final version has changed.

Following changes may create regressions for some external modules, but were necessary to make Dolibarr better:
* The methode "cloture" on contract were renamed into "closeAll".
* The method "is_erasable" of invoice return a value <= 0 if not erasable (value is meaning) instead of always 0.
* The substitution key for reference of objects is now __REF__ whatever is the object (it replaces __ORDERREF__,
  __PROPALREF__, ...)
* The substition key __SIGNATURE__ was renamed into __USER_SIGNATURE__ to follow naming conventions.
* Substitution keys with syntax %XXX% were renamed into __XXX__ to match others.
* Removed old deprecated REST API (APIs found into '/root' section of the REST API explorer in Dolibarr v6).
* Some REST API to access setup features, like dictionaries (country, town, extrafields, ...) were moved into a
  common API "/setup".
* The REST API /documents were renamed into /documents/download and /documents/upload.
* Page bank/index.php, bank/bankentries.php and comm/actions/listactions.php were renamed into
  bank/list.php, bank/bankentries_list.php and comm/actions/list.php to follow page naming
  conventions (so default filter/sort order features can also work for this pages).
* The trigger ORDER_SUPPLIER_STATUS_ONPROCESS was renamed into ORDER_SUPPLIER_STATUS_ORDERED.
* The trigger ORDER_SUPPLIER_STATUS_RECEIVED_ALL was renamed into ORDER_SUPPLIER_STATUS_RECEIVED_COMPLETELY.
* The parameter note into method cloture() is added at end of private note (previously in v6, it replaced).
* The parameter $user is now mandatory for method createFromOrder and createFromPropal.
* Removed js library 'fileupload' that was not used by core code.
* Jquery plugin tableDnd updated. You now need to use decodeURI on the return value of tableDnDSerialize()
  and add 'td.' to the beginning of the dragHandle match string.
* IE8 and earlier and Firefox 12 and earlier (< 2012) are no more supported.
* The module ExpenseReport use numbering rules that you can setup (like other modules do). If you need to
  keep the hard coded numbering rule of expenses report used in 6.0, just add constant
  EXPENSEREPORT_USE_OLD_NUMBERING_RULE to 1.
* If you use the external module "multicompany", you must also upgrade the module. Multicompany module for
  Dolibarr v7 is required because with Dolibarr v7, payment modes and payment conditions are management as data
  that are dedicated to each company. If you keep your old version of multicompany module, mode and
  condition of payments will appears empty in all companies that are not the first one. By upgrading the
  multicompany module to a version that support Dolibarr v7, everything should work as expected.


***** ChangeLog for 6.0.8 compared to 6.0.7 *****
FIX: #8762
FIX: #9032
FIX: case when we valid form with keyboard
FIX: clause must not be there
FIX: dol_delete_file must work in a context without db handler loaded
FIX: entity test must be on product_fourn_price table and not product table
FIX: Fetch shipping will now fetch project id
FIX: $fk_account is always empty, must be $soc->fk_account
FIX: getEntity project and not projet
FIX: If we enable 3 steps for supplier order approbation, we must not delete all fourn rights def.
FIX: Keep supplier proposal price for supplier order
FIX: langs fr
FIX: missing filters during reordering
FIX: need to filter on aa.entity for same accounting accounts available in several entities
FIX: page must always be 0 when we search (to avoid case : when we're on page 3 and we're looking for a precise thirdparty, we stay on page 3 and nothing's displaied)
FIX: PDF address: handle when contact thirdparty different from document thirdparty
FIX: propal: correctly preset project when creating with origin/originid
FIX: pu_ht_devise was not converted to numeric so decimals were lost when calculating total_ht_devise
FIX: remain to pay for credit note was wrong on invoice list
FIX: shipment: fk_proje(c)t not handled in fetch() and update() methods
FIX: showOptionals: column mismatches
FIX: sometimes amounts are identical but php find them different.
FIX: test is_erasable() must be done before call function delete() too to avoid delete invoice with &action=delete in url
FIX: we must see number of all shared projects
FIX: wrong var name

***** ChangeLog for 6.0.7 compared to 6.0.6 *****
FIX: #8023
FIX: #8259 can't update contact birthday with REST API
FIX: #8478 !empty instead of count to avoid warning
FIX: #8488
FIX: actioncomm export: type filtering not working
FIX: addline on invoice supplier manage rank on its own if not provided
FIX: issue #8037
FIX: label in getnomurl projectlist
FIX: payment term doc-specific label was not used
FIX: payment term doc-specific label was not used (issue #8414)
FIX: project category is type 6 not 5 !!
FIX: some localtaxes errors
FIX: weird password autocompletion in Google Chrome (issue #8479)

***** ChangeLog for 6.0.6 compared to 6.0.5 *****
FIX: #7974 Contract - Invalid reference on the document
FIX: #8139
FIX: #8139 User search does not work if MAIN_USE_OLD_SEARCH_FORM, missing list.php
FIX: #8151
FIX: #8200
FIX: add planned delivery to order exports
FIX: a discount is a percent, not an amount, so we use vatrate not price
FIX: Avoid empty value to fk_multicurrency attribute
FIX: Bad localtaxes assignment in cashdesk
FIX: check shipping on delete order
FIX: check verif exped on delete order
FIX: creer into lire
FIX: Delete tasks on project delete will now trigger TASK_DELETE
FIX: Global on $user parameter reset the variable
FIX: if we make a mistake with situation_percent, now we can correct…
FIX: if we make a mistake with situation_percent, now we can correct it. before situation_final was always set to 1 and no way to go back
FIX: Import process must stop after ending line nb to import
FIX: migration script for product photo
FIX: natural search double quote
FIX: reverse field to have object loaded in doaction
FIX: Saving wrong localtax on order addline
FIX: show status on societe banner
FIX: solve column mismatch in user card's usergroup list + code cleanup
FIX: solve column mismatch in user card with multicompany transverse mode + code cleanup
FIX: unset categorie
FIX: update_extras on fourn card
FIX: warning when adding ECM files using old photo path
FIX: Withdrawals lines not filter by company name and not respect dropdown limit lines by page
NEW: Add sale representative einstein_pdf_modules
NEW_einstein_pdf_modules
NEW: field commerciaux and categ export CustomersInvoicesAndPayments


***** ChangeLog for 6.0.5 compared to 6.0.4 *****
FIX: security vulnerability reported by ADLab of Venustech
     CVE-2017-17897, CVE-2017-17898, CVE-2017-17899, CVE-2017-17900
FIX: #7379: Compatibility with PRODUCT_USE_OLD_PATH_FOR_PHOTO variable
FIX: #7903
FIX: #7933
FIX: #8029 Unable to make leave request in holyday module
FIX: #8093
FIX: Bad name alias showing in name of third column
FIX: Cashdesk should not sell to inactive third parties
FIX: Edit accountancy account and warning message on loan
FIX: $accounts[$bid] is a label !
FIX: $oldvatrateclean & $newvatrateclean must be set if preg_match === false
FIX: product best price on product list
FIX: search on contact list
FIX: stats trad for customerinvoice
FIX: translate unactivate on contractline
FIX: email sent was not in HTML
FIX: missing hook invoice index
FIX: subject mail sepa


***** ChangeLog for 6.0.4 compared to 6.0.3 *****
FIX: #7737
FIX: #7751
FIX: #7756 Add better error message
FIX: #7786
FIX: #7806
FIX: #7824
FIX: add line bad price and ref
FIX: A lot of several fix on local taxes and NPR tax
FIX: createfromorder
FIX: CSS for IE10
FIX: external user cannot be set as internal
FIX: Filter type on actioncomm with multiselect doesn't work
FIX: list of donation not filtered on multicompany
FIX: list of module not complete when module mb_strlen not available
FIX: Locatax were not propagated when cloning order or proposal
FIX: Searching translation should not be case sensitive
FIX: Search into language is ok for file into external modules two.
FIX: test for filter fk_status
FIX: too much users on holiday list
FIX: Wrong alias sql


***** ChangeLog for 6.0.3 compared to 6.0.2 *****
FIX: #7211 Update qty dispatched on qty change
FIX: #7458
FIX: #7593
FIX: #7616
FIX: #7619
FIX: #7626
FIX: #7648
FIX: #7675
FIX: Agenda events are not exported in the ICAL, VCAL if begin exactly with the same $datestart
FIX: API to get object does not return data of linked objects
FIX: Bad localtax apply
FIX: Bad ressource list in popup in gantt view
FIX: bankentries search conciliated if val 0
FIX: hook formObjectOptions() must use $expe and not $object
FIX: make of link to other object during creation
FIX: Missing function getLinesArray
FIX: old batch not shown in multi shipping
FIX: paid supplier invoices are shown as abandoned
FIX: selection of thirdparty was lost on stats page of invoices
FIX: sql syntax error because of old field accountancy_journal
FIX: Stats on invoices show nothing
FIX: substitution in ODT of thirdparties documents
FIX: wrong key in selectarray
FIX: wrong personnal project time spent

***** ChangeLog for 6.0.2 compared to 6.0.1 *****
FIX: #7148
FIX: #7288
FIX: #7366 renaming table with pgsql
FIX: #7435 Can't add payment term
FIX: #7461
FIX: #7464
FIX: #7471
FIX: #7473 Mass update of vat rates and other bugs on localtax
FIX: #7475
FIX: #7486 Empty value for multicurrency rate must be forbidden
FIX: #7490
FIX: #7505
FIX: #7510 Bug: extrafield content disappear when generate pdf within intervention
FIX: #7514
FIX: #7531 #7537
FIX: #7541
FIX: #7546
FIX: #7550
FIX: #7554
FIX: #7567
FIX: Accountancy export model for Agiris Isacompta
FIX: Allow create shipping if STOCK_SUPPORTS_SERVICES option is enabled
FIX: Bad preview on scroping when special file names
FIX: Generation of invoice from bulk action "Bill Orders"
FIX: Implementation of a Luracast recommandation for the REST api server (#7370)
FIX: Missing space in request
FIX: Only modified values must be modified
FIX: replenish if line test GETPOST on line 0
FIX: Stripe not working on live mode
FIX: wrong basePath in the swagger view
FIX: Implementation of a Luracast recommandation for the REST api server

***** ChangeLog for 6.0.1 compared to 6.0.* *****
FIX: #7000 Dashboard link for late pending payment supplier invoices do not work
FIX: #7325 Default VAT rate when editing template invoices is 0%
FIX: #7330
FIX: #7359
FIX: #7367
FIX: #7368
FIX: #7391
FIX: #7420
FIX: Add some missing attributes in Adherent:makeSubstitution (type, phone…
FIX: Bad const name
FIX: Bad link to unpayed suppliers invoices
FIX: Better protection to no send email when we change limit
FIX: Calculation in the activity box
FIX: Clean bad parameters when inserting line of template invoice
FIX: dateSelector was not taken into account
FIX: hidden option MAIN_PROPAGATE_CONTACTS_FROM_ORIGIN
FIX: journalization for bank journal should not rely on a label.
FIX: menu enty when url is external link
FIX: missing supplier qty and supplier discount in available fields for product export.
FIX: multicompany better accuracy in rounding and with revenue stamp.
FIX: Must use pdf format page as default for merging PDF.
FIX: PDF output was sharing 2 different currencies in same total
FIX: Position of signature on strato template
FIX: Protection to avoid to apply credit note discount > remain to pay
FIX: Remove warning when using log into syslog
FIX: Responsive
FIX: Security fixes (filter onload js, less verbose error message in
FIX: SEPA recording payment must save one payment in bank per customer
FIX: Several problem with the last event box on project/tasks
FIX: Sign of amount in origin currency on credit note created from lines
FIX: Some page of admin were not responsive
FIX: SQL injection
FIX: time.php crashed without project id in param
FIX: transfer of line extrafields from order to invoice
FIX: Upgrade missing on field
FIX: View of timespent for another user
FIX: ODT generation
FIX: CVE-2017-9840, CVE-2017-14238, CVE-2017-14239, CVE-2017-14240, CVE-2017-14241,
     CVE-2017-14242

***** ChangeLog for 6.0.0 compared to 5.0.* *****
NEW: Add experimental BlockeLog module (to log business events in a non reversible log file).
NEW: Add a payment module for Stripe.
NEW: Add module "Product variant" (like red, blue for the product shoes)
NEW: Accountancy - Activate multi-journal & Add journal_label to database (FEC)
NEW: Add a tracking id into mass emailing.
NEW: Tax system more compatible with the new tax rollout in India (IGST / CGST / SGST).
NEW: Add calculation function for Loan schedule
NEW: Add "depends on" and "required by" into module informations
NEW: Add hidden option THIRDPARTY_INCLUDE_PARENT_IN_LINKTO
NEW: Add key __USERID__ and __ENTITYID__ as key for dynamic filters.
NEW: Add last activation author and ip of modules
NEW: Add mass actions (pdf merge and delete) for interventions
NEW: Add module resources import/export
NEW: Add option PROJECT_THIRDPARTY_REQUIRED
NEW: Add page statistics for project tasks
NEW: add property to show warnings when activating modules
NEW: add rapport file for supplier paiement
NEW: Add statistics on supplier tab.
NEW: Add tooltip help on shipment weight and volume calculation
NEW: An external module can hook and add mass actions.
NEW: Better reponsive design
NEW: Bookmarks are into a combo list.
NEW: Bulk actions available on supplier orders
NEW: Can add a background image on login page
NEW: Can change customer from POS
NEW: Can clone expense report on another user
NEW: Can control constants values into file integrity checker
NEW: Can define default values for create forms.
NEW: Can define default filters for list pages.
NEW: Can define default sort order for list pages.
NEW: Can deploy an external module from the module setup area.
NEW: Can disable all overwrote translations in one click.
NEW: Can edit background color for odd and even lines in tables
NEW: Can filter on code in dictionnaries
NEW: Can filter on year and product tags on the product statistic page
NEW: Can import users
NEW: Can read time spent of others (hierarchy only or all if granted)
NEW: Can send an email to a user from its card.
NEW: Can send email to multiple destinaries from the mailform combo list.
NEW: Can set margins of PDFs
NEW: Can set number of dump to keep with job "local database backup"
NEW: Can sort customer balance summary on date.
NEW: Can sort thumbs visible on product card.
NEW: Can use a credit note into a "down payment/deposit".
NEW: Can use dol_fiche_end without showing bottom border.
NEW: Can use translations into all substitutions (watermark, freetext...)
NEW: Change to allow a specific numbering rule for invoice with POS module.
NEW: convert exceiss received to reduc
NEW: custom dir is enabled dy default on first install.
NEW: Description of feature of a module visible into a dedicated popup.
NEW: Direct open of card after a search if one record only found.
NEW: download button
NEW: Enable bulk actions delete on supplier invoices.
NEW: Extrafields support formulas to be computed using PHP expressions.
NEW: Feature to crop/resize images available on user and expense reports.
NEW: Filechecker can include custom dir and report added files.
NEW: fix listview class and add a demo for product list
NEW: [FP17] Accountancy - Add select field in list of accounts
NEW: get amount base on hourly rate for ficheinter
NEW: hidden Easter egg to display commitstrip strip on login page
NEW: Include an hourglass icon when we click on online payment button
NEW: Index upload files into database.
NEW: Introduce mass action on product list ('delete' for the moment)
NEW: Introduce mass actions on contacts
NEW: Introduce option MAIN_HTTP_CONTENT_SECURITY_POLICY
NEW: It's easier to switch between sandbox and live for paypal
NEW: Mass action delete available on project and tasks
NEW: Move login information on home page into a widget
NEW: new demo entry page
NEW: No external check of version without explicit click in about page.
NEW: ODT docs for USER USERGROUP CONTRACT and PRODUCT class
NEW: odt usergroup
NEW: On invoices generated by template, we save if invoice come from a source template.
NEW: option to copy into attachement files of events, files send by mail (with auto event creation)
NEW: PDF with numbertoword
NEW: Permit multiple file upload in linked documents
NEW: PHP 7.1 compatibility
NEW: Reduce memory usage by removing deprecated constant loading.
NEW: Report page and menu for suppliers paiements
NEW: Show by default README.md file found into root dir of ext module.
NEW: Show company into combo list of projects
NEW: show files in the bank statement + download
NEW: Show local taxes in facture list
NEW: Show local taxes in supplier facture list
NEW: Small PDF template for products
NEW: Option SUPPLIER_ORDER_EDIT_BUYINGPRICE_DURING_RECEIPT
NEW: The substitution keys available for emailing edition are now visible into a popup.
NEW: Uniformize behaviour: Action to make order is an action button.
NEW: Use autocompletion on the "Add widget list".
NEW: Use html5 type "number" on select field for year and duration.
NEW: Can use pdktk to concat mass pdf because tcpdf generate avoid to split large file into multiple smaller file (all have same size) encounter issue with mailer provider virtual delivery service
NEW: Default theme of v6 is cleaner.
NEW: When down payment is entered, discount to reuse into final invoice is automatically created. This save one click into invoice workflow.
NEW: Add UI to configure MEMBER_NEWFORM_FORCETYPE
NEW: #2763 Go to document block after clicking in Generate document button
NEW: #6280: Generate PDF after creating an invoice from a customer order
NEW: #6915 Simplest change.
NEW: Uniformize the look and feel with v6 new look.

For developers:
NEW: Add a lot of API REST: dictionaryevents, memberstypes, ...
NEW: Big refactorization of multicompany transverse mode.
NEW: getEntity function use true $shared value by default.
NEW: Add font-awesome css.
NEW: Add function ajax_autoselect
NEW: Add function dolMd2Html
NEW: Add hook doUpgrade2
NEW: Add hook "formatNotificationMessage"
NEW: Add index and constraints keys on supplier proposal detail table
NEW: Add phpunit to check the engine is defined into sql create files.
NEW: Add project and Hook to Loan
NEW: Add REST API to push a file.
NEW: Allow extrafields list select to be dependands on other standard list and not only other extrafields list
NEW: Architecture to manage search criteria persistance (using save_lastsearch_values=1 on exit links and restore_lastsearch_values=1 in entry links)
NEW: data files are now also parsed by phpunit for sql syntax
NEW: Hook to allow inserting custom product head #6001
NEW: Introduce fields that can be computed during export in export profiles.
NEW: Introduce function dol_compress_dir
NEW: Removed commande_pdf_create, contract_pdf_create,expedition_pdf_create, facture_pdf_create, delivery_order_pdf_create, task_pdf_create, project_pdf_create, propale_pdf_create, supplier_invoice_pdf_create, supplier_order_pdf_create, supplier_proposal_pdf_create deprecated functions
NEW: tooltip can be on hover or on click with textwithpicto function.
NEW: Upgrade jquery to 3.3.1 and jquery-ui to 1.12

WARNING:

Following changes may create regression for some external modules, but were necessary to make Dolibarr better:
* The hook getNodeList has been replaced by a normalized 'addreplace' hook getDirList.
* The trigger USER_SETINGROUP and USER_REMOVEFROMGROUP has been replaced with trigger USER_MODIFY.
* The page societe/soc.php was renamed into societe/card.php to match page naming conventions.
* The page compta/facture.php was renamed into compta/facture/card.php to match page naming conventions.
* The signature of method ->delete() of class Product and PriceExpression was changed from
  ->delete(id, notrigger) to ->delete(User, notrigger) to match standard dev rules.
* The signature of method ->delete() of class Adherent was changed from
  ->delete(id) to ->delete(id, User, notrigger) to match standard dev rules.
* Removed CommonObject::displayMarginInfos (was deprecated in 3.8). Use same method into
  html.formmargin.class.php
* Removed Societe::set_commnucation_level (was deprecated in 4.0). Was not used.
* Removed the trigger file of PAYPAL module that stored data that was not used by Dolibarr. The trigger event still
  exists, but if an external module need action on it, it must provides itself its trigger file.
* Use $conf->global->MULTICOMPANY_TRANSVERSE_MODE instead $conf->multicompany->transverse_mode. So, if you set var
  $multicompany_transverse_mode to 1 into your conf file, you must remove this line and a new key into
  the Home - setup - other admin page.
* If you use Multicompany transverse mode, it will be necessary to check the activation of the modules in the children
  entities and to review completely the rights of the groups and the users.
* Use getEntity('xxx') instead getEntity('xxx', 1) and use getEntity('xxx', 0) instead getEntity('xxx')
* Some other change were done in the way we read permission of a user when module multicompany is enabled. You can
  retrieve the old behavior by adding constant MULTICOMPANY_BACKWARD_COMPATIBILITY to 1.
* The hook formObjectOptions was not implemented correctly in previous version. Sometimes, you had to return output
content by doing a print into function, sometimes by returning content into "resprint". This has been fixed to follow
hook specifications so you must return output into "resprint".


***** ChangeLog for 5.0.7 compared to 5.0.6 *****
FIX: #7000 Dashboard link for late pending payment supplier invoices do not work
FIX: #7148
FIX: #7325 Default VAT rate when editing template invoices is 0%
FIX: #7366 renaming table with pgsql
FIX: #7391
FIX: #7510 Bug: extrafield content disappear when generate pdf within intervention
FIX: Agenda events are not exported in the ICAL, VCAL if begin exactly with the same $datestart
FIX: Bad link to unpayed suppliers invoices
FIX: bankentries search conciliated if val 0
FIX: multicompany better accuracy in rounding and with revenue stamp.
FIX: PDF output was sharing 2 different currencies in same total
FIX: Upgrade missing on field
FIX: wrong key in selectarray
FIX: wrong personnal project time spent

***** ChangeLog for 5.0.6 compared to 5.0.5 *****
FIX: Removed a bad symbolic link into custom directory.
FIX: Renaming a resource ref rename also the directory of attached files.

***** ChangeLog for 5.0.5 compared to 5.0.4 *****
FIX: #7075 : bad path for document
FIX: #7156
FIX: #7173
FIX: #7224
FIX: #7226
FIX: #7239
FIX: add supplierproposaldet without price (new product)
FIX: amount overlap other amount when a pagebreak is done due to an image at the bottom of page.
FIX: Bad tax calculation with expense report
FIX: Best buy price calculation
FIX: Buying prices must always be in positive value.
FIX: calculate correct remain to pay for planned bank transactions
FIX: delete linked element on facture rec
FIX: edit sociale was emptying label
FIX: Error when updating thirdparty not returned
FIX: holidays with postgresql like on rowid integer
FIX: id of user not saved when making a payment of expense report
FIX: invoice page list
FIX: invoice situation VAT total rounding into PDF crabe
FIX: PgSQL compatibility.
FIX: remove order rights on invoice page
FIX: status were wrong on product referent list
FIX: supplier id was not passed to hooks
FIX: Support of vat code when using price per customer
FIX: User id correction on holiday request
FIX: value of user id filled to 0 in llx_bank_url when recording an expense report.
FIX: we have to check if contact doesn't already exist on add_contact() function
FIX: We should be able to insert data with value '0' into const
FIX: install process with DoliWamp

***** ChangeLog for 5.0.4 compared to 5.0.3 *****
FIX: #5640 Prices of a predefined product/service were incorrect under certain circumstances
FIX: #6541 since 4.0.4 to 5.0.0 autofill zip/town not working
FIX: #6880 #6925
FIX: #6885
FIX: #6926
FIX: #7003
FIX: #7012
FIX: #7040
FIX: #7048 #6075
FIX: Can set supplier invoice to billed.
FIX: Can't create invoice if PO disapproved
FIX: contratligne update
FIX: CVE-2017-7886
FIX: default param
FIX: Line of invoices not inserted when using POS module and VAT NPR.
FIX: origin & originid on supplierproposal
FIX: Redirect to payment page from member subscription page failed if a unique security key was defined.
FIX: REST api to get project when user has permission to read all.
FIX: situation_progress param default value must be 100 and not 0
FIX: SQL injection on user/index.php parameter search_statut.
FIX: vat code not saved during product creation.
FIX: Warnings

***** ChangeLog for 5.0.3 compared to 5.0.2 *****
FIX: #6677 Expired contracts dashboard box does not show the name of the thirdparty
FIX: #6813
FIX: 6863
FIX: #6877
FIX: #6881
FIX: Better sanitizing of search all parameter.
FIX: Correction with author and validator user on orders
FIX: dialog window with md theme must not be hidden by left menu part.
FIX: doactions hook missing in invoice model page
FIX: Fullname when member is a moral entity with no name.
FIX: Link to files on bank account tab broken with multicompany FIX: Link to preview on thirdparty broken with multicompany
FIX: New vat code not correctly implemented if "1 price per customer".
FIX: Pagination of invoices
FIX: pagination on resources
FIX: REST API not possible to add agendaevents
FIX: situation invoice broken due to the all percent application form inside addline form
FIX: SQL injection on user/index.php parameter search_statut.
FIX: XSS

***** ChangeLog for 5.0.2 compared to 5.0.1 *****
FIX: #6468 + Fix missing translation
FIX: #6517 #6525 Autocompletion of thirdparty after n chars not implemented
FIX: #6613 Default subject for Supplier proposal emails is filled with a non-existing key
FIX: #6614
FIX: #6619 Template invoices list do not respect restricted thirdparty user rights
FIX: #6621 Documents tab shows greyed out upload form even if the option to show actions not available is disabled
FIX: #6623 User card shows "Return to list" link even if the user has no rights to list users
FIX: #6636 Complete fix
FIX: #6669 User with no permission to edit customer invoices can see a edit button in project entry
FIX: #6671 Cannot remove thirdparty type with "#" in its name
FIX: #6673 Missing "nature" table header in thirdparty list
FIX: #6675 Restricted user with no agenda permissions can see a button to create appointment in thirdparty contact list
FIX: #6679 User with restricted supplier invoice permissions can edit project, payment conditions, payment mode
FIX: #6680 User with restricted supplier invoice permissions sees "reopen" button even if he has no permission to do it
FIX: #6718 Bug: Discount amount is not locally formatted in CommonObject View
FIX: #6767 serious critical error, no login possible with postgresql and ipv6.
FIX: #6795 #6796
FIX: Add option MAIN_MAIL_USE_MULTI_PART to include text content into HTML email and add option MAIN_MAIL_ADD_INLINE_IMAGES_IF_IN_MEDIAS to restore the inline images feature.
FIX: ajax autocomplete on clone
FIX: A non admin user can not download files attached to user.
FIX: Can't download delivery receipts (function dol_check_secure_access_document)
FIX: complete hourly rate when not defined into table of time spent
FIX: dont get empty "Incoterms : - " string if no incoterm
FIX: dont lose supplier ref if no supplier price in database
FIX: Enter a direct bank transaction
FIX: extrafield css for boolean type
FIX: forgotten parameter for right multicompany use
FIX: Found duplicate line when it is not.
FIX: global $dateSelector isn't the good one, then date selector on objectline_create tpl was hidden
FIX: Journal code of bank must be visible of accountaing module on.
FIX: length_accounta return variable name
FIX: limit+1 dosn't show Total line
FIX: No filter on company when showing the link to elements.
FIX: overwrapping of weight/volume on rouget template
FIX: Several bugs in accounting module.
FIX: shared bank account with multicompany not visible in invoice setup
FIX: spaces not allowed into vat code
FIX: supplier default condition not retrieved on create
FIX: supplier order line were always created with rang = 0

***** ChangeLog for 5.0.1 compared to 5.0.0 *****
FIX: #6503: SQL error in "Last pending payment invoices"
FIX: #6505 Project elements page shows greyed-out links even if the option to show actions not available is disabled
FIX: #6507: Statistics counter show wrong total Contract numbers when the user does not have full access
FIX: #6533 #6590
FIX: #6535
FIX: bank account not visible on payment card
FIX: colspan
FIX: Data lost during merge of thirdparties
FIX: Detection of color brightness
FIX: Filter on date lost after submit on time spent page
FIX: forgottent fk_unit field on llx_supplier_propaldet
FIX: list of projects
FIX: LOG_ERROR does not exists. Use LOG_ERR.
FIX: Missing total on project overview.
FIX: multicurrency management on supplier order/invoice
FIX: Notification sending was broken.
FIX: origin & origin id on supplier order line
FIX: param php doc
FIX: Picto of project on dol_banner and box
FIX: Some errors when downloading files.

***** ChangeLog for 5.0.0 compared to 4.0.* *****
For users:
NEW: Add module mulicurrency.
NEW: Add module accoutancy expert (double party accountancy).
NEW: Better responsive design, above all on smartphone.
NEW: #5801 More complete change to allow to disable supplier invoice document generation.
NEW: #5830 Can choose a generic email or use remail in the mail from field.
NEW: #5896 More complete data on event sent by email (name in title, emails list in details)
NEW: Add a better icon to show when "run" in cron jobs is disabled.
NEW: Add account statement into fields of bank account transaction list.
NEW: Add a direct debit mandate PDF template.
NEW: add clone contract feature.
NEW: Add color regarding stock even on ajax autocompleter product selector.
NEW: Add date into list of print jobs for Google Print.
NEW: add field and filters on turnover by third party report.
NEW: Add last activation date as info in module list.
NEW: add option to limit stock product by warehouse.
NEW: Add missing unique key on table llx_links.
NEW: Add option "Hide images in Top menu".
NEW: Add option PROJECT_LINES_PERWEEK_SHOW_THIRDPARTY to show thirdparty on page to submit time.
NEW: Add option "Stock can be negative". Off by default.
NEW: Add option SUPPLIER_ORDER_3_STEPS_TO_BE_APPROVED.
NEW: Add hidden option to include parent products too in stats of orders (not supported in rest of app yet).
NEW: Add Panama datas.
NEW: Add ressource extrafields.
NEW: add restrictions on standard exports (agenda, order, deplacement, facture, fournisseur, societe, propal, expedition)
NEW: Add substitution keys __SHIPPINGTRACKNUM__, __SHIPPINGTRACKNUMURL__ into shipping email template.
NEW: Add status Done on interventions.
NEW: Add system tool "Files integrity checker" to detect modified files for packaged versions.
NEW: Add tooltip in payment term edition in dictionnary.
NEW: Add type "url" as possible extrafield.
NEW: Add workflow to calculated supplier order status on stock dispatch.
NEW: Add workflow to classifed propal bill on invoice validation.
NEW: allow to save a parent warehouse.
NEW: Better filtering of automatic/manually inserted events.
NEW: Bill orders from order list.
NEW: Can add event from the card listing events.
NEW: Can change thirdparty when cloning a project.
NEW: Can create expense report for someone else (advanced permission).
NEW: Can clone an expense report.
NEW: Can edit a label for each price segment when using several segment prices for products.
NEW: Can filter on fields on admin translation page.
NEW: Can filter on project/task ref/label on the "new time consumed" page.
NEW: Can filter on status on objects on the "statistics" pages.
NEW: Can filter on type of leave requests in list.
NEW: Can generate SEPA mandate for each bank account of your customers.
NEW: Can see/make bank conciliation from bank transaction list.
NEW: Can edit RUM number of a customer bank account.
NEW: Can link template invoice to other objects. Generated invoices will be linked to same objects (example: contracts).
NEW: Can renamed attached files on some documents tabs (like products and expense reports).
NEW: Can see/edit the customer ref of a shipment.
NEW: Can select fields/extrafields on contract list + Mass delete action.
NEW: Can select fields on expense report list. Can make mass delete.
NEW: Can select fields to show on list of bank transaction.
NEW: Can set to paid automatically social or fiscal taxes after a payment was recorded.
NEW: Can sort on status of recurring invoice in list of template invoices.
NEW: Can use native php and dolibarr object on pages of module website.
NEW: Checkbox 'close order to "Everything received" automatically if all products are received' is visible on supplier orders.
NEW: conf to allow payments on different thirdparties bills but same parent company.
NEW: Consumption view on thirdparty total line and total HT by element.
NEW: Display bookkeeping by accounting account - Bookkeeping ordered by accounting account - Link with customers and suppliers invoices - Sub Total by accounting account - Ability to display more than 25 lines and filter by customer/supplier, invoice and accounting account
NEW: Each user can select its landing page (on tab "user display setup").
NEW: Editing translation GUI become easier with tool to search existing translation.
NEW: Error code of each email sent is visible in list of email targets
NEW: Export thirdparty with payment terms and mode.
NEW: filter actiontype on thirdparty tab.
NEW: filter by supplier and fk_warehouse on replenishment page.
NEW: Filters can accept generic search key like __DAY__, __MONTH__, __YEAR__ replaced with current day, month year before making the search.
NEW: Function "crop" images available on project, product and holiday attachment tab.
NEW: function to display full path to current warehouse.
NEW: Generation of document is available on member card.
NEW: Introduce mass action "delete" on sales orders.
NEW: Introduce option MAIN_DEFAULT_PAYMENT_TERM_ID to set default payment term on company level.
NEW: introduce option PROJECT_DISABLE_PRIVATE_PROJECT and PROJECT_DISABLE_PUBLIC_PROJECT.
NEW: Link between objects can be done on both side and on all objects.
NEW: More filter on bank transaction list.
NEW: Mutualize mass action. So "Send by email" is also available on orders.
NEW: New set of icon for status easier to understand.
NEW: option "Current/Next" for limit payment date (in payment term dictionary setup) to use a specific day of current month or jump to same day of next month.
NEW: Option DOC_SHOW_FIRST_SALES_REP shows name of "user buyer or saler" on PDF.
NEW: Option MAIN_INFO_SOCIETE_MAIL_ALIASES to be able to use several identities into the "email from".
NEW: Pagination available on list of users.
NEW: Phone formatting for Canada. Add dol_print_phone into phpunit tests.
NEW: Reduce nb of picto visible after reference of an object into lists, merging preview and download.
NEW: Reduce space lost on EDM module.
NEW: Reopen a paid bill is a user advanced permission.
NEW: can set a default bank account on thirdparty card.
NEW: Show photo of contacts on thirdparty card.
NEW: Show subtotal into list of linked elements.
NEW: Show total line (planned workload and time spent) on list of tasks.
NEW: Start to introduce search filters on dictionnaries for vat list.
NEW: Support extrafields for expense reports.
NEW: Support extrafields on product lot.
NEW: Support free bottom text and watermark on expense report template.
NEW: Support mass actions for proposals
NEW: Table with list of lots/serial can be viewed (module product batch).
NEW: The autofill zip/town table option is on by default.
NEW: the count of linked files on card includes external links.
NEW: Usage of vat code seems ok everywhere.
NEW: User date of employment added.
NEW: Use small photo of user on all user links.
NEW: Use new archi to select fields into list of time spent.
NEW: Available substitution key (__INVOICE_MONTH__, __INVOICE_PREVIOUS_MONTH__, ...) to use into note text of recurring invoices.

For developers:
NEW: Add ORDER_MODIFY trigger on each order modification.
NEW: Trigger on delete stock
NEW: The getURLContent return more information on success and error.
NEW: Uniformize code and correct deal with triggers
NEW: REST API explorer. Can create invoice and orders with lines.
NEW: Add a lot of API REST: expense reports, orders, commercial proposals, projects, agenda events, users, invoices, ...
NEW: Default collation for mysql is now utf8_unicode_ci
NEW: Can use any filter on all REST API to list.
NEW: ckeditor accept a parameter to disable all html filtering.
NEW: Complete table llx_ecm_files with field generated_or_uploaded
NEW: Enhance function setValueFrom so we can use it for "edit in form" feature.
NEW: getNomUrl displays full path to warehouse
NEW: Hook formObjectOptions
NEW: hook in element overview
NEW: Hook on stock product card
NEW: param socid find_min_price_product_fournisseur() function
NEW: More phpunit tests

WARNING:

Following changes may create regression for some external modules, but were necessary to make
Dolibarr better:
- Function delete of class Facture (invoice) need the object $user as first parameter. Also you must
  check you make a fetch on object before calling the delete.
- The old driver of "mysql" has been removed. Dolibarr use the new one (mysqli) by default.
- Remove not used function calculate_byte(). Use dol_print_size() instead.
- Function pdf_getTotalQty is now deprecated. Not used by Dolibarr core.
- Method commande->deleteline($lineid) has been replaced with commande->deleteline($user, $lineid).
- Method expensereport->delete(id, user) has been replaced with ->delete(user)
  Method warehouse->delete(id) has been replace with ->delete(user)
  This is to follow good practice to make a fetch on object before deleting it.
- The form to add a product to a draft proposal/order/invoice, from the product card, is hidden by default.
  It was not commonly used and usage generates some problems (cost price for margin calculation not entered, vat setting).
  Set constant PRODUCT_ADD_FORM_ADD_TO to retrieve it.
- The javascript "datatables" library was previously provided into Dolibarr sources, but it was not used by application.
  So there is no reason to maintain its compatibility with other dolibarr components. If an external module need this
  library, this external module must embed the library in his own sources/packages.
- Trigger name SUPPLIER_PROPOSAL_CREATE has been renamed into PROPOSAL_SUPPLIER_CREATE.
- A new paramater sqlfilters was introduced to allow filter on any fields int the REST API. Few old parameters,
  no more required, were also removed. Use this new one if you were using one of them.
- The trigger that activate or close a contract line is run on a contract line, not on contract.
- Method commande->set_availability(user, availability_id) removed from commande class, use method commande->availability(availability_id, notrigger).

Dolibarr 5.0 was frozen before PHP 7.1 was released. Unit tests are successful on PHP 7.1 but we don't have enough
feedback to confirm whole application is compatible. Current officiel supported PHP versions are PHP 5.3 to 7.0.


***** ChangeLog for 4.0.6 to 4.0.5 *****
FIX: #6613 Default subject for Supplier proposal emails is filled with a non-existing key
FIX: #6623 User card shows "Return to list" link even if the user has no rights to list users
FIX: #6636 Complete fix
FIX: #6669 User with no permission to edit customer invoices can see a edit button in project entry
FIX: #6671 Cannot remove thirdparty type with "#" in its name
FIX: #6673 Missing "nature" table header in thirdparty list
FIX: #6675 Restricted user with no agenda permissions can see a button to create appointment in thirdparty contact list
FIX: #6677 Expired contracts dashboard box does not show the name of the thirdparty
FIX: #6679 User with restricted supplier invoice permissions can edit project, payment conditions, payment mode
FIX: #6680 User with restricted supplier invoice permissions sees "reopen" button even if he has no permission to do it
FIX: #6813
FIX: Correction with author and validator user on orders
FIX: doactions hook missing in invoice model page
FIX: dont get empty "Incoterms : - " string if no incoterm
FIX: dont lose supplier ref if no supplier price in database
FIX: forgotten parameter for right multicompany use
FIX: global $dateSelector isn't the good one, then date selector on objectline_create tpl was hidden
FIX: limit+1 dosn't show Total line
FIX: supplier order line were always created with rang = 0


***** ChangeLog for 4.0.5 to 4.0.4 *****
FIX: #6234
FIX: #6259
FIX: #6330
FIX: #6360
FIX: #6411
FIX: #6443
FIX: #6444
FIX: #6453
FIX: #6503: SQL error in "Last pending payment invoices"
FIX: #6505 Project elements page shows greyed-out links even if the option to show actions not available is disabled
FIX: #6507: Statistics counter show wrong total Contract numbers when the user does not have full access
FIX: #6533 #6590
FIX: #6619 Template invoices list do not respect restricted thirdparty user rights
FIX: #6621 Documents tab shows greyed out upload form even if the option to show actions not available is disabled
FIX: add entity param to document link
FIX: Can use quote into supplier ref on order line add
FIX: Change the customer code only if error on duplicate
FIX: Creation of credit note on invoice with deposit stole the discount.
FIX: delete bank class lines when we delete bank_categ
FIX: deletion of bank tag
FIX: detail of deposit and credit not was not visible into final invoice
FIX: Error management during bank account creation
FIX: error management in bank account deletion.
FIX: event status is not modified when assign an user
FIX: forgotten fk_facture_fourn attribute on supplierinvoice line object
FIX: If bank module on, field must be required to register payment of expense report.
FIX: load multicurrency informations on supplier order and bill lines fetch
FIX: Missing total on project overview.
FIX: multicurrency_subprice
FIX: param billed when we change page
FIX: protection against infinite loop on hierarchy
FIX: Supplier Order list filter by project
FIX: the dolCopyDir fails if target dir does not exists.
FIX: use param for http links

***** ChangeLog for 4.0.4 to 4.0.3 *****
FIX: #6227 Document models table header "Unit" is shown in 2 lines in Spanish
FIX: #6230
FIX: #6237
FIX: #6245 Thirdparty link in supplier invoices list, links to "comm/card" instead of "fourn/card" page
FIX: #6253 Supplier invoice list filter does not respect "thirdparty" filter
FIX: #6277
FIX: project list and ajax completion return wrong list.
FIX: bug margin calculation by user with multicompany
FIX: Can make a stock transfert on product not on sale/purchase.
FIX: extrafield input for varchar was not working with special char within (ie double quotes)
FIX: javascript error
FIX: link for not found photo when using gravatar. Must use external url.
FIX: Protection so even if link is output for external user, links is disabled.
FIX: repair tool was ko to restore extrafields with type select.
FIX: Security access problem with external users on projects/tasks
FIX: We must not drop extrafield column if there is still record on other entities.
FIX: regression with sedning email when introducing security options to restrict nb of email sending.
t
***** ChangeLog for 4.0.3 to 4.0.2 *****
FIX: #5853 $conf->global->$calc==0 || $conf->global->$calc==1
FIX: #5958 no discount on supplier command made by replenishment
FIX: #5966 Bug: getNomUrl tooltips show Proposal info even if user has no rights to read them
FIX: #5972 #5734
FIX: #6007
FIX: #6010
FIX: #6029
FIX: #6043 - Payment mode not visible on supplier invoice list
FIX: #6051
FIX: #6062
FIX: #6088
FIX: A draft can be deleted by a user with create permission.
FIX: bad permission to see contract on home page
FIX: bad permission to see contract statistics
FIX: Bcc must not appears to recipient when using SMTPs lib
FIX: Consistent description for add or edit product
FIX: delete contract extrafields on contract deletion
FIX: Deposits and credit notes weren't added in the received and pending columns
FIX: export extrafields must not include separe type
FIX: Export of opportunity status must be code, not id.
FIX: False positive on services not activated
FIX: Filter was wrong or lost during navigation
FIX: HT and TTC price should always be displayed together
FIX: if a supplier price reference is changed after creating an order, we can't clone order.
FIX: in export. Error when using a separate extrafields.
FIX: Introduce hidden option MAIL_PREFIX_FOR_EMAIL_ID to solve pb of tracking email.
FIX: javascript error when using on mobile/smartphone
FIX: javascript xss injection and a translation
FIX: Label of project is in field title not label.
FIX: List of people able to validate an expense report was not complete.
FIX: Missing field
FIX: Module gravatar was not triggered on thirdparty and contact card
FIX: Must use external link into a forged email content.
FIX: Pb in management of date end of projects
FIX: Regression when deleting product
FIX: rendering of output of estimated amount on project overview page.
FIX: Sanitize title of ajax_dialog
FIX: Security to restrict email sending was not efficient
FIX: Setting supplier as client when accept a supplier proposal
FIX: Some statistics not compatible with multicompany module.
FIX: the time spent on project was not visible in its overwiew
FIX: Update intervention lline crash with PgSQL
FIX: wrong test on dict.php
FIX: wrong var name

***** ChangeLog for 4.0.2 compared to 4.0.1 *****
FIX: #5340
FIX: #5779
FIX: #5849
FIX: #5866
FIX: #5907
FIX: Addline if $txlocaltax1 is empty
FIX: Avoid error 500 if phpexcel is disabled
FIX: Avoid errors on debian
FIX: Can edit the customer ref even if order is not draft.
FIX: Documents not moved in new directory if we change reference of the task.
FIX: Error when CATEGORIE_RECURSIV_ADD is enabled and new category is child of an already linked to object
FIX: Extra fields of task not copied on project cloning
FIX: Hidden option PRODUCT_MAX_VISIBLE_PHOTO
FIX: Link on supplier invoice in widget was not clickable
FIX: margin tab on customer card must filter on current entity invoices
FIX: missing column into SQL on thirdparty list
FIX: Nber of attached files were not reported in event report of email sent
FIX: only show projects of related third if external user
FIX: Search provider by price
FIX: Solve backup when using mysqldump that return warning
FIX: Sql error in widget of product for stock alerts
FIX: updateligne if $txlocaltax1 is null

***** ChangeLog for 4.0.1 compared to 4.0.0 *****
FIX: #2853
FIX: #2991
FIX: #3128
FIX: #5699
FIX: #5734
FIX: #5742 error on project list if an extra field separator is added.
FIX: #5746 chrome php Try a fix. Not sure it solved all problems reported
FIX: #5748 Bug: Error updating to 4.0.1 with Postgresql. Field must be varchar.
FIX: #5750 Bug: CmailFile::server_parse enters an infinite loop if $server_response is false
FIX: #5752 Bug VAT NPR not propagated during proposal cloning
FIX: #5763 Bug: Cannot Create Supplier Price Request
FIX: #5770 Dolibarr doesn't modify correctly the hour of a task
FIX: #5776
FIX: #5802 Incoterms not set
FIX: #5813 Bug: Incoterms not being read correctly
FIX: #5818
FIX: alignement of intervention status
FIX: Clean of search fields
FIX: Creation of donation should go back on card after creation
FIX: Date visible on project overview
FIX: Execute a dedicated job from its id may results of launching other jobs too.
FIX: Failed to export contact categories with contact extra fields
FIX: inversion customer/supplier price
FIX: link "back to list" was not visible.
FIX: Lost filter on opportunities
FIX: Mandatory field payment term was not css highlighted.
FIX: Menu users not visible on dolidroid.
FIX: SEC for HTB23302
FIX: The email test sender in email setup was broken
FIX: Translation of "Name" is not a good choice for floow-up.
FIX: Update of maxnbrun on job list failed.
FIX: Value of payment term and project are not set on correct default value when invoice generated from template.
FIX: vat dictionary should allow enter and edit multiple values for localtaxes, separated by: (ex -19:-15)
FIX: Vat not visible in dictionnary

***** ChangeLog for 4.0.0 compared to 3.9.* *****
For users:
NEW: Add recurring invoice feature and automatic generation of invoices.
NEW: Add module "Loan" as stable.
NEW: Add module "Supplier commercial proposal" (price request) with stable status.
NEW: Can select dynamicaly number of lines to show on page on product, shipment, contact, orders, thirdparties.
NEW: Can select fields to show on list also for list of customer orders, supplier orders, shipments, proposals and invoices.
NEW: Show into badge on tab head, the number of dedicated contacts for all objects.
NEW: Add a checkbox to select/unselect all lines on page that support mass actions (like invoice list page)
NEW: Add a new method for margin calculation. Added margin on "cost price" in addition to margin on WAP price and margin on "best supplier price".
NEW: Add an explanation message on shipment page to explain you can't make shipment if order is not validated
NEW: Add date_rum into table of thirdparty bank account.
NEW: The probability of lead/opportunity can be defined per lead.
NEW: Added Malta VAT into migration script
NEW: Add Expense report into accountancy report
NEW: Add Expense report to approve into workboard
NEW: Selection of boxes is moved on top of home page
NEW: Add filter on a keyword, status and nature into list of modules.
NEW: Add hidden option BANK_DISABLE_CHECK_DEPOSIT to disable check deposit feature.
NEW: Add hidden option MAIN_PUBLIC_NOTE_IN_ADDRESS
NEW: Add index on invoice status
NEW: Add constant MAIN_LOGTOHTML to 0 into setup by default to save time when we need to make debug on hosted instance.
NEW: Add list of billed
NEW: Add minimum stock and desired stock into import/export profiles.
NEW: Add state into thirdparty export fields.
NEW: Add more trackable events (create, submit and receive supplier order).
NEW: Add hidden option MAIN_PROPAGATE_CONTACTS_FROM_ORIGIN
NEW: Add picto on module list to show warning and if module is an external module.
NEW: Add product type filter on turnover report
NEW: Add state into list of fields available for personalized fields of thirdparties
NEW: Add statistics for interventions module
NEW: Add statistics on number of projets on home page
NEW: Add statistics and late records into dashboard for supplier proposals.
NEW: Add the admin info on combo of type of contact
NEW: Add the event BILL_PAYED to the list of supported events for module notification.
NEW: Add total weight and volume on PDF.
NEW: Add hidden option to hide column qty ordered on shipments.
NEW: Add view of virtual stock into product list (when appropriate)
NEW: Add warning on tasks when they are late (add also the warning tolerance parameter)
NEW: Add weight/volume for one product into shipment export
NEW: Add width and height on product table
NEW: allow a document to be linked to project from another customer on config
NEW: allow project to be shared across entities (for multicompany module)
NEW: All variant of ckeditor config can be tested into the setup page of module.
NEW: Can change dynamically number of records visible into lists.
NEW: Can change type of extrafields (for some combinations only).
NEW: Can define number of first and last line to import into import wizard.
NEW: Can edit next execution date of a cron job.
NEW: Can edit value date of a vat payment after recording it.
NEW: Can filter modules on publisher.
NEW: Can filter on employee status when building emailing from users.
NEW: Can reopen an closed shipment.
NEW: Can search on shipments into the quick search box.
NEW: Can select language from a combo list on page to overwrite a translation.
NEW: Can select number of lines on page list for projects and tasks.
NEW: Can use ^ and $ (to say start with or end with like regex syntax) into search fields when search field is text. Bonus: ^$ can filter all lines with field not defined.
NEW: Clean and enhance code for cron engine
NEW: Can decrease stock on shipment closing/classifying (only if module lot is not enabled for the moment)
NEW: Disabled users are striked.
NEW: Enhance navigation of project module
NEW: fichinter lines ordered by rang AND DATE
NEW: hidden conf to use input file multiple from mail form
NEW: hidden feature: SUPPLIER_ORDER_WITH_NOPRICEDEFINED allow supplier order even if no supplier price defined
NEW: Hidden option MAIN_LANDING_PAGE to choose the first page to show after login works as a "global" option (llx_const) and as a "per user" option (llx_user_param).
NEW: Holiday is a now a RH module. All RH module provides by default visilibity on users of its hierarchy.
NEW: If error is reported during migration process, you can ignore it to avoid to be locked.
NEW: if nb total of lines provided in print barre_liste, display in title
NEW: If option to see non stable modules is on, add a filter into module list to filter on level (deprecated, experimental, development)
NEW: Include number of linked files into badge counter of "Linked files" tab.
NEW: Include sales representative into export of thirdparties
NEW: Indicator on workboard are red/green if late or not.
NEW: Into GED module, filename is truncated only if there is not enough space into table
NEW: Introduce a predefined job to run database backup
NEW: Introduce option MAIN_WEIGHT_DEFAULT_UNIT and MAIN_VOLUME_DEFAULT_UNIT to force output unit for weight and volume.
NEW: Introduce position of records into dictionnary of type of contacts
NEW: Link on a user in leave page reach to leave tab of user.
NEW: List of user in agenda view per user show photo thumb.
NEW: Margins module - Check/update buying price on invoice lines
NEW: Merge all admin tools (system and module admin tools) into same entry "Admin tools", so now things are clear: All features restricted to an admin user is inside "setup" (for setup) or "admin tools" (for action tools) instead of 3 different entries.
NEW: Merge all boxes "related objects" into one. This save a lot of room on most card and avoid often horizontal scoll.
NEW: Moved code that deals with bank categories to BankCateg. Created BankCateg::fetchAll function
NEW: Move HRM dictionary from module to core dictionaries.
NEW: Mutualize code to manage email substitution variables. Show available variables into page to edit email templates.
NEW: Mutualize code: Use one call of function "addThumbs", when possible, to generate thumbs files instead of several call of "vignette" function.
NEW: On translation admin page, admin can overwrite a translation value.
NEW: Option MAIN_LIST_FILTER_ON_DAY is supported on proposal list.
NEW: Add reputation field for price supplier.
NEW: Selection of fields is available on member list.
NEW: Show a badge with number of withdraw requests done on the withdraw tab of invoice.
NEW: Add option to show detail per warehouse into reassort.
NEW: Show total number of modules into the module list.
NEW: Survey system has now a status like other objects. You can close or reopen a survey.
NEW: The note on time spent can be entered when using the "view per day".
NEW: Use ellipsis truncation on too large left menu text.
NEW: When a new field to show into lists is selected, the form is automatically submited and field added.
NEW: When creating a template invoice from a draft invoice, if there is link to contract on draft invoice, link is kept on template invoice.
NEW: When emailing is not sent completely, show progression.
NEW: Experimental module Accountancy Expert.
NEW: Experimental module Multicurency

For developers:
NEW: Add entity field in llx_societe_remise_except and llx_societe_remise.
NEW: Rest API token is no more reset at each call. We can reset it with param reset=1 on login call.
NEW: Add html id/class to locate value in the DOM html
NEW: Add a css class style called 'reposition', so when clicking on a link with this class will move scrollbarr to be placed at same page location.
NEW: TimeZone can be supplied to mktime
NEW: hook in shipment card
NEW: Deprecated Societe::set_prospect_level, Societe::set_commnucation_level, Societe::set_OutstandingBill functions
NEW: A module can add, into its import profiles, a sql request to execute at end of import. This allow to update dernormalized data after import.
NEW: Add hook pdf_build_address
NEW: Add a parameter on graph function to show a generic graph when no data are available.
NEW: Add $object in parameter of pdf_build_address so we could include hook into the function.
NEW: Add a tool for developers to purge database with no loose of setup
NEW: Can disable a module by renaming dir of module into module.disabled (this save time for maintenance when working with FTP).
NEW: Created AccountLine::insert function and started using it for transaction creation
NEW: Created Account::__toString, Account::getFieldsToShow and Account::getAccountNumberOrder to refactor the way account number was shown
NEW: Created FormBank::getIBANLabel function to get the label of "IBAN" depending on bank account country
NEW: prepare for additional warehouse statuses
NEW: project sharing in select_projetcs_list function
NEW: Removed deprecated CommonObject::client property. Please use CommonObject::thirdparty instead
NEW: Removed unused FormOrder::selectSourcesCommande function
NEW: Renamed ActionComm::add function to ActionComm::create
NEW: Rename Form::select_date to Form::selectDate and Form::form_date to Form::formDate
NEW: Rename path for generic media files
NEW: More phpunit tests. Include some REST API into automatic tests.
NEW: Move Expense report menu from module to menu files.


WARNING:

Dolibarr 4.0 should be compatible with PHP 7 but more feedbacks are still expected to confirm that.

Following changes may create regression for some external modules, but were necessary to make
Dolibarr better:
- Function log() of class CommandeFournisseur has been removed. Using it is no more required.
- Class Resource was renamed into DolResource to avoid conflict with a reserved PHP word.
- Method commonobject->add_thumb() has been renamed into commonobject->addThumbs().
- Method select_type_comptes_financiers() has been renamed into selectTypeOfBankAccount()
- Property ->client that was deprecated 6 years ago, is replaced in all core code with ->thirdparty.
- File '/core/tpl/document_actions_pre_headers.tpl.php' were renamed into '/core/actions_linkedfiles.inc.php'.
So if you included it into your module, change your code like this to be compatible with all version:
  $res=@include_once DOL_DOCUMENT_ROOT . '/core/actions_linkedfiles.inc.php';
  if (! $res) include_once DOL_DOCUMENT_ROOT . '/core/tpl/document_actions_pre_headers.tpl.php';



***** ChangeLog for 3.9.4 compared to 3.9.3 *****
FIX: #2853
FIX: #3128
FIX: #4447
FIX: #5128 if create method return duplicated code error not use GETPOST in order to get a new code
FIX: #5340
FIX: #5473
FIX: #5474 Country_id of "Don" object is still empty
FIX: #5534
FIX: #5535 bad dependency.
FIX: #5537 AJAX project search does not work properly
FIX: #5540 getFormMail is not registered as addReplace hook
FIX: #5544 Disabled Contact still appear in lists to send emails
FIX: #5549 getNomUrl tooltips show Order info even if user has no rights to read them
FIX: #5568
FIX: #5594
FIX: #5629 PgSQL Interger string stylish error
FIX: #5651
FIX: #5660
FIX: #5853 $conf->global->$calc==0 || $conf->global->$calc==1
FIX: #5907
FIX: #5966 Bug: getNomUrl tooltips show Proposal info even if user has no rights to read them
FIX: #6051
FIX: #6088
FIX: Can correct stock of lot using eatby or sell by date
FIX: Can make a movement on "out of sell" products
FIX: cannot update bank account on invoice if module order not activated
FIX: Can't create withdrawal document
FIX: delete contract extrafields on contract deletion
FIX: Direction of movement lost if an error occurs
FIX: Error when CATEGORIE_RECURSIV_ADD is enabled and new category is daughter of an already linked to object
FIX: export extrafields must not include separe type
FIX: External user must not be able to edit its discounts
FIX: Failed to export contact categories with contact extra fields
FIX: header title in commercial area
FIX: HT and TTC price should always be displayed together
FIX: incoterms
FIX: incoterms do not output into crabe invoice PDF
FIX: in PgSQL no quote "word style" is permitted around column name
FIX: Introduce hidden option MAIL_PREFIX_FOR_EMAIL_ID to solve pb of tracking email.
FIX: margin tab on customer card must filter on current entity invoices
FIX: missing column into SQL on thridparty list
FIX: only show projects of related third if external user
FIX: PgSQL Module Ressource list crash #5637
FIX: php Strict
FIX: Regression when deleting product
FIX: Security to restrict email sending was not efficient
FIX: tag for date rfc in odt substitution
FIX: Update intervention lline crash with PgSQL
FIX: update limit stock on product stock
FIX: vat dictionary should allow enter and edit multiple values for localtaxes, separated by: (ex -19:-15)
FIX: wrong test on dict.php


***** ChangeLog for 3.9.4 compared to 3.9.3 *****
FIX: #2853
FIX: #3128
FIX: #4447
FIX: #5128 if create method return duplicated code error not use GETPOST in order to get a new code
FIX: #5340
FIX: #5473
FIX: #5474 Country_id of "Don" object is still empty
FIX: #5534
FIX: #5535 bad dependency.
FIX: #5537 AJAX project search does not work properly
FIX: #5540 getFormMail is not registered as addReplace hook
FIX: #5544 Disabled Contact still appear in lists to send emails
FIX: #5549 getNomUrl tooltips show Order info even if user has no rights to read them
FIX: #5568
FIX: #5594
FIX: #5629 PgSQL Interger string stylish error
FIX: #5651
FIX: #5660
FIX: #5853 $conf->global->$calc==0 || $conf->global->$calc==1
FIX: #5907
FIX: #5966 Bug: getNomUrl tooltips show Proposal info even if user has no rights to read them
FIX: #6051
FIX: #6088
FIX: Can correct stock of lot using eatby or sell by date
FIX: Can make a movement on "out of sell" products
FIX: cannot update bank account on invoice if module order not activated
FIX: Can't create withdrawal document
FIX: delete contract extrafields on contract deletion
FIX: Direction of movement lost if an error occurs
FIX: Error when CATEGORIE_RECURSIV_ADD is enabled and new category is daughter of an already linked to object
FIX: export extrafields must not include separe type
FIX: External user must not be able to edit its discounts
FIX: Failed to export contact categories with contact extra fields
FIX: header title in commercial area
FIX: HT and TTC price should always be displayed together
FIX: incoterms
FIX: incoterms do not output into crabe invoice PDF
FIX: in PgSQL no quote "word style" is permitted around column name
FIX: Introduce hidden option MAIL_PREFIX_FOR_EMAIL_ID to solve pb of tracking email.
FIX: margin tab on customer card must filter on current entity invoices
FIX: missing column into SQL on thridparty list
FIX: only show projects of related third if external user
FIX: PgSQL Module Ressource list crash #5637
FIX: php Strict
FIX: Regression when deleting product
FIX: Security to restrict email sending was not efficient
FIX: tag for date rfc in odt substitution
FIX: Update intervention lline crash with PgSQL
FIX: update limit stock on product stock
FIX: vat dictionary should allow enter and edit multiple values for localtaxes, separated by: (ex -19:-15)
FIX: wrong test on dict.php


***** ChangeLog for 3.9.3 compared to 3.9.2 *****
FIX: #4383 $userid not defined
FIX: #4448 $filebonprev is not used, $this->filename now
FIX: #4455
FIX: #4749
FIX: #4756
FIX: #4828
FIX: #4926
FIX: #4964 buyprice in customer from shipping buyprice wasn't load in expedition::fetch_lines
FIX: #5004
FIX: #5068
FIX: #5170 tva sign with INVOICE_POSITIVE_CREDIT_NOTE option
FIX: #5338 use of not initialized var $aphour, $apmin, etc
FIX: #5343
FIX: #5380
FIX: #5383 bad object id on don delete
FIX: #5414
FIX: #5470 User of expense report in bank transactions page is not correct
FIX: a case of corrupted ODT by Word that insert <text:s> when it should not.
FIX: Can't create thirdparty or validate invoice if profid is mandatory and profid does not exists for other countries
FIX: dasboard wrong for late invoice
FIX: duplicate jquery.js files
FIX: extrafield cloned on project clone
FIX: Failed to open file
FIX: Filter on opportunity amount and budget
FIX: form_confirm to delete payment on supplier invoice
FIX: javascript error with german-switzerland language
FIX: large expense note
FIX: Missing original .js file (license violation if sources are not provided)
FIX: Option strict mode compatibility
FIX: product stats all bloc module without enbaled test
FIX: receiving link never works
FIX: task ODT company object not correctly retrieved
FIX: Translate group perms as it is done into user perms
FIX: We must take the last recent defined price when using price level

***** ChangeLog for 3.9.2 compared to 3.9.1 *****
FIX: #4813 Won translation for the key OppStatusWON instead OppStatusWIN
FIX: #5008 SQL error when editing the reference of a supplier invoice that already exists
FIX: #5236 Cron module activated but "Modules tools" does not appear in the left menu.
FIX: Accountancy - 3.9 - Chart of accounts are limited on only one country
FIX: bug on email template
FIX: Can't create a stock transfer from product card
FIX: can't fetch by siret or siren because of first "if"
FIX: Check stock of product by warehouse if $entrepot_id defined on shippings
FIX: Compatible with multicompany
FIX: Creation of the second ressource type fails.
FIX: end of select when no fournprice
FIX: Filter on assigned to was preselected on current user on list "All events" (instead of no filtering)
FIX: Filter on category tag for suppliers
FIX: hook on group card called but not initialized
FIX: Infinite loop on menu tree output for edition
FIX: Can show tree of entries added by external modules using fk_mainmenu and fk_leftmenu instead of fk_menu.
FIX: init var at wrong place report incorrect "shippable" flag on draft order.
FIX: It doesn't check if there is enough stock to update the lines of orders/invoices
FIX: Menu statistics was not visible if module proposal was not enabled
FIX: Merge manually PR #5161 - Bad translation key
FIX: missing column when module was installed before standard integration
FIX: Missing number total of modules
FIX: Not filtering correctly when coming from dashboard
FIX: PROPAL_MERGE_PDF with PRODUCT_USE_OLD_PATH
FIX: Remove PHP Warning: Creating default object from empty value.
FIX: same page added several times on mergepropal option
FIX: search on date into supplier invoice list dont work because of status -1
FIX: Search supplier ref on contract
FIX: Split of credit note into discount page generates records not correctly recognised as credit note.
FIX: SQL error function on getAvailableDiscounts function, on bill create mode if socid is empty
FIX: #5087
FIX: #5108
FIX: #5163
FIX: #5195
FIX: #5203
FIX: #5207
FIX: #5209
FIX: #5230

***** ChangeLog for 3.9.1 compared to 3.9.* *****
FIX: #3815 Call to undefined function local_by_date()
FIX: #4424 Missing email of user popup in supplier orders area
FIX: #4442 Missing translation in Banks menu
FIX: #4737 Bank transacion type selector translation is cropped
FIX: #4742 Able to delete a supplier invoice with a registered payment
FIX: #4743 UI glitch in project summary page
FIX: #4747 Missing UI background when registering a supplier invoice payment
FIX: #4748 Supplier invoice payment confirmation amount is not translated
FIX: #4766 VAT not shown in supplier invoice popup
FIX: #4784
FIX: #4809 Duplicate functions with different content
FIX: #4812
FIX: #4839
FIX: #4851 Project selector in supplier invoices shows the project label twice
FIX: #4870
FIX: #4874 SQL error when listing users
FIX: #4880
FIX: #4961
FIX: #4989
FIX: If oauth has never been activated two tables are missing and printing is not working
FIX: A not enabled field for list must not into fields to add
FIX: Bad color of message password changed
FIX: Bad error and style message when changing its own login
FIX: Bad function name call on delete
FIX: Bad include and param for project numbering module call
FIX: bad translation language loaded FIX: When changing thirdparty on event card, the showempty option of contact was lost. FIX: Bad placeholder shown on combo to select a thirdparty.
FIX: Bad vat definition when using POS module
FIX: Box disabled because bugged
FIX: Can not select a commercial on the creation of a third
FIX: Check of EAN13 barcode when mask was set to use 13 digits instead of 12
FIX: correct display of minimum buying price
FIX: Creation of thumb image for size "small" was not done.
FIX: Damn, where was the project ref ?
FIX: Default vat is not set correctly when an error occured and we use VAT identified by a code.
FIX: dont retrieve new buying price on margin display
FIX: Duplicate records into export
FIX: Each time we edit a line, we loose the unit price.
FIX: Email templates not compatible with Multicompany
FIX: Export must use a left join to not loose lines
FIX: fetchAllEMailTemplate
FIX: Filter/search on extrafields on lists
FIX: finished parameters not used
FIX: Generated thumbs must always use the png format so using thumbs can work.
FIX: Hook resprint  be printed
FIX: image extension must be in lower case
FIX: Missing clean of criteria
FIX: Missing database escaping on supplier price insert/update
FIX: Missing function
FIX: Multiprice generator didn't recalculate prices if only the price_base_type property changes
FIX: Not removing code into vatrate.
FIX: Not showing sellprice properly on product list
FIX: Parsing of amount to pay vat
FIX: PHPCS
FIX: PMP is deprecated at warehouse level
FIX: real min buying price
FIX: Same term to create than other objects
FIX: Some records were lost into margin per product report
FIX: systematic rounding causes prices to be updated without reason
FIX: Template email must take care of positino column
FIX: VAT rate can be negative. Example spain selling to morroco.
FIX: When cloning an order the order result from clone must be now
FIX: When using option Price per level, when adding a predefined product, the vat for customer was not correctly set.

***** ChangeLog for 3.9.0 compared to 3.8.* *****
For users:
NEW: A new and more modern look for "eldy" theme.
NEW: Introduce a new theme called "Material Design".
NEW: #3767 Allow changing multiple prices of a product at once
NEW: Add a button to purge criteria in user list
NEW: Add a filter field to restrict list of member when doing a LDAP list request. Use also this filter into ldap command line script making sync from ldap to dolibarr.
NEW: Add all assigned users and all extrafields data in new event when we createFromClone
NEW: Add hidden option to use standard position address in crabe model For electronic sending solutions
NEW: Add a refresh button on page list of direct print jobs.
NEW: Add a tab "document" in donation card
NEW: Add cancel button on thirdparty create page
NEW: Add chart of product statistics
NEW: Add color on categories
NEW: Add date value filter on account records list
NEW: Add __PROJECT_NAME__ tag for customer invoice emails
NEW: Add option PDF_ALLOW_HTML_FOR_FREE_TEXT to be able to enter pdf footer text with wysiwyg editor.
NEW: Add fields into llx_cronjobs to be able to use job table to queue one shot jobs.
NEW: Add filter on status on invoice list
NEW: Add filter on status on shipments
NEW: Add gender property managed on user card FIX: Better error messages when uploading photo of user when permission to write are not granted
NEW: Add help tooltips on fields of dictionary edit pages.
NEW: Add hidden option MAIN_MAILFORM_DISABLE_ENTERKEY to disable the key enter into the form to send email.
NEW: Add $ID$ into extrafields management to allow use of current object id on filter for select list from table and checkbox list from table
NEW: Add info page on product card
NEW: Add into about page, a sample text to use to promote new version release (visible only if version is last stable)
NEW: Add none/all selection into list of files for FTP browser module
NEW: Add opportunity amount on project card.
NEW: Add link "date of invoice" to select date of invoice when creating a payment in one click.
NEW: Add planned workload and declared progress on project summary list on project home page (data aggregated from tasks of project)
NEW: Add ref and label of project into export
NEW: Add status into filters of graph
NEW: Add tab document on salaries payment
NEW: Add thumb of users into stats box on home page
NEW: A link to the bugtracker report tool can be enabled in the GUI
NEW: Better look for POS. More responsive design.
NEW: Can add project search on left menu search area
NEW: Can assign a task to yourself to have it appear on timesheet.
NEW: Can close a project that has draft status with no need to switch it to validate status before.
NEW: Can edit Background color for Top menu and Background color for table title line.
NEW: Can edit email templates using WYSIWYG editor.
NEW: Can edit list of prospect status for customers/prospects. Add a new entry into dictionary table to manage list fo status.
NEW: Can filter on contact status in prospect list. Removed deprecated menu entry.
NEW: Can filter proposal on a tag of a product.
NEW: Can filter proposal, orders or invoices with criteria "contain at least one product with following tag"
NEW: Can choose fields to show on project list.
NEW: Can choose fields to show in product list. Extrafields are also supported.
NEW: Can choose fields to show into the contact list. Extrafields are also supported.
NEW: Can choose fields to show into list of users. Extrafields are also supported.
NEW: Can set default value of event type when creating an event (if option "manage type of event" is used).
NEW: Can upload files on leave requests. Use more standard permissions.
NEW: Can use a "|" to make a OR search on several different criterias into search text filters of tables.
NEW: Can use the * as a joker characters into search boxes of lists.
NEW: Clean code into salary module, debug and add indexes
NEW: Can filter on user list and salary payments on user with naural search.
NEW: Can clone agenda events.
NEW: Color category is visible onto the thumb of tags on thirdparty, or products cards.
NEW: Conf to use next product/service ref when we clone a product/service
NEW: Contract module can be used to follow both sold and bought contracts/recurring subscriptions.
NEW: Can change amount when creating withdraws requests.
NEW: FEATURE PROPOSAL: on proposal, order or invoice creation from scratch, reload page after customer selection so its informations can be loaded
NEW: Filter "active" by default on user list. Fix label of permission of project module.
NEW: Forms are using the "tab look", even in creation mode.
NEW: Free text for cheque deposit receipt can be HTML content.
NEW: Hidden option THEME_ELDY_USE_HOVER is stable enough to become officialy visible into setup.
NEW: If module salaries is on, you can set a hourly value for time consumed by users. When a user enter its time consumed on a project, a calculation is done to provide the cost for human services. This value appears into the "Overview" of project.
NEW: Add import profile to import sales representatives of third parties.
NEW: Increase length of bank code to 128 char #3704
NEW: Into the overview of projects, the name of thirdparty appears into combo lists of elements to link to project.
NEW: Introduce a "code" into table of vats to describe VAT. This will allow to suggest different vat lines with same value with ability to differentiate them.
NEW: Introduce cost price on products.
NEW: Introduce hidden option MAIN_LANDING_PAGE to decide the home page visible just after login.
NEW: Introduce hidden option MAIN_REPLACE_TRANS_xx_XX to allow simple replacement of translated string on the fly. Prefer to use next method.
NEW: Introduce table llx_overwrite_trans to be able to overwrite translations by simple database edition.
NEW: Introduce use of cache for thumbs images of users to save bandwith.
NEW: Experimental level multiprice generator based on per cent variations over base price.
NEW: List of projects of a thirdparty are visible on a project tab for the thirdparty.
NEW: Merge all left menu search boxes into one.
NEW: Merge all search fields of an area page into one search box.
NEW: Next ref on clone doesn't need conf, it's used if mask exists.
NEW: Only arrow of current sorted field is visible into table views. This save a lot of space. You can click on the column title to sort. This make clickable area larger and click to sort is easier.
NEW: On page to see/edit contact of an ojbect, the status of contact is visible (for both external and internal users).
NEW: Option "encrypt password" into database is set to on by default on first install.
NEW: Print event type on third party card tab agenda list (only if AGENDA_USE_EVENT_TYPE = 1)
NEW: Provide an easier way to understand if an order can be shipped.
NEW: Quick search filter works also on invoice, proposal, order, intervention, contract and expense reports.
NEW: Replace category edition page on members with new select2 component.
NEW: Show photo of logged user into login top right block.
NEW: If no photo is available for user, we show a generic photo depending on gender.
NEW: Show photo of user into user list.
NEW: Show which fields were used for search when doing a "generic search" from the "quick search" form on left menu.
NEW: Statistic graphs on products offer a filter on product type (product / service or both)
NEW: Syslog displays configuration errors
NEW: The clicktodial module is now able to provide link "tel:" on phone numbers. So it is also possible to use clicktodial with a client solution like the "xivo" local client.
NEW: The conditional IF into ODT templates works also on not defined var so we can show data only if defined. Close #3819
NEW: The free text in PDF footers can now be a HTML content. So the WYSIWYG editor is on by default to edit it into module setup.
NEW: The thirdparties tabs, the contacts tabs and the members tabs are now presented using a new "top banner", saving space and using a same way to show address, status and navigation arrows.
NEW: Thumbs for statistics on main page are fully clicable (not only link inside the thumb)
NEW: Translate extrafield's labels.
NEW: Use new select2 component for juridical status, country and state selection.
NEW: When creating order, proposal or invoice from thirdparty card, the project is asked during creation. A link to create project if it does not exists is also available.
NEW: Uniformize form creation of proposal to add public and private notes during creation like for order and invoice.
NEW: More robust antiXSS engine.
NEW: Compatibility with Mysql 5.7+

For developers:
NEW: The search box and the bookmarks are now rendered by the menu manager.
NEW: Add a new widget $form->selectArrayAjax() to use combo list with content coming from an Ajax URL.
NEW: Add doActions hook method call in contract card
NEW: Added doActions hooks to user cards
NEW: Add a new component to select categories/tags from the main edit page of product. The dedicated tab is also removed.
NEW: upgrade jQuery Component Datable (and extras) to 1.10.7
NEW: script to build API class from existing class
NEW: Prepare database to store information per files (for example to define if an image can be used as a cover or not)
NEW: log hooks loading
NEW: Introduce property module_position so a module can decide where it appears into list of modules.
NEW: Introduce function dolGetFirstLineOfText
NEW: Introduce a method getDefaultCreateValueForField for developers to get a default value to use for a form in create mode. Implement it for public and private notes.
NEW: A module can add its entries into cron module.
NEW: Framework feature. To have a page being loaded at same scrollbar level after a click on a href link, just add the class "reposition" on this link.
NEW: Add exemple of setup for multitail to render dolibarr log files
NEW: Add restler framework. First step to build REST API into Dolibarr.
NEW: Add css class and ids on column of detail lines to allow module to easily manipulate fields.
NEW: Add hook in send mail
NEW: Add hooks on list of members to allow an external module to add more fields into list view.
NEW: Add hooks to allow an external module to complete list of events into calendar views.
NEW: Add "productpricecard" hook and uniformize code
NEW: Enhance also the prototype test_arrays to include select form before table.
NEW: Enhance prototype, project list and proposal list with new hooks to have an external module able to add more fields.
NEW: Enhance style engine. Add option to set color of links.
NEW: ODT generators can now also set meta properties of ODT file.
NEW: Add missing columns into llx_expedition to match other tables.
NEW: A new function getImageFileNameForSize was also introduced to choose image best size according to usage to save bandwith.
NEW: Support logging to a Sentry server
NEW: Prepare database to have agenda able to store more detailed emails events.

WARNING:

Dolibarr 3.9 is not yet fully compatible with PHP 7 even if most features seems to work.

Mysql minimum version is now 5.0.3

Following changes may create regression for some external modules, but were necessary to make
Dolibarr better:
- Deprecated Product::setPriceExpression. Use Product::update instead
- Deprecated hidden option MAIN_USE_CUSTOM_TRANSLATION has been removed. Use table llx_overwrite_trans instead.
- Trigger LINECONTRACT_INSERT has been renamed into LINECONTRACT_CREATE to match common denomination.
- A lot hooks used into PDF generation were not correctly implemented. We had to fix this. The result si that
the following hook were set as hook of type "replace". This means if your module implement such hooks, it must
return 0 to execute standard code or 1 to replace standard code (value to output should be set into resPrints instead).
This is list of hooks modified:
'pdf_getlinenum', 'pdf_getlineref', 'pdf_getlineref_supplier', 'pdf_getlinevatrate', 'pdf_getlineupexcltax',
'pdf_getlineupwithtax', 'pdf_getlineqty', 'pdf_getlineqty_asked', 'pdf_getlineqty_shipped', 'pdf_getlineqty_keeptoship',
'pdf_getlineunit', 'pdf_getlineremisepercent', 'pdf_getlineprogress', 'pdf_getlinetotalexcltax', 'pdf_getlinetotalwithtax'
- Renamed Product::isservice and Product::isproduct to match PSR-2
- Remove deprecated Product::hidden property



***** ChangeLog for 3.8.5 compared to 3.8.4 *****
FIX: #3815 Call to undefined function local_by_date().
FIX: #4424 Missing email of user popup in supplier orders area
FIX: #4442 Missing translation in Banks menu
FIX: #4448 $filebonprev is not used, $this->filename now
FIX: #4455
FIX: #4737 Bank transacion type selector translation is cropped
FIX: #4742 Able to delete a supplier invoice with a registered payment
FIX: #4743 UI glitch in project summary page
FIX: #4747 Missing UI background when registering a supplier invoice payment
FIX: #4748 Supplier invoice payment confirmation amount is not translated
FIX: #4749
FIX: #4756
FIX: #4766 VAT not shown in supplier invoice popup
FIX: #4809 - Duplicate functions with different content
FIX: #4851 Project selector in supplier invoices shows the project label twice
FIX: #4870
FIX: #5008 SQL error when editing the reference of a supplier invoice that already exists
FIX: #5048 Product supplier list display only one produc
FIX: #5170 tva sign with INVOICE_POSITIVE_CREDIT_NOTE option
FIX: #5203
FIX: #5207
FIX: #5338 use of not initialized var $aphour, $apmin, etc
FIX: #5380
FIX: #5383 bad object id on don delete
FIX: #5474 Country_id of "Don" object is still empty
FIX: Accountancy - 3.8 - Chart of accounts are limited on only one country
FIX: Bad include and param for project numbering module call
FIX: Box disabled because bugged
FIX: bug on email template
FIX: Can correct stock of lot using eatby or sell by date
FIX: Can make a movement on "out of sell" products
FIX: Can't create thirdparty or validate invoice if profid is mandatory and profid does not exists for other countries
FIX: can't fetch by siret or siren because of first "if"
FIX: Check stock of product by warehouse if $entrepot_id defined on shippings
FIX: correct display of minimum buying price
FIX: Creation of thumb image for size "small" was not done.
FIX: Direction of movement lost if an error occurs
FIX: dont retrieve new buying price on margin display
FIX: Duplicate records into export
FIX: Email templates not compatible with Multicompany
FIX: end of select when no fournprice
FIX: finished parameters not used
FIX: hook on group card called but not initialized
FIX: It doesn't check if there is enough stock to update the lines of orders/invoices
FIX: large expense note
FIX: missing column when module was installed before standard integration
FIX: Missing database escaping on supplier price insert/update
FIX: Not filtering correctly when come from dashboard
FIX: PROPAL_MERGE_PDF with PRODUCT_USE_OLD_PATH
FIX: real min buying price
FIX: receiving link never works
FIX: same page added several times on mergepropal option
FIX: search on date into supplier invoice list dont work because of status -1
FIX: Search supplier ref on contract
FIX: SQL error function on getAvailableDiscounts function, on bill create mode if socid is empty
FIX: systematic rounding causes prices to be updated without reason
FIX: task ODT company object not correctly retrieved
FIX: Template email must take care of positino column
FIX: VAT rate can be negative. Example spain selling to morroco.

***** ChangeLog for 3.8.4 compared to 3.8.3 *****
FIX: #3694
FIX: #3798 #2519 Cron jobs would never be executed
FIX: #4155 Search Categories error
FIX: #4239
FIX: #4272 Error when trying to print the page "Linked objects" of a Thirdparty
FIX: #4291 Correctly filter bank card GETPOSTs
FIX: #4291 Correctly filter external calendar GETPOSTs
FIX: #4341
FIX: #4394 Untranslated label in list of expense reports
FIX: #4414 Supplier invoices use FAC_FORCE_DATE_VALIDATION client invoices property
FIX: #4418
FIX: #4425 Missing "VAT" translation in supplier order popup
FIX: #4434 Weird behaviour when enabling multiprices
FIX: #4440 Wrong price is filled by Product::fetch into multiprices arrays
FIX: #4453 SEPA Direct Debit generated XML shows a trailing comma in RmtInf field
FIX: #4528
FIX: #4556 desiredstock and seuil_stock_alerte cleared on modify product card
FIX: #4580
FIX: #4583 Incorrect call of Categories::containing throws a DoliDB error
FIX: #4649 Wrong parameters order
FIX: #4768
FIX: #4785
FIX: Add a test to show bugged module with a bad declaration of dictionaries to avoid to see clean module to be breaked.
FIX: add Croatia into list of country in EEC
FIX: add missing global def for ttc column
FIX: ajax error with multicompany module
FIX: Avoid errors when batch stock is negative
FIX: bad field in select
FIX: bad path
FIX: bad transaction level due to code of situation invoices
FIX: best sql request
FIX: bookmark's user change after update if the user hasn't superadmin right
FIX: call trigger LINEBILL_SUPPLIER_CREATE
FIX: Can not disabled an opened service line in a contract
FIX: can't clone event
FIX: can't send mail to thirdparty contact if no mail defined on thirdparty card
FIX: Check stock of batch on shippment
FIX: code corrupting database
FIX: compatibility with multicompany transversal mode
FIX: compatibility with multicompany transversal mode and more security issue
FIX: Contrat card don't consider user permissions to show active/unactive service button
FIX: CVE CVE-2015-8685
FIX: Deadlock situation. Can't edit anymore contract. FIX: List of automatic events was not visible.
FIX: disable main.inc.php hooks
FIX: do not show warning if account defined
FIX: don't see the sales representative of anothers entities
FIX: duration format
FIX: Correct problem of rights beetween tax and salaries module
FIX: Email templates not compatible with Multicompany
FIX: $fileparams is not defined
FIX: filter by socid if from customer card
FIX: for avoid conflict with "global $m" in memory.lib.php
FIX: for avoid division by 0
FIX: hover css
FIX: If option to hide automatic ECM is on, dont show menu.
FIX: if we dont use SUPPLIER_ORDER_USE_HOUR_FOR_DELIVERY_DATE the hour is displayed on pdf
FIX: Introduce hidden option to disable feature than hangs when too much data
FIX: ISSUE #4506 : make working the PROPAL_CLONE_ON_CREATE_PAGE hidden constant
FIX: issue when bank module is disabled FIX: missing entity filter for lines of payment
FIX: list of leave request was not showing label correctly.
FIX: MAIN_THIRDPARTY_CREATION_INDIVIDUAL syntax error in name
FIX: markRate can be 100
FIX: minor css error (pixel size must have "px"). Compatibility with old behaviour.
FIX: missing field "label"
FIX: missing signature and uniformize code between card and script
FIX: missing traduction
FIX: missing translation
FIX: missing translation key
FIX: nblignes not calculated after hook and hook can't modify this value. Usefull for modules
FIX: no database structure change is allowed into minor versions
FIX: no transaction in this place
FIX: Noway to validate a leave request for some uer even if they have permission for.
FIX: Option to disable meteo was not set correctly in edit mode
FIX: $outputlangs is not defined (dolibarr 3.7, 3.8, 3.9)
FIX: path to copyrighted files
FIX: php unit to work both with old and new setup
FIX: Purge of temp files was broken
FIX: Relative discount decimals are not saved
FIX: Removed a bugged list. Fixed another one to not count data of previous year.
FIX: retrieve correct pu_ttc (set by printObjectLine function) like in 3.7
FIX: search product in customer product prices doesn't work
FIX: Some filters are lost when paging
FIX: sql injection #4341
FIX: sql injection even when code is on several lines
FIX: sql request and total for time spen for current month
FIX: Sql syntax error in doc_generic_task_odt
FIX: Status filter don't work
FIX: Strict Standards: Only variables should be passed by reference
FIX: The part added with hidden option MAIN_DOC_USE_TIMING was included with a . instead of -. This make os think it is part of extension instead of file name.
FIX: The third dashboard don't consider user permissions
FIX: the view my task must show only task you are assigned to
FIX: to allow phpunit of migration process for 3.4 to 3.5
FIX: to allow phpunit of migration process for 3.5 to 3.6
FIX: userlocaltax
FIX: view of product image when using old path
FIX: size of image uploaded on user.
FIX: We must ue the "small" size of imge to show on card pages.
FIX: When we make a direct assignement on a task to a user, we must check he is also assigned to project (and if not assign it)
FIX: wrong fk_parent_line in credit note with invoiceAvoirWithLines option
FIX: wrong modelpdf var name
FIX: wrong object name

***** ChangeLog for 3.8.3 compared to 3.8.2 *****
FIX: #3805
FIX: #3231 [Members] Public subscription page displays GeoIP error
FIX: #3240
FIX: #3293 Login page form icons not shown
FIX: #3508 Useless tooltip in 3.8 boxes
FIX: #3661 Margin is not selected correctly when adding a product
FIX: #3679 Error when deleting a Localtax2 special payment
FIX: #3707 Thirdparty bank account page table has a glitch
FIX: #3726 When upload file, don't test if PRODUCT_USE_OLD_PATH_FOR_PHOTO variable is empty or not
FIX: #3734 Do not show empty links of deleted source objects in stock movement list
FIX: #3836 Unable to upload a document to an invoice under some circunstances
FIX: #3878 Storing and deleting files on emailing was done at wrong place
FIX: #3880
FIX: #3882
FIX: #3890 Expected transactions bank account page, shows negative numbers
FIX: #3912
FIX: #3928 Creating a Customer order and a Customer invoice from a project, does not inherit payment conditions and method of payment of customer card
FIX: #3953 Don't round supplier price
FIX: #3953 rounding of buying price
FIX: #3980 Search field in "product by supplier" list sends empty result 3.8 and 3.7
FIX: #3987 Undefined variable $newref in CommandeFournisseur::approve
FIX: #3988 Undefined variable $conf and $error in CommandeFournisseur::addline
FIX: #3989 Undefined variable $conf in CommandeFournisseur::getNomUrl
FIX: #3990
FIX: #3992 CommandeFournisseur::ref is marked as deprecated and it shouldn't be
FIX: #3996 Dictionnary hooks are not working in 3.8
FIX: #3997 Wrong permission key used for Margins > Read all
FIX: #4016 User link is not correctly formed in emailing receivers
FIX: #4018 SQL error if trying to access the mailing/card.php page without an ID defined
FIX: #4036 Direct printing module without any driver configured, shows an unformatted error message
FIX: #4043 Incorrect translation in error mesage in menu creation admin page
FIX: #4049 PHP warning when trying to access a non-existing product/service
FIX: #4055 SQL error when trying to access a non-existing expedition
FIX: #4081 Added missing translation
FIX: #4097 Public holiday calculation
FIX: #4182 SQL error when deleting an unexisting bank entry
FIX: #4242 Allow disabling dashes in documents
FIX: #4243 sql injection
FIX: #4281
FIX: #4282 Defined shipping time were not shown in Customer order's PDF documents
FIX: #4285 SQL query shown when accessing an unexisting invoice
FIX: #4287 SQL error when accessing an unexisting proposal
FIX: #4302 Undefined variable $conf in Commande::LibStatut
FIX: Allow to search on alias name into select
FIX: Add a protection to not make release if ChangeLog was not generated.
FIX: autofocus on input search product
FIX: bad calculation for stock value
FIX: Better compatibility for users that used the not supported option MAIN_USE_JQUERY_MULTISELECT set to 1.
FIX: Bug: $this is not accessible in static context in Mailing::libStatutDest #4050
FIX: can not have access to the new ids or propal lines on PROPAL_CLONE
FIX: Can't update line's duration
FIX: Can use formated float number on old expense report module.
FIX: change object statut on close shipping and remove erratic db commit
FIX: change order date on clone (as everywhere else)
FIX: event's data lost on user assign update
FIX: export propal and order with extrafields
FIX: export with category contact extrafields
FIX: jquery select of project generate js error on change event
FIX: label of line is set in description field if empty
FIX: loss data also if update was cancel by error of ended state with no end date, try a generic patch
FIX: mail isn't display in title on event in mode view
FIX: Missing to set context into workflow actions, so triggers can't know we are creating an invoice from order or an order from a proposal.
FIX: NB task and percent progress in box project
FIX: Not delete a product when have customer price
FIX: Not deleting contrats on element_element table
FIX: Not use localtaxes when invoice some orders
FIX: only active customer should be available into select list thirdparty on invoice creation
FIX: only active customer should be return into new invoice creation select list
FIX: AWP calculation
FIX: product link in project box
FIX: Remove  column creation for table llx_product_fournisseur_price, the column use un calss is fk_supplier_price_expression, and fk_price_expression does not exist into lx_product_fournisseur_price sql file declaration
FIX: Show category selector if we have permission to view products or services
FIX: showrefnav htmlspecialchar instead of < >
FIX: The label hidden was not supported when using jmobile
FIX: Too many information were hidden. A lot of users still need bank account on PDF.
FIX: Use "WHERE true" instead of "WHERE 1" #4132

***** ChangeLog for 3.8.2 compared to 3.8.1 *****
FIX: Add a protection to not make release if ChangeLog was not generated.
FIX: 1/ update_extra() function must not be in  "if(!empty(MAIN_DISABLE_CONTACTS_TAB)" test. 2/ Reindented code
FIX: #3240
FIX: #3541 Bypass authentication when user was created using LDAP
FIX: #3605 deleting a shipping
FIX: #3661 Margin is not selected correctly when adding a product
FIX: #3689 Bug on workflow module
FIX: #3724 Bug: Blank page after cloning proposal if we changed client
FIX: #3726 Better support for PRODUCT_USE_OLD_PATH_FOR_PHOTO
FIX: #3726 Not showing images on product card
FIX: #3757 Can't set amount in a social contribution with some languages
FIX: #3786 Translation of select box.
FIX: #3841 creation of a task completed has not status set to finished by default
FIX: #3878 Storing and deleting files on emailing was done at wrong place
FIX: #3880
FIX: #3882
FIX: action not appear before an update because of a lack of line in action ressource
FIX: add tag myuser_job into ODT replacement
FIX: Avoid changing the state to a thirdparty who shouldn't be contacted anymore
FIX: bad calculation for stock value
FIX: Bad parameters
FIX: Bad picto for expense report
FIX: bad property so after creating an event from calendar, filter were lost.
FIX: bad stock valorisation
FIX: better fix to generate a PROV ref after clone
FIX: bug invoice classified in propale next update commonobject class in 3.8
FIX: Can export a field into task time table with export project profile
FIX: change order date on clone (as everywhere else)
FIX: clone customer order create new order with validate ref and not with PROV
FIX: Contacts are not added to the list with the status "no contact"
FIX: Default thirdparty when cloning invoice was not set.
FIX: double db escape add too quote
FIX: event's data lost on user assign update
FIX: Filter in customer price per product of a thirdparty returned error
FIX: filters on supplier invoices list are not used, search_status instead
FIX: fix HTML into formconfirm box
FIX: IF autocomplete was set on thirdparty list, it was not possible to open list of extrafields.
FIX: If no end date is set on survey, we should be able to vote.
FIX: loss data also if update was cancel by error of ended state with no end date, try a generic patch
FIX: no need to remove file into mail form, the temp dir will be deleted after any sending
FIX: pmp calculation
FIX: Preview pages was not using correct style for ref
FIX: project was not retrieved on invoice creation form
FIX: Revert option WORKFLOW_PROPAL_CAN_CLASSIFIED_BILLED_WITHOUT_INVOICES into option WORKFLOW_PROPAL_NEED_INVOICE_TO_BE_CLASSIFIED_BILLED for better compatibility with old versions
FIX: Search status not saved into list
FIX: search_status not used in mergefusiontool
FIX: Show category selector if we have permission to view products or services
FIX: Show product image on getNomUrl()
FIX: skeleton class must use db->order rather than ORDER BY into fetchAll
FIX: Societe::set_parent() function needs societe object to be fetched to update parent
FIX: supplier rights for orderToInvoice
FIX: tag object_total_vat_x need x to be a string with unknown decimal lenght. Now use for x the real vat real with no more decimal (x = 20 or x = 8.5 or x = 5.99, ...)
FIX: The preview of PDF was never refreshed if PDF document was changed
FIX: The thumb of user into top menu was using the image in full size. This make a large download at each page call. We must use the mini thumbs.
FIX: Total in summary was not same than into detail on the referrer page.

***** ChangeLog for 3.8.1 compared to 3.8.0 *****
FIX: #3521 postgresql migration error
FIX: #3524
FIX: #3529
FIX: #3530
FIX: #3533
FIX: #3533 Load categories language
FIX: #3534
FIX: #3572 Impossible to attach project in order
FIX: #3599 Not saving legal form
FIX: #3606
FIX: #3607 Better categories setting and unsetting
FIX: #3628
FIX: #3630 - Wrong balance report when module salaries and donation disabled
FIX: Add a test to save life when ref of object (invoice ref, order ref, ...) was empty. The was no way to go back to a clean situation, even after vaidating again the object.
FIX: Admin fiche inter page do not take good action
FIX: Always use type send in parameters in showCategories method
FIX: avoid SQL error in getValueFrom common object when all params are not send
FIX: avoid SQL error when no sortfield send to method
FIX: bad link into project box
FIX: Bad title line in project view when using jmobile
FIX: Bad translation key for project "Overview"
FIX: Can create Proposal on close thridparty #3526
FIX: Can't change state on a contact
FIX: Can't change the admin with default setup
FIX: Can't delete thirdparty if there is some discounts
FIX: Can't reopen a canceled invoice.
FIX: Creation of tables or keys must not be done with a random order.
FIX: debian install when module mysqli is not installed.
FIX: Description of tags was mandatory in edit mode but not in create mode. Should not be mandatory.
FIX: display error on extrafields on ficheinter
FIX: Email selector contact must not include inactive contact
FIX: error in SQL due to a previous fix
FIX: Error retrieving customer prices
FIX: Event from ical stream should not be movable into calendar view
FIX: facturestat bad sql when customer view is limited
FIX: Filter on status of thirdparty list and bad encoding of url
FIX: icon into export profile may be not correctly output
FIX: Init into bad var
FIX: Link of project must be cickable if user has permission to read all projects FIX: Missing information into the alt of project picto
FIX: List of project for user that are restrited as sale repreentative to some thirdparties.
FIX: Mass Mailing activity don't display all status
FIX: Missing contracts into list in page of Refering objects of a thirdparty.
FIX: Missing menu entry for list of thirdparties when using auguria menu manager
FIX: Missing validate button if permission are not valid.
FIX: New adherent from, always redirect on entity
FIX: not closing CSS.
FIX: not responsive part for project page
FIX: Only are showing one object linked
FIX: order ref must not be translated
FIX: Payment form for paypal and paybox was not centered.
FIX: Pb into pagination scroll widget FIX: Style of previous-next card when using dolidroid
FIX: Regression on bad use of fk_account showing the bad bank account on PDF.
FIX: Removed warnings
FIX: remove twice same test
FIX: select of project using ajax autocomplete option
FIX: sortder field was missing so manually added values were moved to begin.
FIX: Syntax error in Debian Apache configuration
FIX: The admin flag is mising.
FIX: The filter on thirdparty prices should be visible if there is at least one thirdparty price.
FIX: Thirdparty is missing on card
FIX: update2.php test res befre assign it
FIX: When delete actioncomm also delete actioncomm_resources
FIX: when editing time spent, date of line suggested was a rubbish value
FIX: When filter with empty status, by default get canceled status (-1)
FIX: When update a member login for a member linked to a user, the login of user was not sync (not updated).
FIX: Wizard for restore does not show import command


***** ChangeLog for 3.8 compared to 3.7.* *****
For users:
FIX: #2519
FIX: #2758 Product::update sets product note to "null" when $prod->note is null
FIX: #2832: Fixed a problem with special characters in expense report PDF model
FIX: #2856 : Wrong table design
FIX: #2901
FIX: #2957 : missing $langs object for trigger
FIX: #2983 Load gravatar avatar images securely over HTTPS
FIX: #2987: removed dead function moneyMeter()
FIX: #3009: Better filtering to prevent SQL injection
FIX: #3009: Better filtering to prevent SQL injection
FIX: #3091 TotalHT amount in supplier order is bold unlike the rest of Dolibarr
FIX: #3138 - Too much visible thing when access is denied on public pages
FIX: #3173 Overlapping of shipment ref
FIX: Adding 5 more choice link into survey module was not working with chrome
FIX: bad calculation for stock value
FIX: Bad link to login page into email for password renewal.
FIX: Bad logo for status "Do not contact" of thirdparty.
FIX: Bad variable usage
FIX: Better management error into the color conversion functions
FIX: [bug #1883] missing field in SQL installation
FIX: Bug on order and supplier invoice numeration mask when use supplier code
FIX: Bug on order and supplier invoice numeration mask when use supplier code
FIX: button create payment hide if tax amount is less than 1
FIX: can receive new batch product on supplier order
FIX: can show print page after product save
FIX: Close #2835 Customer prices of a product shows incorrect history order
FIX: Close #2837 Product list table column header does not match column body
FIX: Close bug #2855 Wrong translation key in localtax report page
FIX: Close bug #2861 Undefined variable $res when migrating from 3.6.2 to 3.7.0
FIX: Close bug #2891 Category hooks do not work
FIX: Close bug #2900 Courtesy title is not stored in create thirdparty form
FIX: Close bug #2976: "Report" tab is the current tab but it is not marked as selected by the UI
FIX: Correct migration script
FIX: create contact with extrafiel is null when it is require
FIX: Description of contract line was not visible.
FIX: Correct path of loan class
FIX: Correct problem field with note - Add note_private & use wysiwyg editor
FIX: Edit in place of "Outstanding Limit"
FIX: Module Expense Report - Correct init
FIX: Update licence to GPLv3
FIX: End log must use same level then start log.
FIX: event for restricted user was restricted if company null
FIX: event not linked to contact on creation
FIX: Export of tags for contact and member
FIX: extrafields required on thirdparty
FIX: Force ref
FIX: Function expects an int, not a boolean
FIX: Function was expecting a boolean not a string
FIX: hide category if it's not enable
FIX: If supplier invoice block linked element is display after other block total HT amount is not reset to 0 and sum other block (like customer orders values)
FIX: jdate returning -62169955200 on x64 machine
FIX: Let ability to use IDPROF verifications even if new entry is "private"
FIX: migration error
FIX: moved built-in bug report system to GitHub Issues
FIX: Moved code to where the variable is defined
FIX: No check warehouse is provided if module stock is not enabled.
FIX: Payed invoices are showed as canceled FIX: Bad date filter on customer order
FIX: Ref/label of product on contract line was not visible, nor into page, nor into PDF.
FIX: Removed concatenation on undeclared variable
FIX: Remove deprecated property 'libelle' on product object
FIX: Replaced some deprecated call
FIX: Replaced some deprecated property
FIX: Save of filters into export profiles failed.
FIX: "script" balise with wrong syntax
FIX: send mail, copy sendto don't read the list of contact
FIX: top links menu have target attribute with wrong value
FIX: total amount in tpl linked object are not reset
FIX; Unknown field 'sc.fk_soc' in field list
FIX: update usergroup name
FIX: Variable declared boolean
FIX: Variable might not be traversable
FIX: We did a test on a permission to export contract when permission did not exists.
FIX: when mailing is deleted, the targets list was kept in database
FIX: when multicompany was enabled, this function didn't check just on the good entity (problem when both company use same mask)
FIX: When we automatically creta an order from a proposal with workflow module, if some extrafields of propal don't exist in order object, insertExtraFields() function tries to insert extrafields in unexistant column of commande_extrafields table.
FIX: When we clone a propal, if it has a project which is not assigned to a third, it was not on new propal because fk_project was always set to empty string if new propal is for another third.
FIX: when we create an agenda event with "Not applicable" status, it is automatically saved with "To do" status
FIX: width multiselect
FIX: Wrong type hinting
FIX: XSS security using the onerror and missing escapement on type of member page.
FIX: Missing visibility of static property
NEW: Add a button to purge criteria in user list
NEW: add all assigned users and all extrafields data in new event when we createFromClone
NEW: Add a new component to select categories/tags from the main edit page of product. The dedicated tab is also removed.
NEW: Add a search field and report on hrm area
NEW: Add a tab document in donation card
NEW: Add bank account owner in invoice/proposal/orders footer
NEW: Add button to purge search criteria into list
NEW: Add close date and user for projects.
NEW: Add company information into  category contact export
NEW: Add current salary on list of payment
NEW: add date value filter on account records list
NEW: Add exemple of setup for multitail to render dolibarr log files
NEW: Add filter on status on invoice list
NEW: Add filter on task ref and task label into list of tasks
NEW: Add filter on user contact or user task into task list
NEW: Add gender property managed on user card FIX: Better error messages when uploading photo of user when permission to write are not granted
NEW: Add help tooltips on fields of dictionary edit pages. Fix: visible list of tasks are for opened project only.
NEW: Add hidden option MAIN_MAILFORM_DISABLE_ENTERKEY to disable the key enter into the form to send email.
NEW: add hook in send mail
NEW: Add hooks on list of members to allow an external module to add more fields into list view.
NEW: Add hooks to allow an external module to complete list of events into calendar views.
NEW: Add opportunity amount on project card.
NEW: Add option THEME_TOPMENU_DISABLE_IMAGE to disable images into menu eldy.
NEW: add PDF icon on linked element into project
NEW: add "productpricecard" hook and uniformize code
NEW: Add ref and label of project into export
NEW: Add search box for supplier order search.
NEW: Add status into filters of graph
NEW: Add tab document on salaries payment
NEW: A link to the bugtracker can be enabled in the GUI
NEW: A module can add its entries into cron module.
NEW: autofocus on product selection dropdown list or search field
NEW: Backup and restore tool is easier to use
NEW: Can add all user of a project as user of a task, in one step.
NEW: Can add project search on left menu search area
NEW: Can assign a task to yourself to have it appear on timesheet
NEW: Can close a project that has draft status with no need to switch it to validate status before.
NEW: Can edit Background color for Top menu and Background color for table title line (works only with theme menu eldy).
NEW: Can edit email template using WYSIWYG editor
NEW: Can edit internal label of invoice even when closed (this is a private information)
NEW: Can edit list of prospect status for customers/prospects. Add a new entry into dictionary table to manage list fo status. Removed deprecated files.
NEW: Can filter on contact status in prospect list. Removed deprecated menu entry.
NEW: Can filter proposal on a tag of a product Enhance also the prototype test_arrays to include select form before table.
NEW: Can filter proposal, orders or invoices with criteria "contain at least one product with following tag"
NEW: Can install an external module from admin pages, if web server has permission for and if setup is ok for.
NEW: Can search on customer order amount into customer order list.
NEW: Can upload files on leave requests. Use more standard permissions.
NEW: Can use a "|" to make a OR search on several different criterias into text filters of tables.
NEW: Clean code into salary module, debug and add indexes NEW: Can filter on user list and salary payments on user with naural search.
NEW: clone action on agenda events
NEW: dev feature : replace conf filename with "conf" parameter on url by GET
NEW: display linked object in edit mode when we create an event from an order, propal...
NEW: Enhancement of module 'Notification by Email'. Show nb of notifications set. Can set several emails. Can set a threshold on amount for notifications. Add notification on supplier order validation.
NEW: Enhance prototype, project list and proposal list with new hook to have an external module able to add more fields.
NEW: Enhance the natural_search function so we can use it to search numeric fields with criteria with operator <>= inside (< 100, >= 1000)
NEW: Enter amount for withdraws requests
NEW: Feature request: A page to merge two thirdparties into one #2613
NEW: Feature to build a merged pdf with all unpaid invoice can work for paid invoices.
NEW: Filter "active" by default on user list. Fix label of permission of project module
NEW: For a contract line, price is no more mandatory.
NEW: Forms are using the tab look, even in creation mode.
NEW: Hidden option THEME_ELDY_USE_HOVER is stable enough to become officialy visible into setup.
NEW: If module salaries is on, you can set a hourly value for tome consumed by users. Each time a user enter its time consumed on a project, a calculation is done to provide the cost for human services. This value appears into the "Transversal view" of project.
NEW: Implement option SUPPLIER_ORDER_USE_DISPATCH_STATUS to add a status into each dispathing line of supplier order to "verify" a reception is ok. Status of order can be set to "total/done" only if line is verified.
NEW: Into the overview of projects, the name of thirdparty appears into combo lists of elements to link to project.
NEW: Introduce option SUPPLIER_ORDER_DOUBLE_APPROVAL to allow 2 approvals to make a supplier order approved. Activating this option introduce a new permission to the second level approval.
NEW: Introduce TCPDI as replacement of FPDI.
NEW: List of recent modified supplier product prices in Supplier card
NEW: Module notification should details of emails into confirm box, not only number.
NEW: On page to see/edit contact of an ojbect, the status of contact is visible (for both external and internal users).
NEW: Product stock and subproduct stock are independant
NEW: Propal merge product card PDF into azur
NEW: Rename install etape to step
NEW: Replace category edition page on members with new select2 component.
NEW: Show difference between timespent by everybody and time spent by user making timesheet into timesheet pages. NEW: Can enter start hours of task when creating timesheet
NEW: Show last official stable version into system - update page.
NEW: Show photo of logged user into login top right block. NEW: If no photo is available for user, we show a generic photo depending on gender
NEW: [T1758] Merge bank card & account card
NEW: [ task 1191 ] AJAX selector for projects
NEW: [ task #851 ] Add a new field: Commercial name
NEW: [ task #977 ] New option to manage product unit Migrated code from GPCSolutions/dolibarr:3.2-units branch and adapted for 3.8 with some improvements
NEW: The line where mouse is over can be highlight with option THEME_ELDY_USE_HOVER (on by default)
NEW: The notification module accept keyword __SUPERVISOR__ to send notification to supervisor of user.
NEW: Thumbs for statistics on main page are fully clicable (not only link inside the thumb)
NEW: Title of page project contains project ref and label
NEW: update skeleton and class builder
NEW: Use new select2 component for juridical status, country and state selection.
NEW: Web service to create or update product can correct stock during creation/update.
NEW: When creating order, proposal or invoice from thirdparty card, the project is asked during creation. A link to create project if it does not exists is also available. NEW: Uniformize form creation of proposal to add public and private notes during creation like done for order and invoice.
NEW: When using transfer or correct stock from warehouse, after recording we go back to the warehouse page.
NEW: Add Option to not change date on cloning project
NEW: Add check list from table for extrafield type
NEW: Use new combobox.
NEW: Add hidden option MAXTABS_IN_CARD.
NEW: A default label is suggested for stock correction and transfer instead of empty string.
NEW: Add Weighted average price as default price for buying price for margin calculation. Add option MARGIN_PMP_AS_DEFAULT_BUY_PRICE to replace with first supplier price.
NEW: Introduce option MAIN_HTML_TITLE to start to control format of html title content.
NEW: Add extrafields on bank account cards.
NEW: Added delay between mails in Newsletter module.
NEW: [ task #1793 ] Create new permission to restrict commercial agent margin to logged user.
NEW: Add experimental module ask supplier price to request supplier quotation.
NEW: Add module batch management.

For translators:
NEW: Update language files.
NEW: When a translation is not available we always jump to en_US and only en_US.
NEW: All language tranlsations (except source en_US) is now managed on https://www.transifex.com/projects/p/dolibarr/.
FIX: Typo errors in translation.

For developers:
NEW: Function yn can show a visual checkbox.
NEW: Introduced select2 jquery plugin.
NEW: Possibility to add javascript in main login page with "getLoginPageOptions" hook.
NEW: possibility to defined a tab for all entities in module descriptor.
NEW: add restler framework First step to build REST API into Dolibarr.
NEW: add an explorer for REST API consultation & documentation.
NEW: script to build API class from existing class.
NEW: Add function dolCopyDir to copy directory with recursive content.
NEW: Introduce function dolGetFirstLineOfText.

WARNING: Following changes may create regression for some external modules, but were necessary to make
Dolibarr better:
- Removed hook supplierorderdao into supplier order creation. This is a business event, so we must use the
  trigger ORDER_SUPPLIER_CREATE instead.
- Hooks 'printLeftBlock' and 'formConfirm' are now compliant with hook development rules. They are
  "addreplace" hooks, so you must return content with "->resprints='mycontent'" and not with "return 'mycontent'"
- All fields "fk_societe" and "fk_soc" are now named "fk_soc" (same name for all fields).
- Method select_PriceBaseType and load_PriceBaseType were merged into selectPriceBaseType.
- The triggers USER_LOGIN* are deprecated. They are still working but you should prefer use the
  hook afterLogin or afterLoginFailed instead.
- The trigger USER_CREATE_FROM_CONTACT has been replace with USER_CREATE and property context is now filled
  to make difference between creation from contact or not.
- Function get_exdir require now 6 parameters. This is to prepare a future feature.


***** ChangeLog for 3.7.4 compared to 3.7.3 *****
FIX: #3694
FIX: #4239
FIX: #4291 Correctly filter external calendar GETPOSTs
FIX: #4341
FIX: #4414 Supplier invoices use FAC_FORCE_DATE_VALIDATION client invoices property
FIX: #4440 Wrong price is filled by Product::fetch into multiprices arrays
FIX: add missing global def for ttc column
FIX: Contrat card don't consider user permissions to show active/unactive service button
FIX: CVE CVE-2015-8685
FIX: Email templates not compatible with Multicompany
Fix: for avoid division by 0
FIX: ISSUE #4506 : make working the PROPAL_CLONE_ON_CREATE_PAGE hidden constant
FIX: $outputlangs is not defined (dolibarr 3.7, 3.8, 3.9)
FIX: sql injection even when code is on several lines
FIX: The third dashboard don't consider user permissions

***** ChangeLog for 3.7.3 compared to 3.7.2 *****
FIX: #3734 Do not show empty links of deleted source objects in stock movement list
FIX: #3890 Expected transactions bank account page, shows negative numbers
FIX: #3928 Creating a Customer order and a Customer invoice from a project, does not inherit payment conditions and method of payment of customer card
FIX: #3980 Search field in "product by supplier" list sends empty result 3.8 and 3.7
FIX: #4081 Added missing translation
FIX: #4097 Public holiday calculation
FIX: #4242 Allow disabling dashes in documents
FIX: #4243 sql injection
FIX: Can use formated float number on old expense report module.
FIX: Change object statut when closing shipment and remove erratic db commit
FIX: Export with category contact extrafields
FIX: NB task and percent progress in box project
FIX: Not delete a product when have customer price
FIX: Not deleting contrats on element_element table
FIX: Not use localtaxes when invoice some orders
FIX: Product link in project box
FIX: Use "WHERE true" instead of "WHERE 1" #4132

***** ChangeLog for 3.7.2 compared to 3.7.1 *****
FIX: #2957 : missing $langs object for trigger
FIX: #2983 Load gravatar avatar images securely over HTTPS
FIX: #3009: Better filtering to prevent SQL injection
FIX: #3091 TotalHT amount in supplier order is bold unlike the rest of Dolibarr
FIX: #3262 Webservice getProductsForCategory()
FIX: #3318
FIX: [ #3460 ] Selected bank account was not saved when an error happened when trying to create a customer invoice
FIX: #3530
FIX: #3630 - Wrong balance report when module salaries and donation disabled
FIX: #3679 Error when deleting a Localtax2 special payment
FIX: #3707 Thirdparty bank account page table has a glitch
FIX: #3724 Bug: Blank page after cloning proposal with changed client
FIX: #3836 Unable to upload a document to an invoice under some circunstances
FIX: #3841 creation of a task completed has not status set to finished by default
FIX: Add a protection to not make release if ChangeLog was not generated.
FIX: adjusted test for affecting supplier reference
FIX: Admin fiche inter page do not take good action
FIX: Avoid warning strict mode when hosting server do not have php5_curl installed
FIX: bad calculation for stock value
FIX: Bad condition into invoice export request making reporting too many rows.
FIX: bad stock valorisation
FIX: Bad visualization of suppliers name on Incomes-Expenses mode
FIX: Better management error into the color conversion functions
FIX: [ bug 1634 ] Error deleting a project when it had many linked objects
FIX: [ bug 1925 ] "Link to order" option in supplier invoices is not working properly
FIX: [ bug #2893 ] Dolibarr error when viewing an invoice after changing invoice mask
FIX: [ bug #3211 ] Error about sold to pay (Montant encours)
FIX: [ bug #3321 ] Users with certain permissions were shown a "forbidden access" page even if they had the rights
FIX: [ bug #3358 ] Tasks box does not work with PostgreSQL
FIX: [ bug #3383 ] Company name is overlapped with company direction in PDF models
FIX: [ bug #3426 ] Unable to create an invoice from a contract with extrafields
FIX: [ bug #3431 ] Invoice bank account is not respected
FIX: [ bug #3432 ] Spaces should be removed from IBAN when formatting it
FIX: Can create Proposal on close thridparty #3526
FIX: change order date on clone (as everywhere else)
FIX: Close #2835 Customer prices of a product shows incorrect history order
FIX: Close #2837 Product list table column header does not match column body
FIX: Close bug #2855 Wrong translation key in localtax report page
FIX: Close bug #2861 Undefined variable $res when migrating from 3.6.2 to 3.7.0
FIX: Close bug #2891 Category hooks do not work
FIX: Close bug #2900 Courtesy title is not stored in create thirdparty form
FIX: Close bug #2976: "Report" tab is the current tab but it is not marked as selected by the UI
FIX: contact country had wrong display if the country dont have translate
FIX: Display country name instead of country id (display country id makes no sense on vcard files)
FIX: display error on extrafields on ficheinter
FIX: double db escape add too quote
FIX: Email selector contact must not include inactive contact
FIX: End log must use same level then start log.
FIX: error in SQL due to a previous fix
FIX: event's data lost on user assign update
FIX: Export of tags for contact and member
FIX: facturestat bad sql when customer view is limited
FIX: if multicompany enabled, call to undifend method _setCookie instead of setCookie
FIX: If supplier invoice block linked element is display after other block total HT amount is not reset to 0 and sum other block (like customer orders values)
FIX: keep filter by category or by not enough stock if we switch page
FIX: Line break display as a block
FIX: load propal langs for availability traduction
FIX: loss data also if update was cancel by error of ended state with no end date, try a generic patch
FIX: Mass Mailing activity don't display all status
FIX: Missing to set context into workflow actions, so triggers can't know we are creating an invoice from order or an order from a proposal.
FIX: multientity warehouse management
FIX: New adherent from, always redirect on entity
FIX: No check warehouse is provided if module stock is not enabled.
FIX: no need to remove file into mail form, the temp dir will be deleted after any sending
FIX: no projet_task_time id from trigger TASK_TIMESPENT_CREATE
FIX: Not showing task extrafields when creating from left menu
FIX: only active customer should be return into new invoice creation select list
FIX: Payed invoices are showed as canceled FIX: Bad date filter on customer order
FIX: WAP calculation
FIX: Save of filters into export profiles failed.
FIX: supplier rights for orderToInvoice
FIX: Syntax error in Debian Apache configuration
FIX: The hours of date filter aren't correct
FIX: tool export handle the type "select" extrafields and return the value instead of id
FIX: total amount in tpl linked object are not reset
FIX: translate Jabberid on contact page with edit view
FIX: translation for 1 word do not work if product/service module are disabled because the translation search in products.lang
FIX: update2.php test res befre assign it
FIX: When delete actioncomm also delete actioncomm_resources
FIX: when fetch_optionnal_by_label in Extrafields with $this->db cannot work because this->db is never instanciated
FIX: when mailing is deleted, the targets list was kept in database
FIX: when multicompany was enabled, this function didn't check just on the good entity (problem when both company use same mask)
FIX: When we add an user on event in create mode, we lose linked object
FIX: When we automatically creta an order from a proposal with workflow module, if some extrafields of propal don't exist in order object, insertExtraFields() function tries to insert extrafields in unexistant column of commande_extrafields table.
FIX: When we clone a propal, if it has a project which is not assigned to a third, it was not on new propal because fk_project was always set to empty string if new propal is for another third.
FIX: XSS security using the onerror and missing escapement on type of member page.

NEW: Created new ContratLigne::insert function

***** ChangeLog for 3.7.1 compared to 3.7.* *****
FIX Bug in the new photo system
FIX Error management
FIX [ Bug #2714 ] Members -> Memberxy-> Agenda -> technical Error
FIX [ Bug #2713 ] 3.7.0 mailing-unsubscribe.php not unsubscribe
FIX #2901
FIX when we create an agenda event with "Not applicable" status, it is automatically saved with "To do" status
FIX check the user status during authentication
FIX top links menu have target attribute with wrong value
FIX extrafields required on thirdparty
FIX create contact with extrafield is null when it is require
FIX width multiselect
FIX "script" tag with wrong syntax
Fix bug debian 786479
FIX update usergroup name
Fix facturestats was not filtering on invoice type
FIX #2856 : Wrong table design
FIX button create payment hide if tax amount is less than 1
FIX event for restricted user was restricted if company null
FIX send mail, copy sendto don't read the list of contact
FIX Properly escape untrusted data to prevent HTML injection.
FIX send mail, copy sendto don't read the list of contact

WARNING:

Path to save photos of products was moved to match path of other attached files. If you had loose your photo
on the photo tab of products, you can set the constant "PRODUCT_USE_OLD_PATH_FOR_PHOTO" to 1 (home - setup - other)
to restore old path and get back working links without having to resubmit images.

WARNING:

Do not try to make any Dolibarr upgrade if you are running Mysql version 5.5.40.
Mysql version 5.5.40 has a very critical bug making your data beeing definitely lost.
You may also experience troubles with Mysql 5.5.41 with error "Lost connection" during migration.
Upgrading to any other version or database system is abolutely required BEFORE trying to
make a Dolibarr upgrade.

***** ChangeLog for 3.7 compared to 3.6.* *****
For users:
- New: Match other auth system: Login can be done entering login or user
       email (this open the road for SSO).
- New: Agenda export by project #1967.
- New: Increase length of thirdparty to 128 chars.
- New: "Is Order shippable" icon #1975.
- New: statistics on supplier orders and invoices on home page.
- New: Add permissions to read all trips and expenses.
- New: Can filter on date into tab "Referring object" of a project.
- New: Module notification has been enhanced:
       EMail use now language of target contact.
       Can also define a fixed email for notifications.
- New: Feature to link manually an order to an invoice does not disappear once
       link has been done.
- New: Can set a color on user card (visible into agenda view).
- New: extrafields for projects and tasks are exported to ODT documents.
- New: Add number of active notification into tab title (like we do for notes and documents)
- New: Can add product into category from category card.
- New: PDF event report show project and status of event.
- New: Can filter on status on interventions.
- New: Add help info of field type into dictionary of payment types.
- New: Add proposals into referer page of thirdparty.
- New: On contact list can set filter on both active and not active (no more exclusive select).
- New: Intervention documents are now available in ECM module.
- New: Can attach supplier order to a customer order.
- New: Supervisor is now visible into user list.
- New: Add user of creation and validation on invoice export.
- New: Add info page about browser.
- New: Enable feature developed for 3.6 we forgot to enabled: Adding prefix
       on uploaded file names.
- New: No more dependency between contract and service module.
- New: [ task #867 ] Remove ESAEB external module code from core.
- New: Can create proposal from an intervention.
- New: An event can be assigned to several users.
- New: Can filter events on a group of users.
- New: Can filter events of a thirdparty.
- New: Onto event summary of elements, end date and status are visible.
- New: Split Agenda view (month, week, day) into different tabs.
- New: Add a view "per user" of agenda events (with different colors according to type of event).
- New: Each user can include its own external ics calendar into dolibarr agenda view.
- New: Add event FICHINTER_CLASSIFY_BILLED into list of possible events to
       create an automatic event into agenda.
- New: Add new type of event (when type of events are used, not by default).
- New: Can disable predefined type of events.
- New: Form to add a photo is immediatly available on photo page if
       permissions are ok (save one click per photo to add).
- New: Add option PRODUCT_MAX_VISIBLE_PHOTO to limit number of photos
       shown on main product card.
- New: Add country into table of thirdparties type. This will allow to provide
       a list of thirdparty types specific to a country (like argentina that
       need type A or B).
- New: Can force a specific bank account onto an invoice/order.
- New: Home page of project area shows list of draft project (like other main page).
- New: Can search on project ref or string from project main page (like other main page).
- New: First change to match accessibility rules: http://www.w3.org/TR/WCAG10-HTML-TECHS/
       Differentiate text and img.
       Use label into quick search form.
       Use accesskey on form search.
- New: Intervention documents are now available in ECM module.
- New: Add attachments on user card + in ECM module.
- New: Can add __PROJECT_REF__ and __THIRDPARTY_NAME__ into email topic or content template.
- New: [ task #1204 ] add Numering contrat module free (like leopard in product module).
- New: [ task #712 ] Add warning when creating invoice from proposal or order, when there is already one invoice.
- New: Enable supplier price log table.
- New: [ task #1204 ] add a supplier reference to contract.
- New: [ task #1218 ] Can drag and drop an event from calendar to change its day.
- New: Optimize size of image static resources.
- New: Add hourly and daily amount on user card. Add weekly working hours and salary on user card.
- New: Content of predefined email come firstly from table llx_c_email_template, then translation key.
- New: Add option MAIN_GENERATE_INVOICES_WITH_PICTURE to show picture
       onto PDF like MAIN_GENERATE_PROPOSALS_WITH_PICTURE dir for proposals.
- New: Add more search field in list of cheque deposits.
- New: Add feature to order to invoice on supplier part.
- New : Use of MAIN_USE_FILECACHE_EXPORT_EXCEL_DIR to use disk cache for big excel export.
- New: Direct invoice creation from predefined invoice.
- New: Add dunning into accountancy report.
- New: Add favorite button into country dictionary to put value on top select list
- Upgrade phpexcel lib to 1.7.8
- New : Use of MAIN_USE_FILECACHE_EXPORT_EXCEL_DIR to use disk cache for big excel export.
- New : Option on extrafields to have them always editable regardless of the document status.
- New : New module PrintIPP to print without opening document is available as stable.
- New : Introduce hidden option STOCK_WAREHOUSE_NOT_REQUIRED_FOR_SHIPMENTS to solve at no risk
        a missing control on missing warehouse.
- Fix: [ bug #1487 ] PAYMENT_DELETE trigger does not intercept trigger action
- Fix: [ bug #1470, #1472, #1473] User trigger problem
- Fix: [ bug #1489, #1491 ] Intervention trigger problem
- Fix: [ bug #1492, #1493 ] Member trigger problem
- Fix: [ bug #1474, #1475 ] Contract trigger problem
- Fix: [ bug #1496 ] ACTION_DELETE trigger does not show trigger error
- Fix: [ bug #1494 ] CATEGORY_CREATE and CATEGORY_MODIFY triggers do not intercept trigger action
- Fix: [ bug #1502 ] DON_CREATE trigger does not intercept trigger action
- Fix: [ bug #1505, #1504] Project trigger problem
- Fix: [ bug #1463, #1464 ] Proposal triggers problem
- Fix: [ bug #1498, #1499 ] Shipment/Delivery triggers problem
- Fix: [ bug #1465, #1466 ] Product triggers problem
- Fix: [ bug #1508 ] STOCK_MOVEMENT does not show trigger error message
- Fix: [ bug #1501 ] DEPLACEMENT_CREATE trigger do not intercept trigger action
- Fix: [ bug #1506, #1507 ] ECM trigger error problem
- Fix: [ bug #1469 ] Triggers CONTACT_MODIFY and CONTACT_DELETE duplicates error message
- Fix: [ bug #1533 ] Links triggers do not show trigger error message
- Fix: [ bug #1537 ] Difference between societe.nom and adherent.societe.
- Fix: [ bug #1535 ] Supplier invoice Extrafields are not shown
- Fix: datepicker first day of week can be monday by setting into display setup
- Fix: [ bug #575 ] GED doesn't works if there is "/" in a mask
- Fix: [ task #1728 ] Deactivate RIB suggest in proposals / invoices / orders

For users, new experimental module (need to set feature level of instance to experimental to see them):
- New: Module Accounting Expert to manage accountancy
		Special Thanks to developpers :
			Olivier Geffroy
			Alexandre Spangaro
			Ari Elbaz
			Florian Henry
			Juanjo Menent
		And to the contributors :
			Jeff Info				2000 euros
			Nord Anim		 		 120 euros
			Hydroflex		 		 120 euros
			Asysteo			 		 120 euros
			Fournisseur médical		 120 euros
- Removed: unmaintained OScommerce module

For translators:
- Update language files.
- New: When a translation is not available we always jump to en_US and only en_US.

For developers:
- New: Syslog module can be set to use ChromePHP plugin to output log server into browser console.
- New: Add a css style "cursorpointer".
- New: Select list of users can return user into hierarchy.
- New: getBrowserInfo can return type of layout of browser (classic/phone/tablet)
- New: Add hook "searchAgendaFrom" and "beforePDFCreation".
- New: Add trigger DON_UPDATE, DON_DELETE
- New: Add country iso code on 3 chars into table of countries.
- Qual: Removed hard coded rowid into data init of table llx_c_action_trigger.
- LINEBILL_DELETE, LINK_DELETE, ORDER_SUPPLIER_DELETE, RESOURCE_DELETE trigger called before SQL delete
- New: [ Task #1481 ] Add trigger BILL_SUPPLIER_UPDATE.
- New: [ Task #1495 ] Add trigger LINECONTRACT_CREATE.
- New: Added hook "formConfirm" and "doActions" for supplier invoice card.
- New: [ task #1511, #1426 ] Added hook "doActions" for supplier card and supplier order card.
- New: renamed table llx_c_pays to llx_c_country & libelle field to label.
- New: Added hook "formConfirm" and "doActions" for fichinter card
- New: Can search list of thirdparties from web service on part of name.
- New: Function getCurrencyAmount is marked as deprecated. Use function price to output a price
       including currency symbol.
- Qual: Renamed table llx_c_civilite into llx_c_civility,
		field civilite into label in the same table,
		and field civilite into civility in other table.
- Qual: Renamed all files & links "liste.php" into "list.php".
- Qual: Renamed all files & links "fiche.php" into "card.php".
- Qual: Replace all constants COMPTA_* by ACCOUNTING_*.
- Qual: Replace all constants ACCOUNTINGEX_* by ACCOUNTING_* to simplify migration of the module
- Fix: [ bug #1724 ] Can't add a submenu to projects

WARNING:

Do not try to make any Dolibarr upgrade if you are running Mysql version 5.5.40.
Mysql version 5.5.40 has a very critical bug making your data beeing definitely lost.
You may also experience troubles with Mysql 5.5.41 with error "Lost connection" during migration.
Upgrading to any other version or database system is abolutely required BEFORE trying to
make a Dolibarr upgrade.

WARNING:

Following changes may create regression for some external modules, but was necessary to make
Dolibarr better:

- Path to save photos of products was moved to match path of other attached files. If you had loose your photo
  on the photo tab of products, you can set the constant "PRODUCT_USE_OLD_PATH_FOR_PHOTO" to 1 (home - setup - other)
  to restore old path and get back working links without having to resubmit images.
- If you can't see trips and expenses records, check that you have the new permission "read all
  trips and expenses".
- Deprecated module "oscommerce" were removed.
- Changed the way parameters are provided to scripts sync_xxx_ldap2dolibarr.php
- Some field into database were renamed from "libelle" to "label".
- Table llx_c_pays were renamed into llx_c_country.
- Triggers *_BUILDDOC are removed. Building a doc is not a business event. For action after
  creation of a pdf or odt, hook "afterPDFCreation" or "afterODTCreation" must be used instead.
- A lot of pages named fiche.php were renamed into card.php
- A lot of pages named liste.php were renamed into list.php
- If you used warehouse/stock module, recheck setup of stock increase/decrease rules of the
  warehouse module and your Point Of Sale module setup if you use one.
- Replaced USER_UPDATE_SESSION trigger with an updateSession hook may break modules using it.



***** ChangeLog for 3.6.7 compared to 3.6.6 *****
FIX: #4291 Correctly filter external calendar GETPOSTs
FIX: CVE CVE-2015-8685

***** ChangeLog for 3.6.6 compared to 3.6.5 *****
FIX: #3734 Do not show empty links of deleted source objects in stock movement list
FIX: #4081 Added missing translation
FIX: #4097 Public holiday calculation
FIX: #4242 Allow disabling dashes in documents
FIX: #4243 sql injection
FIX: Add a protection to not make release if ChangeLog was not generated. Prepare package 3.6.5
FIX: export with category contact extrafields
FIX: Not delete a product when have customer price
FIX: Not deleting contrats on element_element table

***** ChangeLog for 3.6.5 compared to 3.6.4 *****
FIX: #2957 : missing $langs object for trigger
FIX: #2983 Load gravatar avatar images securely over HTTPS
FIX: #3009: Better filtering to prevent SQL injection
FIX: #3841 creation of a task completed has not status set to finished by default
FIX: #3890 Expected transactions bank account page, shows negative numbers
FIX: #3928 Creating a Customer order and a Customer invoice from a project, does not inherit payment conditions and method of payment of customer card
FIX: bad calculation for stock value
FIX: bad stock valo
FIX: bad stock valorisation
FIX: [ bug #2893 ] Dolibarr error when viewing an invoice after changing invoice mask
FIX: button create payment hide if tax amount is less than 1
FIX: change object statut on close shipping and remove erratic db commit
FIX: change order date on clone (as everywhere else)
FIX: Close #2835 Customer prices of a product shows incorrect history order
FIX: Close #2837 Product list table column header does not match column body
FIX: Close bug #2861 Undefined variable $res when migrating from 3.6.2 to 3.7.0
FIX: Close bug #2891 Category hooks do not work
FIX: Close bug #2976: "Report" tab is the current tab but it is not marked as selected by the UI
FIX: contact country had wrong display if the country dont have translate
FIX: double db escape add too quote
FIX: End log must use same level then start log.
FIX: error in SQL due to a previous fix
FIX: event for restricted user was restricted if company null
FIX: facturestat bad sql when customer view is limited
FIX: If supplier invoice block linked element is display after other block total HT amount is not reset to 0 and sum other block (like customer orders values)
FIX: keep filter by category or by not enough stock if we switch page
FIX: no need to remove file into mail form, the temp dir will be deleted after any sending
FIX: no projet_task_time id from trigger TASK_TIMESPENT_CREATE
FIX: pmp
FIX: send mail, copy sendto don't read the list of contact
FIX: The hours of date filter aren't correct
FIX: tool export handle the type "select" extrafields and return the value instead of id
FIX: top links menu have target attribute with wrong value
FIX: total amount in tpl linked object are not reset
FIX: when multicompany was enabled, this function didn't check just on the good entity (problem when both company use same mask)

***** ChangeLog for 3.6.4 compared to 3.6.3 *****
- Fix: [ bug #2893 ] Dolibarr error when viewing an invoice after changing invoice mask

***** ChangeLog for 3.6.3 compared to 3.6.2 *****
- Fix: ref_ext was not saved when recording a customer order from web service
- Fix: withdrawal create error if in the same month are deleted previus withdrawals.
- Fix: amarok is a bugged theme making dolidroid failed. We switch to eldy automatically with dolidroid.
- Fix: [ bug #1788 ] Duplicated doActions hook in product/fournisseurs.php
- Fix: withdrawal create error if in the same month are deleted previous withdrawals.
- Fix: [ bug #1801 ] FAC_FORCE_DATE_VALIDATION constant alters supplier invoice date given to numeration modules
- Fix: [ bug #1802 ] SQL error when updating a task with PostgreSQL database
- Fix: [ bug #1785 ] Start date is lost in Project > Linked objects
- Fix: [ bug #1804 ] SQL error when sending email without address
- Fix: [ bug #1803 ] AJAX company contact input is not aligned
- Fix: [ bug #1787 ] Incorrect behaviour of doActions hook
- Fix: [ bug #1796 ] Unable to use numeration modules from an external module
- Fix: [ bug #1783 ] SQL error when enabling 3rd party module with PostgreSQL and MySQL strict mode ON
- Fix: [ bug #1717 ] Sorting unpaid invoices by amount received brings due amount
- Fix: [ bug #1784 ] MOTD doesn't show up in Amarok theme
- Fix: Tracking number not visible on shipment pdf
- Fix: [ bug #1812 ] SQL Error message while sending emailing with PostgreSQL database
- Fix: [ bug #1819 ] SQL error when searching for an invoice payment
- Fix: [ bug #1827 ] Tax reports gives incorrect amounts when using external modules that create lines with special codes
- Fix: [ bug #1822 ] SQL error in clientfourn.php report with PostgreSQL
- Fix: [ bug #1832 ] SQL error when adding a product with no price defined to an object
- Fix: [ bug #1833 ] user permissions in contact/note.php not working
- Fix: [ bug #1826 ] Supplier payment types are not translated into fourn/facture/paiement.php
- Fix: [ bug #1830 ] Salaries payment only allows checking accounts
- Fix: [ bug #1825 ] External agenda: hide/show checkbox doesn't work
- Fix: [ bug #1790 ] Email form behaves in an unexpected way when pressing Enter key
- Fix: Bad SEPA xml file creation
- Fix: [ bug #1892 ] PHP Fatal error when using USER_UPDATE_SESSION trigger and adding a supplier invoice payment
- Fix: Showing system error if not enough stock of product into orders creation with lines
- Fix: [ bug #2543 ] Untranslated "Contract" origin string when creating an invoice from a contract
- Fix: [ bug #2534 ] SQL error when editing a supplier invoice line
- Fix: [ bug #2535 ] Untranslated string in "Linked objects" page of a project
- Fix: [ bug #2545 ] Missing object_margin.png in Amarok theme
- Fix: [ bug #2542 ] Contracts store localtax preferences
- Fix: Bad permission assignments for stock movements actions
- Fix: [ bug #2891 ] Category hooks do not work
- Fix: [ bug #2696 ] Adding complementary attribute fails if code is numerics
- Fix: [ bug #3074 ] Accruals accounting use payment date instead of commitment date in turnover reports for salaries
- Fix: Not showing product supplier reference when page break
- Fix: [ bug #3341 ] Missing translation in /compta/paiement_charge.php
- Fix: [ bug #3342 ] Taxes dictionary page does not accept localized decimals for localtax2 rate

***** ChangeLog for 3.6.2 compared to 3.6.1 *****
- Fix: fix ErrorBadValueForParamNotAString error message in price customer multiprice.
- Fix: bug 1588 : relative discount.
- Fix: label of input method not translated.
- Fix: box of customer and prospects were not correctly disabled.
- Fix: [ bug #1618 ] PHP Error thrown when saving a barcode
- Fix: Civility & birthdate wasn't save into adherent module.
- Fix: webservice Thirdparty parameter lastname for individual creation is now lastname and not ref
- Fix: Chars - is no more allowed into value for code for extra fields.
- Fix: [ bug #1622 ] Requesting holiday than spans across two years cause high CPU usage by Apache
- Fix: [ bug #1595 ] Selected boolean extrafield in intervention creation page, does not save state
- Fix: Show sender Country on PDF docs when sender Country <> receiver Country
- Fix: [ bug #1624 ] Use lowest buying price for margin when selling with POS
- Fix: [ bug #1749 ] Undefined $mailchimp
- Fix: [ bug #1736 ] Failing supplier Elephant numeration module with some masks
- Fix: [ bug #1649 ] Cancel button of several thirdparty actions, does the same thing as modify
- Fix: [ bug #1736 ] Failing supplier Elephant numeration module with some masks
- Fix: [ bug #1731 ] Can't use quick navigation on project tasks secondary tabs

***** ChangeLog for 3.6.1 compared to 3.6.* *****
For users:
- Fix: Can upload files on services.
- Fix: sql errors on update fichinter.
- Fix: debian script syntax error.
- Fix: error "menu param is not inside list" into pos module.
- Fix: Salary payments are not reflected on the reporting sheets.
- Fix: Unsubscribe emailing not working.
- Fix: Trigger on create category call failed because user is not passed on card.
- Fix: list event view lost type event filter.
- Fix: Save also code event.
- Fix: VAT payment - Add control on field date value.
- Fix: Salaries payment - Field date value is now required and add control on it.
- Fix: Iban was used instead of Bic into SEPA file.
- Fix: Must unaccent strings into SEPA file.
- Fix: Extrafield feature select from table should try to translate multiple column when not needed
- Fix: cents for indian ruppes are called paisa and paise.
- Fix: Invoices payments may be older than invoices.
- Fix: Withdrawal total amount is double
- Fix: [ bug #1593 ] Spanish Localtax IRPF not being calculated since 3.6.0 in supplier invoices when adding a line
- Fix: Web service categorie WDSL declaration is correct
- Fix: ErrorBadValueForParamNotAString was displayed in virtual product if no base price defined
- Fix: Category creation failed and no message output
- Fix: Lang for Payment Type
- Fix: PHPCheckstyle 1.5.5

***** ChangeLog for 3.6 compared to 3.5.* *****
For users:
- New: Update ckeditor to version 4.
- New: Add form "search customer order" on commercial main page.
- New: Can create contract from an order.
- New: Add list of orders products in tab "consumption" on thirdparties.
- New: Add graph stats for suppliers orders in tab "stats" on products.
- New: Add option MAIN_HIDE_INACTIVETAB_ON_PRINT to hide inactive tabs when you
       use the "print" view on screen.
- New: Add option MAIN_AUTO_TIMESTAMP_IN_PUBLIC_NOTES and MAIN_AUTO_TIMESTAMP_IN_PRIVATE_NOTES
       to automatically add timestamp and user line into edition field when editing a note.
- New: Add button cancel into edition of notes.
- New: Improved Barcode module:
       Can input barcode during product creation step.
       Add autonumbering of barcode value for products.
       Add a page/tool for mass barcode generation.
- New: Improved Opensurvey module:
       Added options to disable comments and disable public votes.
       Limit dates use calendar popup.
       Description of survey use wysiwyg editor.
       More information shown on result tab.
       Renamed "survey" into "poll" (better translation).
- New: Add filter on text and status into survey list. Can also sort on id, text and date end.
- New: The box "balance of bank accounts" show all opened accounts.
- New: Add option MAIN_ADD_SALE_REP_SIGNATURE_IN_NOTE to add sale representative into public
       note of generated documents.
- New: Add warning if supplier payment is higher that due amount.
- New: Increase length of url into bookmark module.
- New: Automatic events sending mails add info about linked objects into email content.
- New: Price management enhancement (multiprice level, price by customer, if MAIN_FEATURES_LEVEL=2 Price by qty).
- New: Add option MAIN_FAVICON_URL.
- New: Created {line_price_ht_locale}, {line_price_vat_locale} and {line_price_ttc_locale} ODT tags.
- New: Add filter on project status into task list. By default, only "opened" project are visible.
- New: Status "validated" for project are renamed into "opened".
- New: Add barcode fields into user database.
- New: Add manager name (ceo, director, president...) into main company information page.
- New: Add field url as product properties.
- New: More options to create a credit note (can be filled automatically according to remain to pay).
- New: Can define custom fields for categories.
- New: Prepare generation of SEPA files into module withdrawal.
- New: [ task #1164 ] Add "Ref. supplier" search box in supplier orders
- New: [ task #1345 ] Can filter on status for supplier order.
- New: Add option FACTURE_SENDBYEMAIL_FOR_ALL_STATUS to allow to send invoice by email
       whatever is its status.
- New: Add filter date in bank writing list page.
- New: Extrafields can be used as substitution key %EXTRA_XXX% into emails texts for members.
- New: Add categories translation.
- New: Enable option "clone target emailing".
- New: Improved tax module: Add specific page for salaries payment
- New: Add composer.json file so Dolibarr can be publish onto packagist.org.
- New: The combo list of juridical status is now sorted
- New: [ task #926 ] Add extrafield feature on order lines.
- New: [ task #927 ] Add extrafield feature on Proposal lines.
- New: [ task #928 ] Add extrafield feature on invoice lines.
- New: Paypal/paybox email sent after backcall of a payment is now a formatted and translated
       HTML content. For member subscription renewal, there is also a link to member.
- New: When a subscription is recorded with invoice and payment:
       - the document (PDF) of invoice is also generated.
       - the invoice is set to status paid.
- New: Can enter holiday for someone else if user has permission for.
- Fix: Project Task numbering customs rule works.
- Fix: Add actions events not implemented.
- Fix: Price min of composition is not supplier price min by quantity.
- Fix: [ bug #1356 ] Bank accountancy number is limited to 8 numbers.
- Fix: [ bug #1439 ] impossible to remove a a translation (multilanguage-feature)
- New: If multilangue is enabled, mail (from propal, invoice, etc...) message is pre-defaulted in Customer language
- Fix: [ bug #1459 ] _ADD_CONTACT and _DEL_CONTACT triggers do not intercept insertion when reported an error
- Fix: [ bug #1478 ] BILL_PAYED trigger action does not intercept failure under some circumstances
- Fix: [ bug #1479 ] Several customer invoice triggers do not intercept trigger action
- Fix: [ bug #1477 ] Several customer invoice triggers do not show trigger error messages
- Fix: [ bug #1471 ] Several PHP warnings when intercepting USER_CREATE trigger.
- Fix: [ bug #1517 ] Packages sizes.
- Fix: [ bug #1521 ] The second order's page from a provider shows all orders

For translators:
- Update language files.

For developers:
- New: Add path file of trigger into admin trigger list page.
- New: More phpunit tests.
- New: Payments and supplier payment pages tabs can now be extended from modules.
- New: Add option 'aZ' into GETPOST function to check parameters contains
       only a to z or A to Z characters.
- New: Opensurvey polls tab cards can now be extended from external modules.
- New: Triggers OPENSURVEY_CREATE, OPENSURVEY_DELETE added.
- New: Add new hook function addMoreActionsButtons to allow a module to add/replace
       action buttons into an element.
- New: Normalize code for barcode generation to match other modules.
- New: Uniformize code for contacts forms.
- New: Add some hooks for financial reports.
- New: A module can add its own ECM view.
- New: A module can disable a standard ECM view.
- New: Add multilang support into product webservice.
- New: Add hooks on project card page.
- New: Add call_trigger method on CommonObject class. So new trigger call within object is just :
$result = $this->call_trigger($trigger_name, $user)

WARNING: Following change may create regression for some external modules, but was necessary to make
Dolibarr better:

- The deprecated way (with 4 parameters) to declare a new tab into a module descriptor file has been
removed. You must now use the 6 parameters way. See file modMyModule.class.php for example.
- Remove the javascript function ac_delay() that is not used anymore by core code.
- Properties "dictionnaries" into module descriptor files have been renamed into "dictionaries".
- Method form->select_currency() has been removed. Use instead print form->selectCurrency().
- Method form->select_methodes_commande() has been renamed into english name selectInputMethod().
- The following hooks are now 'addreplace' hooks: "formCreateThirdpartyOptions"
  So check that return value is 0 to keep default standard behaviour after hook, or 1 to disable
  default standard behaviour.
- Properties "civilite_id" were renamed into "civility_id".
- Remove add_photo_web() that is not used anymore by core code.


***** ChangeLog for 3.5.8 compared to 3.5.7 *****
FIX: #4291 Correctly filter external calendar GETPOSTs
FIX: bad calculation for stock value
FIX: bad stock valo
FIX: change order date on clone (as everywhere else)
FIX: CVE CVE-2015-8685
FIX: The hours of date filter aren't correct
FIX: #3442 Remove useless syslog
FIX: #3448 Pass expected date format
FIX: #3471 3.5 Rounding issue when dispatching non-integer

***** ChangeLog for 3.5.7 compared to 3.5.6 *****
Fix: Paypal link were broken due to SSL v3 closed.
Fix: [ bug #1769 ] Error when installing to a PostgreSQL DB that contains numbers
Fix: [ bug #1752 ] Date filter of margins module, filters since 12H instead of 00H
Fix: [ bug #1757 ] Sorting breaks product/service statistics
Fix: [ bug #1797 ] Tulip supplier invoice module takes creation date instead of invoice date
Fix: [ bug #1792 ] Users are not allowed to see margins module index page when no product view permission is enabled
Fix: [ bug #1846 ] Browser IE11 not detected
Fix: [ bug #1906 ] Deplacement does not allow translated decimal format
Fix: [ bug #1905 ] Custom deplacement types do not get translated in deplacement card
Fix: [ bug #2583 ] Unable to create a bank transfer with localized numbers
Fix: [ bug #2577 ] Incorrect invoice status in "Linked objects" page of a project
Fix: [ bug #2576 ] Unable to edit a dictionary entry that has # in its ref
Fix: [ bug #2758 ] Product::update sets product note to "null" when $prod->note is null
Fix: [ bug #2757 ] Deleting product category photo gives "Forbidden access" error
Fix: [ bug #2976 ] "Report" tab is the current tab but it is not marked as selected by the UI
Fix: [ bug #2861 ] Undefined variable $res when migrating
Fix: [ bug #2837 ] Product list table column header does not match column body
Fix: [ bug #2835 ] Customer prices of a product shows incorrect history order
Fix: [ bug #2814 ] JPEG photos are not displayed in Product photos page
Fix: [ bug #2715 ] Statistics page has broken layout with long thirdparty names
Fix: [ bug #2570 ] [Contacts] Page should not process if ID is invalid
Fix: [ bug #3268 ] SQL error when accessing thirdparty log page without a socid parameter
Fix: [ bug #3180 ] formObjectOptions hook when editing thirdparty card does not print result
Fix: [ bug #1791 ] Margin menu not available if any Finance module is not enabled
Fix: [ bug #3310 ] OrderLine::fetch, FactureLigne::fetch and PropaleLigne::fetch do not return anything
Fix: [ bug #3206 ] PropaleLigne, OrderLine and FactureLigne given to triggers through update function does not contain all the information
Fix: [ bug #3313 ] Error enabling module with PostgreSQL database

***** ChangeLog for 3.5.6 compared to 3.5.5 *****
Fix: Avoid missing class error for fetch_thirdparty method #1973
Fix: Can't update phone_pro from web service
Fix: Some security holes.
Fix: copy extrafields when creating order from proposal.
Fix: report on action was not filtering by environment.
Fix: Avoid missing class error.
Fix: Add function dolEscapeXML.
Fix: Bad days and month reported by function.
Fix: Bad margin calculation.

***** ChangeLog for 3.5.5 compared to 3.5.4 *****
Fix: Holiday module was broken. Initialization of amount of holidays failed.
Fix: [ bug #1523 ] suite bug #1334 : filtre et ordre de tri conjoints ne s'appliquent pas.
Fix: Fusion PDF button on unpaid invoice is no more displayed.
Fix: Unpaid invoice launch fusion PDF action even if it is only search (with enter keyboard input instead of lens click).
Fix: Pb when showing log list of holiday module with some mysql versions.
Fix: Error with bad timezone pushed by some browsers.
Fix: shipping list SQL request was not filtering on shipping element
Fix: debian package provided by dolibarr team must use embedded libraries.
Fix: [ bug #1528 ] Leopard Services numeration module description is not translated.
Fix: [ bug #1523 ] suite bug #1334 : filtre et ordre de tri conjoints ne s'appliquent pas.
Fix: [ bug #1534 ] Unknown error when deleting a product photo under special circumstances.
Fix: Update impayees.php
Fix: Link product, In list view and label product.
Fix: visible task into area "time" for "My task" must limit task to tasks i am assigned to.
Fix: When disabled, all fields to add time into task line must be disabled.
Fix: Missing include files.lib.php in some pages that use dol_delete_recursive
Fix: [ bug #1558 ] Product/service edit page title shows new Ref instead of old ref.
Fix: [ bug #1553 ] Saving User displays setup removes menu.
Fix: [ bug #1544 ] Can remove date from invoice.
Fix: list event view lost type event filter.
Fix: Add code save on create event.
Fix: SQL injection.
Fix: [ bug #1589 ] Menu type in "Edit menu" page is not translated
Fix: [ bug #1591 ] Linked object block shows Total HT/TTC even if not having permission to read them
Fix: [ bug #1577 ] When creating new Private individual third, selected third type is ignored
Fix: [ bug #1555 ] Update accountancy code of products does not throw PRODUCT_MODIFY trigger
Fix: [ bug #1548 ] Supplier payment card shows type in French
Fix: [ bug #1546 ] Incorrect page number when searching in the list of bank transactions

***** ChangeLog for 3.5.4 compared to 3.5.3 *****
Fix: Hide title of event when agenda module disabled.
Fix: When using option MAIN_MAIL_ALLOW_SENDMAIL_F, a mail was sent to sender.
Fix: Question about warehouse must not be done when module stock is disabled.
Fix: Option STOCK_SUPPORTS_SERVICES was not correctly implemented
     (missing test at some places).
Fix: Renaming a project with uploaded files failed.
Fix: [ bug #1476 ] Invoice creation form loses invoice date when there is a validation error.
Fix: [ bug #1431 ] Reception and Send supplier order box has a weird top margin.
Fix: [ bug #1428 ] "Nothing" is shown in the middle of the screen in a supplier order.
Fix: The object deliverycompany was not used anymore and output of
     details for delivery reports was lost during 3.5. Rewrite code to
     restore feature.
Fix: [ bug #1445 ] html fix : missing </tr>
Fix: [ bug #1415 ] Intervention document model name and suppliers model names is not shown
     properly in module configuration
Fix: [ bug #1416 ] Supplier order does not list document models in the select box of the
     supplier order card
Fix: [ bug #1443 ] Payment conditions is erased after editing supplier invoice label or
     limit date for payment
Fix: Filter on status was not visible when selected from url.
Fix: Filtering on status was last when asking to sort.
Fix: [ bug #1432 ] Trigger SHIPPING_CREATE ignores interception on error.
Fix: [ bug #1449 ] Trigger ORDER_CREATE, LINEORDER_DELETE, LINEORDER_UPDATE and LINEORDER_INSERT ignore interception on error.
Fix: [ bug #1450 ] Several Customer order's triggers do not report the error from the trigger handler.
Fix: [ bug #1451 ] Interrupted order clone through trigger, loads nonexistent order.
Fix: [ bug #1454 ] Mention de bas de page erroné
Fix: Do not display dictionary for non activated module
Fix: Link element from element project pages
Fix: [ bug #1509 ] Expedition admin free text & watermark submit error
Fix: [ bug #1349 ] AJAX contact selector does not work fine in Project card
Fix: [ bug #1452 ] variable used but not defined
Fix: If multiprice level is used the VAT on addline is not correct
Fix: [ bug #1254 ] Error when using "Enter" on qty input box of a product (on supplier order part)
Fix: [ bug #1462, 1468, 1480, 1483, 1490, 1497] $this instead of $object
Fix: [ bug #1455 ] outstanding amount
Fix: [ bug #1425 ] LINEBILL_SUPPLIER_DELETE failure trigger leads to an endless loop
Fix: [ bug #1460 ] Several supplier order triggers do not show error messages
Fix: [ bug #1461 ] LINEORDER_SUPPLIER_CREATE does not intercept supplier order line insertion
Fix: [ bug #1484 ] BILL_SUPPLIER_PAYED trigger action does not intercept failure under some circumstances
Fix: [ bug #1482 ] Several supplier invoice triggers do not show trigger error messages
Fix: [ bug #1486 ] LINEBILL_SUPPLIER_CREATE and LINEBILL_SUPPLIER_UPDATE triggers do not intercept trigger action
Fix: [ bug #1522 ] Element list into associate object into project are no more filterd by project thirdparty
Fix: [ bug #1526 ] Thumbs of files uploaded with dots in their names do not load correctly
Fix: Import ProfId1 to siren and ProfId2 to siret

***** ChangeLog for 3.5.3 compared to 3.5.2 *****
Fix: Error on field accountancy code for export profile of invoices.
Fix: [ bug #1351 ] VIES verification link broken.
Fix: [ bug #1352 ] Removing a shipping does not remove the delivery.
Fix: Option MAIN_INVERT_SENDER_RECIPIENT broken with typhon template.
Fix: Can disable features with PHPEXCEL (no DLSF compatible).
Fix: Can disable features with CKEDITOR.
Fix: Pb of records not correctly cleaned when module marge is
     uninstalled (conflict between 'margin' and 'margins').
Fix: [ bug #1341 ] Lastname not added by file or direct input in mass e-mailing.
Fix: [ bug #1357 ] Invoice creator state not printed in generated invoice documents.
Fix: Suppliers invoice mask fails using {tttt} in numbering.
Fix: [ bug #1350 ] pdf template name for typhon was not correctly set when enabling module.
Fix: Navigation on notes for shipments was not working.
Fix: [ bug #1353 ] Email notifications, wrong URL.
Fix: [ bug #1362 ] Note is not saved.
Fix: tr/td balance.
Fix: [ bug #1360 ] note indicator for member tab.
Fix: Nb of notes and doc not visible onto tasks.
Fix: [ bug #1372 ] Margin calculation does not work in proposals.
Fix: [ bug #1381 ] PHP Warning when listing stock transactions page.
Fix: [ bug #1367 ] "Show invoice" link after a POS sell throws an error.
Fix: TCPDF error file not found in member card generation.
Fix: [ bug #1380 ] Customer invoices are not grouped in company results report.
Fix: [ bug #1393 ] PHP Warning when creating a supplier invoice.
Fix: [ bug #1399 ] [pgsql] Silent warning when setting a propal as "facturée" in propal.php
Fix: When number reach 9999 with default numbering module, next number
     will be 10000 instead of 0000 and error.
Fix: element page on project give wrong href link.
Fix: [ bug #1397 ] Filter by supplier orders with status Draft does not filter.
Fix: [ bug #1388 ] Wrong date when invoicing several orders.
Fix: [ bug #1411 ] Unable to set an expedition note if invoices module is not enabled.
Fix: [ bug #1407 ] Rouget pdf overlapped when using tracking number and public notes.
Fix: [ bug #1405 ] Rouget PDF expedition incorrect when two expeditions under the same commande
Fix: [ bug #1434 ] Muscadet supplier order document model linked objects overlap the text

***** ChangeLog for 3.5.2 compared to 3.5.1 *****
Fix: Can't add user for a task.
Fix: Autoselect of warehouse if there is only one warehouse.
Fix: Install of odt template for project and tasks.
Fix: [ bug #1318 ] Problem with enter key when adding an existing
     product to a customer invoice.
Fix: [ bug #1307 ] Quotes get removed from several inputs.
Fix: [ bug #1317 ] Removing a category does not remove all child categories
Fix: [ bug #1312 ] Call to undefined function _()
Fix: Restore build for obs and launchpad.
Fix: deleting files into backup system tools.
Fix: Dump using php not not include lock on tables that are deleted.
Fix: Fixed a problem with bank accounts sharing across entities.
Fix: fields into group by of sql requests for module margins must be
     same than fields into select.
Fix: When select_date is called with '' as preselected date,
     automatic user date was not correctly et (We must set a date into PHP
     server timezone area)
Fix: First param of select_date must always be forged with a dolibarr
     date function and not time().
Fix: fix can't add line with product in supplier order
Fix: [bug #1309]
Fix: Solve pb of too many embedded tables
Fix: [ bug #1306 ] Fatal error when adding an external calendar
Fix: A fix to manage automatic creation of code for import.
Fix: Try to add code to provide easy way to fix warning on timezone not
     defined.
Fix: Several fix into workflow/condition for invoice payments or convert
     into discount.
Fix: Option MAIN_PDF_DASH_BETWEEN_LINES was not working when tcpdf was
     making a pagebreak higher than 2 pages.
Fix: form to add images should not show link form.
Fix: Correction when adding order line with price as '0'.
Fix: [ bug #1283 ] ROUGET Shipment PDF.
Fix: [ bug #1300 ]
Fix: Miscellaneous problems on task tabs (withproject parameter lost and
     download fails).
Fix: Avoid home project page to hung when too many tasks opened.
Fix: bug #1295: Error when creating an agenda extrafield with a number as reference
Fix: Translation of number for pt_PT.
Fix: Error on ajax_constantonoff function.
Fix: [ bug #1323 ] problème pour générer un odt depuis les taches dans projet.
Fix: Can not make withdrawals

***** ChangeLog for 3.5.1 compared to 3.5.0 *****
Fix: Do not report trigger errors twice.
Fix: Error when creating event was not reported.
Fix: Bug of import of agenda when using https link
Fix: Field nature not saved correctly
Fix: Substitution of extra field was ko for order
Fix: Bad translation of date format for pt_BR.
Fix: priority field of agenda record is smallint.
Fix: Missing loading of lang in some pages.
Fix: Write note in invoice when using pos module.
Fix: Link to paypal was invalid into email text.
Fix: ref and date of supplier invoice.
Fix: Check on bank account.
Fix: Problem with file upload and download.
Fix: Page load not ending when large number of thirdparties. We
     added option MAIN_DISABLE_AJAX_COMBOX to disable javascript
     combo feature that is root cause of problem.
Fix: [ bug #1231 ] PDF always generated in interventions
Fix: Be sure there is no duplicate default rib.
Fix: Enable extrafields for customer order, proposal and invoice lines. This feature
     was developed for 3.5 but was disabled (hidden) because of a bug not possible to
     fix enough quickly for 3.5.0 release.
Fix: user right on Holiday for month report nor working.
Fix: [ bug #1250 ] "Supplier Ref. product" sidebar search box does not work
Fix: Bad space in predefined messages.
Fix: [ bug #1256 ] Signature was not added for email sent from thirdparty page.
Fix: Action event SHIPPING_VALIDATE is not implemented
Fix: The customer code was set to uppercase when using numbering module leopard. We
     must keep data safe of any change.
Fix: [ bug #1291 ] Loading actions extrafields fails.
Fix: [ bug #1123 ] Paid deposit invoices are always shown as partially paid when fully paid
Fix: Corrected project contact types translation.
Fix: [ bug #1206 ] PMP price is bad calculated.
Fix: [ bug #520 ] Product statistics and detailed lists are wrong.
Fix: [ bug #1240 ] traduction.
Fix: [ bug #1238 ] When creating accompte with a %, free product are used for calculation.
Fix: [ bug #1280 ] service with not end of date was tagged as expired.
Fix: [ bug #1295 ] Error when creating an agenda extrafield with a number as reference.
Fix: [ bug #1306 ] Fatal error when adding an external calendar.
New: Added es_CL language
Fix: Margin tabs bad data show
Fix: [ bug #1318 ] Problem with enter key when adding an existing product to a customer invoice.
Fix: [ bug #1410 ] Add customer order line asks for required Unit Price but doesn't interrupt the creation of the line

***** ChangeLog for 3.5 compared to 3.4.* *****
For users:
- New: Add hidden option BANK_DISABLE_DIRECT_INPUT.
- New: More options to select status of users into select user list.
- New: [ task #862 ] Add ODT on shipments.
- New: [ task #149 ] Add # of notes and attachments in tabs.
- New: Can edit customer ref at any time.
- New: [ task #877 ] Reorganize menus.
- New: [ task #858 ] Holiday module: note on manual holiday assignation.
- New: [ task #892 ] Add hidden option in thirdparty customer/supplier module to hide non active
  companies in select_company method.
- New: [ task #531 ] Add a workload field on tasks.
- New: Add graph of bank account input/output into input-output report page.
- New: Add script export-bank-receipts.php
- New: Add option "filter=bank" onto script rebuild_merge_pdf.php to merge PDF that
  has one payment on a specific bank account.*
- New: [ task #901 ] Add Extrafield on Fiche Inter.
- New: Show process id in all command line scripts.
- New: Module mailman can subscribe/unsubscribe to ML according to categories or type of member.
- New: Add object_hour and object_date_rfc as substitution tag for open document generation.
- New: Add options to send an email when paypal or paybox payment is done.
- New: Clone product/service composition.
- New: Add option ADHERENT_LOGIN_NOT_REQUIRED.
- New: Add a cron module to define scheduled jobs.
- New: Add new graphical boxes (customer and supplier invoices and orders per month).
- New: [ task #286 ] Enhance rounding function of prices to allow round of sum instead of sum of rounding.
- New: Can add an event automatically when a project is create.
- New: Add option MAIN_GENERATE_DOCUMENT_WITH_PICTURE.
- New: Add option excludethirdparties and onlythirdparties into merge pdf scripts.
- New: [ task #925 ] Add ODT document generation for Tasks in project module.
- New: [ task #924 ] Add numbering rule on task.
- New: [ task #165 ] Add import/export of multiprices.
- New: Add Maghreb regions and departments.
- New: A more responsive design for statistic box of home page.
- New: [ task #1005 ] Adapting to Spanish legislation bill numbering
- New: [ task #1011 ] Now supplier order and invoice deal with payment terms and mode.
- New: [ task #1014 ] Add option to recursively add parent category.
- New: [ task #1016 ] Can define a specific numbering for deposits.
- New: [ task #918 ] Stock replenishment.
- New : Add pdf link into supplier invoice list and supplier order list.
- New : Genrate auto the PDF for supplier invoice.
- New : Add category into filter webservice thirdparty method getListOfThirdParties.
- New : Allow to define margin or mark rate during quoting, ordering, invoicing.
- New : User permissions on margin module.
- New : Add ref supplier into muscadet model/
- New : Add ability to copy contact address to clipboard.
- New: Can use tag {mm} before {yy} even when there is a reset into numbering masks.
- New: [ task #1060 ] Register fields localtax(1|2)_type into details tables.
- New: [ task #923 ] Localtax support for ODT templates.
- New: [ task #90 ] Barcode search.
- New: Add hidden option MAIN_VAT_DEFAULT_IF_AUTODETECT_FAILS.
- New: Can send an email from thirdparty card.
- New: Can cancel holidays that were previously validated.
- New: Can choose contact on event (action com) creation, and filtered by thirdparty.
- New: Add hidden option MAIN_FORCE_DEFAULT_STATE_ID.
- New: Add page to make mass stock movement.
- New: Add field oustanding limit into thirdparty properties.
- New: Can enter a vat payment of zero.
- New: Add path to installed dir of external modules + Name and web of module provider.
- New: Add option to use a specific mask for uploaded filename.
- New: Can attach external links to objects as we can attach files.
- Qual: Implement same rule for return value of all command line scripts (0 when success, <>0 if error).
- Fix: [ bug #992 ] Proforma invoices don't have a separated numeric count.
- Fix: [ bug #1022 ] correct margin calculation for credit notes.
- Fix: Better management of using ajax for upload form (to solve problem when enabling ajax jquery multifile upload in some cases).
- Fix: Lost stats filters into year selection.
- Fix: Some config data are shared between suppliers orders and suppliers invoices

New experimental module:
- New: [ task #157 ] Add a Skype button (adherents / third parties / contacts)

For translators:
- Qual: Normalized sort order of all languages files with English reference files.
- New: Add language code files for South Africa, France new Caledonia, Vietnam.
- New: Translate string for email to change password.

For developers:
- New: DolGraph can build graph with three lines.
- New: DolGraph accept a parameter to cache data of graph getNbByMonthWithPrevYear.
- New: Can enable tuning info with option MAIN_SHOW_TUNING_INFO.
- New: Show version of client lib used by mysql drivers.
- New: Add function to get content of an url (using all dolibarr setup like timeout, proxies...)
- New: Upgrade lib of TCPDF to 6.0
- New: Upgrade jquery flot library to 0.8.1
- New: Add property "hidden" into module descriptors to allow to hide a module according to
  some dynamic conditions.
- New: Add option MAIN_MOTD_SETUPPAGE to add a content onto setup page. Also content for
  MAIN_MOTD_SETUPPAGE, MAIN_MOTD_SETUPPAGE, MAIN_HOME now accept "|langfile" into translation
  key to use a specific language file.
- New: Make some changes to allow usage of several alternative $dolibarr_main_url_root variables.
- Qual: All nowrap properties are now using CSS class nowrap.
- Qual: Move hard coded code of module mailmanspip into trigger.
- New: Into POST forms, if you can add a parameter DOL_AUTOSET_COOKIE with a value that is list name,
  separated by a coma, of other POST parameters, Dolibarr will automatically save this parameters
  into user cookies.
- New: Add hook addHomeSetup.
- New: Add trigger CATEGORY_LINK and CATEGORY_UNLINK.
- New: A trigger can return an array of error strings instead of one error string.
- New: Add method to use a dictionary as a combo box.
- New: Add update method for web service product.
- Fix also several bugs with old code.

WARNING: Following change may create regression for some external modules, but was necessary to make
Dolibarr better:

1) We started to clean hooks code.
If your hook want to modify value of $actions, it's role of your hook to modify it. Dolibarr
hook code will no more decide this for your module. If your action class for hook was returning
a string or an array, instead your module must set $actionclassinstance->results (to return array)
or $actionclassinstance->resprints (to return string) to return same thing. The return value must
be replaced by a "return 0";
Goal is to fix old compatibility code that does not match hook specifications:
 http://wiki.dolibarr.org/index.php/Hooks_system

2) If you implemented hook printTopRightMenu, check that output does not include '<td>' tags any more.
All content added must be tagged by a '<div>' with css class="login_block_elem"

3) Some methods object->addline used a first parameter that was object->id, some not. Of course
this was not a good practice, since object->id is already known, there is no need to provide id as
parameter. All methods addline in this case were modified to remove this parameter.

4) Method ->classer_facturee() is deprecated. It must be replace with ->classifyBilled().

5) Property ->tel on objects is now ->phone

6) Trigger LINEPROPAL_MODIFY is renamed into LINEPROPAL_UPDATE and
   Trigger CONTRACT_LINE_DELETE rnamed into LINECONTRACT_DELETE to match naming rules.



***** ChangeLog for 3.4.3 compared to 3.4.2 *****
Fix: Bad get of localtaxes into contracts add lines
Fix: Warning into bank conciliation feature.
Fix: Bad get of localtaxes into contracts add lines.
Fix: Add a limit into list to avoid browser to hang when database is too large.
Fix: [ bug #1212 ] 'jqueryFileTree.php' directory traversal vulnerability
Fix: Agenda and Banks module were not working with multicompany module
Fix: [ bug #1317 ] Removing a category does not remove all child categories
Fix: [ bug #1380 ] Customer invoices are not grouped in company results report.

***** ChangeLog for 3.4.2 compared to 3.4.1 *****
Fix: field's problem into company's page (RIB).
Fix: Document cerfa doesn't contained firstname & lastname from donator.
Fix: Bad rounding on margin calculations and display.
Fix: Option drop table into backup was broken.
Fix: [ bug #1105 ] Searching Boxes other search option.
Fix: wrong buy price update.
Fix: [ bug #1142 ] Set paiement on invoice (PGSql).
Fix: [ bug #1145 ] Agenda button list type do not display.
Fix: [ bug #1148 ] Product consomation : supplier order bad status.
Fix: [ bug #1159 ] Commercial search "other" give p.note do not exists.
Fix: [ bug #1174 ] Product translated description not good into PDF.
Fix: [ bug #1163 ] SQL Error when searching for supplier orders.
Fix: [ bug #1162 ] Translaction for morning and afternoon.
Fix: [ bug #1161 ] Search on product label.
Fix: [ bug #1075 ] POS module doesn't decrement stock of products in delayed payment mode.
Fix: [ bug #1171 ] Documents lost in interventions after validating.
Fix: fix unsubscribe URL into mailing when sending manually (not by script).
Fix: [ bug #1182 ] ODT company_country tag is htmlencoded.
Fix: [ bug #1196 ] Product barcode search does not expect 13th digit on EAN13 type.
Fix: [ bug #1202 ] Wrong amount in deposit % invoice from proposal.
Fix: Removed analytics tags into doc page.
Fix: Call Image on this instead of pdf.
Fix: Missing parameter for photo.
Fix: Bad SQL request for turnover report.

***** ChangeLog for 3.4.1 compared to 3.4.0 *****
Fix: Display buying price on line edit when no supplier price is defined.
Fix: Retrieving of margin info when invoice created automatically from order.
Fix: Reordering supplier products in list by supplier or supplier ref was crashing.
Fix: [ bug #1029 ] Tulip numbering mask.
Fix: Supplier invoice and supplier order are not displayed into object link into agenda event card.
Fix: [ bug #1033 ] SUPPLIER REF disappeared.
Fix: update extrafield do not display immediatly after update.
Fix: Fix bug with canvas thirdparty.
Fix: [ bug #1037 ] Consumption> Supplier invoices related.
Fix: User group name do not display in card (view or edit mode).
Fix: Link "Show all supplier invoice" on suplier card not working.
Fix: [ bug #1039 ] Pre-defined invoices conversion.
Fix: If only service module is activated, it's impossible to delete service.
Fix: [ bug #1043 ] Bad interventions ref numbering.
Fix: Mailing module : if an email is already in destinaires list all other email from selector was not inserted.
Fix: Localtaxes balance not showing.
Fix: Intervention box links to contracts id.
Fix: Compatiblity with multicompany module.
Fix: Edit propal line was losing product supplier price id.
Fix: Delete linked element to supplier invoice when deleted.
Fix: [ bug #1061 ] Bad info shipped products.
Fix: [ bug #1062 ] Documents lost in propals and contracts validating.
Fix: Supplier price displayed on document lines and margin infos didnt take discount.
Fix: sorting on qty did not work in supplier product list.
Fix: there was no escaping on filter fields in supplier product list.
Fix: bugs on margin reports and better margin calculation on credit notes.
Qual: Add travis-ci integration.

***** ChangeLog for 3.4 compared to 3.3.* *****
For users:
- New: Can use ODS templates as document templates.
- New: Add link to autofill/reset with quantity to ship when creating a
  delivery receipt.
- New: Event into calendar use different colors for different users.
- New: Support revenue stamp onto invoices.
- New: Add a tab "consumption" on thirdparties to list products bought/sells.
- New: Some performance enhancements.
- New: Can attach files onto trip and expenses modules.
- New: Add hidden option MAIN_PDF_TITLE_BACKGROUND_COLOR.
- New: Merge tab customer and prospect.
- New: Add ES formated address country rule.
- New: Can define a hierarchical responsible on user and add a tree view to
  see hierarchy of users.
- New: Can expand/collapse menus, categories and users list.
- New: extra parameters are supported into ODT/ODS templates.
- New: total per vat rate are available as tags for ODT/ODS templates.
- New: Some part of interface use more CSS3 (ie: agenda)
- New: [ task #707 ] Create option "ProfIdx is mandatory to validate a invoice".
- New: Can define if we want to use VAT or not for subscriptions (foundation module).
- New: Can define a default choice for "More action when recording a
  subscription" (foundation module).
- New: Add link to check professional id for India.
- New: [ task #731 ] Uniformize ref generation
- New: [ task #748 ] Add a link "Dolibarr" into left menu
- New: Script email_unpaid_invoices_to_representative accepts now a parameter "test"
  and a "late delay".
- New: Can define different clicktodial setups for each user.
- New: Add hidden option INVOICE_CAN_NEVER_BE_REMOVED.
- New: Enhance agenda module to reach RFC2445 ("type" not enabled by default and add
  "busy" information).
- New: Add module Opensurvey.
- New: Default approver for holidays is set by default to hierchical parent.
- First change to prepare feature "click to print" (IPP) for PDF.
- New: [ task #350 ] Merge tab customer and prospect.
- New: [ task #710 ] Add substitution into mailing send (and HTML is now valid).
- New: [ task #711 ] Add combobox for contact, as done for product/thirdparty.
- New: [ task #714 ] In Emailing module admin autogenerate security key of READRECEIPT.
- New: [ task #743 ] GED : Add aministration option to disable autotree display.
- New: [ task #767 ] Customer Address fallback when a contact doesn't have an address.
- New: [ task #768 ] WYSIWYG for all mails.
- New: [ task #773 ] Add Project document in GED(ECM) modules.
- New: [ task #783 ] Add more types for extra parameters (lists, phone, emails, checkbox,
  prices, radio).
- New: [ task #798 ] Add range limit date on product/services as it is done on order
  and invoice.
- New: [ task #814 ] Add extrafield feature for projects ands tasks.
- New: [ task #770 ] Add ODT document generation for Projects module.
- New: [ task #741 ] Add intervention box.
- New: [ task #826 ] Optionnal increase stock when deleting an invoice already validated.
- New: [ task #823 ] Shipping_validate email notification.
- New: [ task #900 ] Review code of ficheinter.class.php
- Fix: [Bug #958] LocalTax2 for Spain fails on Suppliers
- Fix: [ bug #972 ] Auto completion contact field do not take account the min caract number before search
- Fix: [ bug #971 ] html.form.class.php select_contact with autocomplete do not exclude id from exclude array
- Fix: Expedition creation, can retrieve product from other expedition

For translators:
- Update language files.

For developers:
- System of menu managers has been rewritten to reduce code to do same things.
- An external module can force its theme.
- Add function dol_set_focus('#xxx').
- A mymodule can bring its own core/modules/mymodule/modules_mymodule.php file.
- Removed not used libraries.
- More web services.
- Renamed some database fields, code variables and parameters from french to english.
- First change to manage margins on contracts.
- Add hook getFormMail.
- Function plimit of databases drivers accept -1 as value (it means default value set
  into conf->liste_limit).
- New: Add option dol_hide_topmenu, dol_hide_leftmenu, dol_optimize_smallscreen,
  dol_no_mouse_hover and dol_use_jmobile onto login page (to support different terminal).
- New: dol_syslog method accept a suffix to use different log files for log.
- New: Type of fields are received by export format handlers.
- New: when adding an action, we can define a free code to tag it for a specific need.
- New: Enhance Dolibarr migration process to include migration script of external
  modules.
- New: [ task #811 ] Uniformanize note field.


WARNING: If you used external modules, some of them may need to be upgraded due to:
- Fields of classes were renamed to be normalized (nom, prenom, cp, ville, adresse, tel
  were renamed into lastname, firstname, zip, town, address, phone).
  This may also be true for some fields into web services.
- If module use hook pdf_writelinedesc, module may have to add return 1 at end of
  function to keep same behaviour.

TODO:
backport commit 53672dff75f4fdaeeed037ff9d15f860968022ca to fix confirm with jmobile
backport commit 384e3812eb73a15adafb472cacfb93397a54459b to fix W3C/edit contract



***** ChangeLog for 3.3.5 compared to 3.3.4 *****
- Fix: Change to make debian package ok despite removal of ckeditor.
- Fix: jcrop file to match debian rules
- Fix: Add missing country UK.
- Fix: Minor fix into package.
- Fix: Add missing label on project field.

***** ChangeLog for 3.3.4 compared to 3.3.3 *****
- Fix: [ bug #1001 ] Social Contribution : State not correct
- Fix: Better management of pdf generation when tcpdf is not available.
- Fix: Change to be more debian compliant natively.

***** ChangeLog for 3.3.3 compared to 3.3.2 *****
- Fix: [ bug #903 ] Fatal error: Call to undefined function dol_get_first_day() in htdocs/commande/liste.php
- Fix: [ bug #934 ] Error on proformat invoice creation (pgsql)
- Fix: [ bug #947 ] Can't create proposal lines with unit price = 0

***** ChangeLog for 3.3.2 compared to 3.3.1 *****
- Fix: Dutch (nl_NL) translation
- Generalize fix: file with a specific mask not found, again
- Fix: translations and BILL_SUPPLIER_BUILDDOC trigger
- Fix: Can't reset payment due date
- Fix: Orderstoinvoice didn't act as expected when no order was checked
- Fix: Bad link to all proposals into Third party card if customer is prospect
- Fix: Some bugs on withdrawal rejects
- Fix: [ bug #774 ] Bug on creating event with box "all day" crossed
- Fix: [ bug #787 ] Invoice supplier box incorrect tooltip when delay on payment
- Fix: [ bug #789 ] VAT not being calculated in POS
- Fix: [ bug #790 ] Spanish localtax RE not being correctly calculated
- Fix: [ bug #794 ] Lost filter on zipcode in prospect list
- Fix: [ bug #806 ] Margins module with orders2invoice does not respect cost price
- Fix: [ bug #810 ] Cannot update ODT template path
- Fix: [ bug #816 ] Sales journal does not reflect localtaxes
- Fix: [ bug #817 ] Purchases journal does not reflect localtaxes
- Fix: [ bug #824 ] MAIN_DB_PREFIX not use into dictionary
- Fix: [ bug #828 ] Error when code_region is not a number in llx_c_regions (with postgres)
- Fix: [ bug #855 ] Holiday approval email in French
- Fix: [ bug #856 ] (Holidays module) Mail error if destination user doesn't have an email
- Fix: [ bug #857 ] Invoice created from shipment does not have the order discount
- Fix: [ bug #861 ] Impossible to create a new event in agenda
- Fix: [ bug #827 ] AJAX search does not respect multiprice level
- Fix: [ bug #865 ] Dolibarr navigation array in project/task do not work
- Fix: [ bug #866 ] Standing order from an invoice suggests invoice total amount instead of remaining to pay
- Fix: [ bug #788 ] Date of linked interventions are not shown
- Fix: external users should not see costprice and margin infos
- Fix: [ bug #806 ] Tasks are ordered alphabetically instead of chronological order

***** ChangeLog for 3.3.1 compared to 3.3 *****
- Fix: [ bug #733 ] Mass emailing tools do not support <style HTML tag
- Fix: Package for launchpad
- Fix: [ bug #736 ] Missing column in llx_c_chargesociales
- Fix: Localtax2 for Spain must be based into buyer
- Fix: [ bug #762 ] Bad profit calculation in Reporting
- Fix: bug dictionary with wrong prefix table

***** ChangeLog for 3.3 compared to 3.2.* *****
For users:
- New: Add holiday module, to declare and follow holidays of your employees.
- New: Add margin management module.
- New: Add new theme Amarok.
- New: [ task #289 ] Can reorder tasks.
- New: Add field "signature" into user card. If filled, text is added
       at end of predefined email texts. If option MAIN_MAIL_DO_NOT_USE_SIGN is on, this
       feature is disabled.
- New: Can input a payment back onto an credit note.
- New: Add link "Back to list" on all cards.
- New: After first install, warning are visible onto mandatory setup not
       configured. Show also total number of activated modules.
- New: Can filter list of proposal, order or invoice on sales representative.
- New: Add supplier ref on supplier orders.
- New: Can export supplier orders and customers shipments.
- New: First change to install external plugins from gui (experimental).
- New: Monaco is like France for default vat calculation
- New: Can list elements (invoices, orders or proposals) on a particular
  user contact). This allow to view a "basket" of its elements.
- New: Show bank account on payment list of invoice card.
- New: Cloning project allow to clones task, notes, projects files, tasks files, contacts.
- New: Enhance default style.
- New: Can edit and resiliate member status from list.
- New: Can insert URL links into elements lines. Also reported into PDF.
- New: When a member is validated, we can subscribe to mailing-lists
       according to its type.
- New: Add a tab into members statistics to count members by nature.
- New: Add link to third party into sells and purchase journal.
- New: Suggest a method to generate a backup file for user with no access
       to mysqldump binary.
- New: Can also use extrafields on contacts/addresses and users.
- New: Support unique field for extrafields.
- New: Extra fields supports more types (int, string, double, date, datetime).
- New: Can correct stock of a warehouse from warehouse card.
- New: [ task #185 ] Can input amount when correcting stock to recalculate PMP.
- New: [ task #454 ] Add "No category" into filters on category.
- New: Auto check box on page to edit interface options of user.
- New: More surface control on stock correction page.
- New: Add great britain provinces.
- New: [ task #494 ] Send an email to foundation when a new member has auto-subscribed.
- New: [ task #326 ] Add a numbering module to suggest automatically a product ref.
- New: Add conditional substitution IF/ELSEIF/ENDIF for ODT templates.
- New: Add unit foot2, inch2, foot3 and inch3 for surface and volumes.
- New: Can select thirdparties into emailing targets, even if module category is not enabled.
- New: [ task #498 ] Improvement of the block to add products/services lines.
- New: ECM autodir works also for files joined to products and services.
- New: Add a selection module for emailing to enter a recipient from gui.
- New: Allow to search thirds and products from barcodes directly from the permanent mini search left box.
- New: Allow to search product from barcodes directly from invoices, proposals... through AJAX.
- New: Can make one invoice for several orders.
- New: POS module can works with only one payment method (cach, chq, credit card).
- New: Add possibility to defined position/job of a user.
- New: Add hidden option to add slashes between lines into PDF.
- New: [ task #210 ] Can choose cash account during POS login.
- New: [ task #104 ] Can create an invoice from several orders.
- New: Update libs/tools/logo for DoliWamp (now use PHP 5.3).
- New: Added ODT Template tag {object_total_discount_ht}
- New: Add new import options: Third parties bank details, warehouses and stocks, categories and suppliers prices
- New: English bank account need a bank code (called sort code) to identify an account.
- New: Can choose menu entry to show with external site module.
- New: Add hidden option MAIN_PDF_MARGIN_LEFT, MAIN_PDF_MARGIN_RIGHT, MAIN_PDF_MARGIN_TOP, MAIN_PDF_MARGIN_BOTTOM to force margins of generated PDF.
- New: [ task #314 ] Can define if prof id are mandatory or not.
- New: Add button on order card to create intervention from services.
- New: Add search box to find products by supplier reference.
- New: Add option MAIN_HELPCENTER_LINKTOUSE to define target link "I need help" onto logon page.
- New: [ task #608 ] Can clone a supplier order with prices updates
- New: [ task #559 ] Can define a discount % regarding quantity in supplier prices and price by quantity in customer prices
- New: [ task #527 ] After cloning a suplier invoice, go onto invoice ref into edit mode

New experimental module:
- New: Add commissions management module.

- Fix: [ bug #499 ] Supplier order input method not translated
- Fix: No images into product description lines as PDF generation does not work with this.
- Fix: Errors weren't being shown in customer's & supplier's orders
- Fix: Lastname wasn't being recorded in xinputuser emailing module.
- Fix: [ bug #653 ] Error while creating agenda additional attributes
- Fix: [ bug #654 ] Event rapport PDF showing ActionAC_OTH_AUTO
- Fix: [ bug #658 ] Search on bank do not work for description
- Fix: [ bug #659 ] Comment in recurrent invoices is not stored
- Fix: [ bug #622 ] Attaching wrong file when sending the invoice via e-mail

For developers:
- New: Add webservice for thirdparty creation and list.
- New: A module can overwrite templates parts.
- New: Can add a link on title field of added dictionary.
- New: Uniformize code.
- New: Add option WORKFLOW_DISABLE_CREATE_INVOICE_FROM_ORDER and
       WORKFLOW_DISABLE_CLASSIFY_BILLED_FROM_ORDER.
- New: A module can add several css and js.
- New: removed deprecated methods
       ldap::connect, formadmin::select_lang,
       html::select_tva
- New: Add custom substitution function for ODT product lines: mymodule_completesubstitutionarray_lines()
- New: Basic implementation of hooks and triggers for a lot (most) of core modules:
  action/calendar, trips and expenses, dons, vat payment, contact/society, contract, product lines,
  expedition, order supplier and order invoice (lines included), intervention card, project, tasks.
- New: Add ChromePHP output into syslog module.
- New: Add PRODUCT_PRICE_MODIFY trigger.
- New: Created function to retrieve total amount of discount of an invoice/proposal...
- New: We can use a dynamic value ($conf->global->XXX for example) into titles of menus.
- New: Use PHP classes DateTime* for some data functions instead of adodb
- Qual: Renamed SUPPLIER_INVOICE_BUILDDOC trigger to BILL_SUPPLIER_BUILDDOC
- Qual: Renamed INVOICE_SUPPLIER_DELETE trigger to BILL_SUPPLIER_DELETE
- Qual: Renamed SUPLIER_ORDER_BUILDDOC trigger to ORDER_SUPPLIER_BUILDDOC
- Qual: Renamed CONTRACTLINE_DELETE trigger to CONTRACT_LINE_DELETE
- Qual: Renamed all ficheinter.class.php triggers so that they start with 'FICHINTER_'
- Fix: [ bug #655 ] ORDER_REOPEN trigger incorrectly named
- Fix: [ bug #656 ] Contracts trigger CONTRACT_MODIFY incorrectly named
- Fix: [ bug #657 ] Usergroup class' GROUP_DELETE trigger incorrectly named

For translators:
- New: Update language files (de, tr, pt, ca, es, en, fr).
- New: Added bg_BG autotranslated language.
- New: Translate the donation receipt.

Dolibarr license has also been updated from GPLv2+ to GPLv3+.



***** ChangeLog for 3.2.3 compared to 3.2.2 *****
- Fix: Some permission into agenda module.
- Fix: Generation of PDF was not using correct font for some languages.
- Fix some translations.
- Fix: [ bug #607 ] Nom de société avec guillemets.
- Fix: Option MAIN_MAIL_SENDMAIL_FORCE_BA and MAIN_FIX_BUGGED_MTA was not
  complete.
- Fix: comaptiblity with multicompany module.
- Fix: Bad label when validating/paying an invoice from POS module.
- Fix: Correct recipient into rouget template.
- Fix: A lot of fix into PDF pagebreak management.
- Update VAT for some countries.
- Firstname was missing when sending email from file list.
- Added en_SA language.



***** ChangeLog for 3.2.2 compared to 3.2.1 *****
- Fix: Modify spanish VAT to new rates.
- Fix: Add error message when creating already existing product.
- Fix: Edition of percentage of an event.
- Fix: Minor look fix for theme bureau2crea.
- Fix: Start and end date not saved at project creation
- Fix: Default vat is zero for customer invoices if company does not use vat
- Fix: Localtaxes unit prices precision



***** ChangeLog for 3.2.1 compared to 3.2.0 *****
- Fix: Edit of projects.
- Fix: Activation of modules does not fails if directory install was removed.
- Fix: [ bug #444 ] Regression on auto-closing for proposals and orders.
- Fix: Update translations (catalan, french, spanish, brazilian).
- Fix: [ bug #445 ] Hex escaping in descriptions.
- Fix: error when validating shipment for non predefined products with a
  selected warehouse.
- Fix: Bad local taxes if price base type is TTC for spanish local taxes.
- Fix: Phone not saved when using web service.
- Fix: [ bug #464 ] Payment form should allow to add transmitter for bank transfers.
- Fix: Allows to use a comma decimal separator in supplier invoices payments.
- Fix: Translation for tr_TR, es_ES, pt_BR.
- Fix: Products with no prices not visible.
- Fix: Access to product card created with very old version of Dolibarr.
- Fix: Delete temporary files after validating an invoice.
- Fix: preview of supplier order and invoice template.
- Fix: [ bug #485 ] Configurated amount for public auto-subscription form is not taken into account
- Fix: Average amount graphs weren't comparing the previous year stats
- Fix: Closed project didn't show the new status unless the page was refreshed
- Fix: Files were not being uploaded to a project's task
- Fix: [ bug #503 ] Unable to delete linked file to a deposit
- Fix: [ bug #501 ] Error while trying to modify an user
- Fix: [ bug #506 ] Can't set percentage of a started event
- Fix: Bad assignation of const for pdf delivery module name



***** ChangeLog for 3.2.0 compared to 3.1.* *****
WARNING: PHP lower than 5.x are no more supported.
WARNING: Because of a major datastructure change onto supplier prices tables, be aware
to make a backup of your database before making upgrade.

For users:
- New: Each user can remove/add its own boxes.
- New: Add signature at end of predefined email text.
- New: Can use personalized fields on products/services.
- New: Can attach files on social contributions.
- New: Show payments terms and conditions onto muscadet template.
- New: Can open back a closed commercial proposal.
- New: show thirdparty barcode on main tab.
- New: Can input note (private and public) during note and expenses creation.
- New: Print ticket show invoice ref into POS module.
- New: Can edit customer discounts from invoice create and edit card.
- New: task #11243: Show quantity into stocks for each sub-products into the sub-product tab.
- New: task #10500: Option to choose if professional id are unique.
- New: Add hidden option FOURN_PRODUCT_AVAILABILITY.
- New: task #11123: Add best supplier price.
- New: Enhancement in styles.
- New: Can conciliate several lines in one operation.
- New: task #11289 : Modify third party accountancy code generator aquarium.
- New: task #10606 : more comprehensive message error.
- New: task #11278 : Option into point of sale module to add services in list.
- New: task #11261 : Add an entry into menu called "New shipment".
- New: [ task #187 ] Gerer les evenement recurrents dans les imports ical.
- New: Make option MAIN_GENERATE_DOCUMENTS_WITHOUT_VAT available by default.
- New: Can build PDF in USLetter format or canada format (change paper size).
- New: Can export into Excel 2007 format.
- New: Add hidden option CASHDESK_FORCE_STOCK_ON_BILL
- New: Can search on part of barcode into POS module.
- New: Cheques into cheques receipts are ordered by operation date.
- New: Add hidden option MAIN_DISABLE_PDF_AUTOUPDATE to avoid generating pdf each time data change.
- New: Add hidden option PROJECT_HIDE_UNSELECTABLES to hide project you can't select into combo list.
- New: Add option INVOICE_POSITIVE_CREDIT_NOTE.
- New: Support zip/town autocompletion into warehouses.
- New: Add box for last expired services.
- New: Reduce seriously size of packages.
- New: Can define country code for import.
- New: When invoice was generated from order, order date is visible on PDF, after order ref.
- New: [ task #181 ] Hide password of click2dial in user card.
- New: Chart are faster to build
- New: Value of data into charts are visible on mouse hover.
- New: Import wizard can import contacts.
- New: Import wizard can import personalized fields.
- New: Personalized fields support int type.
- New: Install process is now two times faster.
- New: Can sort files into backup tool.
- New: Default output charset are utf8 into backup tool.
- New: Add brazilian states.
- New: Increase usability of module project.
- New: [ task #285 ] Add search filter on project in tasks list.
- New: Automatic list of documents in ECM module is ok for customers,
       suppliers invoice, orders, customers orders, proposals and social contributions.
- New: All professional id can contains up to 128 chars instead of 32.
- New: [ task #176 ] Allow to use ODT templates for proposals and orders like it's done for invoices
- New: Add hidden option MAIN_ADD_PDF_BACKGROUND to add a PDF as background of invoice/order generated PDF.
- New: Can convert a product/service into service/product.
- New: Show delivery date into proposal template azur.
- New: Support tags into header and footer into ODT templates.
- Fix: Can use POS module with several concurrent users.
- Fix: Installer don't fails with Mysql version that added a ssl_cypher field.
- Fix: Sanitize input parameters.
- Fix: [ bug #368 ] Product list
- Fix: [ bug #370 ] Filter in accountancy -> suppliers_bills
- Fix: [ bug #399 ] Bad calculation of local taxes in update line products
- Fix: [ bug #427 ] Bad links to wiki help in certains menus

For developers:
- New: Can add a left menu into an existing top menu or left menu.
- New: Add webservice to get or create a product or service.
- New: Add webservice to get a user.
- New: Add more "hooks" (like hooks to change way of showing/editing lines into dictionnaries).
- New: Log module outputs can be setup with "or" rule (not only "xor").
- New: Add FirePHP output for logging module.
- New: Add trigger ACTION_DELETE and ACTION_MODIFY.
- New: Trigger now have a priority to define sort execution order.
- New: Can define different requests according to database type into migration files.
- New: Add "canvas" feature to overwrite page of thirdparty, contact, product with yours.
- New: Removed artichow deprecated libraries.
- New: A page can force reload of css style sheet
- New: A module can add import description for import wizard, even for tables with foreign keys.
- New: Can add tabs on statistics views.
- New: Add CSS id/class into public payment pages.
- Qual: Add a lot of more PHPUnit tests.
- Qual: Data structure for supplier prices is simpler.
- Qual: Removed no more used external libraries.
- Qual: Cleaned a lot of dead code.
- Qual: More OOP (usage of "abstract", "static", ...), uniformize constructors.
- Qual: Fix a lot of checkstyle warnings.
- Qual: task #216 : Move /lib into /core/lib directory
- Qual: task #217 : Move core files into core directory (login, menus, triggers, boxes, modules)
WARNING: To reduce technic debt, all functions dolibarr_xxx were renamed int dol_xxx.



***** ChangeLog for 3.1.3 compared to 3.1.2 *****
Fix: PgSQL - property must be set if success
Fix: Provide a solution for backup when mysqldump is not available
Fix: Bug #460 - Wrong entity assignment when creating a warehouse
Fix: bug #405 - Late icon always displayed on comm/propal.php



***** ChangeLog for 3.1.2 compared to 3.1.1 *****
- Fix: Can clone a proposal
- Fix: Add member ID in substitution method
- Fix: Duplicate end tag and missing form parts
- Fix: Support companies with no prof id.
- Fix: Sanitize data
- Fix: Bug #318
- Fix: Bug #369
- Fix: More bugs



***** ChangeLog for 3.1.1 compared to 3.1.0 *****
- New: Add option FACTURE_DEPOSITS_ARE_JUST_PAYMENTS. With this option added,
       credit notes are not removed from total amount of invoice but are just
       payments used to reducs remain to pay.
- New: Added hidden option MAIN_FIX_FOR_BUGGED_MTA to fix bugged MTA.
- Fix: Removed warnings during install.
- Fix: State into address of paypal payments were lost.
- Fix: Currency into paypal payments were always euros.
- Fix: Removed Bare LF from emails sent with smtps method.
- Fix: Can show report on selected period.
- Fix: product removed from list after deleted into order.
- Fix: [bug #270] PostgreSQL backend try to connect throught TCP socket for
- Fix: price was not without tax when using multiprice into POS module.
- Fix: Can delete bank account.
- Fix: [ bug #277 ] Year dropdown in table header of supplier invoices.
- Fix: Some other very minor fixes.


***** ChangeLog for 3.1 compared to 3.0 *****
WARNING: IE6 browser is no more supported in this version.
For users:
- New: War against number of clicks:
     - When adding a free bank transaction, form to add next one is still
       visible (save one click).
     - task #10969 : Add checkbox to close automatically invoice if
       payment is complete (save 3 clicks).
     - Reduce a step into supplier order workflow to save time. If user
       has permission to approve, order is approved when order is validated.
       (Save 2 clicks).
     - In commercial main menu, left menu are already opened. This save one click
       to open a proposal or order.
     - Can add a discount for third party, during invoice edition (and we
       saved clicks again).
     - When creating a contract, sales representative are preset to user. This save
       4 clicks.
     - Can edit several fields in bank transaction line page into one update.
     - Creation of contacts from third party page go back to third party.
     - Preselect model if there is only one. This save 2 clicks.
     - Can remove a project if project has tasks. No need to delete task one by one.
- New: Enhance donation module. Add a status "canceled".
- New: Add filters on all statistics report pages.
- New: If a service contains subproducts, subpoducts are decrease when service
       is decrease.
- New: Add status for third parties to disable a third party.
- New: Can send interventions cards by email.
- New: Increase list of available notifications into module Notifications.
- New: Add option MAIN_FIRST_TO_UPPER to force upper case of first
       letters for names and firstname.
- New: Can filter of payment type in bank transaction list.
- New: Status of users is visible into user list.
- New: Support BSB code for bank account in Australia.
- New: Can set date of payment for autocreate invoice/payment when
       creating a foundation subscription.
- New: Can edit note of payment.
- New: Option to make login not mandatory in member module.
- New: Add box for last members for foundation module.
- New: A specialized menu can now be used when using smartphones.
- New: Can add information on current user on ODT generation.
- New: Prefix on third party is not used by default. Hidden option
       SOCIETE_USEPREFIX can restore old feature.
- New: Standing orders module use bank account from banks module.
- New: Ask password when creating a user from a contact.
- New: task #10577: Use a numbering module for shipment and contract.
- New: Can create manually order from proposal.
- New: Add a first workflow module to create automatic action on some
       events (create order on proposal closing).
- New: Use autocompletion on invoice select when creating replacement
       or credit note invoice.
- New: task #10885: Add a week view for calendar.
- New: task #11018: Add a status "not applicable" on events.
- New: Add subscriptions/country/region/town statistics for member module.
- New: Can define a proxy for external web access.
- New: task #11003: checkbox on checks for deposit.
- New: Add status into export. Add third party default language into export.
- New: Can filter on date and bank account when building check receipts.
- New: task #10958 : Add link to cheque receipts into bank transaction
       line if exists
- New: Can import external ical url into dolibarr agenda view.
- New: Can add a logo on third parties card.
- New: task #11194 : Can delete uploaded photos
- New: task #9744 : Add the barcode to select products on Point of Sale module
- New: Subscription/Unsubscription to mailman mailing-list can be done on
       validate/resiliate in foundation module.
- New: Can use extrafields on third parties.
- New: Add chart to report counts by status on element home area pages.
- New: Look: Usage of Jquery Notify to show result or error messages on action.
- New: Look: Minor enhancements into agenda view.
- New: Look: Nicer tooltips with transparency and shadow.
- New: task #11004: Create invoice from intervention.
- New: task #10501: Can use point of sale with different bank accounts.
- Fix: Better Postgresql compatibility.
- Fix: Numbering module for invoices use same number for invoice
       and credit note if mask is same.
- Fix: Debug and clean withdraw module.
- Fix: Allow access permission for point of sale module.
- Fix: Permissions issues with suppliers.
- Fix: Admin dict data is showing with active language

For developers:
- New: External modules can add tabs on agenda views.
- New: External modules can also remove default tabs.
- New: External modules can force skin directory so force their own skins.
- New: External modules can add their own menu manager.
- New: External modules can force menu manager.
- New: External modules can overwrite all default language files by
       forcing priority on langs directories on its own lang directory.
- New: External modules can show export list with an "enabled" condition.
- New: Support a backtopage parameter on contact creation page.
- New: Add id on div to show logo.
- New: Install wizard can activate a module at end of install.
- New: Dictionary setup works with very large external dictionnaries (Add
       page navigation).
- New: Add api to draw graphics with javascript (using Jquery Flot).
- New: Can add user login into menu urls added by modules.

For translators:
- New: Add fa_IR language.
- Fix: Move language ar_AR to ar_SA, sv_SV to sv_SE and da_Da to da_DK.



***** ChangeLog for 3.0 compared to 2.9.* *****
For users:
- New: Can edit date of cheque receipts.
- New: Add Sales journal and Purchase journal report.
- New: Can create supplier invoice from supplier order.
- New: Support login by openid
- New: Support "full day" event in calendar module.
- New: Add a weather on dashboard.
- New: Add a Paypal module.
- New: Can choose third party to use in point of sale module during logon.
- New: A lot of enhancements into ECM module:
       Directories can contains special characters,
       Speed enhancements,
       Directories can be created outside of Dolibarr, refresh button will
       update database,
       Can rename a file.
- New: Reordering lines in invoice, orders, commercial proposal is faster (use Ajax
       technology).
- New: Can import members using assistant.
- New: Can exclude deposit, replacement or credit notes in script rebuild_merge_pdf.
- New: task #10473 : Option MAIN_PROFIDx_IN_ADDRESS must no more be hidden.
- New: Can generate business card for on particular member.
- New: Task #10553 : Can attach files on members card.
- New: Can filter on payment type and bank account in payment lists.
- New: When sending supplier orders by mail, a text is predefined.
- New: Upgrade process works with Postgresql.
- New: Task #10538: Add filter on expiration date of subscription for
       foundation module email selector.
- New: Task #9643: Add 2 status (tosell/tobuy) on products instead of only
       1 status for both selling and buying.
- New: Can input payment conditions on several lines.
- New: Add hidden option MAIN_LOGOUT_GOTO_URL to set the exit url after
       a logout.
- New: For germany, we invert order of address.
- New: Add hidden option MAIN_SERVICES_ARE_ECOMMERCE_200238EC.
- New: Support NPR in customer product prices.
- New: Add more volume units (ounce, gallon, inch, feet, ...)
- New: Delivery date accepts hours and minutes.
- New: Can add a comment on stock dispatching to be save into stock movements.
- New: Can filter product list with too low stocks.
- New: Add option to send all emails sent to a bulk carbon copy.
- New: Preview of emails sent by member module is shown.
- New: task #10100 : Add button to create invoice from a subscription
- New: Reorganize tabs on third parties.
- New: Option MAIN_INVERT_SENDER_RECIPIENT is available in einstein pdf template.
- New: Easier way to define url for clicktodial module.
- New: Add a fckeditor test area in fckeditor module setup.
- New: Add property "Event on full day" on agenda
- New: Enhancement and better compatibility (google, thunderbird) for agenda export.
- New: Can use image editor on user photo.
- New: Task #10796: Add Spain ProfId1 Verification
- New: Page "supplier summary" is now available.
- New: Task #10611: Add option to choose order of field in bank account info on PDF
- New: If a transaction was reconciliated and should not, there was no way to reverse error.
- New: Ubuntu package now works also on debian.
- Perf: Avoid reading database to determine country code after each
        page call.
- Fix: Special chars are now supported in ECM module for filename (not yet for
       directories).
- Fix: Better Postgresql compatibility.
- Fix: Box order is saved when moved.
- Fix: Database name can contains "-" characters.
- Fix: In coloring negative amounts.
- Fix: Date input use date format of user and not dd/mm/yyyy format.
- Fix: Fixed a very old bug making file attachment fails with some emails
       readers when using "mail php function".
- Fix: When cloning commercial proposal, due date is creation date + delay
       by default.
- Fix: Can edit ordering methods.

For translators:
- New: Update and complete slovenian language sl_SL.
- New: Add full manually translated files for de_AT en de_DE (thanks to eCleaner.at).
- New: Create the language ja_JP.
- New: Add el_GR language.

For developers:
- New: Add jquery by default.
- New: Removed PWC libraries.
- New: Removed Scriptaculous libraries.
- New: Removed Prototype libraries.
- New: Add first Selenium GUI tests.
- New: Enhance a lot of internal function to build external modules
       more easily.
- New: Add a user field ref_ext in object tables to allow external
       systems to store their id and make self-developed synchronizing
       functions easier to build.
- New: Local user timezone is saved into session (not used yet).
- New: Works with Mysql 5.5.
- Qual: Menu system code is simpler.
- Qual: Mutualize some duplicate code.
- Qual: Renamed some fields into database to be more internationnal.
- Qual: Removed deprecated code.


***** ChangeLog for 2.9 compared to 2.8.* *****
For users:
- New: POS module allow to choose which warehouse to use.
- New: Support "Department/State" field on company setup, contact,
       bank account and members card.
- New: Can reopen a refused/canceled supplier order.
- New: Add Gant diagramm on project module.
- New: Add a new mode for automatic stock increase: Can be increased
       on dispatching of products from a supplier order receipt.
- New: Can set a past delay to limit calendar export.
- New: Can attach files on emailing campaigns.
- New: Add statistics on trips and expenses module.
- New: Can reopen a closed customer order.
- New: Add module externalsite to add a web site/tools inside
       menu and a Dolibarr frame.
- New: Can link trips and fees to a project.
- New: Add civility title in foundation module.
- New: Can set accountancy code for product (buy and sell).
- New: Can filter third parties lists on categories.
- New: Can filter products and services lists on categories.
- New: task #10202 : Support categories for members.
- New: Can build documents for third parties (Using ODT templates, need PHP 5.2+).
- New: Support new products properties: length and area.
- New: Add the "payment due before" field in invoice exports.
- New: Add feature to resize or crop image files (for products photos)
- New: task #10113 : Show list of emailing on clicking on "number of mass emailing received"
- New: Add default language for third parties and use it when multilang is enabled
       to define default language for document generation.
- New: Can reopen a closed supplier invoice.
- New: Move permission "see hidden categories" into "see hidden products/services".
- New: Can delete several files at once in FTP module.
- New: Add box "last contracts".
- New: Works even if Web hosting provider has disabled PHP "glob" function.
- New: Can now send supplier orders by email.
- New: task #10076 : Show content of message in notification module.
- New: Bank name is shown on invoice.
- New: IBAN value is called IFSC if country is India.
- New: Add option to choose to show firstname then name or name then firstname on PDF.
- New: Add company in fields exported by export of members tool.
- New: Reorganise bank menus.
- New: Bookmarks can be sorted on a particular order.
- New: Support spanish RE and IRPF taxes on invoices.
- New: Module category offers categories for foundation module.
- New: Can filter on category on third parties, products and members listings.
- New: A flag is visible before country labels.
- New: When activating a new module, permissions for admin user are set. This save
       time when configuring Dolibarr.
- New: Dolibarr 2.9 is faster than 2.8.
- New: A lot of more predefined VAT values, states, regions for
       miscelaneous contries.
- New: Enhance skin engine to make themes easier.
- New: Add images into menu "eldy".
- New: Auguria theme is now more modern.
- New: Update tools refers to www.dolibarr.org but also www.dolistore.com web site.
- New: Postgresql experimental support seems to work completely.
- New: Changes in Dolibarr core to allow to use cache servers (see Memcached module on
       dolistore.com).
- New: Default choice for interactive confirm box is yes by default, and no only for
       delete actions. This reduce number of clicks required to validate actions and
       is still safe to dangerous actions.
- Fix: Durations are correctly shown for languages using PM/AM dates.
- Fix: A lot of fixes in Point of Sale module.
- Fix: Debug experimental module widthrawal.
- Fix: Format number was wrong for ar_AR language.
- Fix: Can change password if user has only permission "change password".
- Fix: Project PDF document shows all tasks.
- Fix: bug #29278 : SMTP fails with IP instead of hostname.
- Fix: Default language on login page was wrong.
- Fix: Complete support of euros sign (even in PDF).
- Fix: Bad setup of phpMyAdmin for DoliWamp installer.
- Fix: Tracking number should be available on sending sheets.
- Fix: Stock value is not reset when product is transfered into other warehouse.
- Fix: A lot of not tracked bugs fixed.
- Fix: Some fixes in barcode management.
- Fix: Access to phpMyAdmin is now ok on new DoliWamp installation.

For translators:
- Fix: Major update of italian translation (it_IT).
- Fix: A lot of translation fixes in all languages.
- New: Added translations (sl_SL, is_IS).
- New: Add translations for the DoliWamp installer.

For developers:
- More comments in code.
- Uniformize some code.
- All arrays "lignes" were renamed into "lines".
- Delete all useless pre.inc.php files (this also increase speed).
- Fix W3C errors in page forging.
- Qual: Mutualize code of menu managers.
- Better isolation of modules files and dolibarr core files.
- Task #8682 : Remove functions unix_timestamp.
- The makepack tool now make pack with UID 500.
- More css class and div to output menu to allow more skins.
- Generated documentation can be build from Eclipse using Doxygen plugin.
- Snapshot is provided with PHPunit tests.

WARNING:
- A lot of class files (*.class.php) has moved into subdirectories. So If you use
  or develop non official modules that includes Dolibarr classes, you will have to rename
  path to thoose classes into the include function.
- Also, parameters of the "fetch()" method for class "User" has changed to reflect
  other fetch methods.
- If you build a personalised themes, you must rename the style sheet into style.css.php.
- This version is also the last one to support PHP 4.*, Mysql 3.1, IE6.
  Dolibarr 3.* will be supported with PHP 5+ and MySql 4.1+ only.


***** ChangeLog for 2.8.1 compared to 2.8 *****
For users:
- Fix: Works on database with _ in name.
- Fix: Broken feature in trips and expense module.
- Fix: Can use $ in database and login/pass values.
- Fix: No error on upgrade if there is orphelins tasks.
- Fix: Failed to login when user agent string was longer than 128.
- Fix: bug #29526 : Numérotation Proposition Incorrecte après duplication


***** ChangeLog for 2.8 compared to 2.7.* *****
For users:
- New: Support note on trips module
- New: Can link contacts to projects
- New: Can removed attached file on email form if attachment was wrong.
- New: Add option to show your logo on top of left menu.
- New: task #9935: Can edit accountancy code.
- New: Add an option to make users email required.
- New: Module notification can send email on order or proposal validation.
- New: Can use any command line antivirus on file upload.
- New: A customer can also be a prospect.
- New: task #9802 : Can link an action to a project and use project to
       filter agenda.
- New: Project can be set on contract creation.
- New: Initial sold can be conciliated on bank module.
- New: Add a default errors-to email for emailing module.
- New: Can filter on user on stock movement list.
- New: When creating a third party from a member, it is set as a new
       customer.
- New: Can use {tttt} in numbering mask setup. It will be replaced
       with third party type.
- New: VAT number is stored in one field. This is more "international".
- New: task #9782 : Add possibility to delete a warehouse.
- New: task #9640 : Add label for stock movements.
- New: task #9916 : Add FREE text for interventions card.
- New: Can define the new product ref when cloning.
- New: Project module support status of project and end date.
- New: Provide a ubuntu package.
- New: Add link to check a SIREN for french users.
- New: Add link "now" to fill date when creating invoices.
- Fix: Import module works even if prefix is empty in source file.
- Fix: bug #28055 : Unable to modify the date of a cloned command.
- Fix: bug #27891.
- Fix: Change of numbering module was not effective.
- Fix: Change error management when adding already used supplier ref
       for a product.
- Fix: Running sending-email.php
- Fix: Warning should not appears for invoice closed
- Fix: Import for companies works even with prefix empty.
- Fix: bug #28895 : Création d'utilisateur impossible.
- Fix: Can change password if has only permission change password.

For developers:
- Qual: Reorganize /dev directory.
- Qual: Change the way items are linked together.
- Qual: The login page now use a template in /core/template/login.tpl.php.
- New: Modules can add their own tab on projects cards.
- New: Add management of triger FICHEINTER_VALIDATE


***** ChangeLog for 2.7.1 compared to 2.7 *****
For users:
- Fix: Bad decimal management for it_IT and fr_BE languages.
- Fix: A third party created from a member is created as a
       customer.
- Fix: Change of numbering module was not effective.
- Fix: Report of balance missing supplier invoices.
- Fix: Running sendmaing-email.php script.
- Fix: Detection of country for IBAN management.
- Fix: Update member photo.


***** ChangeLog for 2.7 compared to 2.6.* *****
For users:
- New: Add a print icon to show a page to print without menus.
- New: Can add a free text on bank cheque receipts.
- New: Price level can be defined also for prospects.
- New: Add a help and support center.
- New: Can export commercial proposals.
- New: Can use a cache for xcal exports.
- New: Option for faster confirmation process with one ajax popup.
- New: Complete theme bluelagoon and rodolphe
- New: Can select third parties emails in emailing module for all
       third parties with expired contract's lines.
- New: Can add a field errors-to in emailing.
- New: Can use inline images in emails.
- New: Add predefined invoices (can be use for repeated invoices).
- New: Add a confirmation when cloning products.
- New: Add stock in product lists.
- New: Can filter list of stock movement on date or product.
- New: Added a link from product list to their stock movements.
- New: Several speed enhancements after using the Google Page speed
  plugin for FireBug.
- New: Add a confirmation on dangerous admin purge feature.
- New: Add navigation on donation sheets.
- New: Added estimated value for stocks.
- New: Added module Gravatar to found photo of users or members
       from their email on gravatar.com.
- New: Include Dolibarr version in suggested dump filename.
- New: Enhancement in project module.
- New: Add log tab on emailing module.
- New: Minor enhancements in look themes.
- New: Add option to hide help in menu.
- New: Added a "force LDAP synchronize" on member and contact cards.
- New: Can split a discount into two smaller discount. This allows to use a
       discount on an invoice even if invoice amount is lower than discount
       credit available.
- New: Can use variables into the free text on PDF (__TOTAL_TTC_, __TOTAL_VAT...)
- New: Increase page loading speed (all changes reported by Google PageSpeed
       tool has been added).
- New: Add support of constant MAIN_ONLY_LOGIN_ALLOWED to allow to lock all
       access to any users except the one defined in constant.
- New: Add an admin page of PHP sessions with a way to lock new connections
       for other users than yourself. Can also purge existing sessions.
- New: Add point of sale module.
- New: Better usage when using with smartphones.
- New: Add module FTP client.
- New: Can set first day of week.
- New: Installer now create a .htaccess to protect documents directory.
- New: Experimental support for Postgresql.
- New: Full support of SMTPS (can works with Google SMTP).
- Fix: "Now" link works when date popup is not used.
- Fix: Debug seriously the email notification module.
- Fix: Error Call to a member function trans when refusing a supplier order.
- Fix: Fix payment conditions on commercial proposals.
- Fix: Nb of orders to process was wrong.
- Fix: Customer code was not correct on PDF it if contains special
       characters.
- Fix: Can update price even with "NPR" VAT rates.
- Fix: When product type is missing, description is not lost when adding
       new product lines.
- Fix: CC and BCC in emails was not used if using SMTPS handler.
- Fix: Last character was lost when text end with n or r.
- Fix: LDAP synchronization is now more robust (transaction and
  use modify instead of delete/add).
- Fix: Fix: Setup of member synchronization does not conflict
  with contact or user synchronization.

For translators:
- Update some language files.
- Can accept right to left languages. Added an "automatic" arabe translation.

For developers:
- An external module can force the third party code to be required whatever
  is the rule of third party code module.
- Update fckeditor to 2.6.4.
- Update Smarty to 2.6.26.
- Removed some deprecated code and files.
- Creation of directory in module descriptor is simpler.
- Can use an alternate document_root directory to develop with
  sources on two repositories.
- Removed useless code of old commercial module.
- Move some modules into the CVS modules repository dolibarrmod. This reduces
  amount of code in main branch.
- Updated wiki documentation.
- Better W3C standard.
- Can add init data when enabling a module.
- Can fix some corruptions in database by calling the update page
  /install/repair.ksh
- Log files contains more information (PHP_SELD added and OS user used for
  log of command lines scripts)
- Can protect a module to not being enabled if javascript disabled.
- If module numberwords is installed, code can use langs->getLabelFromNumber
  to get value of an amount in text.
- A module can add subsitution keys in makesubsitutions() functions.
- Add $conf->browser->phone defined to optimise code for smartphone browsers.
- All external libs are now in same directory /includes.
- All install files are now in same directory /install.


***** ChangeLog for 2.6 compared to 2.5.* *****
For users:
- New: Add filter on status in emailing selector for Dolibarr users.
- New: Can add bookmarks on all pages.
- New: Enhance bank transactions reporting.
- New: When creating a contact from a third party, informations from third
  party card are automatically suggested.
- New: Sort list of languages in combo box.
- New: EMails links are show with function dol_print_email
- New: Add graph report on number of entities in product statistics page.
- New: Can delete a supplier order whatever is its status.
- New: No limit on free text on PDF generated documents.
- New: Can force login value when creating a user from a member.
- New: Can clone commercial proposals and orders.
- New: Major enhancement of project module.
- New: Added product label in invoice exports fields.
- New: Add VAT number in export fields.
- New: Upgrade FPDF to 1.6
- New: Upgrade Scriptaculous to 1.8.2 and Prototype to 1.6.0.3
- New: Added keywords in PDF.
- New: Add hidden option MAIN_DISABLE_PDF_COMPRESSION.
- New: Add attachments on intervention cards.
- New: Can add personalized fields in emailing selectors.
- New: Customer code and supplier code can be defined automatically.
- New: Emailing feature can extract civility from contacts.
- New: Can create a third party from a member of foundation module.
- New: Can set a limit for stock alert to 0.
- New: Support SMTPS.
- New: Added a page /support to provide a help center service on Dolibarr.
- New: Distinct status "running not expired" from "running expired" in lines
  contract status.
- New: Add a first version of a module for Paybox.
- New: Can add contact to suppliers orders.
- New: Changes to support the external Bit Torrent module.
- New: Can filter on social contribution type in list.
- New: Upload of joined files need create/modify permissions to work.
- New: For admin users, show the SQL request in export build.
- New: Can modify proposal date if status is draft.
- New: The help link on some pages now links directly to the wiki web page.
- New: Enhancements in barcode module.
- New: Can use decimal values in stocks.
- Fix: Partial payment on social contributions not shown on main page.
- Fix: Handle correctly the comment in status changing of supplier orders.
- Fix: Author, title and topic are correctly encoded in PDF.
- Fix: Now HTML output is always UTF8, this solve bad PDF encoding on old
  users.
- Fix: Save new model when changed on interventions.
- Fix: Failed to go on the future view of bank transaction if there is no
  future bank transaction already wrote.
- Fix: Bad ref in supplier list.
- Fix: Bad link in product statistics for supplier referrers.
- Fix: Usage of reset of cursor in personalized numbering modules for a particular
  month (@ option) was broken.
- Can add contacts to a supplier invoice.
- Fix: When an invoice is changed back to status draft, warehouse is increased
  back.
- Fix: Category of a bank transaction was not saved.
- Fix: Clicktodial plugin works correctly now
- Fix: Multiprices features works correctly.
- Fix: Project module and task creation.
- Fix: Validation of order if a file was attached.
- Fix: A lot of fixes in PDF generators.
- Fix: Bad line/page break with long description of products on PDF.
- Fix: Option force invoice date to validation date working correctly.
- Fix: Creation of a member from the example public page works.

For translators:
- Added 10 more new language files.
- Added autotranslator tool. A tool to build/update automatically
  languages files using Google API for a new language. Wonderful to start a
  new translation.

For developers:
- Removed some deprecated files.
- Removed treemenu library.
- Renamed all function dolibarr_xxx into dol_xxx to have same prefix everywhere.
- Rewrite clone feature for supplier invoice to work like other clone features.
- First change to manage a future feature "stock PMP value".
- A module can add a new tab in third party view tabs.
- First change for future geoip module.


***** ChangeLog for 2.5 compared to 2.4.* *****
For users:
- Sessions timeout can be configured to overwrite PHP setup.
- Can filter on date in services list.
- Support bookmark add of product cards.
- Enhancement in stock management (Automatic increase/decrease
  from order or invoice is possible).
- New filter options in prospect lists (category and level).
- New view in ECM module.
- Look enhancements for graphics (add transparency).
- Added statistics report for supplier invoices.
- Added average amount in invoices statistics reports.
- Can move a contract line to another contract of same third party.
- Add an export definition to export interventions.
- Can set umask file permissions on Unix/Linux/BSD systems.
- Miscelanous bug fixes.
- A lot of other enhancements to increase productivity.
- All phone numbers show the clicktodial link if module is enabled.
- Can define hour and minutes in intervention cards.
- Can edit a validated intervention.
- Add filters on intervention list.
- Add juridical status and number of employees in third party
  export definition.
- A lot of enhancements and translation in withdraw module.
- Full support of Mysql option mode=strict.
- Added a new event from member module to agenda tracked events.
- Can attach a file to suppliers orders.
- Change to make Bank Account Number form more "internationnal".
- Can clone an invoice.
- Can clone an emailing.
- Reduce memory usage (about 2%).
- Add weight and size in sendings module.
- Add a fast search form on left menu for member module.
- Fix: Do not show export filter for disabled modules
- Show greyed lines for not allowed export filters.
- Add nature in product fields (manufactured product or not).
- Add export filters for category module and trip and expenses module.
- Can choose login of dolibarr account created when create from contact

For translators:
- The errors language file contains only error or warning messages with
  prefix Error or Warning.
- HTML Output is by default in UTF8 and language files can be provided
  in UTF8.

For developers:
- Update skeletons (some fixes and add function createFromClone).
- Add an experimental Cash Desk module.
- Added new triggers events in agenda module.
- All submodules are moved in the includes directory.
- Removed some deprecated files.
- Menu managers now use same class name for their menu entry
  and add a different value in an HTML id for each entry. This allows
  to build skins that use different style for each menu entry.
- All emails and url HTML output use same function.
- Add more integrity check on database
- Can disable modules on logon page. This make possible to
  have several profiles of demo with only one demo. Also added a new
  Dolibarr demo front page (in htdocs/public/demo).
- Allow modules to add new tabs.



***** ChangeLog for 2.4 compared to 2.2.* *****
For users:
- Add a calendar module (module agenda) with ical/vcal/rss export.
- Look enhancement in graphics (thanks artichow).
- Add tel and fax on delivery addresses.
- Add a tool to edit personalized menu.
- Add an ical and vcal export link in agenda and webcalendar module.
- Reduce memory usage.
- Now triggers are enabled/disabled according to module they refers to.
- Fix infinite loop on popup calendar.
- Change in tanslation to make Dolibarr easier to understand.
- Add a warning when sending a mail from a user with no email defined.
- Added clicktodial module.
- Add a property private/public in contact. This allows to user Dolibarr
  for a personnal address book.
- French NAF code can accept 5 chars.
- Supplier prices can be input with or without taxe.
- New generic numbering modules to offer more solutions for generating
  automatic id.
- Add new predefined exports wizards (stocks, suppliers, taxes...).
- Add feature to log security events (logon, change of users, passwords).
- Can link all documents (included supplier invoices and orders) to a
  project.
- Can attach several files to email when sending an invoice, order or
  proposal by email.
- Can choose accuracy (number of decimals) for prices.
- Localization for decimal and thousand delimiter on number is fully
  supported.
- More informations reported in system information pages.
- Add a budget report.
- Added a security audit report.
- Other minor changes (features, look, fixes)
- Added compatibility with Firefox 3.
- Changes for compatibility with PHP6/Mysql6.
- Some bug fixes.

For translators:
- Added spanish es_ES translation.
- Added en_AU translation.

For developers:
- Removed useless code:
  Replaced phplot and phplot5 librairies by artichow.
  Removed cryptograph library replaced by artichow.
- Login functions are now externalised as modules.
- Update code skeletons examples.
- Several enhancements to make addon development easier.
- Add a tool to generate PHP classes completely mapped to a table.
- Added a check to enable external modules only if dolibarr version is
  high enough.
- Changes in wizard installer to allow building autoexe installer for
  Windows with Apache and Mysql included.


***** ChangeLog for 2.2 compared to 2.1.* *****
- Add more statistics on main page.
- Add option to add message on login page.
- Management of categories for third parties.
- Add volume on products properties.
- Support for LDAP authentication.
- Full member synchronisation with LDAP database in
  fundation module.
- More LDAP fields supported for user synchronization.
- Better logger for install.
- First changes to support UTF8.
- Add a "forget password" feature.
- Setup process can run several migrate files if need
  to jump several versions to upgrade.
- Support for webcalendar 1.1 in webcalendar module.
- Support for menu in database.
- Better support for using Dolibarr on more WHP.
- Removed some deprecated files and clean code.
- New theme: Auguria
- Removed PHP warnings.
- Some bugs fixes.
- Traduction more complete.
- Better code comments for Doxygen documentation.
- Better support of vcard export format.
- A lot of security enhancements (no more password in log files,
  crypted password in database, in config file...).
- Themes are full CSS compliant.
- A lot of other minor changes...
- Option to scan uploaded document by an antivirus.
- Transparency for picto files works with IE.
- Can drag and drop boxes on main page.


***** ChangeLog for 2.1 compared to 2.0.* *****
- Added a better installer.
- Support user and groups permissions.
- Translation in english and support for several languages.
- New enhanced look and several new themes.
- Small search boxes for each Dolibarr elements (invoices, contracts,
  orders, proposals...)
- Added an export assistant module to export main dolibarr data.
- Added backup tool to backup database via mysqldump.
- Added product categories management with a categorie tree.
- Management of companies' discounts (relative or absolute).
- Support credit note and discounts (relative and absolute) on
  commercial proposal, orders and invoices.
- Support multi-langual description for products.
- Graphical enhancements (picto to describe all status).
- Added more permissions (ie: can restrict access for a commercial user
  to elements of its companies only).
- Little enhancements to OSCommerce module.
- Added a second OSCommerce module working through web services.
- Added a Mantis module to have a Mantis application in Dolibarr menu.
- Building a PDF document for invoices works like other modules. You
  can change model just before generating the PDF.
- Can generate documents (PDF) for customer orders. Can send them by mail.
- Added FPDI and FPDI_Protection (ie: PDF with password-protection)
- Can make one payment for several supplier invoices.
- Rule to suggests passwords when creating a user are in modules
  allowing to add easily other rules.
- Option to encrypt passwords in database (MD5).
- Add Dolibarr triggers support on users creation/change.
- Add Dolibarr triggers support on payments.
- Add Dolibarr triggers on supplier and customers orders.
- Webcalendar triggers for actions on Member module.
- Support optional new javascript popup selector for date fields.
- Support for several RSS boxes in external RSS module. Setup easier.
- Can attach documents on Action, Orders, Invoices, Commercial proposals.
- Can attach contacts on proposals, orders, contracts, invoices.
- Preview on results of PDF generator modules in setup pages.
- Code cleaner. Remove unused or duplicate code.
- Save and show last connexion date for users.
- Enhancements on a lot of forms for better ergonomy.
- Can add/remove company logo.
- Added LDAP synchronisation for users, groups and/or contacts.
- Can configure your own SMTP server/port for mail sendings.
- Works even on "UTF8 by default" systems (Mysql, Linux...)
- Better compatibility with different PHP version or setup.
- Added mysqli driver.
- Add a WISIWYG editor (FCKEditor) to edit note and comment areas.
- Added AJAX features like a 'search product selector'.
- Modules boxes on main page can be dragged and dropped (with firefox only).
- Support for PHP5.
- Experimental support for Postgresql (not working yet, but waiting feedbacks).
- Removed obsolete files and documentation.
- Added admin tools (backup and files purge).
- Added a tool to build a lang package.
- Added a tool to build a module package.
- Added a tool to build a theme package.
- Traduction more complete.
- Added skeletons for code examples.
- Lot of fixes after 2.0 release not fixed in 2.0.1.
- Added more security option (ie: encrypted password in database)




***** ChangeLog for 2.0.1 compared to 2.0 *****
Minor bug fixes



***** ChangeLog for 2.0 compared to 1.0.* *****
ChangeLog file size is so important, that it is not included inside Dolibarr
package. You can find it at www.dolibarr.org<|MERGE_RESOLUTION|>--- conflicted
+++ resolved
@@ -2,7 +2,6 @@
 English Dolibarr ChangeLog
 --------------------------------------------------------------
 
-<<<<<<< HEAD
 ***** ChangeLog for 14.0.3 compared to 14.0.2 *****
 
 FIX: #18698 Supplier invoice list - "alert" checkbox not working
@@ -357,7 +356,8 @@
 * Removed deprecated substitution key  __REFCLIENT__  (replaced with __REF_CLIENT__)
 * Removed constant MAIN_COUNTRIES_IN_EEC. You can now set if country is in Europe or not from the dictionary of countries.
 * v14 seems to work correctly on PHP v8 but it generates a lot of verbose warnings. Currently, v14 i snot yet officialy supported with PHP 8.
-=======
+
+
 
 ***** ChangeLog for 13.0.5 compared to 13.0.4 *****
 
@@ -387,7 +387,6 @@
 FIX: task time: can't filter by user with pgsql + show error message
 FIX: task time: keep on using natural_search
 FIX: wrong users count in multicompany transverse mode
->>>>>>> b1e4e269
 
 
 ***** ChangeLog for 13.0.4 compared to 13.0.3 *****
