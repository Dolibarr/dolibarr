--------------------------------------------------------------
English Dolibarr ChangeLog
--------------------------------------------------------------

<<<<<<< HEAD
***** ChangeLog for 3.5 compared to 3.4.* *****
For users:
- New: Add hidden option BANK_DISABLE_DIRECT_INPUT.
- New: More options to select status of users into select user list.
- New: [ task #862 ] Add ODT on shipments.
- New: [ task #149 ] Add # of notes and attachments in tabs.
- New: Can edit customer ref at any time.
- New: [ task #877 ] Reorganize menus.
- New: [ task #858 ] Holiday module: note on manual holiday assignation.
- New: [ task #892 ] Add hidden option in thirdparty customer/supplier module to hide non active
  companies in select_company method.
- New: [ task #531 ] Add a workload field on tasks.
- New: Add graph of bank account input/output into input-output report page.
- New: Add script export-bank-receipts.php
- New: Add option "filter=bank" onto script rebuild_merge_pdf.php to merge PDF that
  has one payment on a specific bank account.*
- New: [ task #901 ] Add Extrafield on Fiche Inter.
- New: Show process id in all command line scripts.
- New: Module mailman can subscribe/unsubscribe to ML according to categories or type of member.
- New: Add object_hour and object_date_rfc as substitution tag for open document generation.
- New: Add options to send an email when paypal or paybox payment is done.
- New: Clone product/service composition.
- New: [ task #926 ] Add extrafield feature on order lines.
- New: [ task #927 ] Add extrafield feature on Proposal lines.
- New: [ task #928 ] Add extrafield feature on invoice lines.
- New: Add option ADHERENT_LOGIN_NOT_REQUIRED.
- New: Add a cron module to define scheduled jobs.
- New: Add new graphical boxes (customer and supplier invoices and orders per month).
- New: [ task #286 ] Enhance rounding function of prices to allow round of sum instead of sum of rounding.
- New: Can add an event automatically when a project is create. 
- New: Add option MAIN_GENERATE_DOCUMENT_WITH_PICTURE.
- New: Add option excludethirdparties and onlythirdparties into merge pdf scripts.
- New: [ task #925 ] Add ODT document generation for Tasks in project module.
- New: [ task #924 ] Add numbering rule on task.
- New: [ task #165 ] Add import/export of multiprices.
- New: Add Maghreb regions and departments.
- New: A more responsive design for statistic box of home page.
- New: [ task #1005 ] Adapting to Spanish legislation bill numbering
- New: [ task #1011 ] Now supplier order and invoice deal with payment terms and mode.
- New: [ task #1014 ] Add option to recursively add parent category.
- New: [ task #1016 ] Can define a specific numbering for deposits.
- New: [ task #918 ] Stock replenishment.
- New : Add pdf link into supplier invoice list and supplier order list.
- New : Genrate auto the PDF for supplier invoice.
- New : Add category into filter webservice thirdparty method getListOfThirdParties.
- New : Allow to define margin or mark rate during quoting, ordering, invoicing.
- New : User permissions on margin module.
- New : Add ref supplier into muscadet model/
- New : Add ability to copy contact address to clipboard.
- New: Can use tag {mm} before {yy} even when there is a reset into numbering masks.
- New: [ task #1060 ] Register fields localtax(1|2)_type into details tables.
- New: [ task #923 ] Localtax support for ODT templates. 
- New: [ task #90 ] Barcode search.
- New: Add hidden option MAIN_VAT_DEFAULT_IF_AUTODETECT_FAILS.
- New: Can send an email from thirdparty card.
- New: Can cancel holidays that were previously validated.
- New: Can choose contact on event (action com) creation, and filtered by thirdparty.
- New: Add hidden option MAIN_FORCE_DEFAULT_STATE_ID.
- New: Add page to make mass stock movement.
- New: Add field oustanding limit into thirdparty properties.
- New: Can enter a vat payment of zero.
- New: Add path to installed dir of external modules + Name and web of module provider.
- New: Add option to use a specific mask for uploaded filename.
- New: Can attach external links to objects as we can attach files.
- Qual: Implement same rule for return value of all command line scripts (0 when success, <>0 if error).
- Fix: [ bug #992 ] Proforma invoices don't have a separated numeric count.
- Fix: [ bug #1022 ] correct margin calculation for credit notes.
- Fix: Better management of using ajax for upload form (to solve problem when enabling ajax jquery multifile upload in some cases).
- Fix: Lost stats filters into year selection.
- Fix: Some config data are shared between suppliers orders and suppliers invoices

New experimental module:
- New: [ task #157 ] Add a Skype button (adherents / third parties / contacts)

For translators:
- Qual: Normalized sort order of all languages files with English reference files.
- New: Add language code files for South Africa, France new Caledonia, Vietnam.
- New: Translate string for email to change password.

For developers:
- New: DolGraph can build graph with three lines.
- New: DolGraph accept a parameter to cache data of graph getNbByMonthWithPrevYear.
- New: Can enable tuning info with option MAIN_SHOW_TUNING_INFO.
- New: Show version of client lib used by mysql drivers.
- New: Add function to get content of an url (using all dolibarr setup like timeout, proxies...)
- New: Upgrade lib of TCPDF to 6.0
- New: Upgrade jquery flot library to 0.8.1
- New: Add property "hidden" into module descriptors to allow to hide a module according to
  some dynamic conditions.
- New: Add option MAIN_MOTD_SETUPPAGE to add a content onto setup page. Also content for
  MAIN_MOTD_SETUPPAGE, MAIN_MOTD_SETUPPAGE, MAIN_HOME now accept "|langfile" into translation
  key to use a specific language file.
- New: Make some changes to allow usage of several alternative $dolibarr_main_url_root variables.
- Qual: All nowrap properties are now using CSS class nowrap.
- Qual: Move hard coded code of module mailmanspip into trigger.
- New: Into POST forms, if you can add a parameter DOL_AUTOSET_COOKIE with a value that is list name,
  separated by a coma, of other POST parameters, Dolibarr will automatically save this parameters
  into user cookies.
- New: Add hook addHomeSetup.
- New: Add trigger CATEGORY_LINK and CATEGORY_UNLINK.
- New: A trigger can return an array of error strings instead of one error string.
- New: Add method to use a dictionary as a combo box.
- New: Add update method for web service product.
- Fix also several bugs with old code. 

WARNING: Following change may create regression for some external modules, but was necessary to make
Dolibarr better:

1) We started to clean hooks code. 
If your hook want to modify value of $actions, it's role of your hook to modify it. Dolibarr 
hook code will no more decide this for your module. If your action class for hook was returning
a string or an array, instead your module must set $actionclassinstance->results (to return array) 
or $actionclassinstance->resprints (to return string) to return same thing. The return value must 
be replaced by a "return 0";
Goal is to fix old compatibility code that does not match hook specifications: 
 http://wiki.dolibarr.org/index.php/Hooks_system   

2) If you implemented hook printTopRightMenu, check that output does not include '<td>' tags any more.
All content added must be tagged by a '<div>' with css class="login_block_elem"

3) Some methods object->addline used a first parameter that was object->id, some not. Of course
this was not a good practice, since object->id is already known, there is no need to provide id as 
parameter. All methods addline in this case were modified to remove this parameter. 

4) Method ->classer_facturee() is deprecated. It must be replace with ->classifyBilled().

5) Property ->tel on objects is now ->phone

6) Trigger LINEPROPAL_MODIFY is renamed into LINEPROPAL_UPDATE and
   Trigger CONTRACT_LINE_DELETE rnamed into LINECONTRACT_DELETE to match naming rules.


=======
>>>>>>> b1ea05e0

***** ChangeLog for 3.4.2 compared to 3.4.1 *****
Fix: field's problem into company's page (RIB)
Fix: Document cerfa doesn't contained firstname & lastname from donator
Fix: Bad rounding on margin calculations and display.
Fix: Option drop table into backup was broken.
Fix: [ bug #1105 ] Searching Boxes other search option
Fix: wrong buy price update
Fix: [ bug #1142 ] Set paiement on invoice (PGSql)
Fix: [ bug #1145 ] Agenda button list type do not display
Fix: [ bug #1148 ] Product consomation : supplier order bad status
Fix: [ bug #1159 ] Commercial search "other" give p.note do not exists
Fix: [ bug #1174 ] Product translated description not good into PDF
Fix: [ bug #1163 ] SQL Error when searching for supplier orders
Fix: [ bug #1162 ] Translaction for morning and afternoon
Fix: [ bug #1161 ] Search on product label
Fix: [ bug #1075 ] POS module doesn't decrement stock of products in delayed payment mode.
Fix: [ bug #1171 ] Documents lost in interventions after validating
Fix: fix unsubscribe URL into mailing when sending manually (not by script)
Fix: [ bug #1182 ] ODT company_country tag is htmlencoded
Fix: [ bug #1196 ] Product barcode search does not expect 13th digit on EAN13 type
Fix: [ bug #1202 ] Wrong amount in deposit % invoice from proposal

***** ChangeLog for 3.4.1 compared to 3.4.0 *****
Fix: Display buying price on line edit when no supplier price is defined
Fix: Retrieving of margin info when invoice created automatically from order
Fix: Reordering supplier products in list by supplier or supplier ref was crashing
Fix: [ bug #1029 ] Tulip numbering mask
Fix: Supplier invoice and supplier order are not displayed into object link into agenda event card
Fix: [ bug #1033 ] SUPPLIER REF disappeared
Fix: update extrafield do not display immediately after update
Fix: Fix bug with canvas thirdparty
Fix: [ bug #1037 ] Consumption> Supplier invoices related
Fix: User group name do not display in card (view or edit mode)
Fix: Link "Show all supplier invoice" on supplier card not working 
Fix: [ bug #1039 ] Pre-defined invoices conversion
Fix: If only service module is activated, it's impossible to delete service
Fix: [ bug #1043 ] Bad interventions ref numbering
Fix: Mailing module : if an email is already in destinaires list all other email from selector was not inserted
Fix: Localtaxes balance not showing
Fix: Intervention box links to contracts id
Fix: Compatibility with multicompany module
Fix: Edit propal line was losing product supplier price id
Fix: Delete linked element to supplier invoice when deleted 
Fix: [ bug #1061 ] Bad info shipped products
Fix: [ bug #1062 ] Documents lost in propals and contracts validating
Fix: Supplier price displayed on document lines and margin infos didnt take discount
Fix: sorting on qty did not work in supplier product list
Fix: there was no escaping on filter fields in supplier product list
Fix: bugs on margin reports and better margin calculation on credit notes
Qual: Add travis-ci integration

***** ChangeLog for 3.4 compared to 3.3.* *****
For users:
- New: Can use ODS templates as document templates.
- New: Add link to autofill/reset with quantity to ship when creating a
  delivery receipt.
- New: Event into calendar use different colors for different users.
- New: Support revenue stamp onto invoices.
- New: Add a tab "consumption" on thirdparties to list products bought/sells.
- New: Some performance enhancements.
- New: Can attach files onto trip and expenses modules.
- New: Add hidden option MAIN_PDF_TITLE_BACKGROUND_COLOR.
- New: Merge tab customer and prospect.
- New: Add ES formated address country rule.
- New: Can define a hierarchical responsible on user and add a tree view to 
  see hierarchy of users.
- New: Can expand/collapse menus, categories and users list.
- New: extra parameters are supported into ODT/ODS templates.
- New: total per vat rate are available as tags for ODT/ODS templates.
- New: Some part of interface use more CSS3 (ie: agenda)
- New: [ task #707 ] Create option "ProfIdx is mandatory to validate a invoice".
- New: Can define if we want to use VAT or not for subscriptions (foundation module).
- New: Can define a default choice for "More action when recording a
  subscription" (foundation module).
- New: Add link to check professional id for India.
- New: [ task #731 ] Uniformize ref generation
- New: [ task #748 ] Add a link "Dolibarr" into left menu
- New: Script email_unpaid_invoices_to_representative accepts now a parameter "test"
  and a "late delay".
- New: Can define different clicktodial setups for each user.
- New: Add hidden option INVOICE_CAN_NEVER_BE_REMOVED.
- New: Enhance agenda module to reach RFC2445 ("type" not enabled by default and add
  "busy" information).
- New: Add module Opensurvey.
- New: Default approver for holidays is set by default to hierchical parent.
- First change to prepare feature "click to print" (IPP) for PDF.
- New: [ task #350 ] Merge tab customer and prospect.
- New: [ task #710 ] Add substitution into mailing send (and HTML is now valid).
- New: [ task #711 ] Add combobox for contact, as done for product/thirdparty.
- New: [ task #714 ] In Emailing module admin autogenerate security key of READRECEIPT.
- New: [ task #743 ] GED : Add aministration option to disable autotree display.
- New: [ task #767 ] Customer Address fallback when a contact doesn't have an address.
- New: [ task #768 ] WYSIWYG for all mails.
- New: [ task #773 ] Add Project document in GED(ECM) modules.
- New: [ task #783 ] Add more types for extra parameters (lists, phone, emails, checkbox,
  prices, radio).
- New: [ task #798 ] Add range limit date on product/services as it is done on order 
  and invoice.
- New: [ task #814 ] Add extrafield feature for projects ands tasks.
- New: [ task #770 ] Add ODT document generation for Projects module.
- New: [ task #741 ] Add intervention box.
- New: [ task #826 ] Optionnal increase stock when deleting an invoice already validated.
- New: [ task #823 ] Shipping_validate email notification.
- New: [ task #900 ] Review code of ficheinter.class.php
- Fix: [Bug #958] LocalTax2 for Spain fails on Suppliers
- Fix: [ bug #972 ] Auto completion contact field do not take account the min caract number before search
- Fix: [ bug #971 ] html.form.class.php select_contact with autocomplete do not exclude id from exclude array
- Fix: Expedition creation, can retreive product from other expedition

For translators:
- Update language files.

For developers:
- System of menu managers has been rewritten to reduce code to do same things. 
- An external module can force its theme.
- Add function dol_set_focus('#xxx').
- A mymodule can bring its own core/modules/mymodule/modules_mymodule.php file.
- Removed not used libraries.
- More web services. 
- Renamed some database fields, code variables and parameters from french to english.
- First change to manage margins on contracts.
- Add hook getFormMail.
- Function plimit of databases drivers accept -1 as value (it means default value set
  into conf->liste_limit).
- New: Add option dol_hide_topmenu, dol_hide_leftmenu, dol_optimize_smallscreen,
  dol_no_mouse_hover and dol_use_jmobile onto login page (to support different terminal).
- New: dol_syslog method accept a suffix to use different log files for log. 
- New: Type of fields are received by export format handlers.
- New: when adding an action, we can define a free code to tag it for a specific need.
- New: Enhance Dolibarr migration process to include migration script of external 
  modules.
- New: [ task #811 ] Uniformanize note field.
  

WARNING: If you used external modules, some of them may need to be upgraded due to:
- Fields of classes were renamed to be normalized (nom, prenom, cp, ville, adresse, tel
  were renamed into lastname, firstname, zip, town, address, phone).
  This may also be true for some fields into web services.
- If module use hook pdf_writelinedesc, module may have to add return 1 at end of 
  function to keep same behaviour.

TODO:
backport commit 53672dff75f4fdaeeed037ff9d15f860968022ca to fix confirm with jmobile
backport commit 384e3812eb73a15adafb472cacfb93397a54459b to fix W3C/edit contract
 


***** ChangeLog for 3.3.5 compared to 3.3.4 *****
- Fix: jcrop file to match debian rules
- Fix: Add missing country UK.
- Fix: Minor fix into package.
- Fix: Add missing label on project field.

***** ChangeLog for 3.3.4 compared to 3.3.3 *****
- Fix: [ bug #1001 ] Social Contribution : State not correct
- Fix: Better management of pdf generation when tcpdf is not available.
- Fix: Change to be more debian compliant natively.

***** ChangeLog for 3.3.3 compared to 3.3.2 *****
- Fix: [ bug #903 ] Fatal error: Call to undefined function dol_get_first_day() in htdocs/commande/liste.php
- Fix: [ bug #934 ] Error on proformat invoice creation (pgsql)
- Fix: [ bug #947 ] Can't create proposal lines with unit price = 0

***** ChangeLog for 3.3.2 compared to 3.3.1 *****
- Fix: Dutch (nl_NL) translation
- Generalize fix: file with a specific mask not found, again
- Fix: translations and BILL_SUPPLIER_BUILDDOC trigger
- Fix: Can't reset payment due date
- Fix: Orderstoinvoice didn't act as expected when no order was checked
- Fix: Bad link to all proposals into Third party card if customer is prospect
- Fix: Some bugs on withdrawal rejects
- Fix: [ bug #774 ] Bug on creating event with box "all day" crossed
- Fix: [ bug #787 ] Invoice supplier box incorrect tooltip when delay on payment
- Fix: [ bug #789 ] VAT not being calculated in POS
- Fix: [ bug #790 ] Spanish localtax RE not being correctly calculated
- Fix: [ bug #794 ] Lost filter on zipcode in prospect list 
- Fix: [ bug #806 ] Margins module with orders2invoice does not respect cost price
- Fix: [ bug #810 ] Cannot update ODT template path
- Fix: [ bug #816 ] Sales journal does not reflect localtaxes
- Fix: [ bug #817 ] Purchases journal does not reflect localtaxes
- Fix: [ bug #824 ] MAIN_DB_PREFIX not use into dictionnary
- Fix: [ bug #828 ] Error when code_region is not a number in llx_c_regions (with postgres)
- Fix: [ bug #855 ] Holiday approval email in French
- Fix: [ bug #856 ] (Holidays module) Mail error if destination user doesn't have an email
- Fix: [ bug #857 ] Invoice created from shipment does not have the order discount
- Fix: [ bug #861 ] Impossible to create a new event in agenda
- Fix: [ bug #827 ] AJAX search does not respect multiprice level
- Fix: [ bug #865 ] Dolibarr navigation array in project/task do not work
- Fix: [ bug #866 ] Standing order from an invoice suggests invoice total amount instead of remaining to pay
- Fix: [ bug #788 ] Date of linked interventions are not shown
- Fix: external users should not see costprice and margin infos
- Fix: [ bug #806 ] Tasks are ordered alphabetically instead of chronological order

***** ChangeLog for 3.3.1 compared to 3.3 *****
- Fix: [ bug #733 ] Mass emailing tools do not support <style HTML tag
- Fix: Package for launchpad
- Fix: [ bug #736 ] Missing column in llx_c_chargesociales  
- Fix: Localtax2 for Spain must be based into buyer
- Fix: [ bug #762 ] Bad profit calculation in Reporting
- Fix: bug dictionnary with wrong prefix table

***** ChangeLog for 3.3 compared to 3.2.* *****
For users:
- New: Add holiday module, to declare and follow holidays of your employees.
- New: Add margin management module.
- New: Add new theme Amarok.
- New: [ task #289 ] Can reorder tasks.
- New: Add field "signature" into user card. If filled, text is added 
       at end of predefined email texts. If option MAIN_MAIL_DO_NOT_USE_SIGN is on, this
       feature is disabled.
- New: Can input a payment back onto an credit note.
- New: Add link "Back to list" on all cards.
- New: After first install, warning are visible onto mandatory setup not
       configured. Show also total number of activated modules.
- New: Can filter list of proposal, order or invoice on sales representative.
- New: Add supplier ref on supplier orders.
- New: Can export supplier orders and customers shipments.
- New: First change to install external plugins from gui (experimental). 
- New: Monaco is like France for default vat calculation
- New: Can list elements (invoices, orders or proposals) on a particular
  user contact). This allow to view a "basket" of its elements.
- New: Show bank account on payment list of invoice card.
- New: Cloning project allow to clones task, notes, projects files, tasks files, contacts. 
- New: Enhance default style.
- New: Can edit and resiliate member status from list.
- New: Can insert URL links into elements lines. Also reported into PDF.
- New: When a member is validated, we can subscribe to mailing-lists
       according to its type.
- New: Add a tab into members statistics to count members by nature.
- New: Add link to third party into sells and purchase journal.
- New: Suggest a method to generate a backup file for user with no access
       to mysqldump binary.
- New: Can also use extrafields on contacts/addresses and users.
- New: Support unique field for extrafields.
- New: Extra fields supports more types (int, string, double, date, datetime).
- New: Can correct stock of a warehouse from warehouse card.
- New: [ task #185 ] Can input amount when correcting stock to recalculate PMP.
- New: [ task #454 ] Add "No category" into filters on category.
- New: Auto check box on page to edit interface options of user.
- New: More surface control on stock correction page.
- New: Add great britain provinces.
- New: [ task #494 ] Send an email to foundation when a new member has auto-subscribed.
- New: [ task #326 ] Add a numbering module to suggest automatically a product ref.
- New: Add conditional substitution IF/ELSEIF/ENDIF for ODT templates.
- New: Add unit foot2, inch2, foot3 and inch3 for surface and volumes.
- New: Can select thirdparties into emailing targets, even if module category is not enabled.
- New: [ task #498 ] Improvement of the block to add products/services lines.
- New: ECM autodir works also for files joined to products and services.
- New: Add a selection module for emailing to enter a recipient from gui.
- New: Allow to search thirds and products from barcodes directly from the permanent mini search left box.
- New: Allow to search product from barcodes directly from invoices, proposals... through AJAX.
- New: Can make one invoice for several orders.
- New: POS module can works with only one payment method (cach, chq, credit card).
- New: Add possibility to defined position/job of a user.
- New: Add hidden option to add slashes between lines into PDF.
- New: [ task #210 ] Can choose cash account during POS login.
- New: [ task #104 ] Can create an invoice from several orders.
- New: Update libs/tools/logo for DoliWamp (now use PHP 5.3).
- New: Added ODT Template tag {object_total_discount_ht}
- New: Add new import options: Third parties bank details, warehouses and stocks, categories and suppliers prices
- New: English bank account need a bank code (called sort code) to identify an account. 
- New: Can choose menu entry to show with external site module.
- New: Add hidden option MAIN_PDF_MARGIN_LEFT, MAIN_PDF_MARGIN_RIGHT, MAIN_PDF_MARGIN_TOP, MAIN_PDF_MARGIN_BOTTOM to force margins of generated PDF.
- New: [ task #314 ] Can define if prof id are mandatory or not.
- New: Add button on order card to create intervention from services.
- New: Add search box to find products by supplier reference.
- New: Add option MAIN_HELPCENTER_LINKTOUSE to define target link "I need help" onto logon page. 
- New: [ task #608 ] Can clone a supplier order with prices updates
- New: [ task #559 ] Can define a discount % regarding quantity in supplier prices and price by quantity in customer prices
- New: [ task #527 ] After cloning a suplier invoice, go onto invoice ref into edit mode

New experimental module:
- New: Add commissions management module.

- Fix: [ bug #499 ] Supplier order input method not translated
- Fix: No images into product description lines as PDF generation does not work with this.
- Fix: Errors weren't being shown in customer's & supplier's orders
- Fix: Lastname wasn't being recorded in xinputuser emailing module.
- Fix: [ bug #653 ] Error while creating agenda additional attributes
- Fix: [ bug #654 ] Event rapport PDF showing ActionAC_OTH_AUTO
- Fix: [ bug #658 ] Search on bank do not work for description
- Fix: [ bug #659 ] Comment in recurrent invoices is not stored
- Fix: [ bug #622 ] Attaching wrong file when sending the invoice via e-mail

For developers:
- New: Add webservice for thirdparty creation and list.
- New: A module can overwrite templates parts.
- New: Can add a link on title field of added dictionnary.
- New: Uniformize code.
- New: Add option WORKFLOW_DISABLE_CREATE_INVOICE_FROM_ORDER and 
       WORKFLOW_DISABLE_CLASSIFY_BILLED_FROM_ORDER.
- New: A module can add several css and js.
- New: removed deprecated methods
       ldap::connect, formadmin::select_lang,
       html::select_tva
- New: Add custom substitution function for ODT product lines: mymodule_completesubstitutionarray_lines()
- New: Basic implementation of hooks and triggers for a lot (most) of core modules: 
  action/calendar, trips and expenses, dons, vat payment, contact/society, contract, product lines, 
  expedition, order supplier and order invoice (lines included), intervention card, project, tasks.
- New: Add ChromePHP output into syslog module.
- New: Add PRODUCT_PRICE_MODIFY trigger.
- New: Created function to retrieve total amount of discount of an invoice/proposal...
- New: We can use a dynamic value ($conf->global->XXX for example) into titles of menus.
- New: Use PHP classes DateTime* for some data functions instead of adodb 
- Qual: Renamed SUPPLIER_INVOICE_BUILDDOC trigger to BILL_SUPPLIER_BUILDDOC
- Qual: Renamed INVOICE_SUPPLIER_DELETE trigger to BILL_SUPPLIER_DELETE
- Qual: Renamed SUPLIER_ORDER_BUILDDOC trigger to ORDER_SUPPLIER_BUILDDOC
- Qual: Renamed CONTRACTLINE_DELETE trigger to CONTRACT_LINE_DELETE
- Qual: Renamed all ficheinter.class.php triggers so that they start with 'FICHINTER_'
- Fix: [ bug #655 ] ORDER_REOPEN trigger incorrectly named
- Fix: [ bug #656 ] Contracts trigger CONTRACT_MODIFY incorrectly named
- Fix: [ bug #657 ] Usergroup class' GROUP_DELETE trigger incorrectly named

For translators:
- New: Update language files (de, tr, pt, ca, es, en, fr).
- New: Added bg_BG autotranslated language.
- New: Translate the donation receipt.

Dolibarr license has also been updated from GPLv2+ to GPLv3+.



***** ChangeLog for 3.2.3 compared to 3.2.2 *****
- Fix: Some permission into agenda module.
- Fix: Generation of PDF was not using correct font for some languages.
- Fix some translations.
- Fix: [ bug #607 ] Nom de société avec guillemets.
- Fix: Option MAIN_MAIL_SENDMAIL_FORCE_BA and MAIN_FIX_BUGGED_MTA was not
  complete.
- Fix: comaptiblity with multicompany module.
- Fix: Bad label when validating/paying an invoice from POS module.
- Fix: Correct recipient into rouget template.
- Fix: A lot of fix into PDF pagebreak management.
- Update VAT for some countries.
- Firstname was missing when sending email from file list.
- Added en_SA language.



***** ChangeLog for 3.2.2 compared to 3.2.1 *****
- Fix: Modify spanish VAT to new rates.
- Fix: Add error message when creating already existing product.
- Fix: Edition of percentage of an event.
- Fix: Minor look fix for theme bureau2crea.
- Fix: Start and end date not saved at project creation
- Fix: Default vat is zero for customer invoices if company does not use vat
- Fix: Localtaxes unit prices precision



***** ChangeLog for 3.2.1 compared to 3.2.0 *****
- Fix: Edit of projects.
- Fix: Activation of modules does not fails if directory install was removed.
- Fix: [ bug #444 ] Regression on auto-closing for proposals and orders.
- Fix: Update translations (catalan, french, spanish, brazilian).
- Fix: [ bug #445 ] Hex escaping in descriptions.
- Fix: error when validating shipment for non predefined products with a
  selected warehouse.
- Fix: Bad local taxes if price base type is TTC for spanish local taxes.
- Fix: Phone not saved when using web service.
- Fix: [ bug #464 ] Payment form should allow to add transmitter for bank transfers.
- Fix: Allows to use a comma decimal separator in supplier invoices payments.
- Fix: Translation for tr_TR, es_ES, pt_BR.
- Fix: Products with no prices not visible.
- Fix: Access to product card created with very old version of Dolibarr.
- Fix: Delete temporary files after validating an invoice.
- Fix: preview of supplier order and invoice template.
- Fix: [ bug #485 ] Configurated amount for public auto-subscription form is not taken into account
- Fix: Average amount graphs weren't comparing the previous year stats
- Fix: Closed project didn't show the new status unless the page was refreshed
- Fix: Files were not being uploaded to a project's task
- Fix: [ bug #503 ] Unable to delete linked file to a deposit
- Fix: [ bug #501 ] Error while trying to modify an user
- Fix: [ bug #506 ] Can't set percentage of a started event
- Fix: Bad assignation of const for pdf delivery module name



***** ChangeLog for 3.2.0 compared to 3.1.* *****
WARNING: PHP lower than 5.x are no more supported.
WARNING: Because of a major datastructure change onto supplier prices tables, be aware
to make a backup of your database before making upgrade.

For users:
- New: Each user can remove/add its own boxes.
- New: Add signature at end of predefined email text.
- New: Can use personalized fields on products/services.
- New: Can attach files on social contributions.
- New: Show payments terms and conditions onto muscadet template.
- New: Can open back a closed commercial proposal.
- New: show thirdparty barcode on main tab.
- New: Can input note (private and public) during note and expenses creation.
- New: Print ticket show invoice ref into POS module.
- New: Can edit customer discounts from invoice create and edit card.
- New: task #11243: Show quantity into stocks for each sub-products into the sub-product tab.
- New: task #10500: Option to choose if professional id are unique.
- New: Add hidden option FOURN_PRODUCT_AVAILABILITY.
- New: task #11123: Add best supplier price.
- New: Enhancement in styles.
- New: Can conciliate several lines in one operation.
- New: task #11289 : Modify third party accountancy code generator aquarium.
- New: task #10606 : more comprehensive message error.
- New: task #11278 : Option into point of sale module to add services in list.
- New: task #11261 : Add an entry into menu called "New shipment".
- New: [ task #187 ] Gerer les evenement recurrents dans les imports ical.
- New: Make option MAIN_GENERATE_DOCUMENTS_WITHOUT_VAT available by default.
- New: Can build PDF in USLetter format or canada format (change paper size).
- New: Can export into Excel 2007 format.
- New: Add hidden option CASHDESK_FORCE_STOCK_ON_BILL
- New: Can search on part of barcode into POS module.
- New: Cheques into cheques receipts are ordered by operation date.
- New: Add hidden option MAIN_DISABLE_PDF_AUTOUPDATE to avoid generating pdf each time data change.
- New: Add hidden option PROJECT_HIDE_UNSELECTABLES to hide project you can't select into combo list.
- New: Add option INVOICE_POSITIVE_CREDIT_NOTE.
- New: Support zip/town autocompletion into warehouses.
- New: Add box for last expired services.
- New: Reduce seriously size of packages.
- New: Can define country code for import.
- New: When invoice was generated from order, order date is visible on PDF, after order ref.
- New: [ task #181 ] Hide password of click2dial in user card.
- New: Chart are faster to build
- New: Value of data into charts are visible on mouse hover.
- New: Import wizard can import contacts.
- New: Import wizard can import personalized fields.
- New: Personalized fields support int type.
- New: Install process is now two times faster.
- New: Can sort files into backup tool.
- New: Default output charset are utf8 into backup tool.
- New: Add brazilian states.
- New: Increase usability of module project.
- New: [ task #285 ] Add search filter on project in tasks list.
- New: Automatic list of documents in ECM module is ok for customers,
       suppliers invoice, orders, customers orders, proposals and social contributions.
- New: All professional id can contains up to 128 chars instead of 32. 
- New: [ task #176 ] Allow to use ODT templates for proposals and orders like it's done for invoices
- New: Add hidden option MAIN_ADD_PDF_BACKGROUND to add a PDF as background of invoice/order generated PDF.
- New: Can convert a product/service into service/product.
- New: Show delivery date into proposal template azur. 
- New: Support tags into header and footer into ODT templates.
- Fix: Can use POS module with several concurrent users.
- Fix: Installer don't fails with Mysql version that added a ssl_cypher field.
- Fix: Sanitize input parameters.
- Fix: [ bug #368 ] Product list
- Fix: [ bug #370 ] Filter in accountancy -> suppliers_bills
- Fix: [ bug #399 ] Bad calculation of local taxes in update line products
- Fix: [ bug #427 ] Bad links to wiki help in certains menus

For developers:
- New: Can add a left menu into an existing top menu or left menu.
- New: Add webservice to get or create a product or service.
- New: Add webservice to get a user.
- New: Add more "hooks" (like hooks to change way of showing/editing lines into dictionnaries).
- New: Log module outputs can be setup with "or" rule (not only "xor").
- New: Add FirePHP output for logging module.
- New: Add trigger ACTION_DELETE and ACTION_MODIFY.
- New: Trigger now have a priority to define sort execution order.
- New: Can define different requests according to database type into migration files.
- New: Add "canvas" feature to overwrite page of thirdparty, contact, product with yours.
- New: Removed artichow deprecated libraries.
- New: A page can force reload of css style sheet
- New: A module can add import description for import wizard, even for tables with foreign keys.
- New: Can add tabs on statistics views.
- New: Add CSS id/class into public payment pages.
- Qual: Add a lot of more PHPUnit tests.
- Qual: Data structure for supplier prices is simpler.
- Qual: Removed no more used external libraries.
- Qual: Cleaned a lot of dead code.
- Qual: More OOP (usage of "abstract", "static", ...), uniformize constructors.
- Qual: Fix a lot of checkstyle warnings.
- Qual: task #216 : Move /lib into /core/lib directory
- Qual: task #217 : Move core files into core directory (login, menus, triggers, boxes, modules)
WARNING: To reduce technic debt, all functions dolibarr_xxx were renamed int dol_xxx.



***** ChangeLog for 3.1.3 compared to 3.1.2 *****
Fix: PgSQL - property must be set if success
Fix: Provide a solution for backup when mysqldump is not available
Fix: Bug #460 - Wrong entity assignment when creating a warehouse
Fix: bug #405 - Late icon always displayed on comm/propal.php



***** ChangeLog for 3.1.2 compared to 3.1.1 *****
- Fix: Can clone a proposal
- Fix: Add member ID in substitution method
- Fix: Duplicate end tag and missing form parts
- Fix: Support companies with no prof id.
- Fix: Sanitize data
- Fix: Bug #318
- Fix: Bug #369
- Fix: More bugs



***** ChangeLog for 3.1.1 compared to 3.1.0 *****
- New: Add option FACTURE_DEPOSITS_ARE_JUST_PAYMENTS. With this option added, 
       credit notes are not removed from total amount of invoice but are just 
       payments used to reducs remain to pay.
- New: Added hidden option MAIN_FIX_FOR_BUGGED_MTA to fix bugged MTA.       
- Fix: Removed warnings during install.
- Fix: State into address of paypal payments were lost.
- Fix: Currency into paypal payments were always euros.
- Fix: Removed Bare LF from emails sent with smtps method.
- Fix: Can show report on selected period.
- Fix: product removed from list after deleted into order.
- Fix: [bug #270] PostgreSQL backend try to connect throught TCP socket for 
- Fix: price was not without tax when using multiprice into POS module.
- Fix: Can delete bank account.
- Fix: [ bug #277 ] Year dropdown in table header of supplier invoices.
- Fix: Some other very minor fixes.


***** ChangeLog for 3.1 compared to 3.0 *****
WARNING: IE6 browser is no more supported in this version.
For users:
- New: War against number of clicks:
     - When adding a free bank transaction, form to add next one is still
       visible (save one click).
     - task #10969 : Add checkbox to close automatically invoice if
       payment is complete (save 3 clicks).
     - Reduce a step into supplier order workflow to save time. If user
       has permission to approve, order is approved when order is validated.
       (Save 2 clicks).
     - In commercial main menu, left menu are already opened. This save one click
       to open a proposal or order.
     - Can add a discount for third party, during invoice edition (and we 
       saved clicks again).
     - When creating a contract, sales representative are preset to user. This save
       4 clicks.
     - Can edit several fields in bank transaction line page into one update.
     - Creation of contacts from third party page go back to third party.
     - Preselect model if there is only one. This save 2 clicks. 
     - Can remove a project if project has tasks. No need to delete task one by one.
- New: Enhance donation module. Add a status "canceled".
- New: Add filters on all statistics report pages.
- New: If a service contains subproducts, subpoducts are decrease when service
       is decrease.
- New: Add status for third parties to disable a third party.
- New: Can send interventions cards by email.
- New: Increase list of available notifications into module Notifications.
- New: Add option MAIN_FIRST_TO_UPPER to force upper case of first 
       letters for names and firstname.
- New: Can filter of payment type in bank transaction list.
- New: Status of users is visible into user list.
- New: Support BSB code for bank account in Australia.
- New: Can set date of payment for autocreate invoice/payment when 
       creating a foundation subscription.
- New: Can edit note of payment.
- New: Option to make login not mandatory in member module.
- New: Add box for last members for foundation module.
- New: A specialized menu can now be used when using smartphones.
- New: Can add information on current user on ODT generation.
- New: Prefix on third party is not used by default. Hidden option
       SOCIETE_USEPREFIX can restore old feature.
- New: Standing orders module use bank account from banks module.
- New: Ask password when creating a user from a contact.
- New: task #10577: Use a numbering module for shipment and contract.
- New: Can create manually order from proposal.
- New: Add a first workflow module to create automatic action on some
       events (create order on proposal closing).
- New: Use autocompletion on invoice select when creating replacement 
       or credit note invoice.
- New: task #10885: Add a week view for calendar.
- New: task #11018: Add a status "not applicable" on events.
- New: Add subscriptions/country/region/town statistics for member module.
- New: Can define a proxy for external web access.
- New: task #11003: checkbox on checks for deposit.
- New: Add status into export. Add third party default language into export.
- New: Can filter on date and bank account when building check receipts.
- New: task #10958 : Add link to cheque receipts into bank transaction 
       line if exists
- New: Can import external ical url into dolibarr agenda view.
- New: Can add a logo on third parties card.
- New: task #11194 : Can delete uploaded photos 
- New: task #9744 : Add the barcode to select products on Point of Sale module
- New: Subscription/Unsubscription to mailman mailing-list can be done on 
       validate/resiliate in foundation module.
- New: Can use extrafields on third parties.
- New: Add chart to report counts by status on element home area pages.
- New: Look: Usage of Jquery Notify to show result or error messages on action.
- New: Look: Minor enhancements into agenda view.
- New: Look: Nicer tooltips with transparency and shadow.
- New: task #11004: Create invoice from intervention.
- New: task #10501: Can use point of sale with different bank accounts.
- Fix: Better Postgresql compatibility.
- Fix: Numbering module for invoices use same number for invoice 
       and credit note if mask is same.
- Fix: Debug and clean withdraw module.
- Fix: Allow access permission for point of sale module.
- Fix: Permissions issues with suppliers.
- Fix: Admin dict data is showing with active language 

For developers:
- New: External modules can add tabs on agenda views.
- New: External modules can also remove default tabs.
- New: External modules can force skin directory so force their own skins.
- New: External modules can add their own menu manager.
- New: External modules can force menu manager.
- New: External modules can overwrite all default language files by
       forcing priority on langs directories on its own lang directory.
- New: External modules can show export list with an "enabled" condition.
- New: Support a backtopage parameter on contact creation page.
- New: Add id on div to show logo.
- New: Install wizard can activate a module at end of install.
- New: Dictionnary setup works with very large external dictionnaries (Add 
       page navigation).
- New: Add api to draw graphics with javascript (using Jquery Flot).
- New: Can add user login into menu urls added by modules.

For translators:
- New: Add fa_IR language.
- Fix: Move language ar_AR to ar_SA, sv_SV to sv_SE and da_Da to da_DK.



***** ChangeLog for 3.0 compared to 2.9.* *****
For users:
- New: Can edit date of cheque receipts.
- New: Add Sales journal and Purchase journal report.
- New: Can create supplier invoice from supplier order.
- New: Support login by openid
- New: Support "full day" event in calendar module.
- New: Add a weather on dashboard.
- New: Add a Paypal module.
- New: Can choose third party to use in point of sale module during logon.
- New: A lot of enhancements into ECM module:
       Directories can contains special characters,
       Speed enhancements,
       Directories can be created outside of Dolibarr, refresh button will 
       update database,
       Can rename a file.
- New: Reordering lines in invoice, orders, commercial proposal is faster (use Ajax
       technology).      
- New: Can import members using assistant.
- New: Can exclude deposit, replacement or credit notes in script rebuild_merge_pdf.
- New: task #10473 : Option MAIN_PROFIDx_IN_ADDRESS must no more be hidden.
- New: Can generate business card for on particular member.
- New: Task #10553 : Can attach files on members card.
- New: Can filter on payment type and bank account in payment lists.
- New: When sending supplier orders by mail, a text is predefined.
- New: Upgrade process works with Postgresql.
- New: Task #10538: Add filter on expiration date of subscription for
       foundation module email selector.
- New: Task #9643: Add 2 status (tosell/tobuy) on products instead of only
       1 status for both selling and buying.       
- New: Can input payment conditions on several lines.
- New: Add hidden option MAIN_LOGOUT_GOTO_URL to set the exit url after
       a logout.
- New: For germany, we invert order of address.
- New: Add hidden option MAIN_SERVICES_ARE_ECOMMERCE_200238EC.
- New: Support NPR in customer product prices.
- New: Add more volume units (ounce, gallon, inch, feet, ...)
- New: Delivery date accepts hours and minutes.
- New: Can add a comment on stock dispatching to be save into stock movements.
- New: Can filter product list with too low stocks.
- New: Add option to send all emails sent to a bulk carbon copy.
- New: Preview of emails sent by member module is shown.
- New: task #10100 : Add button to create invoice from a subscription
- New: Reorganize tabs on third parties.
- New: Option MAIN_INVERT_SENDER_RECIPIENT is available in einstein pdf template.
- New: Easier way to define url for clicktodial module.
- New: Add a fckeditor test area in fckeditor module setup.
- New: Add property "Event on full day" on agenda
- New: Enhancement and better compatibility (google, thunderbird) for agenda export.
- New: Can use image editor on user photo.
- New: Task #10796: Add Spain ProfId1 Verification
- New: Page "supplier summary" is now available.
- New: Task #10611: Add option to choose order of field in bank account info on PDF
- New: If a transaction was reconciliated and should not, there was no way to reverse error.
- New: Ubuntu package now works also on debian.
- Perf: Avoid reading database to determine country code after each
        page call.
- Fix: Special chars are now supported in ECM module for filename (not yet for
       directories).
- Fix: Better Postgresql compatibility.
- Fix: Box order is saved when moved.
- Fix: Database name can contains "-" characters.
- Fix: In coloring negative amounts.
- Fix: Date input use date format of user and not dd/mm/yyyy format.
- Fix: Fixed a very old bug making file attachment fails with some emails 
       readers when using "mail php function".
- Fix: When cloning commercial proposal, due date is creation date + delay
       by default.
- Fix: Can edit ordering methods.

For translators:
- New: Update and complete slovenian language sl_SL.
- New: Add full manually translated files for de_AT en de_DE (thanks to eCleaner.at).
- New: Create the language ja_JP.
- New: Add el_GR language.

For developers:
- New: Add jquery by default.
- New: Removed PWC libraries.
- New: Removed Scriptaculous libraries.
- New: Removed Prototype libraries.
- New: Add first Selenium GUI tests.
- New: Enhance a lot of internal function to build external modules
       more easily.
- New: Add a user field ref_ext in object tables to allow external
       systems to store their id and make self-developed synchronizing
       functions easier to build.        
- New: Local user timezone is saved into session (not used yet).
- New: Works with Mysql 5.5.
- Qual: Menu system code is simpler.
- Qual: Mutualize some duplicate code.
- Qual: Renamed some fields into database to be more internationnal.
- Qual: Removed deprecated code.


***** ChangeLog for 2.9 compared to 2.8.* *****
For users:
- New: POS module allow to choose which warehouse to use.
- New: Support "Department/State" field on company setup, contact, 
       bank account and members card.
- New: Can reopen a refused/canceled supplier order.
- New: Add Gant diagramm on project module.
- New: Add a new mode for automatic stock increase: Can be increased
       on dispatching of products from a supplier order receipt.
- New: Can set a past delay to limit calendar export.
- New: Can attach files on emailing campaigns.
- New: Add statistics on trips and expenses module.
- New: Can reopen a closed customer order.
- New: Add module externalsite to add a web site/tools inside 
       menu and a Dolibarr frame.
- New: Can link trips and fees to a project.
- New: Add civility title in foundation module.
- New: Can set accountancy code for product (buy and sell).
- New: Can filter third parties lists on categories.
- New: Can filter products and services lists on categories.
- New: task #10202 : Support categories for members.
- New: Can build documents for third parties (Using ODT templates, need PHP 5.2+). 
- New: Support new products properties: length and area.
- New: Add the "payment due before" field in invoice exports.
- New: Add feature to resize or crop image files (for products photos)
- New: task #10113 : Show list of emailing on clicking on "number of mass emailing received"
- New: Add default language for third parties and use it when multilang is enabled
       to define default language for document generation.
- New: Can reopen a closed supplier invoice.
- New: Move permission "see hidden categories" into "see hidden products/services".
- New: Can delete several files at once in FTP module.
- New: Add box "last contracts".
- New: Works even if Web hosting provider has disabled PHP "glob" function.
- New: Can now send supplier orders by email.
- New: task #10076 : Show content of message in notification module.
- New: Bank name is shown on invoice.
- New: IBAN value is called IFSC if country is India.
- New: Add option to choose to show firstname then name or name then firstname on PDF.
- New: Add company in fields exported by export of members tool.
- New: Reorganise bank menus.
- New: Bookmarks can be sorted on a particular order.
- New: Support spanish RE and IRPF taxes on invoices.
- New: Module category offers categories for foundation module.
- New: Can filter on category on third parties, products and members listings.
- New: A flag is visible before country labels.
- New: When activating a new module, permissions for admin user are set. This save
       time when configuring Dolibarr.
- New: Dolibarr 2.9 is faster than 2.8.
- New: A lot of more predefined VAT values, states, regions for 
       miscelaneous contries.
- New: Enhance skin engine to make themes easier.
- New: Add images into menu "eldy".
- New: Auguria theme is now more modern.
- New: Update tools refers to www.dolibarr.org but also www.dolistore.com web site.
- New: Postgresql experimental support seems to work completely. 
- New: Changes in Dolibarr core to allow to use cache servers (see Memcached module on
       dolistore.com).
- New: Default choice for interactive confirm box is yes by default, and no only for
       delete actions. This reduce number of clicks required to validate actions and 
       is still safe to dangerous actions.
- Fix: Durations are correctly shown for languages using PM/AM dates.
- Fix: A lot of fixes in Point of Sale module.
- Fix: Debug experimental module widthrawal.
- Fix: Format number was wrong for ar_AR language.
- Fix: Can change password if user has only permission "change password".
- Fix: Project PDF document shows all tasks.
- Fix: bug #29278 : SMTP fails with IP instead of hostname.
- Fix: Default language on login page was wrong.
- Fix: Complete support of euros sign (even in PDF).
- Fix: Bad setup of phpMyAdmin for DoliWamp installer.
- Fix: Tracking number should be available on sending sheets.
- Fix: Stock value is not reset when product is transfered into other warehouse. 
- Fix: A lot of not tracked bugs fixed.
- Fix: Some fixes in barcode management.
- Fix: Access to phpMyAdmin is now ok on new DoliWamp installation.

For translators:
- Fix: Major update of italian translation (it_IT).
- Fix: A lot of translation fixes in all languages.
- New: Added translations (sl_SL, is_IS).
- New: Add translations for the DoliWamp installer.

For developers:
- More comments in code.
- Uniformize some code. 
- All arrays "lignes" were renamed into "lines".
- Delete all useless pre.inc.php files (this also increase speed).
- Fix W3C errors in page forging.
- Qual: Mutualize code of menu managers.
- Better isolation of modules files and dolibarr core files. 
- Task #8682 : Remove functions unix_timestamp.
- The makepack tool now make pack with UID 500.
- More css class and div to output menu to allow more skins.
- Generated documentation can be build from Eclipse using Doxygen plugin.
- Snapshot is provided with PHPunit tests.

WARNING: 
- A lot of class files (*.class.php) has moved into subdirectories. So If you use
  or develop non official modules that includes Dolibarr classes, you will have to rename
  path to thoose classes into the include function.
- Also, parameters of the "fetch()" method for class "User" has changed to reflect
  other fetch methods.   
- If you build a personalised themes, you must rename the style sheet into style.css.php.   
- This version is also the last one to support PHP 4.*, Mysql 3.1, IE6.
  Dolibarr 3.* will be supported with PHP 5+ and MySql 4.1+ only.


***** ChangeLog for 2.8.1 compared to 2.8 *****
For users:
- Fix: Works on database with _ in name.
- Fix: Broken feature in trips and expense module.
- Fix: Can use $ in database and login/pass values.
- Fix: No error on upgrade if there is orphelins tasks.
- Fix: Failed to login when user agent string was longer than 128.
- Fix: bug #29526 : Numérotation Proposition Incorrecte après duplication


***** ChangeLog for 2.8 compared to 2.7.* *****
For users:
- New: Support note on trips module
- New: Can link contacts to projects
- New: Can removed attached file on email form if attachment was wrong.
- New: Add option to show your logo on top of left menu.
- New: task #9935: Can edit accountancy code.
- New: Add an option to make users email required.
- New: Module notification can send email on order or proposal validation.
- New: Can use any command line antivirus on file upload.
- New: A customer can also be a prospect.
- New: task #9802 : Can link an action to a project and use project to 
       filter agenda.
- New: Project can be set on contract creation.
- New: Initial sold can be conciliated on bank module.
- New: Add a default errors-to email for emailing module.
- New: Can filter on user on stock movement list.
- New: When creating a third party from a member, it is set as a new
       customer.
- New: Can use {tttt} in numbering mask setup. It will be replaced
       with third party type.
- New: VAT number is stored in one field. This is more "international".
- New: task #9782 : Add possibility to delete a warehouse.
- New: task #9640 : Add label for stock movements.
- New: task #9916 : Add FREE text for interventions card.
- New: Can define the new product ref when cloning.
- New: Project module support status of project and end date.
- New: Provide a ubuntu package.
- New: Add link to check a SIREN for french users.
- New: Add link "now" to fill date when creating invoices.
- Fix: Import module works even if prefix is empty in source file.
- Fix: bug #28055 : Unable to modify the date of a cloned command.
- Fix: bug #27891.
- Fix: Change of numbering module was not effective.
- Fix: Change error management when adding already used supplier ref
       for a product.
- Fix: Running sending-email.php
- Fix: Warning should not appears for invoice closed
- Fix: Import for companies works even with prefix empty.
- Fix: bug #28895 : Création d'utilisateur impossible.
- Fix: Can change password if has only permission change password.

For developers:
- Qual: Reorganize /dev directory.
- Qual: Change the way items are linked together.
- Qual: The login page now use a template in /core/template/login.tpl.php.
- New: Modules can add their own tab on projects cards.
- New: Add management of triger FICHEINTER_VALIDATE


***** ChangeLog for 2.7.1 compared to 2.7 *****
For users:
- Fix: Bad decimal management for it_IT and fr_BE languages.
- Fix: A third party created from a member is created as a 
       customer.
- Fix: Change of numbering module was not effective.
- Fix: Report of balance missing supplier invoices.
- Fix: Running sendmaing-email.php script.
- Fix: Detection of country for IBAN management.
- Fix: Update member photo.


***** ChangeLog for 2.7 compared to 2.6.* *****
For users:
- New: Add a print icon to show a page to print without menus.
- New: Can add a free text on bank cheque receipts.
- New: Price level can be defined also for prospects.
- New: Add a help and support center.
- New: Can export commercial proposals.
- New: Can use a cache for xcal exports.
- New: Option for faster confirmation process with one ajax popup.
- New: Complete theme bluelagoon and rodolphe
- New: Can select third parties emails in emailing module for all
       third parties with expired contract's lines.
- New: Can add a field errors-to in emailing.
- New: Can use inline images in emails.
- New: Add predefined invoices (can be use for repeated invoices).
- New: Add a confirmation when cloning products.
- New: Add stock in product lists.
- New: Can filter list of stock movement on date or product.
- New: Added a link from product list to their stock movements.
- New: Several speed enhancements after using the Google Page speed 
  plugin for FireBug.
- New: Add a confirmation on dangerous admin purge feature.
- New: Add navigation on donation sheets.
- New: Added estimated value for stocks.
- New: Added module Gravatar to found photo of users or members
       from their email on gravatar.com.
- New: Include Dolibarr version in suggested dump filename.
- New: Enhancement in project module.
- New: Add log tab on emailing module.
- New: Minor enhancements in look themes.
- New: Add option to hide help in menu.
- New: Added a "force LDAP synchronize" on member and contact cards.
- New: Can split a discount into two smaller discount. This allows to use a
       discount on an invoice even if invoice amount is lower than discount
       credit available.
- New: Can use variables into the free text on PDF (__TOTAL_TTC_, __TOTAL_VAT...)
- New: Increase page loading speed (all changes reported by Google PageSpeed
       tool has been added).
- New: Add support of constant MAIN_ONLY_LOGIN_ALLOWED to allow to lock all
       access to any users except the one defined in constant.
- New: Add an admin page of PHP sessions with a way to lock new connections
       for other users than yourself. Can also purge existing sessions.
- New: Add point of sale module.
- New: Better usage when using with smartphones.
- New: Add module FTP client.
- New: Can set first day of week.
- New: Installer now create a .htaccess to protect documents directory.
- New: Experimental support for Postgresql.
- New: Full support of SMTPS (can works with Google SMTP).
- Fix: "Now" link works when date popup is not used.
- Fix: Debug seriously the email notification module.
- Fix: Error Call to a member function trans when refusing a supplier order.
- Fix: Fix payment conditions on commercial proposals.
- Fix: Nb of orders to process was wrong.
- Fix: Customer code was not correct on PDF it if contains special 
       characters.
- Fix: Can update price even with "NPR" VAT rates.
- Fix: When product type is missing, description is not lost when adding 
       new product lines.
- Fix: CC and BCC in emails was not used if using SMTPS handler.
- Fix: Last character was lost when text end with n or r.
- Fix: LDAP synchronization is now more robust (transaction and 
  use modify instead of delete/add).
- Fix: Fix: Setup of member synchronization does not conflict 
  with contact or user synchronization.

For translators:
- Update some language files.
- Can accept right to left languages. Added an "automatic" arabe translation.

For developers:
- An external module can force the third party code to be required whatever
  is the rule of third party code module.
- Update fckeditor to 2.6.4.
- Update Smarty to 2.6.26.
- Removed some deprecated code and files.
- Creation of directory in module descriptor is simpler.
- Can use an alternate document_root directory to develop with 
  sources on two repositories.
- Removed useless code of old commercial module.
- Move some modules into the CVS modules repository dolibarrmod. This reduces
  amount of code in main branch.
- Updated wiki documentation.
- Better W3C standard.
- Can add init data when enabling a module.
- Can fix some corruptions in database by calling the update page 
  /install/repair.ksh
- Log files contains more information (PHP_SELD added and OS user used for 
  log of command lines scripts) 
- Can protect a module to not being enabled if javascript disabled.
- If module numberwords is installed, code can use langs->getLabelFromNumber 
  to get value of an amount in text.
- A module can add subsitution keys in makesubsitutions() functions.
- Add $conf->browser->phone defined to optimise code for smartphone browsers.
- All external libs are now in same directory /includes.
- All install files are now in same directory /install.


***** ChangeLog for 2.6 compared to 2.5.* *****
For users:
- New: Add filter on status in emailing selector for Dolibarr users.
- New: Can add bookmarks on all pages.
- New: Enhance bank transactions reporting.
- New: When creating a contact from a third party, informations from third
  party card are automatically suggested.
- New: Sort list of languages in combo box.
- New: EMails links are show with function dol_print_email
- New: Add graph report on number of entities in product statistics page.
- New: Can delete a supplier order whatever is its status.
- New: No limit on free text on PDF generated documents.
- New: Can force login value when creating a user from a member.
- New: Can clone commercial proposals and orders.
- New: Major enhancement of project module.
- New: Added product label in invoice exports fields.
- New: Add VAT number in export fields.
- New: Upgrade FPDF to 1.6
- New: Upgrade Scriptaculous to 1.8.2 and Prototype to 1.6.0.3
- New: Added keywords in PDF.
- New: Add hidden option MAIN_DISABLE_PDF_COMPRESSION.
- New: Add attachments on intervention cards.
- New: Can add personalized fields in emailing selectors.
- New: Customer code and supplier code can be defined automatically.
- New: Emailing feature can extract civility from contacts.
- New: Can create a third party from a member of foundation module.
- New: Can set a limit for stock alert to 0.
- New: Support SMTPS.
- New: Added a page /support to provide a help center service on Dolibarr.
- New: Distinct status "running not expired" from "running expired" in lines 
  contract status.
- New: Add a first version of a module for Paybox.
- New: Can add contact to suppliers orders.
- New: Changes to support the external Bit Torrent module.
- New: Can filter on social contribution type in list.
- New: Upload of joined files need create/modify permissions to work.
- New: For admin users, show the SQL request in export build.
- New: Can modify proposal date if status is draft.
- New: The help link on some pages now links directly to the wiki web page.
- New: Enhancements in barcode module.
- New: Can use decimal values in stocks.
- Fix: Partial payment on social contributions not shown on main page.
- Fix: Handle correctly the comment in status changing of supplier orders.
- Fix: Author, title and topic are correctly encoded in PDF.
- Fix: Now HTML output is always UTF8, this solve bad PDF encoding on old
  users.
- Fix: Save new model when changed on interventions.
- Fix: Failed to go on the future view of bank transaction if there is no 
  future bank transaction already wrote.  
- Fix: Bad ref in supplier list.
- Fix: Bad link in product statistics for supplier referrers.
- Fix: Usage of reset of cursor in personalized numbering modules for a particular
  month (@ option) was broken.
- Can add contacts to a supplier invoice.
- Fix: When an invoice is changed back to status draft, warehouse is increased 
  back.
- Fix: Category of a bank transaction was not saved.
- Fix: Clicktodial plugin works correctly now
- Fix: Multiprices features works correctly.
- Fix: Project module and task creation.
- Fix: Validation of order if a file was attached.
- Fix: A lot of fixes in PDF generators.
- Fix: Bad line/page break with long description of products on PDF.
- Fix: Option force invoice date to validation date working correctly.
- Fix: Creation of a member from the example public page works.

For translators:
- Added 10 more new language files.
- Added autotranslator tool. A tool to build/update automatically
  languages files using Google API for a new language. Wonderful to start a
  new translation.
  
For developers:
- Removed some deprecated files.
- Removed treemenu library.
- Renamed all function dolibarr_xxx into dol_xxx to have same prefix everywhere.
- Rewrite clone feature for supplier invoice to work like other clone features.
- First change to manage a future feature "stock PMP value".
- A module can add a new tab in third party view tabs.
- First change for future geoip module.


***** ChangeLog for 2.5 compared to 2.4.* *****
For users:
- Sessions timeout can be configured to overwrite PHP setup.
- Can filter on date in services list.
- Support bookmark add of product cards.
- Enhancement in stock management (Automatic increase/decrease
  from order or invoice is possible).
- New filter options in prospect lists (category and level).
- New view in ECM module.
- Look enhancements for graphics (add transparency).
- Added statistics report for supplier invoices.
- Added average amount in invoices statistics reports.
- Can move a contract line to another contract of same third party.
- Add an export definition to export interventions.
- Can set umask file permissions on Unix/Linux/BSD systems.
- Miscelanous bug fixes.
- A lot of other enhancements to increase productivity.
- All phone numbers show the clicktodial link if module is enabled.
- Can define hour and minutes in intervention cards.
- Can edit a validated intervention.
- Add filters on intervention list.
- Add juridical status and number of employees in third party 
  export definition.
- A lot of enhancements and translation in withdraw module.
- Full support of Mysql option mode=strict.
- Added a new event from member module to agenda tracked events.
- Can attach a file to suppliers orders.
- Change to make Bank Account Number form more "internationnal".
- Can clone an invoice.
- Can clone an emailing.
- Reduce memory usage (about 2%).
- Add weight and size in sendings module.
- Add a fast search form on left menu for member module.
- Fix: Do not show export filter for disabled modules
- Show greyed lines for not allowed export filters.
- Add nature in product fields (manufactured product or not).
- Add export filters for category module and trip and expenses module.
- Can choose login of dolibarr account created when create from contact

For translators:
- The errors language file contains only error or warning messages with 
  prefix Error or Warning.
- HTML Output is by default in UTF8 and language files can be provided
  in UTF8.

For developers:
- Update skeletons (some fixes and add function createFromClone).
- Add an experimental Cash Desk module.
- Added new triggers events in agenda module.
- All submodules are moved in the includes directory.
- Removed some deprecated files.
- Menu managers now use same class name for their menu entry
  and add a different value in an HTML id for each entry. This allows
  to build skins that use different style for each menu entry.
- All emails and url HTML output use same function.
- Add more integrity check on database
- Can disable modules on logon page. This make possible to
  have several profiles of demo with only one demo. Also added a new
  Dolibarr demo front page (in htdocs/public/demo).
- Allow modules to add new tabs.

   

***** ChangeLog for 2.4 compared to 2.2.* *****
For users:
- Add a calendar module (module agenda) with ical/vcal/rss export.
- Look enhancement in graphics (thanks artichow).
- Add tel and fax on delivery addresses.
- Add a tool to edit personalized menu.
- Add an ical and vcal export link in agenda and webcalendar module.
- Reduce memory usage.
- Now triggers are enabled/disabled according to module they refers to.
- Fix infinite loop on popup calendar.
- Change in tanslation to make Dolibarr easier to understand.
- Add a warning when sending a mail from a user with no email defined.
- Added clicktodial module.
- Add a property private/public in contact. This allows to user Dolibarr
  for a personnal address book.
- French NAF code can accept 5 chars.
- Supplier prices can be input with or without taxe.
- New generic numbering modules to offer more solutions for generating
  automatic id.
- Add new predefined exports wizards (stocks, suppliers, taxes...).
- Add feature to log security events (logon, change of users, passwords).
- Can link all documents (included supplier invoices and orders) to a 
  project.
- Can attach several files to email when sending an invoice, order or
  proposal by email.
- Can choose accuracy (number of decimals) for prices.
- Localization for decimal and thousand delimiter on number is fully
  supported.
- More informations reported in system information pages.
- Add a budget report.
- Added a security audit report.
- Other minor changes (features, look, fixes)
- Added compatibility with Firefox 3.
- Changes for compatibility with PHP6/Mysql6.
- Some bug fixes.

For translators:
- Added spanish es_ES translation.
- Added en_AU translation.

For developers:
- Removed useless code:
  Replaced phplot and phplot5 librairies by artichow.
  Removed cryptograph library replaced by artichow.
- Login functions are now externalised as modules.
- Update code skeletons examples.
- Several enhancements to make addon development easier.
- Add a tool to generate PHP classes completely mapped to a table.
- Added a check to enable external modules only if dolibarr version is
  high enough.
- Changes in wizard installer to allow building autoexe installer for
  Windows with Apache and Mysql included.


***** ChangeLog for 2.2 compared to 2.1.* *****
- Add more statistics on main page.
- Add option to add message on login page.
- Management of categories for third parties.
- Add volume on products properties.
- Support for LDAP authentication.
- Full member synchronisation with LDAP database in
  fundation module.
- More LDAP fields supported for user synchronization.
- Better logger for install.
- First changes to support UTF8.
- Add a "forget password" feature.
- Setup process can run several migrate files if need
  to jump several versions to upgrade.
- Support for webcalendar 1.1 in webcalendar module.
- Support for menu in database.
- Better support for using Dolibarr on more WHP.
- Removed some deprecated files and clean code.
- New theme: Auguria
- Removed PHP warnings.
- Some bugs fixes.
- Traduction more complete.
- Better code comments for Doxygen documentation.
- Better support of vcard export format.
- A lot of security enhancements (no more password in log files,
  crypted password in database, in config file...).
- Themes are full CSS compliant.
- A lot of other minor changes...
- Option to scan uploaded document by an antivirus.
- Transparency for picto files works with IE.
- Can drag and drop boxes on main page.


***** ChangeLog for 2.1 compared to 2.0.* *****
- Added a better installer.
- Support user and groups permissions.
- Translation in english and support for several languages.
- New enhanced look and several new themes.
- Small search boxes for each Dolibarr elements (invoices, contracts,
  orders, proposals...)
- Added an export assistant module to export main dolibarr data.
- Added backup tool to backup database via mysqldump.
- Added product categories management with a categorie tree.
- Management of companies' discounts (relative or absolute).
- Support credit note and discounts (relative and absolute) on
  commercial proposal, orders and invoices.
- Support multi-langual description for products.
- Graphical enhancements (picto to describe all status).
- Added more permissions (ie: can restrict access for a commercial user
  to elements of its companies only).
- Little enhancements to OSCommerce module.
- Added a second OSCommerce module working through web services.
- Added a Mantis module to have a Mantis application in Dolibarr menu.
- Building a PDF document for invoices works like other modules. You
  can change model just before generating the PDF.
- Can generate documents (PDF) for customer orders. Can send them by mail.
- Added FPDI and FPDI_Protection (ie: PDF with password-protection)
- Can make one payment for several supplier invoices.
- Rule to suggests passwords when creating a user are in modules
  allowing to add easily other rules.
- Option to encrypt passwords in database (MD5).
- Add Dolibarr triggers support on users creation/change.
- Add Dolibarr triggers support on payments.
- Add Dolibarr triggers on supplier and customers orders.
- Webcalendar triggers for actions on Member module.
- Support optionnal new javascript popup selector for date fields.
- Support for several RSS boxes in external RSS module. Setup easier.
- Can attach documents on Action, Orders, Invoices, Commercial proposals.
- Can attach contacts on proposals, orders, contracts, invoices.
- Preview on results of PDF generator modules in setup pages.
- Code cleaner. Remove unused or duplicate code.
- Save and show last connexion date for users.
- Enhancements on a lot of forms for better ergonomy.
- Can add/remove company logo.
- Added LDAP synchronisation for users, groups and/or contacts.
- Can configure your own SMTP server/port for mail sendings.
- Works even on "UTF8 by default" systems (Mysql, Linux...)
- Better compatibility with different PHP version or setup.
- Added mysqli driver.
- Add a WISIWYG editor (FCKEditor) to edit note and comment areas.
- Added AJAX features like a 'search product selector'.
- Modules boxes on main page can be dragged and dropped (with firefox only).
- Support for PHP5.
- Experimental support for Postgresql (not working yet, but waiting feedbacks).
- Removed obsolete files and documentation.
- Added admin tools (backup and files purge).
- Added a tool to build a lang package.
- Added a tool to build a module package.
- Added a tool to build a theme package.
- Traduction more complete.
- Added skeletons for code examples.
- Lot of fixes after 2.0 release not fixed in 2.0.1.
- Added more security option (ie: encrypted password in database)




***** ChangeLog for 2.0.1 compared to 2.0 *****
Minor bug fixes



***** ChangeLog for 2.0 compared to 1.0.* *****
ChangeLog file size is so important, that it is not included inside Dolibarr
package. You can find it at www.dolibarr.org<|MERGE_RESOLUTION|>--- conflicted
+++ resolved
@@ -2,7 +2,6 @@
 English Dolibarr ChangeLog
 --------------------------------------------------------------
 
-<<<<<<< HEAD
 ***** ChangeLog for 3.5 compared to 3.4.* *****
 For users:
 - New: Add hidden option BANK_DISABLE_DIRECT_INPUT.
@@ -135,8 +134,6 @@
    Trigger CONTRACT_LINE_DELETE rnamed into LINECONTRACT_DELETE to match naming rules.
 
 
-=======
->>>>>>> b1ea05e0
 
 ***** ChangeLog for 3.4.2 compared to 3.4.1 *****
 Fix: field's problem into company's page (RIB)
