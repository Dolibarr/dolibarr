--------------------------------------------------------------
English Dolibarr ChangeLog
--------------------------------------------------------------


***** ChangeLog for 3.7 compared to 3.6.* *****
For users:
- New: Intervention documents are now available in ECM module.
- New: Can attach supplier order to a customer order.
- New: Supervisor is now visible into user list. 
- New: Add user of creation and validation on invoice export.
- New: Add info page about browser.
- New: Enable feature developed for 3.6 we forgot to enabled: Adding prefix
       on uploaded file names. 
- New: No more dependency between contract and service module.
- New: [ task #867 ] Remove ESAEB external module code from core.
- New: Can create proposal from an intervention.
- New: Can filter events on a group of users.
- New: Can filter events of a thirdparty.
- New: Split Agenda view (month, week, day) into different tabs.
- New: Form to add a photo is immediatly available on photo page if
       permissions are ok (save one click per photo to add).
- New: Add option PRODUCT_MAX_VISIBLE_PHOTO to limit number of photos
       shown on main product card.
- New: Add event FICHINTER_CLASSIFY_BILLED into list of possible events to
       create an automatic event into agenda.
- New: Add new type of event (when type of events are used, not by default)
- New: Add country into table of thirdparties type. This will allow to provide
       a list of thirdparty types specific to a country (like argentina that
       need type A or B).
- New: Can force a specific bank account onto an invoice/order.
- New: Home page of project area shows list of draft project (like other main page).
- New: Can search on project ref or string from project main page (like other main page).
- New: First change to match accessibility rules: http://www.w3.org/TR/WCAG10-HTML-TECHS/
       Differentiate text and img.
       Use label into quick search form.
       Use accesskey on form search.
- New: Intervention documents are now available in ECM module
- New: Add attachments on user card + in ECM module
- New: Can add __PROJECT_REF__ and __TIHRPARTY_NAME__ into email topic or content template.    
- Fix: [ bug #1487 ] PAYMENT_DELETE trigger does not intercept trigger action
- Fix: [ bug #1470, #1472, #1473] User trigger problem
- Fix: [ bug #1489, #1491 ] Intervention trigger problem
- Fix: [ bug #1492, #1493 ] Member trigger problem
- Fix: [ bug #1474, #1475 ] Contract trigger problem
- Fix: [ bug #1496 ] ACTION_DELETE trigger does not show trigger error
- Fix: [ bug #1494 ] CATEGORY_CREATE and CATEGORY_MODIFY triggers do not intercept trigger action
- Fix: [ bug #1502 ] DON_CREATE trigger does not intercept trigger action
- Fix: [ bug #1505, #1504] Project trigger problem
- Fix: [ bug #1463, #1464 ] Proposal triggers problem
- Fix: [ bug #1498, #1499 ] Shipment/Delivery triggers problem
- Fix: [ bug #1465, #1466 ] Product triggers problem
- Fix: [ bug #1508 ] STOCK_MOVEMENT does not show trigger error message
- Fix: [ bug #1501 ] DEPLACEMENT_CREATE trigger do not intercept trigger action
- Fix: [ bug #1506, #1507 ] ECM trigger error problem
- Fix: [ bug #1469 ] Triggers CONTACT_MODIFY and CONTACT_DELETE duplicates error message
- Fix: [ bug #1537 ] Difference between societe.nom and adherent.societe.
- New: [ task #1204 ] add a External reference to contract
<<<<<<< HEAD
- New: [ task #1204 ] add Numering contrat module free (like leopard in product module)
- New: Enable supplier price log table
=======
- New: [ task #712 ] Add warning when creating invoice from proposal or order, when there is already one invoice
>>>>>>> 973d61fe

For translators:
- Update language files.
- New: When a translation is not available we always jump to en_US and only en_US.

For developers:
- New: Select list of users can return user into hierarchy.
- New: getBrowserInfo can return type of layout of browser (classic/phone/tablet)
- New: Add hook "searchAgendaFrom".
- New: Add trigger DON_UPDATE, DON_DELETE
- New: Add country iso code on 3 chars into table of countries.
- Qual: Removed hard coded rowid into data init of table llx_c_action_trigger.
- LINEBILL_DELETE, LINK_DELETE, ORDER_SUPPLIER_DELETE, RESOURCE_DELETE trigger called before SQL delete
- New: [ Task #1481 ] Add trigger BILL_SUPPLIER_UPDATE.
- New: [ Task #1495 ] Add trigger LINECONTRACT_CREATE.
- New: Added hook "formConfirm" and "doActions" for supplier invoice card.
- New: [ task #1511, #1426 ] Added hook "doActions" for supplier card and supplier order card.

WARNING: Following change may create regression for some external modules, but was necessary to make
Dolibarr better:

- Changed the way parameters are provided to scripts sync_xxx_ldap2dolibarr.php  
 

***** ChangeLog for 3.6 compared to 3.5.* *****
For users:
- New: Update ckeditor to version 4.
- New: Add form "search customer order" on commercial main page.
- New: Can create contract from an order.
- New: Add list of orders products in tab "consumption" on thirdparties.
- New: Add graph stats for suppliers orders in tab "stats" on products.
- New: Add option MAIN_HIDE_INACTIVETAB_ON_PRINT to hide inactive tabs when you
       use the "print" view on screen.
- New: Add option MAIN_AUTO_TIMESTAMP_IN_PUBLIC_NOTES and MAIN_AUTO_TIMESTAMP_IN_PRIVATE_NOTES
       to automatically add timestamp and user line into edition field when editing a note.
- New: Add button cancel into edition of notes.
- New: Improved Barcode module:
       Can input barcode during product creation step.
       Add autonumbering of barcode value for products.
       Add a page/tool for mass barcode generation.
- New: Improved Opensurvey module:
       Added options to disable comments and disable public votes.
       Limit dates use calendar popup.
       Description of survey use wysiwig editor.
       More information shown on result tab.
       Renamed "survey" into "poll" (better translation).
- New: Add filter on text and status into survey list. Can also sort on id, text and date end.
- New: The box "balance of bank accounts" show all opened accounts.
- New: Add option MAIN_ADD_SALE_REP_SIGNATURE_IN_NOTE to add sale represnative into public
       note of generated documents.
- New: Add warning if supplier payment is higher that due amount.
- New: Increase length of url into bookmark module.
- New: Automatic events sending mails add info about linked objects into email content. 
- New: Price management enhancement (multiprice level, price by customer, if MAIN_FEATURES_LEVEL=2 Price by qty).
- New: Add option MAIN_FAVICON_URL.
- New: Created {line_price_ht_locale}, {line_price_vat_locale} and {line_price_ttc_locale} ODT tags.
- New: Add filter on project status into task list. By default, only "opened" project are visible.
- New: Status "validated" for project are renamed into "opened".
- New: Add barcode fields into user database.
- New: Add manager name (ceo, director, president...) into main company information page.
- New: Add field url as product properties.
- New: More options to create a credit note (can be filled autatically according to remain to pay).
- New: Can define custom fields for categories.
- New: Prepare generation of SEPA files into module withdrawal.
- New: [ task #1164 ] Add "Ref. supplier" search box in supplier orders
- New: [ task #1345 ] Can filter on status for supplier order.
- New: Add option FACTURE_SENDBYEMAIL_FOR_ALL_STATUS to allow to send invoice by email 
       whatever is its status.
- New: Add filter date in bank writing list page.
- New: Extrafields can be used as substitution key %EXTRA_XXX% into emails texts for members.
- New: Add categories translation.
- New: Enable option "clone target emailing".
- New: Improved tax module: Add specific page for salaries payment	
- New: Add composer.json file so Dolibarr can be publish onto packagist.org.
- New: The combo list of juridical status is now sorted
- New: [ task #926 ] Add extrafield feature on order lines.
- New: [ task #927 ] Add extrafield feature on Proposal lines.
- New: [ task #928 ] Add extrafield feature on invoice lines.
- New: Paypal/paybox email sent after backcall of a payment is now a formated and translated
       HTML content. For member subscription renewal, there is also a link to member.
- New: When a subscription is recorded with invoice and payment:
       - the document (PDF) of invoice is also generated.
       - the invoice is set to status paid.
- New: Can enter holiday for someone else if user has permission for.
- Fix: Project Task numbering customs rule works.
- Fix: Add actions events not implemented.
- Fix: Price min of composition is not supplier price min by quantity.
- Fix: [ bug #1356 ] Bank accountancy number is limited to 8 numbers.
- Fix: [ bug #1439 ] impossible to remove a a translation (multilanguage-feature) 
- New: If multilangue is enabled, mail (from propal, invoice, etc...) message is pre-defaulted in Customer language
- Fix: [ bug #1459 ] _ADD_CONTACT and _DEL_CONTACT triggers do not intercept insertion when reported an error
- Fix: [ bug #1478 ] BILL_PAYED trigger action does not intercept failure under some circumstances
- Fix: [ bug #1479 ] Several customer invoice triggers do not intercept trigger action
- Fix: [ bug #1477 ] Several customer invoice triggers do not show trigger error messages
- Fix: [ bug #1471 ] Several PHP warnings when intercepting USER_CREATE trigger.
- Fix: [ bug #1517 ] Packages sizes.
- Fix: [ bug #1521 ] The second order's page from a provider shows all orders

For translators:
- Update language files.

For developers:
- New: Add path file of trigger into admin trigger list page.
- New: More phpunit tests.
- New: Payments and supplier payment pages tabs can now be extended from modules.
- New: Add option 'aZ' into GETPOST function to check parameters contains 
       only a to z or A to Z characters.
- New: Opensurvey polls tab cards can now be extended from external modules.
- New: Triggers OPENSURVEY_CREATE, OPENSURVEY_DELETE added.
- New: Add new hook function addMoreActionsButtons to allow a module to add/replace
       action buttons into an element.
- New: Normalize code for barcode generation to match other modules.
- New: Uniformize code for contacts forms.
- New: Add some hooks for financial reports.
- New: A module can add its own ECM view.
- New: A module can disable a standard ECM view.
- New: Add multilang support into product webservice.
- New: Add hooks on project card page.
- New: Add call_trigger method on CommonObject class. So new trigger call within object is just : 
$result = $this->call_trigger($trigger_name, $user) 

WARNING: Following change may create regression for some external modules, but was necessary to make
Dolibarr better:

- The deprecated way (with 4 parameters) to declare a new tab into a module descriptor file has been
removed. You must now use the 6 parameters way. See file modMyModule.class.php for example. 
- Remove the javascript function ac_delay() that is not used anymore by core code.
- Properties "dictionnaries" into module descriptor files have been renamed into "dictionaries".
- Method form->select_currency() has been removed. Use instead print form->selectCurrency().
- Method form->select_methodes_commande() has been renamed into english name selectInputMethod().
- The following hooks are now 'addreplace' hooks: "formCreateThirdpartyOptions" 
  So check that return value is 0 to keep default standard behaviour after hook, or 1 to disable
  default standard behaviour.
- Properties "civilite_id" were renamed into "civility_id".
- Remove add_photo_web() that is ot used anymore by core code.


***** ChangeLog for 3.5.5 compared to 3.5.4 *****
Fix: Holiday module was broken. Initializaion of amount of holidays failed.
Fix: [ bug #1523 ] suite bug #1334 : filtre et ordre de tri conjoints ne s'appliquent pas.
Fix: Fusion PDF button on unpaid invoice is no more displayed 
Fix: Unpaid invoice launch fusion PDF action even if it is only search (with enter keyboard input instead of lens click)
Fix: Pb when showing log list of holiday module with some mysql versions.
Fix: Error with bad timezone pushed by some browsers.
Fix: shipping list SQL request was not filtering on shipping element
Fix: debian package provided by dolibarr team must use embedded libraries.
Fix: [ bug #1528 ] Leopard Services numeration module description is not translated.
Fix: [ bug #1523 ] suite bug #1334 : filtre et ordre de tri conjoints ne s'appliquent pas
Fix: [ bug #1534 ] Unknown error when deleting a product photo under special circumstances
Fix: Update impayees.php
Fix: Link product, In list view and label product
Fix: visible task into area "time" for "My task" must limit task to tasks i am assigned to.
Fix: When disabled, all fields to add time into task line must be disabled.

***** ChangeLog for 3.5.4 compared to 3.5.3 *****
Fix: Hide title of event when agenda module disabled.
Fix: When using option MAIN_MAIL_ALLOW_SENDMAIL_F, a mail was sent to sender.
Fix: Question about warehouse must not be done when module stock is disabled.
Fix: Option STOCK_SUPPORTS_SERVICES was not correctly implemented
     (missing test at some places).
Fix: Renaming a project with uplaoded files failed.
Fix: [ bug #1476 ] Invoice creation form loses invoice date when there is a validation error.
Fix: [ bug #1431 ] Reception and Send supplier order box has a weird top margin.
Fix: [ bug #1428 ] "Nothing" is shown in the middle of the screen in a supplier order.
Fix: The object deliverycompany was not used anymore and output of
     details for delivery reports was lost during 3.5. Rewrite code to
     restore feature.
Fix: [ bug #1445 ] html fix : missing </tr>
Fix: [ bug #1415 ] Intervention document model name and suppliers model names is not shown
     properly in module configuration
Fix: [ bug #1416 ] Supplier order does not list document models in the select box of the 
     supplier order card
Fix: [ bug #1443 ] Payment conditions is erased after editing supplier invoice label or 
     limit date for payment
Fix: Filter on status was not visible when selected from url.
Fix: Filtering on status was last when asking to sort.
Fix: [ bug #1432 ] Trigger SHIPPING_CREATE ignores interception on error.
Fix: [ bug #1449 ] Trigger ORDER_CREATE, LINEORDER_DELETE, LINEORDER_UPDATE and LINEORDER_INSERT ignore interception on error.
Fix: [ bug #1450 ] Several Customer order's triggers do not report the error from the trigger handler.
Fix: [ bug #1451 ] Interrupted order clone through trigger, loads nonexistent order.
Fix: [ bug #1454 ] Mention de bas de page erroné
Fix: Do not display dictionnay for non activated module 
Fix: Link element from element project pages
Fix: [ bug #1509 ] Expedition admin free text & watermark submit error
Fix: [ bug #1349 ] AJAX contact selector does not work fine in Project card
Fix: [ bug #1452 ] variable used but not defined
Fix: If multiprice level is used the VAT on addline is not correct
Fix: [ bug #1254 ] Error when using "Enter" on qty input box of a product (on supplier order part)
Fix: [ bug #1462, 1468, 1480, 1483, 1490, 1497] $this instead of $object
Fix: [ bug #1455 ] outstanding amount
Fix: [ bug #1425 ] LINEBILL_SUPPLIER_DELETE failure trigger leads to an endless loop
Fix: [ bug #1460 ] Several supplier order triggers do not show error messages
Fix: [ bug #1461 ] LINEORDER_SUPPLIER_CREATE does not intercept supplier order line insertion
Fix: [ bug #1484 ] BILL_SUPPLIER_PAYED trigger action does not intercept failure under some circumstances
Fix: [ bug #1482 ] Several supplier invoice triggers do not show trigger error messages
Fix: [ bug #1486 ] LINEBILL_SUPPLIER_CREATE and LINEBILL_SUPPLIER_UPDATE triggers do not intercept trigger action
Fix: [ bug #1522 ] Element list into associate object into project are no more filterd by project thirdparty
Fix: [ bug #1526 ] Thumbs of files uploaded with dots in their names do not load correctly
Fix: Import ProfId1 to siren and ProfId2 to siret

***** ChangeLog for 3.5.3 compared to 3.5.2 *****
Fix: Error on field accountancy code for export profile of invoices.
Fix: [ bug #1351 ] VIES verification link broken.
Fix: [ bug #1352 ] Removing a shipping does not remove the delivery.
Fix: Option MAIN_INVERT_SENDER_RECIPIENT broken with typhon template.
Fix: Can disable features with PHPEXCEL (no DLSF compatible).
Fix: Can disable features with CKEDITOR. 
Fix: Pb of records not correctly cleaned when module marge is
     uninstalled (conflict between 'margin' and 'margins').
Fix: [ bug #1341 ] Lastname not added by file or direct input in mass e-mailing.
Fix: [ bug #1357 ] Invoice creator state not printed in generated invoice documents.
Fix: Suppliers invoice mask fails using {tttt} in numbering.
Fix: [ bug #1350 ] pdf template name for typhon was not correctly set when enabling module.
Fix: Navigation on notes for shipments was not working.
Fix: [ bug #1353 ] Email notifications, wrong URL.
Fix: [ bug #1362 ] Note is not saved.
Fix: tr/td balance.
Fix: [ bug #1360 ] note indicator for member tab.
Fix: Nb of notes and doc not visible onto tasks.
Fix: [ bug #1372 ] Margin calculation does not work in proposals.
Fix: [ bug #1381 ] PHP Warning when listing stock transactions page.
Fix: [ bug #1367 ] "Show invoice" link after a POS sell throws an error.
Fix: TCPDF error file not found in member card generation.
Fix: [ bug #1380 ] Customer invoices are not grouped in company results report.
Fix: [ bug #1393 ] PHP Warning when creating a supplier invoice.
Fix: [ bug #1399 ] [pgsql] Silent warning when setting a propal as "facturée" in propal.php
Fix: When number reach 9999 with default numbering module, next number
     will be 10000 instead of 0000 and error.
Fix: element page on project give wrong href link.
Fix: [ bug #1397 ] Filter by supplier orders with status Draft does not filter.
Fix: [ bug #1388 ] Wrong date when invoicing several orders.
Fix: [ bug #1411 ] Unable to set an expedition note if invoices module is not enabled.
Fix: [ bug #1407 ] Rouget pdf overlapped when using tracking number and public notes.
Fix: [ bug #1405 ] Rouget PDF expedition incorrect when two expeditions under the same commande
Fix: [ bug #1434 ] Muscadet supplier order document model linked objects overlap the text

***** ChangeLog for 3.5.2 compared to 3.5.1 *****
Fix: Can't add user for a task.
Fix: Autoselect of warehouse if there is only one warehouse.
Fix: Install of odt template for project and tasks.
Fix: [ bug #1318 ] Problem with enter key when adding an existing
     product to a customer invoice.
Fix: [ bug #1307 ] Quotes get removed from several inputs.
Fix: [ bug #1317 ] Removing a category does not remove all child categories
Fix: [ bug #1312 ] Call to undefined function _()
Fix: Restore build for obs and launchpad.
Fix: deleting files into backup system tools.
Fix: Dump using php not not include lock on tables that are deleted.
Fix: Fixed a problem with bank accounts sharing across entities.
Fix: fields into group by of sql requests for module margins must be
     same than fields into select.
Fix: When select_date is called with '' as preselected date,
     automatic user date was not correctly et (We must set a date into PHP
     server timezone area)
Fix: First param of select_date must always be forged with a dolibarr
     date function and not time().
Fix: fix can't add line with product in supplier order
Fix: [bug #1309]   
Fix: Solve pb of too many embedded tables     
Fix: [ bug #1306 ] Fatal error when adding an external calendar
Fix: A fix to manage automatic creation of code for import.
Fix: Try to add code to provide easy way to fix warning on timezone not
     defined.
Fix: Several fix into workflow/condition for invoice payments or convert
     into discount.
Fix: Option MAIN_PDF_DASH_BETWEEN_LINES was not working when tcpdf was
     making a pagebreak higher than 2 pages.     
Fix: form to add images should not show link form.
Fix: Correction when adding order line with price as '0'.
Fix: [ bug #1283 ] ROUGET Shipment PDF.
Fix: [ bug #1300 ]
Fix: Miscellaneous problems on task tabs (withproject parameter lost and
     download fails).
Fix: Avoid home project page to hung when too many tasks opened.
Fix: bug #1295: Error when creating an agenda extrafield with a number as reference
Fix: Translation of number for pt_PT.
Fix: Error on ajax_constantonoff function.
Fix: [ bug #1323 ] problème pour générer un odt depuis les taches dans projet.
Fix: Can not make withdrawals 

***** ChangeLog for 3.5.1 compared to 3.5.0 *****
Fix: Do not report trigger errors twice.
Fix: Error when creating event was not reported.
Fix: Bug of import of agenda when using https link
Fix: Field nature not saved correctly
Fix: Substitution of extra field was ko for order
Fix: Bad translation of date format for pt_BR.
Fix: priority field of agenda record is smallint.
Fix: Missing loading of lang in some pages.
Fix: Write note in invoice when using pos module.
Fix: Link to paypal was invalid into email text.
Fix: ref and date of supplier invoice.
Fix: Check on bank account.
Fix: Problem with file upload and download.
Fix: Page load not ending when large number of thirdparties. We 
     added option MAIN_DISABLE_AJAX_COMBOX to disable javascript
     combo feature that is root cause of problem.
Fix: [ bug #1231 ] PDF always generated in interventions
Fix: Be sure there is no duplicate default rib.
Fix: Enable extrafields for customer order, proposal and invoice lines. This feature
     was developed for 3.5 but was disabled (hidden) because of a bug not possible to
     fix enough quickly for 3.5.0 release. 
Fix: user right on Holiday for month report nor working.
Fix: [ bug #1250 ] "Supplier Ref. product" sidebar search box does not work
Fix: Bad space in predefined messages. 
Fix: [ bug #1256 ] Signature was not added for email sent from thirdparty page.
Fix: Action event SHIPPING_VALIDATE is not implemented
Fix: The customer code was set to uppercase when using numbering module leopard. We
     must keep data safe of any change.
Fix: [ bug #1291 ] Loading actions extrafields fails.
Fix: [ bug #1123 ] Paid deposit invoices are always shown as partially paid when fully paid
Fix: Corrected project contact types translation.
Fix: [ bug #1206 ] PMP price is bad calculated.
Fix: [ bug #520 ] Product statistics and detailed lists are wrong.
Fix: [ bug #1240 ] traduction.
Fix: [ bug #1238 ] When creating accompte with a %, free product are used for calculation.
Fix: [ bug #1280 ] service with not end of date was tagged as expired.
Fix: [ bug #1295 ] Error when creating an agenda extrafield with a number as reference.
Fix: [ bug #1306 ] Fatal error when adding an external calendar.
New: Added es_CL language
Fix: Margin tabs bad data show
Fix: [ bug #1318 ] Problem with enter key when adding an existing product to a customer invoice.
Fix: [ bug #1410 ] Add customer order line asks for required Unit Price but doesn't interrupt the creation of the line

***** ChangeLog for 3.5 compared to 3.4.* *****
For users:
- New: Add hidden option BANK_DISABLE_DIRECT_INPUT.
- New: More options to select status of users into select user list.
- New: [ task #862 ] Add ODT on shipments.
- New: [ task #149 ] Add # of notes and attachments in tabs.
- New: Can edit customer ref at any time.
- New: [ task #877 ] Reorganize menus.
- New: [ task #858 ] Holiday module: note on manual holiday assignation.
- New: [ task #892 ] Add hidden option in thirdparty customer/supplier module to hide non active
  companies in select_company method.
- New: [ task #531 ] Add a workload field on tasks.
- New: Add graph of bank account input/output into input-output report page.
- New: Add script export-bank-receipts.php
- New: Add option "filter=bank" onto script rebuild_merge_pdf.php to merge PDF that
  has one payment on a specific bank account.*
- New: [ task #901 ] Add Extrafield on Fiche Inter.
- New: Show process id in all command line scripts.
- New: Module mailman can subscribe/unsubscribe to ML according to categories or type of member.
- New: Add object_hour and object_date_rfc as substitution tag for open document generation.
- New: Add options to send an email when paypal or paybox payment is done.
- New: Clone product/service composition.
- New: Add option ADHERENT_LOGIN_NOT_REQUIRED.
- New: Add a cron module to define scheduled jobs.
- New: Add new graphical boxes (customer and supplier invoices and orders per month).
- New: [ task #286 ] Enhance rounding function of prices to allow round of sum instead of sum of rounding.
- New: Can add an event automatically when a project is create. 
- New: Add option MAIN_GENERATE_DOCUMENT_WITH_PICTURE.
- New: Add option excludethirdparties and onlythirdparties into merge pdf scripts.
- New: [ task #925 ] Add ODT document generation for Tasks in project module.
- New: [ task #924 ] Add numbering rule on task.
- New: [ task #165 ] Add import/export of multiprices.
- New: Add Maghreb regions and departments.
- New: A more responsive design for statistic box of home page.
- New: [ task #1005 ] Adapting to Spanish legislation bill numbering
- New: [ task #1011 ] Now supplier order and invoice deal with payment terms and mode.
- New: [ task #1014 ] Add option to recursively add parent category.
- New: [ task #1016 ] Can define a specific numbering for deposits.
- New: [ task #918 ] Stock replenishment.
- New : Add pdf link into supplier invoice list and supplier order list.
- New : Genrate auto the PDF for supplier invoice.
- New : Add category into filter webservice thirdparty method getListOfThirdParties.
- New : Allow to define margin or mark rate during quoting, ordering, invoicing.
- New : User permissions on margin module.
- New : Add ref supplier into muscadet model/
- New : Add ability to copy contact address to clipboard.
- New: Can use tag {mm} before {yy} even when there is a reset into numbering masks.
- New: [ task #1060 ] Register fields localtax(1|2)_type into details tables.
- New: [ task #923 ] Localtax support for ODT templates. 
- New: [ task #90 ] Barcode search.
- New: Add hidden option MAIN_VAT_DEFAULT_IF_AUTODETECT_FAILS.
- New: Can send an email from thirdparty card.
- New: Can cancel holidays that were previously validated.
- New: Can choose contact on event (action com) creation, and filtered by thirdparty.
- New: Add hidden option MAIN_FORCE_DEFAULT_STATE_ID.
- New: Add page to make mass stock movement.
- New: Add field oustanding limit into thirdparty properties.
- New: Can enter a vat payment of zero.
- New: Add path to installed dir of external modules + Name and web of module provider.
- New: Add option to use a specific mask for uploaded filename.
- New: Can attach external links to objects as we can attach files.
- Qual: Implement same rule for return value of all command line scripts (0 when success, <>0 if error).
- Fix: [ bug #992 ] Proforma invoices don't have a separated numeric count.
- Fix: [ bug #1022 ] correct margin calculation for credit notes.
- Fix: Better management of using ajax for upload form (to solve problem when enabling ajax jquery multifile upload in some cases).
- Fix: Lost stats filters into year selection.
- Fix: Some config data are shared between suppliers orders and suppliers invoices

New experimental module:
- New: [ task #157 ] Add a Skype button (adherents / third parties / contacts)

For translators:
- Qual: Normalized sort order of all languages files with English reference files.
- New: Add language code files for South Africa, France new Caledonia, Vietnam.
- New: Translate string for email to change password.

For developers:
- New: DolGraph can build graph with three lines.
- New: DolGraph accept a parameter to cache data of graph getNbByMonthWithPrevYear.
- New: Can enable tuning info with option MAIN_SHOW_TUNING_INFO.
- New: Show version of client lib used by mysql drivers.
- New: Add function to get content of an url (using all dolibarr setup like timeout, proxies...)
- New: Upgrade lib of TCPDF to 6.0
- New: Upgrade jquery flot library to 0.8.1
- New: Add property "hidden" into module descriptors to allow to hide a module according to
  some dynamic conditions.
- New: Add option MAIN_MOTD_SETUPPAGE to add a content onto setup page. Also content for
  MAIN_MOTD_SETUPPAGE, MAIN_MOTD_SETUPPAGE, MAIN_HOME now accept "|langfile" into translation
  key to use a specific language file.
- New: Make some changes to allow usage of several alternative $dolibarr_main_url_root variables.
- Qual: All nowrap properties are now using CSS class nowrap.
- Qual: Move hard coded code of module mailmanspip into trigger.
- New: Into POST forms, if you can add a parameter DOL_AUTOSET_COOKIE with a value that is list name,
  separated by a coma, of other POST parameters, Dolibarr will automatically save this parameters
  into user cookies.
- New: Add hook addHomeSetup.
- New: Add trigger CATEGORY_LINK and CATEGORY_UNLINK.
- New: A trigger can return an array of error strings instead of one error string.
- New: Add method to use a dictionary as a combo box.
- New: Add update method for web service product.
- Fix also several bugs with old code. 

WARNING: Following change may create regression for some external modules, but was necessary to make
Dolibarr better:

1) We started to clean hooks code. 
If your hook want to modify value of $actions, it's role of your hook to modify it. Dolibarr 
hook code will no more decide this for your module. If your action class for hook was returning
a string or an array, instead your module must set $actionclassinstance->results (to return array) 
or $actionclassinstance->resprints (to return string) to return same thing. The return value must 
be replaced by a "return 0";
Goal is to fix old compatibility code that does not match hook specifications: 
 http://wiki.dolibarr.org/index.php/Hooks_system   

2) If you implemented hook printTopRightMenu, check that output does not include '<td>' tags any more.
All content added must be tagged by a '<div>' with css class="login_block_elem"

3) Some methods object->addline used a first parameter that was object->id, some not. Of course
this was not a good practice, since object->id is already known, there is no need to provide id as 
parameter. All methods addline in this case were modified to remove this parameter. 

4) Method ->classer_facturee() is deprecated. It must be replace with ->classifyBilled().

5) Property ->tel on objects is now ->phone

6) Trigger LINEPROPAL_MODIFY is renamed into LINEPROPAL_UPDATE and
   Trigger CONTRACT_LINE_DELETE rnamed into LINECONTRACT_DELETE to match naming rules.



***** ChangeLog for 3.4.3 compared to 3.4.2 *****
Fix: Bad get of localtaxes into contracts add lines
Fix: Warning into bank conciliation feature.
Fix: Bad get of localtaxes into contracts add lines.
Fix: Add a limit into list to avoid browser to hang when database is too large.
Fix: [ bug #1212 ] 'jqueryFileTree.php' directory traversal vulnerability
Fix: Agenda and Banks module were not working with multicompany module
Fix: [ bug #1317 ] Removing a category does not remove all child categories
Fix: [ bug #1380 ] Customer invoices are not grouped in company results report.

***** ChangeLog for 3.4.2 compared to 3.4.1 *****
Fix: field's problem into company's page (RIB).
Fix: Document cerfa doesn't contained firstname & lastname from donator.
Fix: Bad rounding on margin calculations and display.
Fix: Option drop table into backup was broken.
Fix: [ bug #1105 ] Searching Boxes other search option.
Fix: wrong buy price update.
Fix: [ bug #1142 ] Set paiement on invoice (PGSql).
Fix: [ bug #1145 ] Agenda button list type do not display.
Fix: [ bug #1148 ] Product consomation : supplier order bad status.
Fix: [ bug #1159 ] Commercial search "other" give p.note do not exists.
Fix: [ bug #1174 ] Product translated description not good into PDF.
Fix: [ bug #1163 ] SQL Error when searching for supplier orders.
Fix: [ bug #1162 ] Translaction for morning and afternoon.
Fix: [ bug #1161 ] Search on product label.
Fix: [ bug #1075 ] POS module doesn't decrement stock of products in delayed payment mode.
Fix: [ bug #1171 ] Documents lost in interventions after validating.
Fix: fix unsubscribe URL into mailing when sending manually (not by script).
Fix: [ bug #1182 ] ODT company_country tag is htmlencoded.
Fix: [ bug #1196 ] Product barcode search does not expect 13th digit on EAN13 type.
Fix: [ bug #1202 ] Wrong amount in deposit % invoice from proposal.
Fix: Removed analytics tags into doc page.
Fix: Call Image on this instead of pdf.
Fix: Missing parameter for photo.
Fix: Bad SQL request for turnover report.

***** ChangeLog for 3.4.1 compared to 3.4.0 *****
Fix: Display buying price on line edit when no supplier price is defined.
Fix: Retrieving of margin info when invoice created automatically from order.
Fix: Reordering supplier products in list by supplier or supplier ref was crashing.
Fix: [ bug #1029 ] Tulip numbering mask.
Fix: Supplier invoice and supplier order are not displayed into object link into agenda event card.
Fix: [ bug #1033 ] SUPPLIER REF disappeared.
Fix: update extrafield do not display immediatly after update.
Fix: Fix bug with canvas thirdparty.
Fix: [ bug #1037 ] Consumption> Supplier invoices related.
Fix: User group name do not display in card (view or edit mode).
Fix: Link "Show all supplier invoice" on suplier card not working. 
Fix: [ bug #1039 ] Pre-defined invoices conversion.
Fix: If only service module is activated, it's impossible to delete service.
Fix: [ bug #1043 ] Bad interventions ref numbering.
Fix: Mailing module : if an email is already in destinaires list all other email from selector was not inserted.
Fix: Localtaxes balance not showing.
Fix: Intervention box links to contracts id.
Fix: Compatiblity with multicompany module.
Fix: Edit propal line was losing product supplier price id.
Fix: Delete linked element to supplier invoice when deleted.
Fix: [ bug #1061 ] Bad info shipped products.
Fix: [ bug #1062 ] Documents lost in propals and contracts validating.
Fix: Supplier price displayed on document lines and margin infos didnt take discount.
Fix: sorting on qty did not work in supplier product list.
Fix: there was no escaping on filter fields in supplier product list.
Fix: bugs on margin reports and better margin calculation on credit notes.
Qual: Add travis-ci integration.

***** ChangeLog for 3.4 compared to 3.3.* *****
For users:
- New: Can use ODS templates as document templates.
- New: Add link to autofill/reset with quantity to ship when creating a
  delivery receipt.
- New: Event into calendar use different colors for different users.
- New: Support revenue stamp onto invoices.
- New: Add a tab "consumption" on thirdparties to list products bought/sells.
- New: Some performance enhancements.
- New: Can attach files onto trip and expenses modules.
- New: Add hidden option MAIN_PDF_TITLE_BACKGROUND_COLOR.
- New: Merge tab customer and prospect.
- New: Add ES formated address country rule.
- New: Can define a hierarchical responsible on user and add a tree view to 
  see hierarchy of users.
- New: Can expand/collapse menus, categories and users list.
- New: extra parameters are supported into ODT/ODS templates.
- New: total per vat rate are available as tags for ODT/ODS templates.
- New: Some part of interface use more CSS3 (ie: agenda)
- New: [ task #707 ] Create option "ProfIdx is mandatory to validate a invoice".
- New: Can define if we want to use VAT or not for subscriptions (foundation module).
- New: Can define a default choice for "More action when recording a
  subscription" (foundation module).
- New: Add link to check professional id for India.
- New: [ task #731 ] Uniformize ref generation
- New: [ task #748 ] Add a link "Dolibarr" into left menu
- New: Script email_unpaid_invoices_to_representative accepts now a parameter "test"
  and a "late delay".
- New: Can define different clicktodial setups for each user.
- New: Add hidden option INVOICE_CAN_NEVER_BE_REMOVED.
- New: Enhance agenda module to reach RFC2445 ("type" not enabled by default and add
  "busy" information).
- New: Add module Opensurvey.
- New: Default approver for holidays is set by default to hierchical parent.
- First change to prepare feature "click to print" (IPP) for PDF.
- New: [ task #350 ] Merge tab customer and prospect.
- New: [ task #710 ] Add substitution into mailing send (and HTML is now valid).
- New: [ task #711 ] Add combobox for contact, as done for product/thirdparty.
- New: [ task #714 ] In Emailing module admin autogenerate security key of READRECEIPT.
- New: [ task #743 ] GED : Add aministration option to disable autotree display.
- New: [ task #767 ] Customer Address fallback when a contact doesn't have an address.
- New: [ task #768 ] WYSIWYG for all mails.
- New: [ task #773 ] Add Project document in GED(ECM) modules.
- New: [ task #783 ] Add more types for extra parameters (lists, phone, emails, checkbox,
  prices, radio).
- New: [ task #798 ] Add range limit date on product/services as it is done on order 
  and invoice.
- New: [ task #814 ] Add extrafield feature for projects ands tasks.
- New: [ task #770 ] Add ODT document generation for Projects module.
- New: [ task #741 ] Add intervention box.
- New: [ task #826 ] Optionnal increase stock when deleting an invoice already validated.
- New: [ task #823 ] Shipping_validate email notification.
- New: [ task #900 ] Review code of ficheinter.class.php
- Fix: [Bug #958] LocalTax2 for Spain fails on Suppliers
- Fix: [ bug #972 ] Auto completion contact field do not take account the min caract number before search
- Fix: [ bug #971 ] html.form.class.php select_contact with autocomplete do not exclude id from exclude array
- Fix: Expedition creation, can retreive product from other expedition

For translators:
- Update language files.

For developers:
- System of menu managers has been rewritten to reduce code to do same things. 
- An external module can force its theme.
- Add function dol_set_focus('#xxx').
- A mymodule can bring its own core/modules/mymodule/modules_mymodule.php file.
- Removed not used libraries.
- More web services. 
- Renamed some database fields, code variables and parameters from french to english.
- First change to manage margins on contracts.
- Add hook getFormMail.
- Function plimit of databases drivers accept -1 as value (it means default value set
  into conf->liste_limit).
- New: Add option dol_hide_topmenu, dol_hide_leftmenu, dol_optimize_smallscreen,
  dol_no_mouse_hover and dol_use_jmobile onto login page (to support different terminal).
- New: dol_syslog method accept a suffix to use different log files for log. 
- New: Type of fields are received by export format handlers.
- New: when adding an action, we can define a free code to tag it for a specific need.
- New: Enhance Dolibarr migration process to include migration script of external 
  modules.
- New: [ task #811 ] Uniformanize note field.
  

WARNING: If you used external modules, some of them may need to be upgraded due to:
- Fields of classes were renamed to be normalized (nom, prenom, cp, ville, adresse, tel
  were renamed into lastname, firstname, zip, town, address, phone).
  This may also be true for some fields into web services.
- If module use hook pdf_writelinedesc, module may have to add return 1 at end of 
  function to keep same behaviour.

TODO:
backport commit 53672dff75f4fdaeeed037ff9d15f860968022ca to fix confirm with jmobile
backport commit 384e3812eb73a15adafb472cacfb93397a54459b to fix W3C/edit contract
 


***** ChangeLog for 3.3.5 compared to 3.3.4 *****
- Fix: Change to make debian package ok despite removal of ckeditor.
- Fix: jcrop file to match debian rules
- Fix: Add missing country UK.
- Fix: Minor fix into package.
- Fix: Add missing label on project field.

***** ChangeLog for 3.3.4 compared to 3.3.3 *****
- Fix: [ bug #1001 ] Social Contribution : State not correct
- Fix: Better management of pdf generation when tcpdf is not available.
- Fix: Change to be more debian compliant natively.

***** ChangeLog for 3.3.3 compared to 3.3.2 *****
- Fix: [ bug #903 ] Fatal error: Call to undefined function dol_get_first_day() in htdocs/commande/liste.php
- Fix: [ bug #934 ] Error on proformat invoice creation (pgsql)
- Fix: [ bug #947 ] Can't create proposal lines with unit price = 0

***** ChangeLog for 3.3.2 compared to 3.3.1 *****
- Fix: Dutch (nl_NL) translation
- Generalize fix: file with a specific mask not found, again
- Fix: translations and BILL_SUPPLIER_BUILDDOC trigger
- Fix: Can't reset payment due date
- Fix: Orderstoinvoice didn't act as expected when no order was checked
- Fix: Bad link to all proposals into Third party card if customer is prospect
- Fix: Some bugs on withdrawal rejects
- Fix: [ bug #774 ] Bug on creating event with box "all day" crossed
- Fix: [ bug #787 ] Invoice supplier box incorrect tooltip when delay on payment
- Fix: [ bug #789 ] VAT not being calculated in POS
- Fix: [ bug #790 ] Spanish localtax RE not being correctly calculated
- Fix: [ bug #794 ] Lost filter on zipcode in prospect list 
- Fix: [ bug #806 ] Margins module with orders2invoice does not respect cost price
- Fix: [ bug #810 ] Cannot update ODT template path
- Fix: [ bug #816 ] Sales journal does not reflect localtaxes
- Fix: [ bug #817 ] Purchases journal does not reflect localtaxes
- Fix: [ bug #824 ] MAIN_DB_PREFIX not use into dictionnary
- Fix: [ bug #828 ] Error when code_region is not a number in llx_c_regions (with postgres)
- Fix: [ bug #855 ] Holiday approval email in French
- Fix: [ bug #856 ] (Holidays module) Mail error if destination user doesn't have an email
- Fix: [ bug #857 ] Invoice created from shipment does not have the order discount
- Fix: [ bug #861 ] Impossible to create a new event in agenda
- Fix: [ bug #827 ] AJAX search does not respect multiprice level
- Fix: [ bug #865 ] Dolibarr navigation array in project/task do not work
- Fix: [ bug #866 ] Standing order from an invoice suggests invoice total amount instead of remaining to pay
- Fix: [ bug #788 ] Date of linked interventions are not shown
- Fix: external users should not see costprice and margin infos
- Fix: [ bug #806 ] Tasks are ordered alphabetically instead of chronological order

***** ChangeLog for 3.3.1 compared to 3.3 *****
- Fix: [ bug #733 ] Mass emailing tools do not support <style HTML tag
- Fix: Package for launchpad
- Fix: [ bug #736 ] Missing column in llx_c_chargesociales  
- Fix: Localtax2 for Spain must be based into buyer
- Fix: [ bug #762 ] Bad profit calculation in Reporting
- Fix: bug dictionnary with wrong prefix table

***** ChangeLog for 3.3 compared to 3.2.* *****
For users:
- New: Add holiday module, to declare and follow holidays of your employees.
- New: Add margin management module.
- New: Add new theme Amarok.
- New: [ task #289 ] Can reorder tasks.
- New: Add field "signature" into user card. If filled, text is added 
       at end of predefined email texts. If option MAIN_MAIL_DO_NOT_USE_SIGN is on, this
       feature is disabled.
- New: Can input a payment back onto an credit note.
- New: Add link "Back to list" on all cards.
- New: After first install, warning are visible onto mandatory setup not
       configured. Show also total number of activated modules.
- New: Can filter list of proposal, order or invoice on sales representative.
- New: Add supplier ref on supplier orders.
- New: Can export supplier orders and customers shipments.
- New: First change to install external plugins from gui (experimental). 
- New: Monaco is like France for default vat calculation
- New: Can list elements (invoices, orders or proposals) on a particular
  user contact). This allow to view a "basket" of its elements.
- New: Show bank account on payment list of invoice card.
- New: Cloning project allow to clones task, notes, projects files, tasks files, contacts. 
- New: Enhance default style.
- New: Can edit and resiliate member status from list.
- New: Can insert URL links into elements lines. Also reported into PDF.
- New: When a member is validated, we can subscribe to mailing-lists
       according to its type.
- New: Add a tab into members statistics to count members by nature.
- New: Add link to third party into sells and purchase journal.
- New: Suggest a method to generate a backup file for user with no access
       to mysqldump binary.
- New: Can also use extrafields on contacts/addresses and users.
- New: Support unique field for extrafields.
- New: Extra fields supports more types (int, string, double, date, datetime).
- New: Can correct stock of a warehouse from warehouse card.
- New: [ task #185 ] Can input amount when correcting stock to recalculate PMP.
- New: [ task #454 ] Add "No category" into filters on category.
- New: Auto check box on page to edit interface options of user.
- New: More surface control on stock correction page.
- New: Add great britain provinces.
- New: [ task #494 ] Send an email to foundation when a new member has auto-subscribed.
- New: [ task #326 ] Add a numbering module to suggest automatically a product ref.
- New: Add conditional substitution IF/ELSEIF/ENDIF for ODT templates.
- New: Add unit foot2, inch2, foot3 and inch3 for surface and volumes.
- New: Can select thirdparties into emailing targets, even if module category is not enabled.
- New: [ task #498 ] Improvement of the block to add products/services lines.
- New: ECM autodir works also for files joined to products and services.
- New: Add a selection module for emailing to enter a recipient from gui.
- New: Allow to search thirds and products from barcodes directly from the permanent mini search left box.
- New: Allow to search product from barcodes directly from invoices, proposals... through AJAX.
- New: Can make one invoice for several orders.
- New: POS module can works with only one payment method (cach, chq, credit card).
- New: Add possibility to defined position/job of a user.
- New: Add hidden option to add slashes between lines into PDF.
- New: [ task #210 ] Can choose cash account during POS login.
- New: [ task #104 ] Can create an invoice from several orders.
- New: Update libs/tools/logo for DoliWamp (now use PHP 5.3).
- New: Added ODT Template tag {object_total_discount_ht}
- New: Add new import options: Third parties bank details, warehouses and stocks, categories and suppliers prices
- New: English bank account need a bank code (called sort code) to identify an account. 
- New: Can choose menu entry to show with external site module.
- New: Add hidden option MAIN_PDF_MARGIN_LEFT, MAIN_PDF_MARGIN_RIGHT, MAIN_PDF_MARGIN_TOP, MAIN_PDF_MARGIN_BOTTOM to force margins of generated PDF.
- New: [ task #314 ] Can define if prof id are mandatory or not.
- New: Add button on order card to create intervention from services.
- New: Add search box to find products by supplier reference.
- New: Add option MAIN_HELPCENTER_LINKTOUSE to define target link "I need help" onto logon page. 
- New: [ task #608 ] Can clone a supplier order with prices updates
- New: [ task #559 ] Can define a discount % regarding quantity in supplier prices and price by quantity in customer prices
- New: [ task #527 ] After cloning a suplier invoice, go onto invoice ref into edit mode

New experimental module:
- New: Add commissions management module.

- Fix: [ bug #499 ] Supplier order input method not translated
- Fix: No images into product description lines as PDF generation does not work with this.
- Fix: Errors weren't being shown in customer's & supplier's orders
- Fix: Lastname wasn't being recorded in xinputuser emailing module.
- Fix: [ bug #653 ] Error while creating agenda additional attributes
- Fix: [ bug #654 ] Event rapport PDF showing ActionAC_OTH_AUTO
- Fix: [ bug #658 ] Search on bank do not work for description
- Fix: [ bug #659 ] Comment in recurrent invoices is not stored
- Fix: [ bug #622 ] Attaching wrong file when sending the invoice via e-mail

For developers:
- New: Add webservice for thirdparty creation and list.
- New: A module can overwrite templates parts.
- New: Can add a link on title field of added dictionnary.
- New: Uniformize code.
- New: Add option WORKFLOW_DISABLE_CREATE_INVOICE_FROM_ORDER and 
       WORKFLOW_DISABLE_CLASSIFY_BILLED_FROM_ORDER.
- New: A module can add several css and js.
- New: removed deprecated methods
       ldap::connect, formadmin::select_lang,
       html::select_tva
- New: Add custom substitution function for ODT product lines: mymodule_completesubstitutionarray_lines()
- New: Basic implementation of hooks and triggers for a lot (most) of core modules: 
  action/calendar, trips and expenses, dons, vat payment, contact/society, contract, product lines, 
  expedition, order supplier and order invoice (lines included), intervention card, project, tasks.
- New: Add ChromePHP output into syslog module.
- New: Add PRODUCT_PRICE_MODIFY trigger.
- New: Created function to retrieve total amount of discount of an invoice/proposal...
- New: We can use a dynamic value ($conf->global->XXX for example) into titles of menus.
- New: Use PHP classes DateTime* for some data functions instead of adodb 
- Qual: Renamed SUPPLIER_INVOICE_BUILDDOC trigger to BILL_SUPPLIER_BUILDDOC
- Qual: Renamed INVOICE_SUPPLIER_DELETE trigger to BILL_SUPPLIER_DELETE
- Qual: Renamed SUPLIER_ORDER_BUILDDOC trigger to ORDER_SUPPLIER_BUILDDOC
- Qual: Renamed CONTRACTLINE_DELETE trigger to CONTRACT_LINE_DELETE
- Qual: Renamed all ficheinter.class.php triggers so that they start with 'FICHINTER_'
- Fix: [ bug #655 ] ORDER_REOPEN trigger incorrectly named
- Fix: [ bug #656 ] Contracts trigger CONTRACT_MODIFY incorrectly named
- Fix: [ bug #657 ] Usergroup class' GROUP_DELETE trigger incorrectly named

For translators:
- New: Update language files (de, tr, pt, ca, es, en, fr).
- New: Added bg_BG autotranslated language.
- New: Translate the donation receipt.

Dolibarr license has also been updated from GPLv2+ to GPLv3+.



***** ChangeLog for 3.2.3 compared to 3.2.2 *****
- Fix: Some permission into agenda module.
- Fix: Generation of PDF was not using correct font for some languages.
- Fix some translations.
- Fix: [ bug #607 ] Nom de société avec guillemets.
- Fix: Option MAIN_MAIL_SENDMAIL_FORCE_BA and MAIN_FIX_BUGGED_MTA was not
  complete.
- Fix: comaptiblity with multicompany module.
- Fix: Bad label when validating/paying an invoice from POS module.
- Fix: Correct recipient into rouget template.
- Fix: A lot of fix into PDF pagebreak management.
- Update VAT for some countries.
- Firstname was missing when sending email from file list.
- Added en_SA language.



***** ChangeLog for 3.2.2 compared to 3.2.1 *****
- Fix: Modify spanish VAT to new rates.
- Fix: Add error message when creating already existing product.
- Fix: Edition of percentage of an event.
- Fix: Minor look fix for theme bureau2crea.
- Fix: Start and end date not saved at project creation
- Fix: Default vat is zero for customer invoices if company does not use vat
- Fix: Localtaxes unit prices precision



***** ChangeLog for 3.2.1 compared to 3.2.0 *****
- Fix: Edit of projects.
- Fix: Activation of modules does not fails if directory install was removed.
- Fix: [ bug #444 ] Regression on auto-closing for proposals and orders.
- Fix: Update translations (catalan, french, spanish, brazilian).
- Fix: [ bug #445 ] Hex escaping in descriptions.
- Fix: error when validating shipment for non predefined products with a
  selected warehouse.
- Fix: Bad local taxes if price base type is TTC for spanish local taxes.
- Fix: Phone not saved when using web service.
- Fix: [ bug #464 ] Payment form should allow to add transmitter for bank transfers.
- Fix: Allows to use a comma decimal separator in supplier invoices payments.
- Fix: Translation for tr_TR, es_ES, pt_BR.
- Fix: Products with no prices not visible.
- Fix: Access to product card created with very old version of Dolibarr.
- Fix: Delete temporary files after validating an invoice.
- Fix: preview of supplier order and invoice template.
- Fix: [ bug #485 ] Configurated amount for public auto-subscription form is not taken into account
- Fix: Average amount graphs weren't comparing the previous year stats
- Fix: Closed project didn't show the new status unless the page was refreshed
- Fix: Files were not being uploaded to a project's task
- Fix: [ bug #503 ] Unable to delete linked file to a deposit
- Fix: [ bug #501 ] Error while trying to modify an user
- Fix: [ bug #506 ] Can't set percentage of a started event
- Fix: Bad assignation of const for pdf delivery module name



***** ChangeLog for 3.2.0 compared to 3.1.* *****
WARNING: PHP lower than 5.x are no more supported.
WARNING: Because of a major datastructure change onto supplier prices tables, be aware
to make a backup of your database before making upgrade.

For users:
- New: Each user can remove/add its own boxes.
- New: Add signature at end of predefined email text.
- New: Can use personalized fields on products/services.
- New: Can attach files on social contributions.
- New: Show payments terms and conditions onto muscadet template.
- New: Can open back a closed commercial proposal.
- New: show thirdparty barcode on main tab.
- New: Can input note (private and public) during note and expenses creation.
- New: Print ticket show invoice ref into POS module.
- New: Can edit customer discounts from invoice create and edit card.
- New: task #11243: Show quantity into stocks for each sub-products into the sub-product tab.
- New: task #10500: Option to choose if professional id are unique.
- New: Add hidden option FOURN_PRODUCT_AVAILABILITY.
- New: task #11123: Add best supplier price.
- New: Enhancement in styles.
- New: Can conciliate several lines in one operation.
- New: task #11289 : Modify third party accountancy code generator aquarium.
- New: task #10606 : more comprehensive message error.
- New: task #11278 : Option into point of sale module to add services in list.
- New: task #11261 : Add an entry into menu called "New shipment".
- New: [ task #187 ] Gerer les evenement recurrents dans les imports ical.
- New: Make option MAIN_GENERATE_DOCUMENTS_WITHOUT_VAT available by default.
- New: Can build PDF in USLetter format or canada format (change paper size).
- New: Can export into Excel 2007 format.
- New: Add hidden option CASHDESK_FORCE_STOCK_ON_BILL
- New: Can search on part of barcode into POS module.
- New: Cheques into cheques receipts are ordered by operation date.
- New: Add hidden option MAIN_DISABLE_PDF_AUTOUPDATE to avoid generating pdf each time data change.
- New: Add hidden option PROJECT_HIDE_UNSELECTABLES to hide project you can't select into combo list.
- New: Add option INVOICE_POSITIVE_CREDIT_NOTE.
- New: Support zip/town autocompletion into warehouses.
- New: Add box for last expired services.
- New: Reduce seriously size of packages.
- New: Can define country code for import.
- New: When invoice was generated from order, order date is visible on PDF, after order ref.
- New: [ task #181 ] Hide password of click2dial in user card.
- New: Chart are faster to build
- New: Value of data into charts are visible on mouse hover.
- New: Import wizard can import contacts.
- New: Import wizard can import personalized fields.
- New: Personalized fields support int type.
- New: Install process is now two times faster.
- New: Can sort files into backup tool.
- New: Default output charset are utf8 into backup tool.
- New: Add brazilian states.
- New: Increase usability of module project.
- New: [ task #285 ] Add search filter on project in tasks list.
- New: Automatic list of documents in ECM module is ok for customers,
       suppliers invoice, orders, customers orders, proposals and social contributions.
- New: All professional id can contains up to 128 chars instead of 32. 
- New: [ task #176 ] Allow to use ODT templates for proposals and orders like it's done for invoices
- New: Add hidden option MAIN_ADD_PDF_BACKGROUND to add a PDF as background of invoice/order generated PDF.
- New: Can convert a product/service into service/product.
- New: Show delivery date into proposal template azur. 
- New: Support tags into header and footer into ODT templates.
- Fix: Can use POS module with several concurrent users.
- Fix: Installer don't fails with Mysql version that added a ssl_cypher field.
- Fix: Sanitize input parameters.
- Fix: [ bug #368 ] Product list
- Fix: [ bug #370 ] Filter in accountancy -> suppliers_bills
- Fix: [ bug #399 ] Bad calculation of local taxes in update line products
- Fix: [ bug #427 ] Bad links to wiki help in certains menus

For developers:
- New: Can add a left menu into an existing top menu or left menu.
- New: Add webservice to get or create a product or service.
- New: Add webservice to get a user.
- New: Add more "hooks" (like hooks to change way of showing/editing lines into dictionnaries).
- New: Log module outputs can be setup with "or" rule (not only "xor").
- New: Add FirePHP output for logging module.
- New: Add trigger ACTION_DELETE and ACTION_MODIFY.
- New: Trigger now have a priority to define sort execution order.
- New: Can define different requests according to database type into migration files.
- New: Add "canvas" feature to overwrite page of thirdparty, contact, product with yours.
- New: Removed artichow deprecated libraries.
- New: A page can force reload of css style sheet
- New: A module can add import description for import wizard, even for tables with foreign keys.
- New: Can add tabs on statistics views.
- New: Add CSS id/class into public payment pages.
- Qual: Add a lot of more PHPUnit tests.
- Qual: Data structure for supplier prices is simpler.
- Qual: Removed no more used external libraries.
- Qual: Cleaned a lot of dead code.
- Qual: More OOP (usage of "abstract", "static", ...), uniformize constructors.
- Qual: Fix a lot of checkstyle warnings.
- Qual: task #216 : Move /lib into /core/lib directory
- Qual: task #217 : Move core files into core directory (login, menus, triggers, boxes, modules)
WARNING: To reduce technic debt, all functions dolibarr_xxx were renamed int dol_xxx.



***** ChangeLog for 3.1.3 compared to 3.1.2 *****
Fix: PgSQL - property must be set if success
Fix: Provide a solution for backup when mysqldump is not available
Fix: Bug #460 - Wrong entity assignment when creating a warehouse
Fix: bug #405 - Late icon always displayed on comm/propal.php



***** ChangeLog for 3.1.2 compared to 3.1.1 *****
- Fix: Can clone a proposal
- Fix: Add member ID in substitution method
- Fix: Duplicate end tag and missing form parts
- Fix: Support companies with no prof id.
- Fix: Sanitize data
- Fix: Bug #318
- Fix: Bug #369
- Fix: More bugs



***** ChangeLog for 3.1.1 compared to 3.1.0 *****
- New: Add option FACTURE_DEPOSITS_ARE_JUST_PAYMENTS. With this option added, 
       credit notes are not removed from total amount of invoice but are just 
       payments used to reducs remain to pay.
- New: Added hidden option MAIN_FIX_FOR_BUGGED_MTA to fix bugged MTA.       
- Fix: Removed warnings during install.
- Fix: State into address of paypal payments were lost.
- Fix: Currency into paypal payments were always euros.
- Fix: Removed Bare LF from emails sent with smtps method.
- Fix: Can show report on selected period.
- Fix: product removed from list after deleted into order.
- Fix: [bug #270] PostgreSQL backend try to connect throught TCP socket for 
- Fix: price was not without tax when using multiprice into POS module.
- Fix: Can delete bank account.
- Fix: [ bug #277 ] Year dropdown in table header of supplier invoices.
- Fix: Some other very minor fixes.


***** ChangeLog for 3.1 compared to 3.0 *****
WARNING: IE6 browser is no more supported in this version.
For users:
- New: War against number of clicks:
     - When adding a free bank transaction, form to add next one is still
       visible (save one click).
     - task #10969 : Add checkbox to close automatically invoice if
       payment is complete (save 3 clicks).
     - Reduce a step into supplier order workflow to save time. If user
       has permission to approve, order is approved when order is validated.
       (Save 2 clicks).
     - In commercial main menu, left menu are already opened. This save one click
       to open a proposal or order.
     - Can add a discount for third party, during invoice edition (and we 
       saved clicks again).
     - When creating a contract, sales representative are preset to user. This save
       4 clicks.
     - Can edit several fields in bank transaction line page into one update.
     - Creation of contacts from third party page go back to third party.
     - Preselect model if there is only one. This save 2 clicks. 
     - Can remove a project if project has tasks. No need to delete task one by one.
- New: Enhance donation module. Add a status "canceled".
- New: Add filters on all statistics report pages.
- New: If a service contains subproducts, subpoducts are decrease when service
       is decrease.
- New: Add status for third parties to disable a third party.
- New: Can send interventions cards by email.
- New: Increase list of available notifications into module Notifications.
- New: Add option MAIN_FIRST_TO_UPPER to force upper case of first 
       letters for names and firstname.
- New: Can filter of payment type in bank transaction list.
- New: Status of users is visible into user list.
- New: Support BSB code for bank account in Australia.
- New: Can set date of payment for autocreate invoice/payment when 
       creating a foundation subscription.
- New: Can edit note of payment.
- New: Option to make login not mandatory in member module.
- New: Add box for last members for foundation module.
- New: A specialized menu can now be used when using smartphones.
- New: Can add information on current user on ODT generation.
- New: Prefix on third party is not used by default. Hidden option
       SOCIETE_USEPREFIX can restore old feature.
- New: Standing orders module use bank account from banks module.
- New: Ask password when creating a user from a contact.
- New: task #10577: Use a numbering module for shipment and contract.
- New: Can create manually order from proposal.
- New: Add a first workflow module to create automatic action on some
       events (create order on proposal closing).
- New: Use autocompletion on invoice select when creating replacement 
       or credit note invoice.
- New: task #10885: Add a week view for calendar.
- New: task #11018: Add a status "not applicable" on events.
- New: Add subscriptions/country/region/town statistics for member module.
- New: Can define a proxy for external web access.
- New: task #11003: checkbox on checks for deposit.
- New: Add status into export. Add third party default language into export.
- New: Can filter on date and bank account when building check receipts.
- New: task #10958 : Add link to cheque receipts into bank transaction 
       line if exists
- New: Can import external ical url into dolibarr agenda view.
- New: Can add a logo on third parties card.
- New: task #11194 : Can delete uploaded photos 
- New: task #9744 : Add the barcode to select products on Point of Sale module
- New: Subscription/Unsubscription to mailman mailing-list can be done on 
       validate/resiliate in foundation module.
- New: Can use extrafields on third parties.
- New: Add chart to report counts by status on element home area pages.
- New: Look: Usage of Jquery Notify to show result or error messages on action.
- New: Look: Minor enhancements into agenda view.
- New: Look: Nicer tooltips with transparency and shadow.
- New: task #11004: Create invoice from intervention.
- New: task #10501: Can use point of sale with different bank accounts.
- Fix: Better Postgresql compatibility.
- Fix: Numbering module for invoices use same number for invoice 
       and credit note if mask is same.
- Fix: Debug and clean withdraw module.
- Fix: Allow access permission for point of sale module.
- Fix: Permissions issues with suppliers.
- Fix: Admin dict data is showing with active language 

For developers:
- New: External modules can add tabs on agenda views.
- New: External modules can also remove default tabs.
- New: External modules can force skin directory so force their own skins.
- New: External modules can add their own menu manager.
- New: External modules can force menu manager.
- New: External modules can overwrite all default language files by
       forcing priority on langs directories on its own lang directory.
- New: External modules can show export list with an "enabled" condition.
- New: Support a backtopage parameter on contact creation page.
- New: Add id on div to show logo.
- New: Install wizard can activate a module at end of install.
- New: Dictionary setup works with very large external dictionnaries (Add 
       page navigation).
- New: Add api to draw graphics with javascript (using Jquery Flot).
- New: Can add user login into menu urls added by modules.

For translators:
- New: Add fa_IR language.
- Fix: Move language ar_AR to ar_SA, sv_SV to sv_SE and da_Da to da_DK.



***** ChangeLog for 3.0 compared to 2.9.* *****
For users:
- New: Can edit date of cheque receipts.
- New: Add Sales journal and Purchase journal report.
- New: Can create supplier invoice from supplier order.
- New: Support login by openid
- New: Support "full day" event in calendar module.
- New: Add a weather on dashboard.
- New: Add a Paypal module.
- New: Can choose third party to use in point of sale module during logon.
- New: A lot of enhancements into ECM module:
       Directories can contains special characters,
       Speed enhancements,
       Directories can be created outside of Dolibarr, refresh button will 
       update database,
       Can rename a file.
- New: Reordering lines in invoice, orders, commercial proposal is faster (use Ajax
       technology).      
- New: Can import members using assistant.
- New: Can exclude deposit, replacement or credit notes in script rebuild_merge_pdf.
- New: task #10473 : Option MAIN_PROFIDx_IN_ADDRESS must no more be hidden.
- New: Can generate business card for on particular member.
- New: Task #10553 : Can attach files on members card.
- New: Can filter on payment type and bank account in payment lists.
- New: When sending supplier orders by mail, a text is predefined.
- New: Upgrade process works with Postgresql.
- New: Task #10538: Add filter on expiration date of subscription for
       foundation module email selector.
- New: Task #9643: Add 2 status (tosell/tobuy) on products instead of only
       1 status for both selling and buying.       
- New: Can input payment conditions on several lines.
- New: Add hidden option MAIN_LOGOUT_GOTO_URL to set the exit url after
       a logout.
- New: For germany, we invert order of address.
- New: Add hidden option MAIN_SERVICES_ARE_ECOMMERCE_200238EC.
- New: Support NPR in customer product prices.
- New: Add more volume units (ounce, gallon, inch, feet, ...)
- New: Delivery date accepts hours and minutes.
- New: Can add a comment on stock dispatching to be save into stock movements.
- New: Can filter product list with too low stocks.
- New: Add option to send all emails sent to a bulk carbon copy.
- New: Preview of emails sent by member module is shown.
- New: task #10100 : Add button to create invoice from a subscription
- New: Reorganize tabs on third parties.
- New: Option MAIN_INVERT_SENDER_RECIPIENT is available in einstein pdf template.
- New: Easier way to define url for clicktodial module.
- New: Add a fckeditor test area in fckeditor module setup.
- New: Add property "Event on full day" on agenda
- New: Enhancement and better compatibility (google, thunderbird) for agenda export.
- New: Can use image editor on user photo.
- New: Task #10796: Add Spain ProfId1 Verification
- New: Page "supplier summary" is now available.
- New: Task #10611: Add option to choose order of field in bank account info on PDF
- New: If a transaction was reconciliated and should not, there was no way to reverse error.
- New: Ubuntu package now works also on debian.
- Perf: Avoid reading database to determine country code after each
        page call.
- Fix: Special chars are now supported in ECM module for filename (not yet for
       directories).
- Fix: Better Postgresql compatibility.
- Fix: Box order is saved when moved.
- Fix: Database name can contains "-" characters.
- Fix: In coloring negative amounts.
- Fix: Date input use date format of user and not dd/mm/yyyy format.
- Fix: Fixed a very old bug making file attachment fails with some emails 
       readers when using "mail php function".
- Fix: When cloning commercial proposal, due date is creation date + delay
       by default.
- Fix: Can edit ordering methods.

For translators:
- New: Update and complete slovenian language sl_SL.
- New: Add full manually translated files for de_AT en de_DE (thanks to eCleaner.at).
- New: Create the language ja_JP.
- New: Add el_GR language.

For developers:
- New: Add jquery by default.
- New: Removed PWC libraries.
- New: Removed Scriptaculous libraries.
- New: Removed Prototype libraries.
- New: Add first Selenium GUI tests.
- New: Enhance a lot of internal function to build external modules
       more easily.
- New: Add a user field ref_ext in object tables to allow external
       systems to store their id and make self-developed synchronizing
       functions easier to build.        
- New: Local user timezone is saved into session (not used yet).
- New: Works with Mysql 5.5.
- Qual: Menu system code is simpler.
- Qual: Mutualize some duplicate code.
- Qual: Renamed some fields into database to be more internationnal.
- Qual: Removed deprecated code.


***** ChangeLog for 2.9 compared to 2.8.* *****
For users:
- New: POS module allow to choose which warehouse to use.
- New: Support "Department/State" field on company setup, contact, 
       bank account and members card.
- New: Can reopen a refused/canceled supplier order.
- New: Add Gant diagramm on project module.
- New: Add a new mode for automatic stock increase: Can be increased
       on dispatching of products from a supplier order receipt.
- New: Can set a past delay to limit calendar export.
- New: Can attach files on emailing campaigns.
- New: Add statistics on trips and expenses module.
- New: Can reopen a closed customer order.
- New: Add module externalsite to add a web site/tools inside 
       menu and a Dolibarr frame.
- New: Can link trips and fees to a project.
- New: Add civility title in foundation module.
- New: Can set accountancy code for product (buy and sell).
- New: Can filter third parties lists on categories.
- New: Can filter products and services lists on categories.
- New: task #10202 : Support categories for members.
- New: Can build documents for third parties (Using ODT templates, need PHP 5.2+). 
- New: Support new products properties: length and area.
- New: Add the "payment due before" field in invoice exports.
- New: Add feature to resize or crop image files (for products photos)
- New: task #10113 : Show list of emailing on clicking on "number of mass emailing received"
- New: Add default language for third parties and use it when multilang is enabled
       to define default language for document generation.
- New: Can reopen a closed supplier invoice.
- New: Move permission "see hidden categories" into "see hidden products/services".
- New: Can delete several files at once in FTP module.
- New: Add box "last contracts".
- New: Works even if Web hosting provider has disabled PHP "glob" function.
- New: Can now send supplier orders by email.
- New: task #10076 : Show content of message in notification module.
- New: Bank name is shown on invoice.
- New: IBAN value is called IFSC if country is India.
- New: Add option to choose to show firstname then name or name then firstname on PDF.
- New: Add company in fields exported by export of members tool.
- New: Reorganise bank menus.
- New: Bookmarks can be sorted on a particular order.
- New: Support spanish RE and IRPF taxes on invoices.
- New: Module category offers categories for foundation module.
- New: Can filter on category on third parties, products and members listings.
- New: A flag is visible before country labels.
- New: When activating a new module, permissions for admin user are set. This save
       time when configuring Dolibarr.
- New: Dolibarr 2.9 is faster than 2.8.
- New: A lot of more predefined VAT values, states, regions for 
       miscelaneous contries.
- New: Enhance skin engine to make themes easier.
- New: Add images into menu "eldy".
- New: Auguria theme is now more modern.
- New: Update tools refers to www.dolibarr.org but also www.dolistore.com web site.
- New: Postgresql experimental support seems to work completely. 
- New: Changes in Dolibarr core to allow to use cache servers (see Memcached module on
       dolistore.com).
- New: Default choice for interactive confirm box is yes by default, and no only for
       delete actions. This reduce number of clicks required to validate actions and 
       is still safe to dangerous actions.
- Fix: Durations are correctly shown for languages using PM/AM dates.
- Fix: A lot of fixes in Point of Sale module.
- Fix: Debug experimental module widthrawal.
- Fix: Format number was wrong for ar_AR language.
- Fix: Can change password if user has only permission "change password".
- Fix: Project PDF document shows all tasks.
- Fix: bug #29278 : SMTP fails with IP instead of hostname.
- Fix: Default language on login page was wrong.
- Fix: Complete support of euros sign (even in PDF).
- Fix: Bad setup of phpMyAdmin for DoliWamp installer.
- Fix: Tracking number should be available on sending sheets.
- Fix: Stock value is not reset when product is transfered into other warehouse. 
- Fix: A lot of not tracked bugs fixed.
- Fix: Some fixes in barcode management.
- Fix: Access to phpMyAdmin is now ok on new DoliWamp installation.

For translators:
- Fix: Major update of italian translation (it_IT).
- Fix: A lot of translation fixes in all languages.
- New: Added translations (sl_SL, is_IS).
- New: Add translations for the DoliWamp installer.

For developers:
- More comments in code.
- Uniformize some code. 
- All arrays "lignes" were renamed into "lines".
- Delete all useless pre.inc.php files (this also increase speed).
- Fix W3C errors in page forging.
- Qual: Mutualize code of menu managers.
- Better isolation of modules files and dolibarr core files. 
- Task #8682 : Remove functions unix_timestamp.
- The makepack tool now make pack with UID 500.
- More css class and div to output menu to allow more skins.
- Generated documentation can be build from Eclipse using Doxygen plugin.
- Snapshot is provided with PHPunit tests.

WARNING: 
- A lot of class files (*.class.php) has moved into subdirectories. So If you use
  or develop non official modules that includes Dolibarr classes, you will have to rename
  path to thoose classes into the include function.
- Also, parameters of the "fetch()" method for class "User" has changed to reflect
  other fetch methods.   
- If you build a personalised themes, you must rename the style sheet into style.css.php.   
- This version is also the last one to support PHP 4.*, Mysql 3.1, IE6.
  Dolibarr 3.* will be supported with PHP 5+ and MySql 4.1+ only.


***** ChangeLog for 2.8.1 compared to 2.8 *****
For users:
- Fix: Works on database with _ in name.
- Fix: Broken feature in trips and expense module.
- Fix: Can use $ in database and login/pass values.
- Fix: No error on upgrade if there is orphelins tasks.
- Fix: Failed to login when user agent string was longer than 128.
- Fix: bug #29526 : Numérotation Proposition Incorrecte après duplication


***** ChangeLog for 2.8 compared to 2.7.* *****
For users:
- New: Support note on trips module
- New: Can link contacts to projects
- New: Can removed attached file on email form if attachment was wrong.
- New: Add option to show your logo on top of left menu.
- New: task #9935: Can edit accountancy code.
- New: Add an option to make users email required.
- New: Module notification can send email on order or proposal validation.
- New: Can use any command line antivirus on file upload.
- New: A customer can also be a prospect.
- New: task #9802 : Can link an action to a project and use project to 
       filter agenda.
- New: Project can be set on contract creation.
- New: Initial sold can be conciliated on bank module.
- New: Add a default errors-to email for emailing module.
- New: Can filter on user on stock movement list.
- New: When creating a third party from a member, it is set as a new
       customer.
- New: Can use {tttt} in numbering mask setup. It will be replaced
       with third party type.
- New: VAT number is stored in one field. This is more "international".
- New: task #9782 : Add possibility to delete a warehouse.
- New: task #9640 : Add label for stock movements.
- New: task #9916 : Add FREE text for interventions card.
- New: Can define the new product ref when cloning.
- New: Project module support status of project and end date.
- New: Provide a ubuntu package.
- New: Add link to check a SIREN for french users.
- New: Add link "now" to fill date when creating invoices.
- Fix: Import module works even if prefix is empty in source file.
- Fix: bug #28055 : Unable to modify the date of a cloned command.
- Fix: bug #27891.
- Fix: Change of numbering module was not effective.
- Fix: Change error management when adding already used supplier ref
       for a product.
- Fix: Running sending-email.php
- Fix: Warning should not appears for invoice closed
- Fix: Import for companies works even with prefix empty.
- Fix: bug #28895 : Création d'utilisateur impossible.
- Fix: Can change password if has only permission change password.

For developers:
- Qual: Reorganize /dev directory.
- Qual: Change the way items are linked together.
- Qual: The login page now use a template in /core/template/login.tpl.php.
- New: Modules can add their own tab on projects cards.
- New: Add management of triger FICHEINTER_VALIDATE


***** ChangeLog for 2.7.1 compared to 2.7 *****
For users:
- Fix: Bad decimal management for it_IT and fr_BE languages.
- Fix: A third party created from a member is created as a 
       customer.
- Fix: Change of numbering module was not effective.
- Fix: Report of balance missing supplier invoices.
- Fix: Running sendmaing-email.php script.
- Fix: Detection of country for IBAN management.
- Fix: Update member photo.


***** ChangeLog for 2.7 compared to 2.6.* *****
For users:
- New: Add a print icon to show a page to print without menus.
- New: Can add a free text on bank cheque receipts.
- New: Price level can be defined also for prospects.
- New: Add a help and support center.
- New: Can export commercial proposals.
- New: Can use a cache for xcal exports.
- New: Option for faster confirmation process with one ajax popup.
- New: Complete theme bluelagoon and rodolphe
- New: Can select third parties emails in emailing module for all
       third parties with expired contract's lines.
- New: Can add a field errors-to in emailing.
- New: Can use inline images in emails.
- New: Add predefined invoices (can be use for repeated invoices).
- New: Add a confirmation when cloning products.
- New: Add stock in product lists.
- New: Can filter list of stock movement on date or product.
- New: Added a link from product list to their stock movements.
- New: Several speed enhancements after using the Google Page speed 
  plugin for FireBug.
- New: Add a confirmation on dangerous admin purge feature.
- New: Add navigation on donation sheets.
- New: Added estimated value for stocks.
- New: Added module Gravatar to found photo of users or members
       from their email on gravatar.com.
- New: Include Dolibarr version in suggested dump filename.
- New: Enhancement in project module.
- New: Add log tab on emailing module.
- New: Minor enhancements in look themes.
- New: Add option to hide help in menu.
- New: Added a "force LDAP synchronize" on member and contact cards.
- New: Can split a discount into two smaller discount. This allows to use a
       discount on an invoice even if invoice amount is lower than discount
       credit available.
- New: Can use variables into the free text on PDF (__TOTAL_TTC_, __TOTAL_VAT...)
- New: Increase page loading speed (all changes reported by Google PageSpeed
       tool has been added).
- New: Add support of constant MAIN_ONLY_LOGIN_ALLOWED to allow to lock all
       access to any users except the one defined in constant.
- New: Add an admin page of PHP sessions with a way to lock new connections
       for other users than yourself. Can also purge existing sessions.
- New: Add point of sale module.
- New: Better usage when using with smartphones.
- New: Add module FTP client.
- New: Can set first day of week.
- New: Installer now create a .htaccess to protect documents directory.
- New: Experimental support for Postgresql.
- New: Full support of SMTPS (can works with Google SMTP).
- Fix: "Now" link works when date popup is not used.
- Fix: Debug seriously the email notification module.
- Fix: Error Call to a member function trans when refusing a supplier order.
- Fix: Fix payment conditions on commercial proposals.
- Fix: Nb of orders to process was wrong.
- Fix: Customer code was not correct on PDF it if contains special 
       characters.
- Fix: Can update price even with "NPR" VAT rates.
- Fix: When product type is missing, description is not lost when adding 
       new product lines.
- Fix: CC and BCC in emails was not used if using SMTPS handler.
- Fix: Last character was lost when text end with n or r.
- Fix: LDAP synchronization is now more robust (transaction and 
  use modify instead of delete/add).
- Fix: Fix: Setup of member synchronization does not conflict 
  with contact or user synchronization.

For translators:
- Update some language files.
- Can accept right to left languages. Added an "automatic" arabe translation.

For developers:
- An external module can force the third party code to be required whatever
  is the rule of third party code module.
- Update fckeditor to 2.6.4.
- Update Smarty to 2.6.26.
- Removed some deprecated code and files.
- Creation of directory in module descriptor is simpler.
- Can use an alternate document_root directory to develop with 
  sources on two repositories.
- Removed useless code of old commercial module.
- Move some modules into the CVS modules repository dolibarrmod. This reduces
  amount of code in main branch.
- Updated wiki documentation.
- Better W3C standard.
- Can add init data when enabling a module.
- Can fix some corruptions in database by calling the update page 
  /install/repair.ksh
- Log files contains more information (PHP_SELD added and OS user used for 
  log of command lines scripts) 
- Can protect a module to not being enabled if javascript disabled.
- If module numberwords is installed, code can use langs->getLabelFromNumber 
  to get value of an amount in text.
- A module can add subsitution keys in makesubsitutions() functions.
- Add $conf->browser->phone defined to optimise code for smartphone browsers.
- All external libs are now in same directory /includes.
- All install files are now in same directory /install.


***** ChangeLog for 2.6 compared to 2.5.* *****
For users:
- New: Add filter on status in emailing selector for Dolibarr users.
- New: Can add bookmarks on all pages.
- New: Enhance bank transactions reporting.
- New: When creating a contact from a third party, informations from third
  party card are automatically suggested.
- New: Sort list of languages in combo box.
- New: EMails links are show with function dol_print_email
- New: Add graph report on number of entities in product statistics page.
- New: Can delete a supplier order whatever is its status.
- New: No limit on free text on PDF generated documents.
- New: Can force login value when creating a user from a member.
- New: Can clone commercial proposals and orders.
- New: Major enhancement of project module.
- New: Added product label in invoice exports fields.
- New: Add VAT number in export fields.
- New: Upgrade FPDF to 1.6
- New: Upgrade Scriptaculous to 1.8.2 and Prototype to 1.6.0.3
- New: Added keywords in PDF.
- New: Add hidden option MAIN_DISABLE_PDF_COMPRESSION.
- New: Add attachments on intervention cards.
- New: Can add personalized fields in emailing selectors.
- New: Customer code and supplier code can be defined automatically.
- New: Emailing feature can extract civility from contacts.
- New: Can create a third party from a member of foundation module.
- New: Can set a limit for stock alert to 0.
- New: Support SMTPS.
- New: Added a page /support to provide a help center service on Dolibarr.
- New: Distinct status "running not expired" from "running expired" in lines 
  contract status.
- New: Add a first version of a module for Paybox.
- New: Can add contact to suppliers orders.
- New: Changes to support the external Bit Torrent module.
- New: Can filter on social contribution type in list.
- New: Upload of joined files need create/modify permissions to work.
- New: For admin users, show the SQL request in export build.
- New: Can modify proposal date if status is draft.
- New: The help link on some pages now links directly to the wiki web page.
- New: Enhancements in barcode module.
- New: Can use decimal values in stocks.
- Fix: Partial payment on social contributions not shown on main page.
- Fix: Handle correctly the comment in status changing of supplier orders.
- Fix: Author, title and topic are correctly encoded in PDF.
- Fix: Now HTML output is always UTF8, this solve bad PDF encoding on old
  users.
- Fix: Save new model when changed on interventions.
- Fix: Failed to go on the future view of bank transaction if there is no 
  future bank transaction already wrote.  
- Fix: Bad ref in supplier list.
- Fix: Bad link in product statistics for supplier referrers.
- Fix: Usage of reset of cursor in personalized numbering modules for a particular
  month (@ option) was broken.
- Can add contacts to a supplier invoice.
- Fix: When an invoice is changed back to status draft, warehouse is increased 
  back.
- Fix: Category of a bank transaction was not saved.
- Fix: Clicktodial plugin works correctly now
- Fix: Multiprices features works correctly.
- Fix: Project module and task creation.
- Fix: Validation of order if a file was attached.
- Fix: A lot of fixes in PDF generators.
- Fix: Bad line/page break with long description of products on PDF.
- Fix: Option force invoice date to validation date working correctly.
- Fix: Creation of a member from the example public page works.

For translators:
- Added 10 more new language files.
- Added autotranslator tool. A tool to build/update automatically
  languages files using Google API for a new language. Wonderful to start a
  new translation.
  
For developers:
- Removed some deprecated files.
- Removed treemenu library.
- Renamed all function dolibarr_xxx into dol_xxx to have same prefix everywhere.
- Rewrite clone feature for supplier invoice to work like other clone features.
- First change to manage a future feature "stock PMP value".
- A module can add a new tab in third party view tabs.
- First change for future geoip module.


***** ChangeLog for 2.5 compared to 2.4.* *****
For users:
- Sessions timeout can be configured to overwrite PHP setup.
- Can filter on date in services list.
- Support bookmark add of product cards.
- Enhancement in stock management (Automatic increase/decrease
  from order or invoice is possible).
- New filter options in prospect lists (category and level).
- New view in ECM module.
- Look enhancements for graphics (add transparency).
- Added statistics report for supplier invoices.
- Added average amount in invoices statistics reports.
- Can move a contract line to another contract of same third party.
- Add an export definition to export interventions.
- Can set umask file permissions on Unix/Linux/BSD systems.
- Miscelanous bug fixes.
- A lot of other enhancements to increase productivity.
- All phone numbers show the clicktodial link if module is enabled.
- Can define hour and minutes in intervention cards.
- Can edit a validated intervention.
- Add filters on intervention list.
- Add juridical status and number of employees in third party 
  export definition.
- A lot of enhancements and translation in withdraw module.
- Full support of Mysql option mode=strict.
- Added a new event from member module to agenda tracked events.
- Can attach a file to suppliers orders.
- Change to make Bank Account Number form more "internationnal".
- Can clone an invoice.
- Can clone an emailing.
- Reduce memory usage (about 2%).
- Add weight and size in sendings module.
- Add a fast search form on left menu for member module.
- Fix: Do not show export filter for disabled modules
- Show greyed lines for not allowed export filters.
- Add nature in product fields (manufactured product or not).
- Add export filters for category module and trip and expenses module.
- Can choose login of dolibarr account created when create from contact

For translators:
- The errors language file contains only error or warning messages with 
  prefix Error or Warning.
- HTML Output is by default in UTF8 and language files can be provided
  in UTF8.

For developers:
- Update skeletons (some fixes and add function createFromClone).
- Add an experimental Cash Desk module.
- Added new triggers events in agenda module.
- All submodules are moved in the includes directory.
- Removed some deprecated files.
- Menu managers now use same class name for their menu entry
  and add a different value in an HTML id for each entry. This allows
  to build skins that use different style for each menu entry.
- All emails and url HTML output use same function.
- Add more integrity check on database
- Can disable modules on logon page. This make possible to
  have several profiles of demo with only one demo. Also added a new
  Dolibarr demo front page (in htdocs/public/demo).
- Allow modules to add new tabs.

   

***** ChangeLog for 2.4 compared to 2.2.* *****
For users:
- Add a calendar module (module agenda) with ical/vcal/rss export.
- Look enhancement in graphics (thanks artichow).
- Add tel and fax on delivery addresses.
- Add a tool to edit personalized menu.
- Add an ical and vcal export link in agenda and webcalendar module.
- Reduce memory usage.
- Now triggers are enabled/disabled according to module they refers to.
- Fix infinite loop on popup calendar.
- Change in tanslation to make Dolibarr easier to understand.
- Add a warning when sending a mail from a user with no email defined.
- Added clicktodial module.
- Add a property private/public in contact. This allows to user Dolibarr
  for a personnal address book.
- French NAF code can accept 5 chars.
- Supplier prices can be input with or without taxe.
- New generic numbering modules to offer more solutions for generating
  automatic id.
- Add new predefined exports wizards (stocks, suppliers, taxes...).
- Add feature to log security events (logon, change of users, passwords).
- Can link all documents (included supplier invoices and orders) to a 
  project.
- Can attach several files to email when sending an invoice, order or
  proposal by email.
- Can choose accuracy (number of decimals) for prices.
- Localization for decimal and thousand delimiter on number is fully
  supported.
- More informations reported in system information pages.
- Add a budget report.
- Added a security audit report.
- Other minor changes (features, look, fixes)
- Added compatibility with Firefox 3.
- Changes for compatibility with PHP6/Mysql6.
- Some bug fixes.

For translators:
- Added spanish es_ES translation.
- Added en_AU translation.

For developers:
- Removed useless code:
  Replaced phplot and phplot5 librairies by artichow.
  Removed cryptograph library replaced by artichow.
- Login functions are now externalised as modules.
- Update code skeletons examples.
- Several enhancements to make addon development easier.
- Add a tool to generate PHP classes completely mapped to a table.
- Added a check to enable external modules only if dolibarr version is
  high enough.
- Changes in wizard installer to allow building autoexe installer for
  Windows with Apache and Mysql included.


***** ChangeLog for 2.2 compared to 2.1.* *****
- Add more statistics on main page.
- Add option to add message on login page.
- Management of categories for third parties.
- Add volume on products properties.
- Support for LDAP authentication.
- Full member synchronisation with LDAP database in
  fundation module.
- More LDAP fields supported for user synchronization.
- Better logger for install.
- First changes to support UTF8.
- Add a "forget password" feature.
- Setup process can run several migrate files if need
  to jump several versions to upgrade.
- Support for webcalendar 1.1 in webcalendar module.
- Support for menu in database.
- Better support for using Dolibarr on more WHP.
- Removed some deprecated files and clean code.
- New theme: Auguria
- Removed PHP warnings.
- Some bugs fixes.
- Traduction more complete.
- Better code comments for Doxygen documentation.
- Better support of vcard export format.
- A lot of security enhancements (no more password in log files,
  crypted password in database, in config file...).
- Themes are full CSS compliant.
- A lot of other minor changes...
- Option to scan uploaded document by an antivirus.
- Transparency for picto files works with IE.
- Can drag and drop boxes on main page.


***** ChangeLog for 2.1 compared to 2.0.* *****
- Added a better installer.
- Support user and groups permissions.
- Translation in english and support for several languages.
- New enhanced look and several new themes.
- Small search boxes for each Dolibarr elements (invoices, contracts,
  orders, proposals...)
- Added an export assistant module to export main dolibarr data.
- Added backup tool to backup database via mysqldump.
- Added product categories management with a categorie tree.
- Management of companies' discounts (relative or absolute).
- Support credit note and discounts (relative and absolute) on
  commercial proposal, orders and invoices.
- Support multi-langual description for products.
- Graphical enhancements (picto to describe all status).
- Added more permissions (ie: can restrict access for a commercial user
  to elements of its companies only).
- Little enhancements to OSCommerce module.
- Added a second OSCommerce module working through web services.
- Added a Mantis module to have a Mantis application in Dolibarr menu.
- Building a PDF document for invoices works like other modules. You
  can change model just before generating the PDF.
- Can generate documents (PDF) for customer orders. Can send them by mail.
- Added FPDI and FPDI_Protection (ie: PDF with password-protection)
- Can make one payment for several supplier invoices.
- Rule to suggests passwords when creating a user are in modules
  allowing to add easily other rules.
- Option to encrypt passwords in database (MD5).
- Add Dolibarr triggers support on users creation/change.
- Add Dolibarr triggers support on payments.
- Add Dolibarr triggers on supplier and customers orders.
- Webcalendar triggers for actions on Member module.
- Support optional new javascript popup selector for date fields.
- Support for several RSS boxes in external RSS module. Setup easier.
- Can attach documents on Action, Orders, Invoices, Commercial proposals.
- Can attach contacts on proposals, orders, contracts, invoices.
- Preview on results of PDF generator modules in setup pages.
- Code cleaner. Remove unused or duplicate code.
- Save and show last connexion date for users.
- Enhancements on a lot of forms for better ergonomy.
- Can add/remove company logo.
- Added LDAP synchronisation for users, groups and/or contacts.
- Can configure your own SMTP server/port for mail sendings.
- Works even on "UTF8 by default" systems (Mysql, Linux...)
- Better compatibility with different PHP version or setup.
- Added mysqli driver.
- Add a WISIWYG editor (FCKEditor) to edit note and comment areas.
- Added AJAX features like a 'search product selector'.
- Modules boxes on main page can be dragged and dropped (with firefox only).
- Support for PHP5.
- Experimental support for Postgresql (not working yet, but waiting feedbacks).
- Removed obsolete files and documentation.
- Added admin tools (backup and files purge).
- Added a tool to build a lang package.
- Added a tool to build a module package.
- Added a tool to build a theme package.
- Traduction more complete.
- Added skeletons for code examples.
- Lot of fixes after 2.0 release not fixed in 2.0.1.
- Added more security option (ie: encrypted password in database)




***** ChangeLog for 2.0.1 compared to 2.0 *****
Minor bug fixes



***** ChangeLog for 2.0 compared to 1.0.* *****
ChangeLog file size is so important, that it is not included inside Dolibarr
package. You can find it at www.dolibarr.org<|MERGE_RESOLUTION|>--- conflicted
+++ resolved
@@ -38,6 +38,10 @@
 - New: Intervention documents are now available in ECM module
 - New: Add attachments on user card + in ECM module
 - New: Can add __PROJECT_REF__ and __TIHRPARTY_NAME__ into email topic or content template.    
+- New: [ task #1204 ] add a External reference to contract
+- New: [ task #1204 ] add Numering contrat module free (like leopard in product module)
+- New: [ task #712 ] Add warning when creating invoice from proposal or order, when there is already one invoice
+- New: Enable supplier price log table
 - Fix: [ bug #1487 ] PAYMENT_DELETE trigger does not intercept trigger action
 - Fix: [ bug #1470, #1472, #1473] User trigger problem
 - Fix: [ bug #1489, #1491 ] Intervention trigger problem
@@ -55,13 +59,6 @@
 - Fix: [ bug #1506, #1507 ] ECM trigger error problem
 - Fix: [ bug #1469 ] Triggers CONTACT_MODIFY and CONTACT_DELETE duplicates error message
 - Fix: [ bug #1537 ] Difference between societe.nom and adherent.societe.
-- New: [ task #1204 ] add a External reference to contract
-<<<<<<< HEAD
-- New: [ task #1204 ] add Numering contrat module free (like leopard in product module)
-- New: Enable supplier price log table
-=======
-- New: [ task #712 ] Add warning when creating invoice from proposal or order, when there is already one invoice
->>>>>>> 973d61fe
 
 For translators:
 - Update language files.
