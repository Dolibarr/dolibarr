--------------------------------------------------------------
English Dolibarr ChangeLog
--------------------------------------------------------------

***** ChangeLog for 3.5.5 compared to 3.5.4 *****
Fix: Holiday module was broken. Initializaion of amount of holidays failed.
Fix: [ bug #1523 ] suite bug #1334 : filtre et ordre de tri conjoints ne s'appliquent pas.
Fix: Fusion PDF button on unpaid invoice is no more displayed.
Fix: Unpaid invoice launch fusion PDF action even if it is only search (with enter keyboard input instead of lens click).
Fix: Pb when showing log list of holiday module with some mysql versions.
Fix: Error with bad timezone pushed by some browsers.
Fix: shipping list SQL request was not filtering on shipping element
Fix: debian package provided by dolibarr team must use embedded libraries.
Fix: [ bug #1528 ] Leopard Services numeration module description is not translated.
Fix: [ bug #1523 ] suite bug #1334 : filtre et ordre de tri conjoints ne s'appliquent pas.
Fix: [ bug #1534 ] Unknown error when deleting a product photo under special circumstances.
Fix: Update impayees.php
Fix: Link product, In list view and label product.
Fix: visible task into area "time" for "My task" must limit task to tasks i am assigned to.
Fix: When disabled, all fields to add time into task line must be disabled.
Fix: Missing include files.lib.php in some pages to use dol_delete_recursive.
Fix: [ bug #1558 ] Product/service edit page title shows new Ref instead of old ref.
Fix: [ bug #1553 ] Saving User displays setup removes menu.
Fix: [ bug #1544 ] Can remove date from invoice.
Fix: list event view lost type event filter.
Fix: Add code save on create event.
Fix: SQL injection.
<<<<<<< HEAD
Fix: [ bug #1589 ] Menu type in "Edit menu" page is not translated
Fix: [ bug #1591 ] Linked object block shows Total HT/TTC even if not having permission to read them
Fix: [ bug #1577 ] When creating new Private individual third, selected third type is ignored
=======
Fix: [ bug #1555 ] Update accountancy code of products does not throw PRODUCT_MODIFY trigger
>>>>>>> 7a28f8e4

***** ChangeLog for 3.5.4 compared to 3.5.3 *****
Fix: Hide title of event when agenda module disabled.
Fix: When using option MAIN_MAIL_ALLOW_SENDMAIL_F, a mail was sent to sender.
Fix: Question about warehouse must not be done when module stock is disabled.
Fix: Option STOCK_SUPPORTS_SERVICES was not correctly implemented
     (missing test at some places).
Fix: Renaming a project with uplaoded files failed.
Fix: [ bug #1476 ] Invoice creation form loses invoice date when there is a validation error.
Fix: [ bug #1431 ] Reception and Send supplier order box has a weird top margin.
Fix: [ bug #1428 ] "Nothing" is shown in the middle of the screen in a supplier order.
Fix: The object deliverycompany was not used anymore and output of
     details for delivery reports was lost during 3.5. Rewrite code to
     restore feature.
Fix: [ bug #1445 ] html fix : missing </tr>
Fix: [ bug #1415 ] Intervention document model name and suppliers model names is not shown
     properly in module configuration
Fix: [ bug #1416 ] Supplier order does not list document models in the select box of the 
     supplier order card
Fix: [ bug #1443 ] Payment conditions is erased after editing supplier invoice label or 
     limit date for payment
Fix: Filter on status was not visible when selected from url.
Fix: Filtering on status was last when asking to sort.
Fix: [ bug #1432 ] Trigger SHIPPING_CREATE ignores interception on error.
Fix: [ bug #1449 ] Trigger ORDER_CREATE, LINEORDER_DELETE, LINEORDER_UPDATE and LINEORDER_INSERT ignore interception on error.
Fix: [ bug #1450 ] Several Customer order's triggers do not report the error from the trigger handler.
Fix: [ bug #1451 ] Interrupted order clone through trigger, loads nonexistent order.
Fix: [ bug #1454 ] Mention de bas de page erroné
Fix: Do not display dictionnay for non activated module 
Fix: Link element from element project pages
Fix: [ bug #1509 ] Expedition admin free text & watermark submit error
Fix: [ bug #1349 ] AJAX contact selector does not work fine in Project card
Fix: [ bug #1452 ] variable used but not defined
Fix: If multiprice level is used the VAT on addline is not correct
Fix: [ bug #1254 ] Error when using "Enter" on qty input box of a product (on supplier order part)
Fix: [ bug #1462, 1468, 1480, 1483, 1490, 1497] $this instead of $object
Fix: [ bug #1455 ] outstanding amount
Fix: [ bug #1425 ] LINEBILL_SUPPLIER_DELETE failure trigger leads to an endless loop
Fix: [ bug #1460 ] Several supplier order triggers do not show error messages
Fix: [ bug #1461 ] LINEORDER_SUPPLIER_CREATE does not intercept supplier order line insertion
Fix: [ bug #1484 ] BILL_SUPPLIER_PAYED trigger action does not intercept failure under some circumstances
Fix: [ bug #1482 ] Several supplier invoice triggers do not show trigger error messages
Fix: [ bug #1486 ] LINEBILL_SUPPLIER_CREATE and LINEBILL_SUPPLIER_UPDATE triggers do not intercept trigger action
Fix: [ bug #1522 ] Element list into associate object into project are no more filterd by project thirdparty
Fix: [ bug #1526 ] Thumbs of files uploaded with dots in their names do not load correctly
Fix: Import ProfId1 to siren and ProfId2 to siret

***** ChangeLog for 3.5.3 compared to 3.5.2 *****
Fix: Error on field accountancy code for export profile of invoices.
Fix: [ bug #1351 ] VIES verification link broken.
Fix: [ bug #1352 ] Removing a shipping does not remove the delivery.
Fix: Option MAIN_INVERT_SENDER_RECIPIENT broken with typhon template.
Fix: Can disable features with PHPEXCEL (no DLSF compatible).
Fix: Can disable features with CKEDITOR. 
Fix: Pb of records not correctly cleaned when module marge is
     uninstalled (conflict between 'margin' and 'margins').
Fix: [ bug #1341 ] Lastname not added by file or direct input in mass e-mailing.
Fix: [ bug #1357 ] Invoice creator state not printed in generated invoice documents.
Fix: Suppliers invoice mask fails using {tttt} in numbering.
Fix: [ bug #1350 ] pdf template name for typhon was not correctly set when enabling module.
Fix: Navigation on notes for shipments was not working.
Fix: [ bug #1353 ] Email notifications, wrong URL.
Fix: [ bug #1362 ] Note is not saved.
Fix: tr/td balance.
Fix: [ bug #1360 ] note indicator for member tab.
Fix: Nb of notes and doc not visible onto tasks.
Fix: [ bug #1372 ] Margin calculation does not work in proposals.
Fix: [ bug #1381 ] PHP Warning when listing stock transactions page.
Fix: [ bug #1367 ] "Show invoice" link after a POS sell throws an error.
Fix: TCPDF error file not found in member card generation.
Fix: [ bug #1380 ] Customer invoices are not grouped in company results report.
Fix: [ bug #1393 ] PHP Warning when creating a supplier invoice.
Fix: [ bug #1399 ] [pgsql] Silent warning when setting a propal as "facturée" in propal.php
Fix: When number reach 9999 with default numbering module, next number
     will be 10000 instead of 0000 and error.
Fix: element page on project give wrong href link.
Fix: [ bug #1397 ] Filter by supplier orders with status Draft does not filter.
Fix: [ bug #1388 ] Wrong date when invoicing several orders.
Fix: [ bug #1411 ] Unable to set an expedition note if invoices module is not enabled.
Fix: [ bug #1407 ] Rouget pdf overlapped when using tracking number and public notes.
Fix: [ bug #1405 ] Rouget PDF expedition incorrect when two expeditions under the same commande
Fix: [ bug #1434 ] Muscadet supplier order document model linked objects overlap the text

***** ChangeLog for 3.5.2 compared to 3.5.1 *****
Fix: Can't add user for a task.
Fix: Autoselect of warehouse if there is only one warehouse.
Fix: Install of odt template for project and tasks.
Fix: [ bug #1318 ] Problem with enter key when adding an existing
     product to a customer invoice.
Fix: [ bug #1307 ] Quotes get removed from several inputs.
Fix: [ bug #1317 ] Removing a category does not remove all child categories
Fix: [ bug #1312 ] Call to undefined function _()
Fix: Restore build for obs and launchpad.
Fix: deleting files into backup system tools.
Fix: Dump using php not not include lock on tables that are deleted.
Fix: Fixed a problem with bank accounts sharing across entities.
Fix: fields into group by of sql requests for module margins must be
     same than fields into select.
Fix: When select_date is called with '' as preselected date,
     automatic user date was not correctly et (We must set a date into PHP
     server timezone area)
Fix: First param of select_date must always be forged with a dolibarr
     date function and not time().
Fix: fix can't add line with product in supplier order
Fix: [bug #1309]   
Fix: Solve pb of too many embedded tables     
Fix: [ bug #1306 ] Fatal error when adding an external calendar
Fix: A fix to manage automatic creation of code for import.
Fix: Try to add code to provide easy way to fix warning on timezone not
     defined.
Fix: Several fix into workflow/condition for invoice payments or convert
     into discount.
Fix: Option MAIN_PDF_DASH_BETWEEN_LINES was not working when tcpdf was
     making a pagebreak higher than 2 pages.     
Fix: form to add images should not show link form.
Fix: Correction when adding order line with price as '0'.
Fix: [ bug #1283 ] ROUGET Shipment PDF.
Fix: [ bug #1300 ]
Fix: Miscellaneous problems on task tabs (withproject parameter lost and
     download fails).
Fix: Avoid home project page to hung when too many tasks opened.
Fix: bug #1295: Error when creating an agenda extrafield with a number as reference
Fix: Translation of number for pt_PT.
Fix: Error on ajax_constantonoff function.
Fix: [ bug #1323 ] problème pour générer un odt depuis les taches dans projet.
Fix: Can not make withdrawals 

***** ChangeLog for 3.5.1 compared to 3.5.0 *****
Fix: Do not report trigger errors twice.
Fix: Error when creating event was not reported.
Fix: Bug of import of agenda when using https link
Fix: Field nature not saved correctly
Fix: Substitution of extra field was ko for order
Fix: Bad translation of date format for pt_BR.
Fix: priority field of agenda record is smallint.
Fix: Missing loading of lang in some pages.
Fix: Write note in invoice when using pos module.
Fix: Link to paypal was invalid into email text.
Fix: ref and date of supplier invoice.
Fix: Check on bank account.
Fix: Problem with file upload and download.
Fix: Page load not ending when large number of thirdparies. We 
     added option MAIN_DISABLE_AJAX_COMBOX to disable javascript
     combo feature that is root cause of problem.
Fix: [ bug #1231 ] PDF always generated in interventions
Fix: Be sure there is no duplicate default rib.
Fix: Enable extrafields for customer order, proposal and invoice lines. This feature
     was developed for 3.5 but was disabled (hidden) because of a bug not possible to
     fix enough quickly for 3.5.0 release. 
Fix: user right on Holiday for month report nor working.
Fix: [ bug #1250 ] "Supplier Ref. product" sidebar search box does not work
Fix: Bad space in predefined messages. 
Fix: [ bug #1256 ] Signature was not added for email sent from thirdparty page.
Fix: Action event SHIPPING_VALIDATE is not implemented
Fix: The customer code was set to uppercase when using numbering module leopard. We
     must keep data safe of any change.
Fix: [ bug #1291 ] Loading actions extrafields fails.
Fix: [ bug #1123 ] Paid deposit invoices are always shown as partially paid when fully paid
Fix: Corrected project contact types translation.
Fix: [ bug #1206 ] PMP price is bad calculated.
Fix: [ bug #520 ] Product statistics and detailed lists are wrong.
Fix: [ bug #1240 ] traduction.
Fix: [ bug #1238 ] When creating accompte with a %, free product are used for calculation.
Fix: [ bug #1280 ] service with not end of date was tagged as expired.
Fix: [ bug #1295 ] Error when creating an agenda extrafield with a number as reference.
Fix: [ bug #1306 ] Fatal error when adding an external calendar.
New: Added es_CL language
Fix: Margin tabs bad data show
Fix: [ bug #1318 ] Problem with enter key when adding an existing product to a customer invoice.
Fix: [ bug #1410 ] Add customer order line asks for required Unit Price but doesn't interrupt the creation of the line

***** ChangeLog for 3.5 compared to 3.4.* *****
For users:
- New: Add hidden option BANK_DISABLE_DIRECT_INPUT.
- New: More options to select status of users into select user list.
- New: [ task #862 ] Add ODT on shipments.
- New: [ task #149 ] Add # of notes and attachments in tabs.
- New: Can edit customer ref at any time.
- New: [ task #877 ] Reorganize menus.
- New: [ task #858 ] Holiday module: note on manual holiday assignation.
- New: [ task #892 ] Add hidden option in thirdparty customer/supplier module to hide non active
  companies in select_company method.
- New: [ task #531 ] Add a workload field on tasks.
- New: Add graph of bank account input/output into input-output report page.
- New: Add script export-bank-receipts.php
- New: Add option "filter=bank" onto script rebuild_merge_pdf.php to merge PDF that
  has one payment on a specific bank account.*
- New: [ task #901 ] Add Extrafield on Fiche Inter.
- New: Show process id in all command line scripts.
- New: Module mailman can subscribe/unsubscribe to ML according to categories or type of member.
- New: Add object_hour and object_date_rfc as substitution tag for open document generation.
- New: Add options to send an email when paypal or paybox payment is done.
- New: Clone product/service composition.
- New: Add option ADHERENT_LOGIN_NOT_REQUIRED.
- New: Add a cron module to define scheduled jobs.
- New: Add new graphical boxes (customer and supplier invoices and orders per month).
- New: [ task #286 ] Enhance rounding function of prices to allow round of sum instead of sum of rounding.
- New: Can add an event automatically when a project is create. 
- New: Add option MAIN_GENERATE_DOCUMENT_WITH_PICTURE.
- New: Add option excludethirdparties and onlythirdparties into merge pdf scripts.
- New: [ task #925 ] Add ODT document generation for Tasks in project module.
- New: [ task #924 ] Add numbering rule on task.
- New: [ task #165 ] Add import/export of multiprices.
- New: Add Maghreb regions and departments.
- New: A more responsive design for statistic box of home page.
- New: [ task #1005 ] Adapting to Spanish legislation bill numbering
- New: [ task #1011 ] Now supplier order and invoice deal with payment terms and mode.
- New: [ task #1014 ] Add option to recursively add parent category.
- New: [ task #1016 ] Can define a specific numbering for deposits.
- New: [ task #918 ] Stock replenishment.
- New : Add pdf link into supplier invoice list and supplier order list.
- New : Genrate auto the PDF for supplier invoice.
- New : Add category into filter webservice thirdparty method getListOfThirdParties.
- New : Allow to define margin or mark rate during quoting, ordering, invoicing.
- New : User permissions on margin module.
- New : Add ref supplier into muscadet model/
- New : Add ability to copy contact address to clipboard.
- New: Can use tag {mm} before {yy} even when there is a reset into numbering masks.
- New: [ task #1060 ] Register fields localtax(1|2)_type into details tables.
- New: [ task #923 ] Localtax support for ODT templates. 
- New: [ task #90 ] Barcode search.
- New: Add hidden option MAIN_VAT_DEFAULT_IF_AUTODETECT_FAILS.
- New: Can send an email from thirdparty card.
- New: Can cancel holidays that were previously validated.
- New: Can choose contact on event (action com) creation, and filtered by thirdparty.
- New: Add hidden option MAIN_FORCE_DEFAULT_STATE_ID.
- New: Add page to make mass stock movement.
- New: Add field oustanding limit into thirdparty properties.
- New: Can enter a vat payment of zero.
- New: Add path to installed dir of external modules + Name and web of module provider.
- New: Add option to use a specific mask for uploaded filename.
- New: Can attach external links to objects as we can attach files.
- Qual: Implement same rule for return value of all command line scripts (0 when success, <>0 if error).
- Fix: [ bug #992 ] Proforma invoices don't have a separated numeric count.
- Fix: [ bug #1022 ] correct margin calculation for credit notes.
- Fix: Better management of using ajax for upload form (to solve problem when enabling ajax jquery multifile upload in some cases).
- Fix: Lost stats filters into year selection.
- Fix: Some config data are shared between suppliers orders and suppliers invoices

New experimental module:
- New: [ task #157 ] Add a Skype button (adherents / third parties / contacts)

For translators:
- Qual: Normalized sort order of all languages files with English reference files.
- New: Add language code files for South Africa, France new Caledonia, Vietnam.
- New: Translate string for email to change password.

For developers:
- New: DolGraph can build graph with three lines.
- New: DolGraph accept a parameter to cache data of graph getNbByMonthWithPrevYear.
- New: Can enable tuning info with option MAIN_SHOW_TUNING_INFO.
- New: Show version of client lib used by mysql drivers.
- New: Add function to get content of an url (using all dolibarr setup like timeout, proxies...)
- New: Upgrade lib of TCPDF to 6.0
- New: Upgrade jquery flot library to 0.8.1
- New: Add property "hidden" into module descriptors to allow to hide a module according to
  some dynamic conditions.
- New: Add option MAIN_MOTD_SETUPPAGE to add a content onto setup page. Also content for
  MAIN_MOTD_SETUPPAGE, MAIN_MOTD_SETUPPAGE, MAIN_HOME now accept "|langfile" into translation
  key to use a specific language file.
- New: Make some changes to allow usage of several alternative $dolibarr_main_url_root variables.
- Qual: All nowrap properties are now using CSS class nowrap.
- Qual: Move hard coded code of module mailmanspip into trigger.
- New: Into POST forms, if you can add a parameter DOL_AUTOSET_COOKIE with a value that is list name,
  separated by a coma, of other POST parameters, Dolibarr will automatically save this parameters
  into user cookies.
- New: Add hook addHomeSetup.
- New: Add trigger CATEGORY_LINK and CATEGORY_UNLINK.
- New: A trigger can return an array of error strings instead of one error string.
- New: Add method to use a dictionary as a combo box.
- New: Add update method for web service product.
- Fix also several bugs with old code. 

WARNING: Following change may create regression for some external modules, but was necessary to make
Dolibarr better:

1) We started to clean hooks code. 
If your hook want to modify value of $actions, it's role of your hook to modify it. Dolibarr 
hook code will no more decide this for your module. If your action class for hook was returning
a string or an array, instead your module must set $actionclassinstance->results (to return array) 
or $actionclassinstance->resprints (to return string) to return same thing. The return value must 
be replaced by a "return 0";
Goal is to fix old compatibility code that does not match hook specifications: 
 http://wiki.dolibarr.org/index.php/Hooks_system   

2) If you implemented hook printTopRightMenu, check that output does not include '<td>' tags any more.
All content added must be tagged by a '<div>' with css class="login_block_elem"

3) Some methods object->addline used a first parameter that was object->id, some not. Of course
this was not a good practice, since object->id is already known, there is no need to provide id as 
parameter. All methods addline in this case were modified to remove this parameter. 

4) Method ->classer_facturee() is deprecated. It must be replace with ->classifyBilled().

5) Property ->tel on objects is now ->phone

6) Trigger LINEPROPAL_MODIFY is renamed into LINEPROPAL_UPDATE and
   Trigger CONTRACT_LINE_DELETE rnamed into LINECONTRACT_DELETE to match naming rules.



***** ChangeLog for 3.4.3 compared to 3.4.2 *****
Fix: Bad get of localtaxes into contracts add lines

***** ChangeLog for 3.4.3 compared to 3.4.2 *****
Fix: Warning into bank conciliation feature.
Fix: Bad get of localtaxes into contracts add lines.
Fix: Add a limit into list to avoid browser to hang when database is too large.
Fix: [ bug #1212 ] 'jqueryFileTree.php' directory traversal vulnerability

***** ChangeLog for 3.4.3 compared to 3.4.2 *****
Fix: Warning into bank conciliation feature.
Fix: Bad get of localtaxes into contracts add lines.
Fix: Add a limit into list to avoid browser to hang when database is too large.
Fix: [ bug #1212 ] 'jqueryFileTree.php' directory traversal vulnerability
Fix: Agenda and Banks module were not working with multicompany module
Fix: [ bug #1317 ] Removing a category does not remove all child categories
Fix: [ bug #1380 ] Customer invoices are not grouped in company results report.

***** ChangeLog for 3.4.2 compared to 3.4.1 *****
Fix: field's problem into company's page (RIB).
Fix: Document cerfa doesn't contained firstname & lastname from donator.
Fix: Bad rounding on margin calculations and display.
Fix: Option drop table into backup was broken.
Fix: [ bug #1105 ] Searching Boxes other search option.
Fix: wrong buy price update.
Fix: [ bug #1142 ] Set paiement on invoice (PGSql).
Fix: [ bug #1145 ] Agenda button list type do not display.
Fix: [ bug #1148 ] Product consomation : supplier order bad status.
Fix: [ bug #1159 ] Commercial search "other" give p.note do not exists.
Fix: [ bug #1174 ] Product translated description not good into PDF.
Fix: [ bug #1163 ] SQL Error when searching for supplier orders.
Fix: [ bug #1162 ] Translaction for morning and afternoon.
Fix: [ bug #1161 ] Search on product label.
Fix: [ bug #1075 ] POS module doesn't decrement stock of products in delayed payment mode.
Fix: [ bug #1171 ] Documents lost in interventions after validating.
Fix: fix unsubscribe URL into mailing when sending manually (not by script).
Fix: [ bug #1182 ] ODT company_country tag is htmlencoded.
Fix: [ bug #1196 ] Product barcode search does not expect 13th digit on EAN13 type.
Fix: [ bug #1202 ] Wrong amount in deposit % invoice from proposal.
Fix: Removed analytics tags into doc page.
Fix: Call Image on this instead of pdf.
Fix: Missing parameter for photo.
Fix: Bad SQL request for turnover report.

***** ChangeLog for 3.4.1 compared to 3.4.0 *****
Fix: Display buying price on line edit when no supplier price is defined.
Fix: Retrieving of margin info when invoice created automatically from order.
Fix: Reordering supplier products in list by supplier or supplier ref was crashing.
Fix: [ bug #1029 ] Tulip numbering mask.
Fix: Supplier invoice and supplier order are not displayed into object link into agenda event card.
Fix: [ bug #1033 ] SUPPLIER REF disappeared.
Fix: update extrafield do not display immediatly after update.
Fix: Fix bug with canvas thirdparty.
Fix: [ bug #1037 ] Consumption> Supplier invoices related.
Fix: User group name do not display in card (view or edit mode).
Fix: Link "Show all supplier invoice" on suplier card not working. 
Fix: [ bug #1039 ] Pre-defined invoices conversion.
Fix: If only service module is activated, it's impossible to delete service.
Fix: [ bug #1043 ] Bad interventions ref numbering.
Fix: Mailing module : if an email is already in destinaires list all other email from selector was not inserted.
Fix: Localtaxes balance not showing.
Fix: Intervention box links to contracts id.
Fix: Compatiblity with multicompany module.
Fix: Edit propal line was losing product supplier price id.
Fix: Delete linked element to supplier invoice when deleted.
Fix: [ bug #1061 ] Bad info shipped products.
Fix: [ bug #1062 ] Documents lost in propals and contracts validating.
Fix: Supplier price displayed on document lines and margin infos didnt take discount.
Fix: sorting on qty did not work in supplier product list.
Fix: there was no escaping on filter fields in supplier product list.
Fix: bugs on margin reports and better margin calculation on credit notes.
Qual: Add travis-ci integration.

***** ChangeLog for 3.4 compared to 3.3.* *****
For users:
- New: Can use ODS templates as document templates.
- New: Add link to autofill/reset with quantity to ship when creating a
  delivery receipt.
- New: Event into calendar use different colors for different users.
- New: Support revenue stamp onto invoices.
- New: Add a tab "consumption" on thirdparties to list products bought/sells.
- New: Some performance enhancements.
- New: Can attach files onto trip and expenses modules.
- New: Add hidden option MAIN_PDF_TITLE_BACKGROUND_COLOR.
- New: Merge tab customer and prospect.
- New: Add ES formated address country rule.
- New: Can define a hierarchical responsible on user and add a tree view to 
  see hierarchy of users.
- New: Can expand/collapse menus, categories and users list.
- New: extra parameters are supported into ODT/ODS templates.
- New: total per vat rate are available as tags for ODT/ODS templates.
- New: Some part of interface use more CSS3 (ie: agenda)
- New: [ task #707 ] Create option "ProfIdx is mandatory to validate a invoice".
- New: Can define if we want to use VAT or not for subscriptions (foundation module).
- New: Can define a default choice for "More action when recording a
  subscription" (foundation module).
- New: Add link to check professional id for India.
- New: [ task #731 ] Uniformize ref generation
- New: [ task #748 ] Add a link "Dolibarr" into left menu
- New: Script email_unpaid_invoices_to_representative accepts now a parameter "test"
  and a "late delay".
- New: Can define different clicktodial setups for each user.
- New: Add hidden option INVOICE_CAN_NEVER_BE_REMOVED.
- New: Enhance agenda module to reach RFC2445 ("type" not enabled by default and add
  "busy" information).
- New: Add module Opensurvey.
- New: Default approver for holidays is set by default to hierchical parent.
- First change to prepare feature "click to print" (IPP) for PDF.
- New: [ task #350 ] Merge tab customer and prospect.
- New: [ task #710 ] Add substitution into mailing send (and HTML is now valid).
- New: [ task #711 ] Add combobox for contact, as done for product/thirdparty.
- New: [ task #714 ] In Emailing module admin autogenerate security key of READRECEIPT.
- New: [ task #743 ] GED : Add aministration option to disable autotree display.
- New: [ task #767 ] Customer Address fallback when a contact doesn't have an address.
- New: [ task #768 ] WYSIWYG for all mails.
- New: [ task #773 ] Add Project document in GED(ECM) modules.
- New: [ task #783 ] Add more types for extra parameters (lists, phone, emails, checkbox,
  prices, radio).
- New: [ task #798 ] Add range limit date on product/services as it is done on order 
  and invoice.
- New: [ task #814 ] Add extrafield feature for projects ands tasks.
- New: [ task #770 ] Add ODT document generation for Projects module.
- New: [ task #741 ] Add intervention box.
- New: [ task #826 ] Optionnal increase stock when deleting an invoice already validated.
- New: [ task #823 ] Shipping_validate email notification.
- New: [ task #900 ] Review code of ficheinter.class.php
- Fix: [Bug #958] LocalTax2 for Spain fails on Suppliers
- Fix: [ bug #972 ] Auto completion contact field do not take account the min caract number before search
- Fix: [ bug #971 ] html.form.class.php select_contact with autocomplete do not exclude id from exclude array
- Fix: Expedition creation, can retreive product from other expedition

For translators:
- Update language files.

For developers:
- System of menu managers has been rewritten to reduce code to do same things. 
- An external module can force its theme.
- Add function dol_set_focus('#xxx').
- A mymodule can bring its own core/modules/mymodule/modules_mymodule.php file.
- Removed not used libraries.
- More web services. 
- Renamed some database fields, code variables and parameters from french to english.
- First change to manage margins on contracts.
- Add hook getFormMail.
- Function plimit of databases drivers accept -1 as value (it means default value set
  into conf->liste_limit).
- New: Add option dol_hide_topmenu, dol_hide_leftmenu, dol_optimize_smallscreen,
  dol_no_mouse_hover and dol_use_jmobile onto login page (to support different terminal).
- New: dol_syslog method accept a suffix to use different log files for log. 
- New: Type of fields are received by export format handlers.
- New: when adding an action, we can define a free code to tag it for a specific need.
- New: Enhance Dolibarr migration process to include migration script of external 
  modules.
- New: [ task #811 ] Uniformanize note field.
  

WARNING: If you used external modules, some of them may need to be upgraded due to:
- Fields of classes were renamed to be normalized (nom, prenom, cp, ville, adresse, tel
  were renamed into lastname, firstname, zip, town, address, phone).
  This may also be true for some fields into web services.
- If module use hook pdf_writelinedesc, module may have to add return 1 at end of 
  function to keep same behaviour.

TODO:
backport commit 53672dff75f4fdaeeed037ff9d15f860968022ca to fix confirm with jmobile
backport commit 384e3812eb73a15adafb472cacfb93397a54459b to fix W3C/edit contract
 


***** ChangeLog for 3.3.5 compared to 3.3.4 *****
- Fix: Change to make debian package ok despite removal of ckeditor.
- Fix: jcrop file to match debian rules
- Fix: Add missing country UK.
- Fix: Minor fix into package.
- Fix: Add missing label on project field.

***** ChangeLog for 3.3.4 compared to 3.3.3 *****
- Fix: [ bug #1001 ] Social Contribution : State not correct
- Fix: Better management of pdf generation when tcpdf is not available.
- Fix: Change to be more debian compliant natively.

***** ChangeLog for 3.3.3 compared to 3.3.2 *****
- Fix: [ bug #903 ] Fatal error: Call to undefined function dol_get_first_day() in htdocs/commande/liste.php
- Fix: [ bug #934 ] Error on proformat invoice creation (pgsql)
- Fix: [ bug #947 ] Can't create proposal lines with unit price = 0

***** ChangeLog for 3.3.2 compared to 3.3.1 *****
- Fix: Dutch (nl_NL) translation
- Generalize fix: file with a specific mask not found, again
- Fix: translations and BILL_SUPPLIER_BUILDDOC trigger
- Fix: Can't reset payment due date
- Fix: Orderstoinvoice didn't act as expected when no order was checked
- Fix: Bad link to all proposals into Third party card if customer is prospect
- Fix: Some bugs on withdrawal rejects
- Fix: [ bug #774 ] Bug on creating event with box "all day" crossed
- Fix: [ bug #787 ] Invoice supplier box incorrect tooltip when delay on payment
- Fix: [ bug #789 ] VAT not being calculated in POS
- Fix: [ bug #790 ] Spanish localtax RE not being correctly calculated
- Fix: [ bug #794 ] Lost filter on zipcode in prospect list 
- Fix: [ bug #806 ] Margins module with orders2invoice does not respect cost price
- Fix: [ bug #810 ] Cannot update ODT template path
- Fix: [ bug #816 ] Sales journal does not reflect localtaxes
- Fix: [ bug #817 ] Purchases journal does not reflect localtaxes
- Fix: [ bug #824 ] MAIN_DB_PREFIX not use into dictionnary
- Fix: [ bug #828 ] Error when code_region is not a number in llx_c_regions (with postgres)
- Fix: [ bug #855 ] Holiday approval email in French
- Fix: [ bug #856 ] (Holidays module) Mail error if destination user doesn't have an email
- Fix: [ bug #857 ] Invoice created from shipment does not have the order discount
- Fix: [ bug #861 ] Impossible to create a new event in agenda
- Fix: [ bug #827 ] AJAX search does not respect multiprice level
- Fix: [ bug #865 ] Dolibarr navigation array in project/task do not work
- Fix: [ bug #866 ] Standing order from an invoice suggests invoice total amount instead of remaining to pay
- Fix: [ bug #788 ] Date of linked interventions are not shown
- Fix: external users should not see costprice and margin infos
- Fix: [ bug #806 ] Tasks are ordered alphabetically instead of chronological order

***** ChangeLog for 3.3.1 compared to 3.3 *****
- Fix: [ bug #733 ] Mass emailing tools do not support <style HTML tag
- Fix: Package for launchpad
- Fix: [ bug #736 ] Missing column in llx_c_chargesociales  
- Fix: Localtax2 for Spain must be based into buyer
- Fix: [ bug #762 ] Bad profit calculation in Reporting
- Fix: bug dictionnary with wrong prefix table

***** ChangeLog for 3.3 compared to 3.2.* *****
For users:
- New: Add holiday module, to declare and follow holidays of your employees.
- New: Add margin management module.
- New: Add new theme Amarok.
- New: [ task #289 ] Can reorder tasks.
- New: Add field "signature" into user card. If filled, text is added 
       at end of predefined email texts. If option MAIN_MAIL_DO_NOT_USE_SIGN is on, this
       feature is disabled.
- New: Can input a payment back onto an credit note.
- New: Add link "Back to list" on all cards.
- New: After first install, warning are visible onto mandatory setup not
       configured. Show also total number of activated modules.
- New: Can filter list of proposal, order or invoice on sales representative.
- New: Add supplier ref on supplier orders.
- New: Can export supplier orders and customers shipments.
- New: First change to install external plugins from gui (experimental). 
- New: Monaco is like France for default vat calculation
- New: Can list elements (invoices, orders or proposals) on a particular
  user contact). This allow to view a "basket" of its elements.
- New: Show bank account on payment list of invoice card.
- New: Cloning project allow to clones task, notes, projects files, tasks files, contacts. 
- New: Enhance default style.
- New: Can edit and resiliate member status from list.
- New: Can insert URL links into elements lines. Also reported into PDF.
- New: When a member is validated, we can subscribe to mailing-lists
       according to its type.
- New: Add a tab into members statistics to count members by nature.
- New: Add link to third party into sells and purchase journal.
- New: Suggest a method to generate a backup file for user with no access
       to mysqldump binary.
- New: Can also use extrafields on contacts/addresses and users.
- New: Support unique field for extrafields.
- New: Extra fields supports more types (int, string, double, date, datetime).
- New: Can correct stock of a warehouse from warehouse card.
- New: [ task #185 ] Can input amount when correcting stock to recalculate PMP.
- New: [ task #454 ] Add "No category" into filters on category.
- New: Auto check box on page to edit interface options of user.
- New: More surface control on stock correction page.
- New: Add great britain provinces.
- New: [ task #494 ] Send an email to foundation when a new member has auto-subscribed.
- New: [ task #326 ] Add a numbering module to suggest automatically a product ref.
- New: Add conditional substitution IF/ELSEIF/ENDIF for ODT templates.
- New: Add unit foot2, inch2, foot3 and inch3 for surface and volumes.
- New: Can select thirdparties into emailing targets, even if module category is not enabled.
- New: [ task #498 ] Improvement of the block to add products/services lines.
- New: ECM autodir works also for files joined to products and services.
- New: Add a selection module for emailing to enter a recipient from gui.
- New: Allow to search thirds and products from barcodes directly from the permanent mini search left box.
- New: Allow to search product from barcodes directly from invoices, proposals... through AJAX.
- New: Can make one invoice for several orders.
- New: POS module can works with only one payment method (cach, chq, credit card).
- New: Add possibility to defined position/job of a user.
- New: Add hidden option to add slashes between lines into PDF.
- New: [ task #210 ] Can choose cash account during POS login.
- New: [ task #104 ] Can create an invoice from several orders.
- New: Update libs/tools/logo for DoliWamp (now use PHP 5.3).
- New: Added ODT Template tag {object_total_discount_ht}
- New: Add new import options: Third parties bank details, warehouses and stocks, categories and suppliers prices
- New: English bank account need a bank code (called sort code) to identify an account. 
- New: Can choose menu entry to show with external site module.
- New: Add hidden option MAIN_PDF_MARGIN_LEFT, MAIN_PDF_MARGIN_RIGHT, MAIN_PDF_MARGIN_TOP, MAIN_PDF_MARGIN_BOTTOM to force margins of generated PDF.
- New: [ task #314 ] Can define if prof id are mandatory or not.
- New: Add button on order card to create intervention from services.
- New: Add search box to find products by supplier reference.
- New: Add option MAIN_HELPCENTER_LINKTOUSE to define target link "I need help" onto logon page. 
- New: [ task #608 ] Can clone a supplier order with prices updates
- New: [ task #559 ] Can define a discount % regarding quantity in supplier prices and price by quantity in customer prices
- New: [ task #527 ] After cloning a suplier invoice, go onto invoice ref into edit mode

New experimental module:
- New: Add commissions management module.

- Fix: [ bug #499 ] Supplier order input method not translated
- Fix: No images into product description lines as PDF generation does not work with this.
- Fix: Errors weren't being shown in customer's & supplier's orders
- Fix: Lastname wasn't being recorded in xinputuser emailing module.
- Fix: [ bug #653 ] Error while creating agenda additional attributes
- Fix: [ bug #654 ] Event rapport PDF showing ActionAC_OTH_AUTO
- Fix: [ bug #658 ] Search on bank do not work for description
- Fix: [ bug #659 ] Comment in recurrent invoices is not stored
- Fix: [ bug #622 ] Attaching wrong file when sending the invoice via e-mail

For developers:
- New: Add webservice for thirdparty creation and list.
- New: A module can overwrite templates parts.
- New: Can add a link on title field of added dictionnary.
- New: Uniformize code.
- New: Add option WORKFLOW_DISABLE_CREATE_INVOICE_FROM_ORDER and 
       WORKFLOW_DISABLE_CLASSIFY_BILLED_FROM_ORDER.
- New: A module can add several css and js.
- New: removed deprecated methods
       ldap::connect, formadmin::select_lang,
       html::select_tva
- New: Add custom substitution function for ODT product lines: mymodule_completesubstitutionarray_lines()
- New: Basic implementation of hooks and triggers for a lot (most) of core modules: 
  action/calendar, trips and expenses, dons, vat payment, contact/society, contract, product lines, 
  expedition, order supplier and order invoice (lines included), intervention card, project, tasks.
- New: Add ChromePHP output into syslog module.
- New: Add PRODUCT_PRICE_MODIFY trigger.
- New: Created function to retrieve total amount of discount of an invoice/proposal...
- New: We can use a dynamic value ($conf->global->XXX for example) into titles of menus.
- New: Use PHP classes DateTime* for some data functions instead of adodb 
- Qual: Renamed SUPPLIER_INVOICE_BUILDDOC trigger to BILL_SUPPLIER_BUILDDOC
- Qual: Renamed INVOICE_SUPPLIER_DELETE trigger to BILL_SUPPLIER_DELETE
- Qual: Renamed SUPLIER_ORDER_BUILDDOC trigger to ORDER_SUPPLIER_BUILDDOC
- Qual: Renamed CONTRACTLINE_DELETE trigger to CONTRACT_LINE_DELETE
- Qual: Renamed all ficheinter.class.php triggers so that they start with 'FICHINTER_'
- Fix: [ bug #655 ] ORDER_REOPEN trigger incorrectly named
- Fix: [ bug #656 ] Contracts trigger CONTRACT_MODIFY incorrectly named
- Fix: [ bug #657 ] Usergroup class' GROUP_DELETE trigger incorrectly named

For translators:
- New: Update language files (de, tr, pt, ca, es, en, fr).
- New: Added bg_BG autotranslated language.
- New: Translate the donation receipt.

Dolibarr license has also been updated from GPLv2+ to GPLv3+.



***** ChangeLog for 3.2.3 compared to 3.2.2 *****
- Fix: Some permission into agenda module.
- Fix: Generation of PDF was not using correct font for some languages.
- Fix some translations.
- Fix: [ bug #607 ] Nom de société avec guillemets.
- Fix: Option MAIN_MAIL_SENDMAIL_FORCE_BA and MAIN_FIX_BUGGED_MTA was not
  complete.
- Fix: comaptiblity with multicompany module.
- Fix: Bad label when validating/paying an invoice from POS module.
- Fix: Correct recipient into rouget template.
- Fix: A lot of fix into PDF pagebreak management.
- Update VAT for some countries.
- Firstname was missing when sending email from file list.
- Added en_SA language.



***** ChangeLog for 3.2.2 compared to 3.2.1 *****
- Fix: Modify spanish VAT to new rates.
- Fix: Add error message when creating already existing product.
- Fix: Edition of percentage of an event.
- Fix: Minor look fix for theme bureau2crea.
- Fix: Start and end date not saved at project creation
- Fix: Default vat is zero for customer invoices if company does not use vat
- Fix: Localtaxes unit prices precision



***** ChangeLog for 3.2.1 compared to 3.2.0 *****
- Fix: Edit of projects.
- Fix: Activation of modules does not fails if directory install was removed.
- Fix: [ bug #444 ] Regression on auto-closing for proposals and orders.
- Fix: Update translations (catalan, french, spanish, brazilian).
- Fix: [ bug #445 ] Hex escaping in descriptions.
- Fix: error when validating shipment for non predefined products with a
  selected warehouse.
- Fix: Bad local taxes if price base type is TTC for spanish local taxes.
- Fix: Phone not saved when using web service.
- Fix: [ bug #464 ] Payment form should allow to add transmitter for bank transfers.
- Fix: Allows to use a comma decimal separator in supplier invoices payments.
- Fix: Translation for tr_TR, es_ES, pt_BR.
- Fix: Products with no prices not visible.
- Fix: Access to product card created with very old version of Dolibarr.
- Fix: Delete temporary files after validating an invoice.
- Fix: preview of supplier order and invoice template.
- Fix: [ bug #485 ] Configurated amount for public auto-subscription form is not taken into account
- Fix: Average amount graphs weren't comparing the previous year stats
- Fix: Closed project didn't show the new status unless the page was refreshed
- Fix: Files were not being uploaded to a project's task
- Fix: [ bug #503 ] Unable to delete linked file to a deposit
- Fix: [ bug #501 ] Error while trying to modify an user
- Fix: [ bug #506 ] Can't set percentage of a started event
- Fix: Bad assignation of const for pdf delivery module name



***** ChangeLog for 3.2.0 compared to 3.1.* *****
WARNING: PHP lower than 5.x are no more supported.
WARNING: Because of a major datastructure change onto supplier prices tables, be aware
to make a backup of your database before making upgrade.

For users:
- New: Each user can remove/add its own boxes.
- New: Add signature at end of predefined email text.
- New: Can use personalized fields on products/services.
- New: Can attach files on social contributions.
- New: Show payments terms and conditions onto muscadet template.
- New: Can open back a closed commercial proposal.
- New: show thirdparty barcode on main tab.
- New: Can input note (private and public) during note and expenses creation.
- New: Print ticket show invoice ref into POS module.
- New: Can edit customer discounts from invoice create and edit card.
- New: task #11243: Show quantity into stocks for each sub-products into the sub-product tab.
- New: task #10500: Option to choose if professional id are unique.
- New: Add hidden option FOURN_PRODUCT_AVAILABILITY.
- New: task #11123: Add best supplier price.
- New: Enhancement in styles.
- New: Can conciliate several lines in one operation.
- New: task #11289 : Modify third party accountancy code generator aquarium.
- New: task #10606 : more comprehensive message error.
- New: task #11278 : Option into point of sale module to add services in list.
- New: task #11261 : Add an entry into menu called "New shipment".
- New: [ task #187 ] Gerer les evenement recurrents dans les imports ical.
- New: Make option MAIN_GENERATE_DOCUMENTS_WITHOUT_VAT available by default.
- New: Can build PDF in USLetter format or canada format (change paper size).
- New: Can export into Excel 2007 format.
- New: Add hidden option CASHDESK_FORCE_STOCK_ON_BILL
- New: Can search on part of barcode into POS module.
- New: Cheques into cheques receipts are ordered by operation date.
- New: Add hidden option MAIN_DISABLE_PDF_AUTOUPDATE to avoid generating pdf each time data change.
- New: Add hidden option PROJECT_HIDE_UNSELECTABLES to hide project you can't select into combo list.
- New: Add option INVOICE_POSITIVE_CREDIT_NOTE.
- New: Support zip/town autocompletion into warehouses.
- New: Add box for last expired services.
- New: Reduce seriously size of packages.
- New: Can define country code for import.
- New: When invoice was generated from order, order date is visible on PDF, after order ref.
- New: [ task #181 ] Hide password of click2dial in user card.
- New: Chart are faster to build
- New: Value of data into charts are visible on mouse hover.
- New: Import wizard can import contacts.
- New: Import wizard can import personalized fields.
- New: Personalized fields support int type.
- New: Install process is now two times faster.
- New: Can sort files into backup tool.
- New: Default output charset are utf8 into backup tool.
- New: Add brazilian states.
- New: Increase usability of module project.
- New: [ task #285 ] Add search filter on project in tasks list.
- New: Automatic list of documents in ECM module is ok for customers,
       suppliers invoice, orders, customers orders, proposals and social contributions.
- New: All professional id can contains up to 128 chars instead of 32. 
- New: [ task #176 ] Allow to use ODT templates for proposals and orders like it's done for invoices
- New: Add hidden option MAIN_ADD_PDF_BACKGROUND to add a PDF as background of invoice/order generated PDF.
- New: Can convert a product/service into service/product.
- New: Show delivery date into proposal template azur. 
- New: Support tags into header and footer into ODT templates.
- Fix: Can use POS module with several concurrent users.
- Fix: Installer don't fails with Mysql version that added a ssl_cypher field.
- Fix: Sanitize input parameters.
- Fix: [ bug #368 ] Product list
- Fix: [ bug #370 ] Filter in accountancy -> suppliers_bills
- Fix: [ bug #399 ] Bad calculation of local taxes in update line products
- Fix: [ bug #427 ] Bad links to wiki help in certains menus

For developers:
- New: Can add a left menu into an existing top menu or left menu.
- New: Add webservice to get or create a product or service.
- New: Add webservice to get a user.
- New: Add more "hooks" (like hooks to change way of showing/editing lines into dictionnaries).
- New: Log module outputs can be setup with "or" rule (not only "xor").
- New: Add FirePHP output for logging module.
- New: Add trigger ACTION_DELETE and ACTION_MODIFY.
- New: Trigger now have a priority to define sort execution order.
- New: Can define different requests according to database type into migration files.
- New: Add "canvas" feature to overwrite page of thirdparty, contact, product with yours.
- New: Removed artichow deprecated libraries.
- New: A page can force reload of css style sheet
- New: A module can add import description for import wizard, even for tables with foreign keys.
- New: Can add tabs on statistics views.
- New: Add CSS id/class into public payment pages.
- Qual: Add a lot of more PHPUnit tests.
- Qual: Data structure for supplier prices is simpler.
- Qual: Removed no more used external libraries.
- Qual: Cleaned a lot of dead code.
- Qual: More OOP (usage of "abstract", "static", ...), uniformize constructors.
- Qual: Fix a lot of checkstyle warnings.
- Qual: task #216 : Move /lib into /core/lib directory
- Qual: task #217 : Move core files into core directory (login, menus, triggers, boxes, modules)
WARNING: To reduce technic debt, all functions dolibarr_xxx were renamed int dol_xxx.



***** ChangeLog for 3.1.3 compared to 3.1.2 *****
Fix: PgSQL - property must be set if success
Fix: Provide a solution for backup when mysqldump is not available
Fix: Bug #460 - Wrong entity assignment when creating a warehouse
Fix: bug #405 - Late icon always displayed on comm/propal.php



***** ChangeLog for 3.1.2 compared to 3.1.1 *****
- Fix: Can clone a proposal
- Fix: Add member ID in substitution method
- Fix: Duplicate end tag and missing form parts
- Fix: Support companies with no prof id.
- Fix: Sanitize data
- Fix: Bug #318
- Fix: Bug #369
- Fix: More bugs



***** ChangeLog for 3.1.1 compared to 3.1.0 *****
- New: Add option FACTURE_DEPOSITS_ARE_JUST_PAYMENTS. With this option added, 
       credit notes are not removed from total amount of invoice but are just 
       payments used to reducs remain to pay.
- New: Added hidden option MAIN_FIX_FOR_BUGGED_MTA to fix bugged MTA.       
- Fix: Removed warnings during install.
- Fix: State into address of paypal payments were lost.
- Fix: Currency into paypal payments were always euros.
- Fix: Removed Bare LF from emails sent with smtps method.
- Fix: Can show report on selected period.
- Fix: product removed from list after deleted into order.
- Fix: [bug #270] PostgreSQL backend try to connect throught TCP socket for 
- Fix: price was not without tax when using multiprice into POS module.
- Fix: Can delete bank account.
- Fix: [ bug #277 ] Year dropdown in table header of supplier invoices.
- Fix: Some other very minor fixes.


***** ChangeLog for 3.1 compared to 3.0 *****
WARNING: IE6 browser is no more supported in this version.
For users:
- New: War against number of clicks:
     - When adding a free bank transaction, form to add next one is still
       visible (save one click).
     - task #10969 : Add checkbox to close automatically invoice if
       payment is complete (save 3 clicks).
     - Reduce a step into supplier order workflow to save time. If user
       has permission to approve, order is approved when order is validated.
       (Save 2 clicks).
     - In commercial main menu, left menu are already opened. This save one click
       to open a proposal or order.
     - Can add a discount for third party, during invoice edition (and we 
       saved clicks again).
     - When creating a contract, sales representative are preset to user. This save
       4 clicks.
     - Can edit several fields in bank transaction line page into one update.
     - Creation of contacts from third party page go back to third party.
     - Preselect model if there is only one. This save 2 clicks. 
     - Can remove a project if project has tasks. No need to delete task one by one.
- New: Enhance donation module. Add a status "canceled".
- New: Add filters on all statistics report pages.
- New: If a service contains subproducts, subpoducts are decrease when service
       is decrease.
- New: Add status for third parties to disable a third party.
- New: Can send interventions cards by email.
- New: Increase list of available notifications into module Notifications.
- New: Add option MAIN_FIRST_TO_UPPER to force upper case of first 
       letters for names and firstname.
- New: Can filter of payment type in bank transaction list.
- New: Status of users is visible into user list.
- New: Support BSB code for bank account in Australia.
- New: Can set date of payment for autocreate invoice/payment when 
       creating a foundation subscription.
- New: Can edit note of payment.
- New: Option to make login not mandatory in member module.
- New: Add box for last members for foundation module.
- New: A specialized menu can now be used when using smartphones.
- New: Can add information on current user on ODT generation.
- New: Prefix on third party is not used by default. Hidden option
       SOCIETE_USEPREFIX can restore old feature.
- New: Standing orders module use bank account from banks module.
- New: Ask password when creating a user from a contact.
- New: task #10577: Use a numbering module for shipment and contract.
- New: Can create manually order from proposal.
- New: Add a first workflow module to create automatic action on some
       events (create order on proposal closing).
- New: Use autocompletion on invoice select when creating replacement 
       or credit note invoice.
- New: task #10885: Add a week view for calendar.
- New: task #11018: Add a status "not applicable" on events.
- New: Add subscriptions/country/region/town statistics for member module.
- New: Can define a proxy for external web access.
- New: task #11003: checkbox on checks for deposit.
- New: Add status into export. Add third party default language into export.
- New: Can filter on date and bank account when building check receipts.
- New: task #10958 : Add link to cheque receipts into bank transaction 
       line if exists
- New: Can import external ical url into dolibarr agenda view.
- New: Can add a logo on third parties card.
- New: task #11194 : Can delete uploaded photos 
- New: task #9744 : Add the barcode to select products on Point of Sale module
- New: Subscription/Unsubscription to mailman mailing-list can be done on 
       validate/resiliate in foundation module.
- New: Can use extrafields on third parties.
- New: Add chart to report counts by status on element home area pages.
- New: Look: Usage of Jquery Notify to show result or error messages on action.
- New: Look: Minor enhancements into agenda view.
- New: Look: Nicer tooltips with transparency and shadow.
- New: task #11004: Create invoice from intervention.
- New: task #10501: Can use point of sale with different bank accounts.
- Fix: Better Postgresql compatibility.
- Fix: Numbering module for invoices use same number for invoice 
       and credit note if mask is same.
- Fix: Debug and clean withdraw module.
- Fix: Allow access permission for point of sale module.
- Fix: Permissions issues with suppliers.
- Fix: Admin dict data is showing with active language 

For developers:
- New: External modules can add tabs on agenda views.
- New: External modules can also remove default tabs.
- New: External modules can force skin directory so force their own skins.
- New: External modules can add their own menu manager.
- New: External modules can force menu manager.
- New: External modules can overwrite all default language files by
       forcing priority on langs directories on its own lang directory.
- New: External modules can show export list with an "enabled" condition.
- New: Support a backtopage parameter on contact creation page.
- New: Add id on div to show logo.
- New: Install wizard can activate a module at end of install.
- New: Dictionnary setup works with very large external dictionnaries (Add 
       page navigation).
- New: Add api to draw graphics with javascript (using Jquery Flot).
- New: Can add user login into menu urls added by modules.

For translators:
- New: Add fa_IR language.
- Fix: Move language ar_AR to ar_SA, sv_SV to sv_SE and da_Da to da_DK.



***** ChangeLog for 3.0 compared to 2.9.* *****
For users:
- New: Can edit date of cheque receipts.
- New: Add Sales journal and Purchase journal report.
- New: Can create supplier invoice from supplier order.
- New: Support login by openid
- New: Support "full day" event in calendar module.
- New: Add a weather on dashboard.
- New: Add a Paypal module.
- New: Can choose third party to use in point of sale module during logon.
- New: A lot of enhancements into ECM module:
       Directories can contains special characters,
       Speed enhancements,
       Directories can be created outside of Dolibarr, refresh button will 
       update database,
       Can rename a file.
- New: Reordering lines in invoice, orders, commercial proposal is faster (use Ajax
       technology).      
- New: Can import members using assistant.
- New: Can exclude deposit, replacement or credit notes in script rebuild_merge_pdf.
- New: task #10473 : Option MAIN_PROFIDx_IN_ADDRESS must no more be hidden.
- New: Can generate business card for on particular member.
- New: Task #10553 : Can attach files on members card.
- New: Can filter on payment type and bank account in payment lists.
- New: When sending supplier orders by mail, a text is predefined.
- New: Upgrade process works with Postgresql.
- New: Task #10538: Add filter on expiration date of subscription for
       foundation module email selector.
- New: Task #9643: Add 2 status (tosell/tobuy) on products instead of only
       1 status for both selling and buying.       
- New: Can input payment conditions on several lines.
- New: Add hidden option MAIN_LOGOUT_GOTO_URL to set the exit url after
       a logout.
- New: For germany, we invert order of address.
- New: Add hidden option MAIN_SERVICES_ARE_ECOMMERCE_200238EC.
- New: Support NPR in customer product prices.
- New: Add more volume units (ounce, gallon, inch, feet, ...)
- New: Delivery date accepts hours and minutes.
- New: Can add a comment on stock dispatching to be save into stock movements.
- New: Can filter product list with too low stocks.
- New: Add option to send all emails sent to a bulk carbon copy.
- New: Preview of emails sent by member module is shown.
- New: task #10100 : Add button to create invoice from a subscription
- New: Reorganize tabs on third parties.
- New: Option MAIN_INVERT_SENDER_RECIPIENT is available in einstein pdf template.
- New: Easier way to define url for clicktodial module.
- New: Add a fckeditor test area in fckeditor module setup.
- New: Add property "Event on full day" on agenda
- New: Enhancement and better compatibility (google, thunderbird) for agenda export.
- New: Can use image editor on user photo.
- New: Task #10796: Add Spain ProfId1 Verification
- New: Page "supplier summary" is now available.
- New: Task #10611: Add option to choose order of field in bank account info on PDF
- New: If a transaction was reconciliated and should not, there was no way to reverse error.
- New: Ubuntu package now works also on debian.
- Perf: Avoid reading database to determine country code after each
        page call.
- Fix: Special chars are now supported in ECM module for filename (not yet for
       directories).
- Fix: Better Postgresql compatibility.
- Fix: Box order is saved when moved.
- Fix: Database name can contains "-" characters.
- Fix: In coloring negative amounts.
- Fix: Date input use date format of user and not dd/mm/yyyy format.
- Fix: Fixed a very old bug making file attachment fails with some emails 
       readers when using "mail php function".
- Fix: When cloning commercial proposal, due date is creation date + delay
       by default.
- Fix: Can edit ordering methods.

For translators:
- New: Update and complete slovenian language sl_SL.
- New: Add full manually translated files for de_AT en de_DE (thanks to eCleaner.at).
- New: Create the language ja_JP.
- New: Add el_GR language.

For developers:
- New: Add jquery by default.
- New: Removed PWC libraries.
- New: Removed Scriptaculous libraries.
- New: Removed Prototype libraries.
- New: Add first Selenium GUI tests.
- New: Enhance a lot of internal function to build external modules
       more easily.
- New: Add a user field ref_ext in object tables to allow external
       systems to store their id and make self-developed synchronizing
       functions easier to build.        
- New: Local user timezone is saved into session (not used yet).
- New: Works with Mysql 5.5.
- Qual: Menu system code is simpler.
- Qual: Mutualize some duplicate code.
- Qual: Renamed some fields into database to be more internationnal.
- Qual: Removed deprecated code.


***** ChangeLog for 2.9 compared to 2.8.* *****
For users:
- New: POS module allow to choose which warehouse to use.
- New: Support "Department/State" field on company setup, contact, 
       bank account and members card.
- New: Can reopen a refused/canceled supplier order.
- New: Add Gant diagramm on project module.
- New: Add a new mode for automatic stock increase: Can be increased
       on dispatching of products from a supplier order receipt.
- New: Can set a past delay to limit calendar export.
- New: Can attach files on emailing campaigns.
- New: Add statistics on trips and expenses module.
- New: Can reopen a closed customer order.
- New: Add module externalsite to add a web site/tools inside 
       menu and a Dolibarr frame.
- New: Can link trips and fees to a project.
- New: Add civility title in foundation module.
- New: Can set accountancy code for product (buy and sell).
- New: Can filter third parties lists on categories.
- New: Can filter products and services lists on categories.
- New: task #10202 : Support categories for members.
- New: Can build documents for third parties (Using ODT templates, need PHP 5.2+). 
- New: Support new products properties: length and area.
- New: Add the "payment due before" field in invoice exports.
- New: Add feature to resize or crop image files (for products photos)
- New: task #10113 : Show list of emailing on clicking on "number of mass emailing received"
- New: Add default language for third parties and use it when multilang is enabled
       to define default language for document generation.
- New: Can reopen a closed supplier invoice.
- New: Move permission "see hidden categories" into "see hidden products/services".
- New: Can delete several files at once in FTP module.
- New: Add box "last contracts".
- New: Works even if Web hosting provider has disabled PHP "glob" function.
- New: Can now send supplier orders by email.
- New: task #10076 : Show content of message in notification module.
- New: Bank name is shown on invoice.
- New: IBAN value is called IFSC if country is India.
- New: Add option to choose to show firstname then name or name then firstname on PDF.
- New: Add company in fields exported by export of members tool.
- New: Reorganise bank menus.
- New: Bookmarks can be sorted on a particular order.
- New: Support spanish RE and IRPF taxes on invoices.
- New: Module category offers categories for foundation module.
- New: Can filter on category on third parties, products and members listings.
- New: A flag is visible before country labels.
- New: When activating a new module, permissions for admin user are set. This save
       time when configuring Dolibarr.
- New: Dolibarr 2.9 is faster than 2.8.
- New: A lot of more predefined VAT values, states, regions for 
       miscelaneous contries.
- New: Enhance skin engine to make themes easier.
- New: Add images into menu "eldy".
- New: Auguria theme is now more modern.
- New: Update tools refers to www.dolibarr.org but also www.dolistore.com web site.
- New: Postgresql experimental support seems to work completely. 
- New: Changes in Dolibarr core to allow to use cache servers (see Memcached module on
       dolistore.com).
- New: Default choice for interactive confirm box is yes by default, and no only for
       delete actions. This reduce number of clicks required to validate actions and 
       is still safe to dangerous actions.
- Fix: Durations are correctly shown for languages using PM/AM dates.
- Fix: A lot of fixes in Point of Sale module.
- Fix: Debug experimental module widthrawal.
- Fix: Format number was wrong for ar_AR language.
- Fix: Can change password if user has only permission "change password".
- Fix: Project PDF document shows all tasks.
- Fix: bug #29278 : SMTP fails with IP instead of hostname.
- Fix: Default language on login page was wrong.
- Fix: Complete support of euros sign (even in PDF).
- Fix: Bad setup of phpMyAdmin for DoliWamp installer.
- Fix: Tracking number should be available on sending sheets.
- Fix: Stock value is not reset when product is transfered into other warehouse. 
- Fix: A lot of not tracked bugs fixed.
- Fix: Some fixes in barcode management.
- Fix: Access to phpMyAdmin is now ok on new DoliWamp installation.

For translators:
- Fix: Major update of italian translation (it_IT).
- Fix: A lot of translation fixes in all languages.
- New: Added translations (sl_SL, is_IS).
- New: Add translations for the DoliWamp installer.

For developers:
- More comments in code.
- Uniformize some code. 
- All arrays "lignes" were renamed into "lines".
- Delete all useless pre.inc.php files (this also increase speed).
- Fix W3C errors in page forging.
- Qual: Mutualize code of menu managers.
- Better isolation of modules files and dolibarr core files. 
- Task #8682 : Remove functions unix_timestamp.
- The makepack tool now make pack with UID 500.
- More css class and div to output menu to allow more skins.
- Generated documentation can be build from Eclipse using Doxygen plugin.
- Snapshot is provided with PHPunit tests.

WARNING: 
- A lot of class files (*.class.php) has moved into subdirectories. So If you use
  or develop non official modules that includes Dolibarr classes, you will have to rename
  path to thoose classes into the include function.
- Also, parameters of the "fetch()" method for class "User" has changed to reflect
  other fetch methods.   
- If you build a personalised themes, you must rename the style sheet into style.css.php.   
- This version is also the last one to support PHP 4.*, Mysql 3.1, IE6.
  Dolibarr 3.* will be supported with PHP 5+ and MySql 4.1+ only.


***** ChangeLog for 2.8.1 compared to 2.8 *****
For users:
- Fix: Works on database with _ in name.
- Fix: Broken feature in trips and expense module.
- Fix: Can use $ in database and login/pass values.
- Fix: No error on upgrade if there is orphelins tasks.
- Fix: Failed to login when user agent string was longer than 128.
- Fix: bug #29526 : Numérotation Proposition Incorrecte après duplication


***** ChangeLog for 2.8 compared to 2.7.* *****
For users:
- New: Support note on trips module
- New: Can link contacts to projects
- New: Can removed attached file on email form if attachment was wrong.
- New: Add option to show your logo on top of left menu.
- New: task #9935: Can edit accountancy code.
- New: Add an option to make users email required.
- New: Module notification can send email on order or proposal validation.
- New: Can use any command line antivirus on file upload.
- New: A customer can also be a prospect.
- New: task #9802 : Can link an action to a project and use project to 
       filter agenda.
- New: Project can be set on contract creation.
- New: Initial sold can be conciliated on bank module.
- New: Add a default errors-to email for emailing module.
- New: Can filter on user on stock movement list.
- New: When creating a third party from a member, it is set as a new
       customer.
- New: Can use {tttt} in numbering mask setup. It will be replaced
       with third party type.
- New: VAT number is stored in one field. This is more "international".
- New: task #9782 : Add possibility to delete a warehouse.
- New: task #9640 : Add label for stock movements.
- New: task #9916 : Add FREE text for interventions card.
- New: Can define the new product ref when cloning.
- New: Project module support status of project and end date.
- New: Provide a ubuntu package.
- New: Add link to check a SIREN for french users.
- New: Add link "now" to fill date when creating invoices.
- Fix: Import module works even if prefix is empty in source file.
- Fix: bug #28055 : Unable to modify the date of a cloned command.
- Fix: bug #27891.
- Fix: Change of numbering module was not effective.
- Fix: Change error management when adding already used supplier ref
       for a product.
- Fix: Running sending-email.php
- Fix: Warning should not appears for invoice closed
- Fix: Import for companies works even with prefix empty.
- Fix: bug #28895 : Création d'utilisateur impossible.
- Fix: Can change password if has only permission change password.

For developers:
- Qual: Reorganize /dev directory.
- Qual: Change the way items are linked together.
- Qual: The login page now use a template in /core/template/login.tpl.php.
- New: Modules can add their own tab on projects cards.
- New: Add management of triger FICHEINTER_VALIDATE


***** ChangeLog for 2.7.1 compared to 2.7 *****
For users:
- Fix: Bad decimal management for it_IT and fr_BE languages.
- Fix: A third party created from a member is created as a 
       customer.
- Fix: Change of numbering module was not effective.
- Fix: Report of balance missing supplier invoices.
- Fix: Running sendmaing-email.php script.
- Fix: Detection of country for IBAN management.
- Fix: Update member photo.


***** ChangeLog for 2.7 compared to 2.6.* *****
For users:
- New: Add a print icon to show a page to print without menus.
- New: Can add a free text on bank cheque receipts.
- New: Price level can be defined also for prospects.
- New: Add a help and support center.
- New: Can export commercial proposals.
- New: Can use a cache for xcal exports.
- New: Option for faster confirmation process with one ajax popup.
- New: Complete theme bluelagoon and rodolphe
- New: Can select third parties emails in emailing module for all
       third parties with expired contract's lines.
- New: Can add a field errors-to in emailing.
- New: Can use inline images in emails.
- New: Add predefined invoices (can be use for repeated invoices).
- New: Add a confirmation when cloning products.
- New: Add stock in product lists.
- New: Can filter list of stock movement on date or product.
- New: Added a link from product list to their stock movements.
- New: Several speed enhancements after using the Google Page speed 
  plugin for FireBug.
- New: Add a confirmation on dangerous admin purge feature.
- New: Add navigation on donation sheets.
- New: Added estimated value for stocks.
- New: Added module Gravatar to found photo of users or members
       from their email on gravatar.com.
- New: Include Dolibarr version in suggested dump filename.
- New: Enhancement in project module.
- New: Add log tab on emailing module.
- New: Minor enhancements in look themes.
- New: Add option to hide help in menu.
- New: Added a "force LDAP synchronize" on member and contact cards.
- New: Can split a discount into two smaller discount. This allows to use a
       discount on an invoice even if invoice amount is lower than discount
       credit available.
- New: Can use variables into the free text on PDF (__TOTAL_TTC_, __TOTAL_VAT...)
- New: Increase page loading speed (all changes reported by Google PageSpeed
       tool has been added).
- New: Add support of constant MAIN_ONLY_LOGIN_ALLOWED to allow to lock all
       access to any users except the one defined in constant.
- New: Add an admin page of PHP sessions with a way to lock new connections
       for other users than yourself. Can also purge existing sessions.
- New: Add point of sale module.
- New: Better usage when using with smartphones.
- New: Add module FTP client.
- New: Can set first day of week.
- New: Installer now create a .htaccess to protect documents directory.
- New: Experimental support for Postgresql.
- New: Full support of SMTPS (can works with Google SMTP).
- Fix: "Now" link works when date popup is not used.
- Fix: Debug seriously the email notification module.
- Fix: Error Call to a member function trans when refusing a supplier order.
- Fix: Fix payment conditions on commercial proposals.
- Fix: Nb of orders to process was wrong.
- Fix: Customer code was not correct on PDF it if contains special 
       characters.
- Fix: Can update price even with "NPR" VAT rates.
- Fix: When product type is missing, description is not lost when adding 
       new product lines.
- Fix: CC and BCC in emails was not used if using SMTPS handler.
- Fix: Last character was lost when text end with n or r.
- Fix: LDAP synchronization is now more robust (transaction and 
  use modify instead of delete/add).
- Fix: Fix: Setup of member synchronization does not conflict 
  with contact or user synchronization.

For translators:
- Update some language files.
- Can accept right to left languages. Added an "automatic" arabe translation.

For developers:
- An external module can force the third party code to be required whatever
  is the rule of third party code module.
- Update fckeditor to 2.6.4.
- Update Smarty to 2.6.26.
- Removed some deprecated code and files.
- Creation of directory in module descriptor is simpler.
- Can use an alternate document_root directory to develop with 
  sources on two repositories.
- Removed useless code of old commercial module.
- Move some modules into the CVS modules repository dolibarrmod. This reduces
  amount of code in main branch.
- Updated wiki documentation.
- Better W3C standard.
- Can add init data when enabling a module.
- Can fix some corruptions in database by calling the update page 
  /install/repair.ksh
- Log files contains more information (PHP_SELD added and OS user used for 
  log of command lines scripts) 
- Can protect a module to not being enabled if javascript disabled.
- If module numberwords is installed, code can use langs->getLabelFromNumber 
  to get value of an amount in text.
- A module can add subsitution keys in makesubsitutions() functions.
- Add $conf->browser->phone defined to optimise code for smartphone browsers.
- All external libs are now in same directory /includes.
- All install files are now in same directory /install.


***** ChangeLog for 2.6 compared to 2.5.* *****
For users:
- New: Add filter on status in emailing selector for Dolibarr users.
- New: Can add bookmarks on all pages.
- New: Enhance bank transactions reporting.
- New: When creating a contact from a third party, informations from third
  party card are automatically suggested.
- New: Sort list of languages in combo box.
- New: EMails links are show with function dol_print_email
- New: Add graph report on number of entities in product statistics page.
- New: Can delete a supplier order whatever is its status.
- New: No limit on free text on PDF generated documents.
- New: Can force login value when creating a user from a member.
- New: Can clone commercial proposals and orders.
- New: Major enhancement of project module.
- New: Added product label in invoice exports fields.
- New: Add VAT number in export fields.
- New: Upgrade FPDF to 1.6
- New: Upgrade Scriptaculous to 1.8.2 and Prototype to 1.6.0.3
- New: Added keywords in PDF.
- New: Add hidden option MAIN_DISABLE_PDF_COMPRESSION.
- New: Add attachments on intervention cards.
- New: Can add personalized fields in emailing selectors.
- New: Customer code and supplier code can be defined automatically.
- New: Emailing feature can extract civility from contacts.
- New: Can create a third party from a member of foundation module.
- New: Can set a limit for stock alert to 0.
- New: Support SMTPS.
- New: Added a page /support to provide a help center service on Dolibarr.
- New: Distinct status "running not expired" from "running expired" in lines 
  contract status.
- New: Add a first version of a module for Paybox.
- New: Can add contact to suppliers orders.
- New: Changes to support the external Bit Torrent module.
- New: Can filter on social contribution type in list.
- New: Upload of joined files need create/modify permissions to work.
- New: For admin users, show the SQL request in export build.
- New: Can modify proposal date if status is draft.
- New: The help link on some pages now links directly to the wiki web page.
- New: Enhancements in barcode module.
- New: Can use decimal values in stocks.
- Fix: Partial payment on social contributions not shown on main page.
- Fix: Handle correctly the comment in status changing of supplier orders.
- Fix: Author, title and topic are correctly encoded in PDF.
- Fix: Now HTML output is always UTF8, this solve bad PDF encoding on old
  users.
- Fix: Save new model when changed on interventions.
- Fix: Failed to go on the future view of bank transaction if there is no 
  future bank transaction already wrote.  
- Fix: Bad ref in supplier list.
- Fix: Bad link in product statistics for supplier referrers.
- Fix: Usage of reset of cursor in personalized numbering modules for a particular
  month (@ option) was broken.
- Can add contacts to a supplier invoice.
- Fix: When an invoice is changed back to status draft, warehouse is increased 
  back.
- Fix: Category of a bank transaction was not saved.
- Fix: Clicktodial plugin works correctly now
- Fix: Multiprices features works correctly.
- Fix: Project module and task creation.
- Fix: Validation of order if a file was attached.
- Fix: A lot of fixes in PDF generators.
- Fix: Bad line/page break with long description of products on PDF.
- Fix: Option force invoice date to validation date working correctly.
- Fix: Creation of a member from the example public page works.

For translators:
- Added 10 more new language files.
- Added autotranslator tool. A tool to build/update automatically
  languages files using Google API for a new language. Wonderful to start a
  new translation.
  
For developers:
- Removed some deprecated files.
- Removed treemenu library.
- Renamed all function dolibarr_xxx into dol_xxx to have same prefix everywhere.
- Rewrite clone feature for supplier invoice to work like other clone features.
- First change to manage a future feature "stock PMP value".
- A module can add a new tab in third party view tabs.
- First change for future geoip module.


***** ChangeLog for 2.5 compared to 2.4.* *****
For users:
- Sessions timeout can be configured to overwrite PHP setup.
- Can filter on date in services list.
- Support bookmark add of product cards.
- Enhancement in stock management (Automatic increase/decrease
  from order or invoice is possible).
- New filter options in prospect lists (category and level).
- New view in ECM module.
- Look enhancements for graphics (add transparency).
- Added statistics report for supplier invoices.
- Added average amount in invoices statistics reports.
- Can move a contract line to another contract of same third party.
- Add an export definition to export interventions.
- Can set umask file permissions on Unix/Linux/BSD systems.
- Miscelanous bug fixes.
- A lot of other enhancements to increase productivity.
- All phone numbers show the clicktodial link if module is enabled.
- Can define hour and minutes in intervention cards.
- Can edit a validated intervention.
- Add filters on intervention list.
- Add juridical status and number of employees in third party 
  export definition.
- A lot of enhancements and translation in withdraw module.
- Full support of Mysql option mode=strict.
- Added a new event from member module to agenda tracked events.
- Can attach a file to suppliers orders.
- Change to make Bank Account Number form more "internationnal".
- Can clone an invoice.
- Can clone an emailing.
- Reduce memory usage (about 2%).
- Add weight and size in sendings module.
- Add a fast search form on left menu for member module.
- Fix: Do not show export filter for disabled modules
- Show greyed lines for not allowed export filters.
- Add nature in product fields (manufactured product or not).
- Add export filters for category module and trip and expenses module.
- Can choose login of dolibarr account created when create from contact

For translators:
- The errors language file contains only error or warning messages with 
  prefix Error or Warning.
- HTML Output is by default in UTF8 and language files can be provided
  in UTF8.

For developers:
- Update skeletons (some fixes and add function createFromClone).
- Add an experimental Cash Desk module.
- Added new triggers events in agenda module.
- All submodules are moved in the includes directory.
- Removed some deprecated files.
- Menu managers now use same class name for their menu entry
  and add a different value in an HTML id for each entry. This allows
  to build skins that use different style for each menu entry.
- All emails and url HTML output use same function.
- Add more integrity check on database
- Can disable modules on logon page. This make possible to
  have several profiles of demo with only one demo. Also added a new
  Dolibarr demo front page (in htdocs/public/demo).
- Allow modules to add new tabs.

   

***** ChangeLog for 2.4 compared to 2.2.* *****
For users:
- Add a calendar module (module agenda) with ical/vcal/rss export.
- Look enhancement in graphics (thanks artichow).
- Add tel and fax on delivery addresses.
- Add a tool to edit personalized menu.
- Add an ical and vcal export link in agenda and webcalendar module.
- Reduce memory usage.
- Now triggers are enabled/disabled according to module they refers to.
- Fix infinite loop on popup calendar.
- Change in tanslation to make Dolibarr easier to understand.
- Add a warning when sending a mail from a user with no email defined.
- Added clicktodial module.
- Add a property private/public in contact. This allows to user Dolibarr
  for a personnal address book.
- French NAF code can accept 5 chars.
- Supplier prices can be input with or without taxe.
- New generic numbering modules to offer more solutions for generating
  automatic id.
- Add new predefined exports wizards (stocks, suppliers, taxes...).
- Add feature to log security events (logon, change of users, passwords).
- Can link all documents (included supplier invoices and orders) to a 
  project.
- Can attach several files to email when sending an invoice, order or
  proposal by email.
- Can choose accuracy (number of decimals) for prices.
- Localization for decimal and thousand delimiter on number is fully
  supported.
- More informations reported in system information pages.
- Add a budget report.
- Added a security audit report.
- Other minor changes (features, look, fixes)
- Added compatibility with Firefox 3.
- Changes for compatibility with PHP6/Mysql6.
- Some bug fixes.

For translators:
- Added spanish es_ES translation.
- Added en_AU translation.

For developers:
- Removed useless code:
  Replaced phplot and phplot5 librairies by artichow.
  Removed cryptograph library replaced by artichow.
- Login functions are now externalised as modules.
- Update code skeletons examples.
- Several enhancements to make addon development easier.
- Add a tool to generate PHP classes completely mapped to a table.
- Added a check to enable external modules only if dolibarr version is
  high enough.
- Changes in wizard installer to allow building autoexe installer for
  Windows with Apache and Mysql included.


***** ChangeLog for 2.2 compared to 2.1.* *****
- Add more statistics on main page.
- Add option to add message on login page.
- Management of categories for third parties.
- Add volume on products properties.
- Support for LDAP authentication.
- Full member synchronisation with LDAP database in
  fundation module.
- More LDAP fields supported for user synchronization.
- Better logger for install.
- First changes to support UTF8.
- Add a "forget password" feature.
- Setup process can run several migrate files if need
  to jump several versions to upgrade.
- Support for webcalendar 1.1 in webcalendar module.
- Support for menu in database.
- Better support for using Dolibarr on more WHP.
- Removed some deprecated files and clean code.
- New theme: Auguria
- Removed PHP warnings.
- Some bugs fixes.
- Traduction more complete.
- Better code comments for Doxygen documentation.
- Better support of vcard export format.
- A lot of security enhancements (no more password in log files,
  crypted password in database, in config file...).
- Themes are full CSS compliant.
- A lot of other minor changes...
- Option to scan uploaded document by an antivirus.
- Transparency for picto files works with IE.
- Can drag and drop boxes on main page.


***** ChangeLog for 2.1 compared to 2.0.* *****
- Added a better installer.
- Support user and groups permissions.
- Translation in english and support for several languages.
- New enhanced look and several new themes.
- Small search boxes for each Dolibarr elements (invoices, contracts,
  orders, proposals...)
- Added an export assistant module to export main dolibarr data.
- Added backup tool to backup database via mysqldump.
- Added product categories management with a categorie tree.
- Management of companies' discounts (relative or absolute).
- Support credit note and discounts (relative and absolute) on
  commercial proposal, orders and invoices.
- Support multi-langual description for products.
- Graphical enhancements (picto to describe all status).
- Added more permissions (ie: can restrict access for a commercial user
  to elements of its companies only).
- Little enhancements to OSCommerce module.
- Added a second OSCommerce module working through web services.
- Added a Mantis module to have a Mantis application in Dolibarr menu.
- Building a PDF document for invoices works like other modules. You
  can change model just before generating the PDF.
- Can generate documents (PDF) for customer orders. Can send them by mail.
- Added FPDI and FPDI_Protection (ie: PDF with password-protection)
- Can make one payment for several supplier invoices.
- Rule to suggests passwords when creating a user are in modules
  allowing to add easily other rules.
- Option to encrypt passwords in database (MD5).
- Add Dolibarr triggers support on users creation/change.
- Add Dolibarr triggers support on payments.
- Add Dolibarr triggers on supplier and customers orders.
- Webcalendar triggers for actions on Member module.
- Support optionnal new javascript popup selector for date fields.
- Support for several RSS boxes in external RSS module. Setup easier.
- Can attach documents on Action, Orders, Invoices, Commercial proposals.
- Can attach contacts on proposals, orders, contracts, invoices.
- Preview on results of PDF generator modules in setup pages.
- Code cleaner. Remove unused or duplicate code.
- Save and show last connexion date for users.
- Enhancements on a lot of forms for better ergonomy.
- Can add/remove company logo.
- Added LDAP synchronisation for users, groups and/or contacts.
- Can configure your own SMTP server/port for mail sendings.
- Works even on "UTF8 by default" systems (Mysql, Linux...)
- Better compatibility with different PHP version or setup.
- Added mysqli driver.
- Add a WISIWYG editor (FCKEditor) to edit note and comment areas.
- Added AJAX features like a 'search product selector'.
- Modules boxes on main page can be dragged and dropped (with firefox only).
- Support for PHP5.
- Experimental support for Postgresql (not working yet, but waiting feedbacks).
- Removed obsolete files and documentation.
- Added admin tools (backup and files purge).
- Added a tool to build a lang package.
- Added a tool to build a module package.
- Added a tool to build a theme package.
- Traduction more complete.
- Added skeletons for code examples.
- Lot of fixes after 2.0 release not fixed in 2.0.1.
- Added more security option (ie: encrypted password in database)




***** ChangeLog for 2.0.1 compared to 2.0 *****
Minor bug fixes



***** ChangeLog for 2.0 compared to 1.0.* *****
ChangeLog file size is so important, that it is not included inside Dolibarr
package. You can find it at www.dolibarr.org<|MERGE_RESOLUTION|>--- conflicted
+++ resolved
@@ -25,13 +25,10 @@
 Fix: list event view lost type event filter.
 Fix: Add code save on create event.
 Fix: SQL injection.
-<<<<<<< HEAD
 Fix: [ bug #1589 ] Menu type in "Edit menu" page is not translated
 Fix: [ bug #1591 ] Linked object block shows Total HT/TTC even if not having permission to read them
 Fix: [ bug #1577 ] When creating new Private individual third, selected third type is ignored
-=======
 Fix: [ bug #1555 ] Update accountancy code of products does not throw PRODUCT_MODIFY trigger
->>>>>>> 7a28f8e4
 
 ***** ChangeLog for 3.5.4 compared to 3.5.3 *****
 Fix: Hide title of event when agenda module disabled.
