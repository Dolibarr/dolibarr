--------------------------------------------------------------
English Dolibarr ChangeLog
--------------------------------------------------------------


<<<<<<< HEAD
***** ChangeLog for 3.7 compared to 3.6.* *****
For users:
- New: Can add product into category from category card.
- New: PDF event report show project and status of event.
- New: Can filter on status on interventions.
- New: Add help info of field type into dictionary of payment types.
- New: Add proposals into referer page of thirdparty.
- New: On contact list can set filter on both active and not active (no more exclusive select). 
- New: Intervention documents are now available in ECM module.
- New: Can attach supplier order to a customer order.
- New: Supervisor is now visible into user list. 
- New: Add user of creation and validation on invoice export.
- New: Add info page about browser.
- New: Enable feature developed for 3.6 we forgot to enabled: Adding prefix
       on uploaded file names. 
- New: No more dependency between contract and service module.
- New: [ task #867 ] Remove ESAEB external module code from core.
- New: Can create proposal from an intervention.
- New: An event can be assigned to several users.
- New: Can filter events on a group of users.
- New: Can filter events of a thirdparty.
- New: Onto event summary of elements, end date and status are visible.
- New: Split Agenda view (month, week, day) into different tabs.
- New: Add a view "per user" of agenda events (with different colors according to type of event).
- New: Each user can include its own external ics calendar into dolibarr agenda view.
- New: Add event FICHINTER_CLASSIFY_BILLED into list of possible events to
       create an automatic event into agenda.
- New: Add new type of event (when type of events are used, not by default).
- New: Can disable predefined type of events.
- New: Form to add a photo is immediatly available on photo page if
       permissions are ok (save one click per photo to add).
- New: Add option PRODUCT_MAX_VISIBLE_PHOTO to limit number of photos
       shown on main product card.
- New: Add country into table of thirdparties type. This will allow to provide
       a list of thirdparty types specific to a country (like argentina that
       need type A or B).
- New: Can force a specific bank account onto an invoice/order.
- New: Home page of project area shows list of draft project (like other main page).
- New: Can search on project ref or string from project main page (like other main page).
- New: First change to match accessibility rules: http://www.w3.org/TR/WCAG10-HTML-TECHS/
       Differentiate text and img.
       Use label into quick search form.
       Use accesskey on form search.
- New: Intervention documents are now available in ECM module.
- New: Add attachments on user card + in ECM module.
- New: Can add __PROJECT_REF__ and __TIHRPARTY_NAME__ into email topic or content template.    
- New: [ task #1204 ] add Numering contrat module free (like leopard in product module).
- New: [ task #712 ] Add warning when creating invoice from proposal or order, when there is already one invoice.
- New: Enable supplier price log table.
- New: [ task #1204 ] add a supplier reference to contract.
- New: [ task #1218 ] Can drag and drop an event from calendar to change its day.
- New: Optimize size of image static resources.
- New: Add hourly and daily amount on user card. Add weekly working hours and salary on user card.
- New: Content of predefined email come firstly from table llx_c_email_template, then translation key. 
- New: Add option MAIN_GENERATE_INVOICES_WITH_PICTURE to show picture 
       onto PDF like MAIN_GENERATE_PROPOSALS_WITH_PICTURE dir for proposals.
- New: Add more search field in list of cheque deposits.
- New: Add feature to order to invoice on supplier part
- Upgrade phpexcel lib to 1.7.8
- New : Use of MAIN_USE_FILECACHE_EXPORT_EXCEL_DIR to use disk cache for big excel export
- Fix: [ bug #1487 ] PAYMENT_DELETE trigger does not intercept trigger action
- Fix: [ bug #1470, #1472, #1473] User trigger problem
- Fix: [ bug #1489, #1491 ] Intervention trigger problem
- Fix: [ bug #1492, #1493 ] Member trigger problem
- Fix: [ bug #1474, #1475 ] Contract trigger problem
- Fix: [ bug #1496 ] ACTION_DELETE trigger does not show trigger error
- Fix: [ bug #1494 ] CATEGORY_CREATE and CATEGORY_MODIFY triggers do not intercept trigger action
- Fix: [ bug #1502 ] DON_CREATE trigger does not intercept trigger action
- Fix: [ bug #1505, #1504] Project trigger problem
- Fix: [ bug #1463, #1464 ] Proposal triggers problem
- Fix: [ bug #1498, #1499 ] Shipment/Delivery triggers problem
- Fix: [ bug #1465, #1466 ] Product triggers problem
- Fix: [ bug #1508 ] STOCK_MOVEMENT does not show trigger error message
- Fix: [ bug #1501 ] DEPLACEMENT_CREATE trigger do not intercept trigger action
- Fix: [ bug #1506, #1507 ] ECM trigger error problem
- Fix: [ bug #1469 ] Triggers CONTACT_MODIFY and CONTACT_DELETE duplicates error message
- Fix: [ bug #1537 ] Difference between societe.nom and adherent.societe.
- New: Direct invoice creation from predefined invoice
- New: Add dunning into accountancy report
For users, new experimental module:
- New: Module Accounting Expert to manage accountancy
		Special Thanks to developpers :
			Olivier Geffroy
			Alexandre Spangaro
			Ari Elbaz
			Florian Henry
			Juanjo Menent
		And to the contributors :
			Jeff Info				2000 euros
			Nord Anim		 		 120 euros
			Hydroflex		 		 120 euros
			Asysteo			 		 120 euros
			Fournisseur médical		 120 euros

For translators:
- Update language files.
- New: When a translation is not available we always jump to en_US and only en_US.

For developers:
- New: Add a css style "cursorpointer".
- New: Select list of users can return user into hierarchy.
- New: getBrowserInfo can return type of layout of browser (classic/phone/tablet)
- New: Add hook "searchAgendaFrom" and "beforePDFCreation".
- New: Add trigger DON_UPDATE, DON_DELETE
- New: Add country iso code on 3 chars into table of countries.
- Qual: Removed hard coded rowid into data init of table llx_c_action_trigger.
- LINEBILL_DELETE, LINK_DELETE, ORDER_SUPPLIER_DELETE, RESOURCE_DELETE trigger called before SQL delete
- New: [ Task #1481 ] Add trigger BILL_SUPPLIER_UPDATE.
- New: [ Task #1495 ] Add trigger LINECONTRACT_CREATE.
- New: Added hook "formConfirm" and "doActions" for supplier invoice card.
- New: [ task #1511, #1426 ] Added hook "doActions" for supplier card and supplier order card.
- New: renamed table llx_c_pays to llx_c_country & libelle field to label.
- New: Added hook "formConfirm" and "doActions" for fichinter card
- New: Can search list of thirdparties from web service on part of name.
- Qual: Renamed table llx_c_civilite into llx_c_civility,
		field civilite into label in the same table,
		and field civilite into civility in other table.
- Qual: Renamed all files & links "liste.php" into "list.php".
- Qual: Renamed all files & links "fiche.php" into "card.php".
- Qual: Replace all constants COMPTA_* by ACCOUNTING_*.
- Qual: Replace all constants ACCOUNTINGEX_* by ACCOUNTING_* to simplify migration of the module

WARNING: Following changes may create regression for some external modules, but was necessary to make
Dolibarr better:

- Changed the way parameters are provided to scripts sync_xxx_ldap2dolibarr.php
- Some field into database were renamed from "libelle" to "label".
- Table llx_c_pays were renamed into llx_c_country.  
- Triggers *_BUILDDOC are removed. Building a doc is not a business event. For action after 
  creation of a pdf or odt, hook "afterPDFCreation" or "afterODTCreation" must be used instead.
- A lot of pages called fiche.php were renamed into card.php
- A lot of pages called liste.php were renamed into list.php
 
=======
***** ChangeLog for 3.6.2 compared to 3.6.1 *****
- Fix: fix ErrorBadValueForParamNotAString error message in price customer multiprice
- Fix: bug 1588 : relative discount
- Fix: label of input method not tranlated.

>>>>>>> c5d8012e
***** ChangeLog for 3.6.1 compared to 3.6.* *****
For users:
- Fix: Can upload files on services.
- Fix: sql errors on updat fichinter.
- Fix: debian script syntax error.
- Fix: error "menu param is not inside list" into pos module.
- Fix: Salary payments are not reflected on the reporting sheets.
- Fix: Unsubscribe emailing not working.
- Fix: Trigger on create category call failed because user is not passed on card.
- Fix: list event view lost type event filter.
- Fix: Save also code event.
- Fix: VAT payment - Add control on field date value.
- Fix: Salaries payment - Field date value is now required and add control on it.
- Fix: Iban was used instead of Bic into SEPA file.
- Fix: Must unaccent strings into SEPA file.
- Fix: Extrafield feature select from table should try to translate multiple column when not needed 
- Fix: cents for indian ruppes are calle paisa and paise.
- Fix: Invoices payments may be older than invoices.
- Fix: Withdrawal total amount is double
- Fix: [ bug #1593 ] Spanish Localtax IRPF not being calculated since 3.6.0 in supplier invoices when adding a line
- Fix: Web service categorie WDSL declaration is correct
- Fix: ErrorBadValueForParamNotAString was displayed in virtual product if no base price defined
- Fix: Category creation failed and no message output
- Fix: Lanf for Payment Type
- Fix: PHPCheckstyle 1.5.5

***** ChangeLog for 3.6 compared to 3.5.* *****
For users:
- New: Update ckeditor to version 4.
- New: Add form "search customer order" on commercial main page.
- New: Can create contract from an order.
- New: Add list of orders products in tab "consumption" on thirdparties.
- New: Add graph stats for suppliers orders in tab "stats" on products.
- New: Add option MAIN_HIDE_INACTIVETAB_ON_PRINT to hide inactive tabs when you
       use the "print" view on screen.
- New: Add option MAIN_AUTO_TIMESTAMP_IN_PUBLIC_NOTES and MAIN_AUTO_TIMESTAMP_IN_PRIVATE_NOTES
       to automatically add timestamp and user line into edition field when editing a note.
- New: Add button cancel into edition of notes.
- New: Improved Barcode module:
       Can input barcode during product creation step.
       Add autonumbering of barcode value for products.
       Add a page/tool for mass barcode generation.
- New: Improved Opensurvey module:
       Added options to disable comments and disable public votes.
       Limit dates use calendar popup.
       Description of survey use wysiwig editor.
       More information shown on result tab.
       Renamed "survey" into "poll" (better translation).
- New: Add filter on text and status into survey list. Can also sort on id, text and date end.
- New: The box "balance of bank accounts" show all opened accounts.
- New: Add option MAIN_ADD_SALE_REP_SIGNATURE_IN_NOTE to add sale represnative into public
       note of generated documents.
- New: Add warning if supplier payment is higher that due amount.
- New: Increase length of url into bookmark module.
- New: Automatic events sending mails add info about linked objects into email content. 
- New: Price management enhancement (multiprice level, price by customer, if MAIN_FEATURES_LEVEL=2 Price by qty).
- New: Add option MAIN_FAVICON_URL.
- New: Created {line_price_ht_locale}, {line_price_vat_locale} and {line_price_ttc_locale} ODT tags.
- New: Add filter on project status into task list. By default, only "opened" project are visible.
- New: Status "validated" for project are renamed into "opened".
- New: Add barcode fields into user database.
- New: Add manager name (ceo, director, president...) into main company information page.
- New: Add field url as product properties.
- New: More options to create a credit note (can be filled autatically according to remain to pay).
- New: Can define custom fields for categories.
- New: Prepare generation of SEPA files into module withdrawal.
- New: [ task #1164 ] Add "Ref. supplier" search box in supplier orders
- New: [ task #1345 ] Can filter on status for supplier order.
- New: Add option FACTURE_SENDBYEMAIL_FOR_ALL_STATUS to allow to send invoice by email 
       whatever is its status.
- New: Add filter date in bank writing list page.
- New: Extrafields can be used as substitution key %EXTRA_XXX% into emails texts for members.
- New: Add categories translation.
- New: Enable option "clone target emailing".
- New: Improved tax module: Add specific page for salaries payment	
- New: Add composer.json file so Dolibarr can be publish onto packagist.org.
- New: The combo list of juridical status is now sorted
- New: [ task #926 ] Add extrafield feature on order lines.
- New: [ task #927 ] Add extrafield feature on Proposal lines.
- New: [ task #928 ] Add extrafield feature on invoice lines.
- New: Paypal/paybox email sent after backcall of a payment is now a formated and translated
       HTML content. For member subscription renewal, there is also a link to member.
- New: When a subscription is recorded with invoice and payment:
       - the document (PDF) of invoice is also generated.
       - the invoice is set to status paid.
- New: Can enter holiday for someone else if user has permission for.
- Fix: Project Task numbering customs rule works.
- Fix: Add actions events not implemented.
- Fix: Price min of composition is not supplier price min by quantity.
- Fix: [ bug #1356 ] Bank accountancy number is limited to 8 numbers.
- Fix: [ bug #1439 ] impossible to remove a a translation (multilanguage-feature) 
- New: If multilangue is enabled, mail (from propal, invoice, etc...) message is pre-defaulted in Customer language
- Fix: [ bug #1459 ] _ADD_CONTACT and _DEL_CONTACT triggers do not intercept insertion when reported an error
- Fix: [ bug #1478 ] BILL_PAYED trigger action does not intercept failure under some circumstances
- Fix: [ bug #1479 ] Several customer invoice triggers do not intercept trigger action
- Fix: [ bug #1477 ] Several customer invoice triggers do not show trigger error messages
- Fix: [ bug #1471 ] Several PHP warnings when intercepting USER_CREATE trigger.
- Fix: [ bug #1517 ] Packages sizes.
- Fix: [ bug #1521 ] The second order's page from a provider shows all orders

For translators:
- Update language files.

For developers:
- New: Add path file of trigger into admin trigger list page.
- New: More phpunit tests.
- New: Payments and supplier payment pages tabs can now be extended from modules.
- New: Add option 'aZ' into GETPOST function to check parameters contains 
       only a to z or A to Z characters.
- New: Opensurvey polls tab cards can now be extended from external modules.
- New: Triggers OPENSURVEY_CREATE, OPENSURVEY_DELETE added.
- New: Add new hook function addMoreActionsButtons to allow a module to add/replace
       action buttons into an element.
- New: Normalize code for barcode generation to match other modules.
- New: Uniformize code for contacts forms.
- New: Add some hooks for financial reports.
- New: A module can add its own ECM view.
- New: A module can disable a standard ECM view.
- New: Add multilang support into product webservice.
- New: Add hooks on project card page.
- New: Add call_trigger method on CommonObject class. So new trigger call within object is just : 
$result = $this->call_trigger($trigger_name, $user) 

WARNING: Following change may create regression for some external modules, but was necessary to make
Dolibarr better:

- The deprecated way (with 4 parameters) to declare a new tab into a module descriptor file has been
removed. You must now use the 6 parameters way. See file modMyModule.class.php for example. 
- Remove the javascript function ac_delay() that is not used anymore by core code.
- Properties "dictionnaries" into module descriptor files have been renamed into "dictionaries".
- Method form->select_currency() has been removed. Use instead print form->selectCurrency().
- Method form->select_methodes_commande() has been renamed into english name selectInputMethod().
- The following hooks are now 'addreplace' hooks: "formCreateThirdpartyOptions" 
  So check that return value is 0 to keep default standard behaviour after hook, or 1 to disable
  default standard behaviour.
- Properties "civilite_id" were renamed into "civility_id".
- Remove add_photo_web() that is ot used anymore by core code.


***** ChangeLog for 3.5.5 compared to 3.5.4 *****
Fix: Holiday module was broken. Initializaion of amount of holidays failed.
Fix: [ bug #1523 ] suite bug #1334 : filtre et ordre de tri conjoints ne s'appliquent pas.
Fix: Fusion PDF button on unpaid invoice is no more displayed.
Fix: Unpaid invoice launch fusion PDF action even if it is only search (with enter keyboard input instead of lens click).
Fix: Pb when showing log list of holiday module with some mysql versions.
Fix: Error with bad timezone pushed by some browsers.
Fix: shipping list SQL request was not filtering on shipping element
Fix: debian package provided by dolibarr team must use embedded libraries.
Fix: [ bug #1528 ] Leopard Services numeration module description is not translated.
Fix: [ bug #1523 ] suite bug #1334 : filtre et ordre de tri conjoints ne s'appliquent pas.
Fix: [ bug #1534 ] Unknown error when deleting a product photo under special circumstances.
Fix: Update impayees.php
Fix: Link product, In list view and label product.
Fix: visible task into area "time" for "My task" must limit task to tasks i am assigned to.
Fix: When disabled, all fields to add time into task line must be disabled.
Fix: Missing include files.lib.php in some pages that use dol_delete_recursive
Fix: [ bug #1558 ] Product/service edit page title shows new Ref instead of old ref.
Fix: [ bug #1553 ] Saving User displays setup removes menu.
Fix: [ bug #1544 ] Can remove date from invoice.
Fix: list event view lost type event filter.
Fix: Add code save on create event.
Fix: SQL injection.
Fix: [ bug #1589 ] Menu type in "Edit menu" page is not translated
Fix: [ bug #1591 ] Linked object block shows Total HT/TTC even if not having permission to read them
Fix: [ bug #1577 ] When creating new Private individual third, selected third type is ignored
Fix: [ bug #1555 ] Update accountancy code of products does not throw PRODUCT_MODIFY trigger
Fix: [ bug #1548 ] Supplier payment card shows type in French
Fix: [ bug #1546 ] Incorrect page number when searching in the list of bank transactions

***** ChangeLog for 3.5.4 compared to 3.5.3 *****
Fix: Hide title of event when agenda module disabled.
Fix: When using option MAIN_MAIL_ALLOW_SENDMAIL_F, a mail was sent to sender.
Fix: Question about warehouse must not be done when module stock is disabled.
Fix: Option STOCK_SUPPORTS_SERVICES was not correctly implemented
     (missing test at some places).
Fix: Renaming a project with uplaoded files failed.
Fix: [ bug #1476 ] Invoice creation form loses invoice date when there is a validation error.
Fix: [ bug #1431 ] Reception and Send supplier order box has a weird top margin.
Fix: [ bug #1428 ] "Nothing" is shown in the middle of the screen in a supplier order.
Fix: The object deliverycompany was not used anymore and output of
     details for delivery reports was lost during 3.5. Rewrite code to
     restore feature.
Fix: [ bug #1445 ] html fix : missing </tr>
Fix: [ bug #1415 ] Intervention document model name and suppliers model names is not shown
     properly in module configuration
Fix: [ bug #1416 ] Supplier order does not list document models in the select box of the 
     supplier order card
Fix: [ bug #1443 ] Payment conditions is erased after editing supplier invoice label or 
     limit date for payment
Fix: Filter on status was not visible when selected from url.
Fix: Filtering on status was last when asking to sort.
Fix: [ bug #1432 ] Trigger SHIPPING_CREATE ignores interception on error.
Fix: [ bug #1449 ] Trigger ORDER_CREATE, LINEORDER_DELETE, LINEORDER_UPDATE and LINEORDER_INSERT ignore interception on error.
Fix: [ bug #1450 ] Several Customer order's triggers do not report the error from the trigger handler.
Fix: [ bug #1451 ] Interrupted order clone through trigger, loads nonexistent order.
Fix: [ bug #1454 ] Mention de bas de page erroné
Fix: Do not display dictionnay for non activated module 
Fix: Link element from element project pages
Fix: [ bug #1509 ] Expedition admin free text & watermark submit error
Fix: [ bug #1349 ] AJAX contact selector does not work fine in Project card
Fix: [ bug #1452 ] variable used but not defined
Fix: If multiprice level is used the VAT on addline is not correct
Fix: [ bug #1254 ] Error when using "Enter" on qty input box of a product (on supplier order part)
Fix: [ bug #1462, 1468, 1480, 1483, 1490, 1497] $this instead of $object
Fix: [ bug #1455 ] outstanding amount
Fix: [ bug #1425 ] LINEBILL_SUPPLIER_DELETE failure trigger leads to an endless loop
Fix: [ bug #1460 ] Several supplier order triggers do not show error messages
Fix: [ bug #1461 ] LINEORDER_SUPPLIER_CREATE does not intercept supplier order line insertion
Fix: [ bug #1484 ] BILL_SUPPLIER_PAYED trigger action does not intercept failure under some circumstances
Fix: [ bug #1482 ] Several supplier invoice triggers do not show trigger error messages
Fix: [ bug #1486 ] LINEBILL_SUPPLIER_CREATE and LINEBILL_SUPPLIER_UPDATE triggers do not intercept trigger action
Fix: [ bug #1522 ] Element list into associate object into project are no more filterd by project thirdparty
Fix: [ bug #1526 ] Thumbs of files uploaded with dots in their names do not load correctly
Fix: Import ProfId1 to siren and ProfId2 to siret

***** ChangeLog for 3.5.3 compared to 3.5.2 *****
Fix: Error on field accountancy code for export profile of invoices.
Fix: [ bug #1351 ] VIES verification link broken.
Fix: [ bug #1352 ] Removing a shipping does not remove the delivery.
Fix: Option MAIN_INVERT_SENDER_RECIPIENT broken with typhon template.
Fix: Can disable features with PHPEXCEL (no DLSF compatible).
Fix: Can disable features with CKEDITOR. 
Fix: Pb of records not correctly cleaned when module marge is
     uninstalled (conflict between 'margin' and 'margins').
Fix: [ bug #1341 ] Lastname not added by file or direct input in mass e-mailing.
Fix: [ bug #1357 ] Invoice creator state not printed in generated invoice documents.
Fix: Suppliers invoice mask fails using {tttt} in numbering.
Fix: [ bug #1350 ] pdf template name for typhon was not correctly set when enabling module.
Fix: Navigation on notes for shipments was not working.
Fix: [ bug #1353 ] Email notifications, wrong URL.
Fix: [ bug #1362 ] Note is not saved.
Fix: tr/td balance.
Fix: [ bug #1360 ] note indicator for member tab.
Fix: Nb of notes and doc not visible onto tasks.
Fix: [ bug #1372 ] Margin calculation does not work in proposals.
Fix: [ bug #1381 ] PHP Warning when listing stock transactions page.
Fix: [ bug #1367 ] "Show invoice" link after a POS sell throws an error.
Fix: TCPDF error file not found in member card generation.
Fix: [ bug #1380 ] Customer invoices are not grouped in company results report.
Fix: [ bug #1393 ] PHP Warning when creating a supplier invoice.
Fix: [ bug #1399 ] [pgsql] Silent warning when setting a propal as "facturée" in propal.php
Fix: When number reach 9999 with default numbering module, next number
     will be 10000 instead of 0000 and error.
Fix: element page on project give wrong href link.
Fix: [ bug #1397 ] Filter by supplier orders with status Draft does not filter.
Fix: [ bug #1388 ] Wrong date when invoicing several orders.
Fix: [ bug #1411 ] Unable to set an expedition note if invoices module is not enabled.
Fix: [ bug #1407 ] Rouget pdf overlapped when using tracking number and public notes.
Fix: [ bug #1405 ] Rouget PDF expedition incorrect when two expeditions under the same commande
Fix: [ bug #1434 ] Muscadet supplier order document model linked objects overlap the text

***** ChangeLog for 3.5.2 compared to 3.5.1 *****
Fix: Can't add user for a task.
Fix: Autoselect of warehouse if there is only one warehouse.
Fix: Install of odt template for project and tasks.
Fix: [ bug #1318 ] Problem with enter key when adding an existing
     product to a customer invoice.
Fix: [ bug #1307 ] Quotes get removed from several inputs.
Fix: [ bug #1317 ] Removing a category does not remove all child categories
Fix: [ bug #1312 ] Call to undefined function _()
Fix: Restore build for obs and launchpad.
Fix: deleting files into backup system tools.
Fix: Dump using php not not include lock on tables that are deleted.
Fix: Fixed a problem with bank accounts sharing across entities.
Fix: fields into group by of sql requests for module margins must be
     same than fields into select.
Fix: When select_date is called with '' as preselected date,
     automatic user date was not correctly et (We must set a date into PHP
     server timezone area)
Fix: First param of select_date must always be forged with a dolibarr
     date function and not time().
Fix: fix can't add line with product in supplier order
Fix: [bug #1309]   
Fix: Solve pb of too many embedded tables     
Fix: [ bug #1306 ] Fatal error when adding an external calendar
Fix: A fix to manage automatic creation of code for import.
Fix: Try to add code to provide easy way to fix warning on timezone not
     defined.
Fix: Several fix into workflow/condition for invoice payments or convert
     into discount.
Fix: Option MAIN_PDF_DASH_BETWEEN_LINES was not working when tcpdf was
     making a pagebreak higher than 2 pages.     
Fix: form to add images should not show link form.
Fix: Correction when adding order line with price as '0'.
Fix: [ bug #1283 ] ROUGET Shipment PDF.
Fix: [ bug #1300 ]
Fix: Miscellaneous problems on task tabs (withproject parameter lost and
     download fails).
Fix: Avoid home project page to hung when too many tasks opened.
Fix: bug #1295: Error when creating an agenda extrafield with a number as reference
Fix: Translation of number for pt_PT.
Fix: Error on ajax_constantonoff function.
Fix: [ bug #1323 ] problème pour générer un odt depuis les taches dans projet.
Fix: Can not make withdrawals 

***** ChangeLog for 3.5.1 compared to 3.5.0 *****
Fix: Do not report trigger errors twice.
Fix: Error when creating event was not reported.
Fix: Bug of import of agenda when using https link
Fix: Field nature not saved correctly
Fix: Substitution of extra field was ko for order
Fix: Bad translation of date format for pt_BR.
Fix: priority field of agenda record is smallint.
Fix: Missing loading of lang in some pages.
Fix: Write note in invoice when using pos module.
Fix: Link to paypal was invalid into email text.
Fix: ref and date of supplier invoice.
Fix: Check on bank account.
Fix: Problem with file upload and download.
Fix: Page load not ending when large number of thirdparties. We 
     added option MAIN_DISABLE_AJAX_COMBOX to disable javascript
     combo feature that is root cause of problem.
Fix: [ bug #1231 ] PDF always generated in interventions
Fix: Be sure there is no duplicate default rib.
Fix: Enable extrafields for customer order, proposal and invoice lines. This feature
     was developed for 3.5 but was disabled (hidden) because of a bug not possible to
     fix enough quickly for 3.5.0 release. 
Fix: user right on Holiday for month report nor working.
Fix: [ bug #1250 ] "Supplier Ref. product" sidebar search box does not work
Fix: Bad space in predefined messages. 
Fix: [ bug #1256 ] Signature was not added for email sent from thirdparty page.
Fix: Action event SHIPPING_VALIDATE is not implemented
Fix: The customer code was set to uppercase when using numbering module leopard. We
     must keep data safe of any change.
Fix: [ bug #1291 ] Loading actions extrafields fails.
Fix: [ bug #1123 ] Paid deposit invoices are always shown as partially paid when fully paid
Fix: Corrected project contact types translation.
Fix: [ bug #1206 ] PMP price is bad calculated.
Fix: [ bug #520 ] Product statistics and detailed lists are wrong.
Fix: [ bug #1240 ] traduction.
Fix: [ bug #1238 ] When creating accompte with a %, free product are used for calculation.
Fix: [ bug #1280 ] service with not end of date was tagged as expired.
Fix: [ bug #1295 ] Error when creating an agenda extrafield with a number as reference.
Fix: [ bug #1306 ] Fatal error when adding an external calendar.
New: Added es_CL language
Fix: Margin tabs bad data show
Fix: [ bug #1318 ] Problem with enter key when adding an existing product to a customer invoice.
Fix: [ bug #1410 ] Add customer order line asks for required Unit Price but doesn't interrupt the creation of the line

***** ChangeLog for 3.5 compared to 3.4.* *****
For users:
- New: Add hidden option BANK_DISABLE_DIRECT_INPUT.
- New: More options to select status of users into select user list.
- New: [ task #862 ] Add ODT on shipments.
- New: [ task #149 ] Add # of notes and attachments in tabs.
- New: Can edit customer ref at any time.
- New: [ task #877 ] Reorganize menus.
- New: [ task #858 ] Holiday module: note on manual holiday assignation.
- New: [ task #892 ] Add hidden option in thirdparty customer/supplier module to hide non active
  companies in select_company method.
- New: [ task #531 ] Add a workload field on tasks.
- New: Add graph of bank account input/output into input-output report page.
- New: Add script export-bank-receipts.php
- New: Add option "filter=bank" onto script rebuild_merge_pdf.php to merge PDF that
  has one payment on a specific bank account.*
- New: [ task #901 ] Add Extrafield on Fiche Inter.
- New: Show process id in all command line scripts.
- New: Module mailman can subscribe/unsubscribe to ML according to categories or type of member.
- New: Add object_hour and object_date_rfc as substitution tag for open document generation.
- New: Add options to send an email when paypal or paybox payment is done.
- New: Clone product/service composition.
- New: Add option ADHERENT_LOGIN_NOT_REQUIRED.
- New: Add a cron module to define scheduled jobs.
- New: Add new graphical boxes (customer and supplier invoices and orders per month).
- New: [ task #286 ] Enhance rounding function of prices to allow round of sum instead of sum of rounding.
- New: Can add an event automatically when a project is create. 
- New: Add option MAIN_GENERATE_DOCUMENT_WITH_PICTURE.
- New: Add option excludethirdparties and onlythirdparties into merge pdf scripts.
- New: [ task #925 ] Add ODT document generation for Tasks in project module.
- New: [ task #924 ] Add numbering rule on task.
- New: [ task #165 ] Add import/export of multiprices.
- New: Add Maghreb regions and departments.
- New: A more responsive design for statistic box of home page.
- New: [ task #1005 ] Adapting to Spanish legislation bill numbering
- New: [ task #1011 ] Now supplier order and invoice deal with payment terms and mode.
- New: [ task #1014 ] Add option to recursively add parent category.
- New: [ task #1016 ] Can define a specific numbering for deposits.
- New: [ task #918 ] Stock replenishment.
- New : Add pdf link into supplier invoice list and supplier order list.
- New : Genrate auto the PDF for supplier invoice.
- New : Add category into filter webservice thirdparty method getListOfThirdParties.
- New : Allow to define margin or mark rate during quoting, ordering, invoicing.
- New : User permissions on margin module.
- New : Add ref supplier into muscadet model/
- New : Add ability to copy contact address to clipboard.
- New: Can use tag {mm} before {yy} even when there is a reset into numbering masks.
- New: [ task #1060 ] Register fields localtax(1|2)_type into details tables.
- New: [ task #923 ] Localtax support for ODT templates. 
- New: [ task #90 ] Barcode search.
- New: Add hidden option MAIN_VAT_DEFAULT_IF_AUTODETECT_FAILS.
- New: Can send an email from thirdparty card.
- New: Can cancel holidays that were previously validated.
- New: Can choose contact on event (action com) creation, and filtered by thirdparty.
- New: Add hidden option MAIN_FORCE_DEFAULT_STATE_ID.
- New: Add page to make mass stock movement.
- New: Add field oustanding limit into thirdparty properties.
- New: Can enter a vat payment of zero.
- New: Add path to installed dir of external modules + Name and web of module provider.
- New: Add option to use a specific mask for uploaded filename.
- New: Can attach external links to objects as we can attach files.
- Qual: Implement same rule for return value of all command line scripts (0 when success, <>0 if error).
- Fix: [ bug #992 ] Proforma invoices don't have a separated numeric count.
- Fix: [ bug #1022 ] correct margin calculation for credit notes.
- Fix: Better management of using ajax for upload form (to solve problem when enabling ajax jquery multifile upload in some cases).
- Fix: Lost stats filters into year selection.
- Fix: Some config data are shared between suppliers orders and suppliers invoices

New experimental module:
- New: [ task #157 ] Add a Skype button (adherents / third parties / contacts)

For translators:
- Qual: Normalized sort order of all languages files with English reference files.
- New: Add language code files for South Africa, France new Caledonia, Vietnam.
- New: Translate string for email to change password.

For developers:
- New: DolGraph can build graph with three lines.
- New: DolGraph accept a parameter to cache data of graph getNbByMonthWithPrevYear.
- New: Can enable tuning info with option MAIN_SHOW_TUNING_INFO.
- New: Show version of client lib used by mysql drivers.
- New: Add function to get content of an url (using all dolibarr setup like timeout, proxies...)
- New: Upgrade lib of TCPDF to 6.0
- New: Upgrade jquery flot library to 0.8.1
- New: Add property "hidden" into module descriptors to allow to hide a module according to
  some dynamic conditions.
- New: Add option MAIN_MOTD_SETUPPAGE to add a content onto setup page. Also content for
  MAIN_MOTD_SETUPPAGE, MAIN_MOTD_SETUPPAGE, MAIN_HOME now accept "|langfile" into translation
  key to use a specific language file.
- New: Make some changes to allow usage of several alternative $dolibarr_main_url_root variables.
- Qual: All nowrap properties are now using CSS class nowrap.
- Qual: Move hard coded code of module mailmanspip into trigger.
- New: Into POST forms, if you can add a parameter DOL_AUTOSET_COOKIE with a value that is list name,
  separated by a coma, of other POST parameters, Dolibarr will automatically save this parameters
  into user cookies.
- New: Add hook addHomeSetup.
- New: Add trigger CATEGORY_LINK and CATEGORY_UNLINK.
- New: A trigger can return an array of error strings instead of one error string.
- New: Add method to use a dictionary as a combo box.
- New: Add update method for web service product.
- Fix also several bugs with old code. 

WARNING: Following change may create regression for some external modules, but was necessary to make
Dolibarr better:

1) We started to clean hooks code. 
If your hook want to modify value of $actions, it's role of your hook to modify it. Dolibarr 
hook code will no more decide this for your module. If your action class for hook was returning
a string or an array, instead your module must set $actionclassinstance->results (to return array) 
or $actionclassinstance->resprints (to return string) to return same thing. The return value must 
be replaced by a "return 0";
Goal is to fix old compatibility code that does not match hook specifications: 
 http://wiki.dolibarr.org/index.php/Hooks_system   

2) If you implemented hook printTopRightMenu, check that output does not include '<td>' tags any more.
All content added must be tagged by a '<div>' with css class="login_block_elem"

3) Some methods object->addline used a first parameter that was object->id, some not. Of course
this was not a good practice, since object->id is already known, there is no need to provide id as 
parameter. All methods addline in this case were modified to remove this parameter. 

4) Method ->classer_facturee() is deprecated. It must be replace with ->classifyBilled().

5) Property ->tel on objects is now ->phone

6) Trigger LINEPROPAL_MODIFY is renamed into LINEPROPAL_UPDATE and
   Trigger CONTRACT_LINE_DELETE rnamed into LINECONTRACT_DELETE to match naming rules.



***** ChangeLog for 3.4.3 compared to 3.4.2 *****
Fix: Bad get of localtaxes into contracts add lines
Fix: Warning into bank conciliation feature.
Fix: Bad get of localtaxes into contracts add lines.
Fix: Add a limit into list to avoid browser to hang when database is too large.
Fix: [ bug #1212 ] 'jqueryFileTree.php' directory traversal vulnerability
Fix: Agenda and Banks module were not working with multicompany module
Fix: [ bug #1317 ] Removing a category does not remove all child categories
Fix: [ bug #1380 ] Customer invoices are not grouped in company results report.

***** ChangeLog for 3.4.2 compared to 3.4.1 *****
Fix: field's problem into company's page (RIB).
Fix: Document cerfa doesn't contained firstname & lastname from donator.
Fix: Bad rounding on margin calculations and display.
Fix: Option drop table into backup was broken.
Fix: [ bug #1105 ] Searching Boxes other search option.
Fix: wrong buy price update.
Fix: [ bug #1142 ] Set paiement on invoice (PGSql).
Fix: [ bug #1145 ] Agenda button list type do not display.
Fix: [ bug #1148 ] Product consomation : supplier order bad status.
Fix: [ bug #1159 ] Commercial search "other" give p.note do not exists.
Fix: [ bug #1174 ] Product translated description not good into PDF.
Fix: [ bug #1163 ] SQL Error when searching for supplier orders.
Fix: [ bug #1162 ] Translaction for morning and afternoon.
Fix: [ bug #1161 ] Search on product label.
Fix: [ bug #1075 ] POS module doesn't decrement stock of products in delayed payment mode.
Fix: [ bug #1171 ] Documents lost in interventions after validating.
Fix: fix unsubscribe URL into mailing when sending manually (not by script).
Fix: [ bug #1182 ] ODT company_country tag is htmlencoded.
Fix: [ bug #1196 ] Product barcode search does not expect 13th digit on EAN13 type.
Fix: [ bug #1202 ] Wrong amount in deposit % invoice from proposal.
Fix: Removed analytics tags into doc page.
Fix: Call Image on this instead of pdf.
Fix: Missing parameter for photo.
Fix: Bad SQL request for turnover report.

***** ChangeLog for 3.4.1 compared to 3.4.0 *****
Fix: Display buying price on line edit when no supplier price is defined.
Fix: Retrieving of margin info when invoice created automatically from order.
Fix: Reordering supplier products in list by supplier or supplier ref was crashing.
Fix: [ bug #1029 ] Tulip numbering mask.
Fix: Supplier invoice and supplier order are not displayed into object link into agenda event card.
Fix: [ bug #1033 ] SUPPLIER REF disappeared.
Fix: update extrafield do not display immediatly after update.
Fix: Fix bug with canvas thirdparty.
Fix: [ bug #1037 ] Consumption> Supplier invoices related.
Fix: User group name do not display in card (view or edit mode).
Fix: Link "Show all supplier invoice" on suplier card not working. 
Fix: [ bug #1039 ] Pre-defined invoices conversion.
Fix: If only service module is activated, it's impossible to delete service.
Fix: [ bug #1043 ] Bad interventions ref numbering.
Fix: Mailing module : if an email is already in destinaires list all other email from selector was not inserted.
Fix: Localtaxes balance not showing.
Fix: Intervention box links to contracts id.
Fix: Compatiblity with multicompany module.
Fix: Edit propal line was losing product supplier price id.
Fix: Delete linked element to supplier invoice when deleted.
Fix: [ bug #1061 ] Bad info shipped products.
Fix: [ bug #1062 ] Documents lost in propals and contracts validating.
Fix: Supplier price displayed on document lines and margin infos didnt take discount.
Fix: sorting on qty did not work in supplier product list.
Fix: there was no escaping on filter fields in supplier product list.
Fix: bugs on margin reports and better margin calculation on credit notes.
Qual: Add travis-ci integration.

***** ChangeLog for 3.4 compared to 3.3.* *****
For users:
- New: Can use ODS templates as document templates.
- New: Add link to autofill/reset with quantity to ship when creating a
  delivery receipt.
- New: Event into calendar use different colors for different users.
- New: Support revenue stamp onto invoices.
- New: Add a tab "consumption" on thirdparties to list products bought/sells.
- New: Some performance enhancements.
- New: Can attach files onto trip and expenses modules.
- New: Add hidden option MAIN_PDF_TITLE_BACKGROUND_COLOR.
- New: Merge tab customer and prospect.
- New: Add ES formated address country rule.
- New: Can define a hierarchical responsible on user and add a tree view to 
  see hierarchy of users.
- New: Can expand/collapse menus, categories and users list.
- New: extra parameters are supported into ODT/ODS templates.
- New: total per vat rate are available as tags for ODT/ODS templates.
- New: Some part of interface use more CSS3 (ie: agenda)
- New: [ task #707 ] Create option "ProfIdx is mandatory to validate a invoice".
- New: Can define if we want to use VAT or not for subscriptions (foundation module).
- New: Can define a default choice for "More action when recording a
  subscription" (foundation module).
- New: Add link to check professional id for India.
- New: [ task #731 ] Uniformize ref generation
- New: [ task #748 ] Add a link "Dolibarr" into left menu
- New: Script email_unpaid_invoices_to_representative accepts now a parameter "test"
  and a "late delay".
- New: Can define different clicktodial setups for each user.
- New: Add hidden option INVOICE_CAN_NEVER_BE_REMOVED.
- New: Enhance agenda module to reach RFC2445 ("type" not enabled by default and add
  "busy" information).
- New: Add module Opensurvey.
- New: Default approver for holidays is set by default to hierchical parent.
- First change to prepare feature "click to print" (IPP) for PDF.
- New: [ task #350 ] Merge tab customer and prospect.
- New: [ task #710 ] Add substitution into mailing send (and HTML is now valid).
- New: [ task #711 ] Add combobox for contact, as done for product/thirdparty.
- New: [ task #714 ] In Emailing module admin autogenerate security key of READRECEIPT.
- New: [ task #743 ] GED : Add aministration option to disable autotree display.
- New: [ task #767 ] Customer Address fallback when a contact doesn't have an address.
- New: [ task #768 ] WYSIWYG for all mails.
- New: [ task #773 ] Add Project document in GED(ECM) modules.
- New: [ task #783 ] Add more types for extra parameters (lists, phone, emails, checkbox,
  prices, radio).
- New: [ task #798 ] Add range limit date on product/services as it is done on order 
  and invoice.
- New: [ task #814 ] Add extrafield feature for projects ands tasks.
- New: [ task #770 ] Add ODT document generation for Projects module.
- New: [ task #741 ] Add intervention box.
- New: [ task #826 ] Optionnal increase stock when deleting an invoice already validated.
- New: [ task #823 ] Shipping_validate email notification.
- New: [ task #900 ] Review code of ficheinter.class.php
- Fix: [Bug #958] LocalTax2 for Spain fails on Suppliers
- Fix: [ bug #972 ] Auto completion contact field do not take account the min caract number before search
- Fix: [ bug #971 ] html.form.class.php select_contact with autocomplete do not exclude id from exclude array
- Fix: Expedition creation, can retreive product from other expedition

For translators:
- Update language files.

For developers:
- System of menu managers has been rewritten to reduce code to do same things. 
- An external module can force its theme.
- Add function dol_set_focus('#xxx').
- A mymodule can bring its own core/modules/mymodule/modules_mymodule.php file.
- Removed not used libraries.
- More web services. 
- Renamed some database fields, code variables and parameters from french to english.
- First change to manage margins on contracts.
- Add hook getFormMail.
- Function plimit of databases drivers accept -1 as value (it means default value set
  into conf->liste_limit).
- New: Add option dol_hide_topmenu, dol_hide_leftmenu, dol_optimize_smallscreen,
  dol_no_mouse_hover and dol_use_jmobile onto login page (to support different terminal).
- New: dol_syslog method accept a suffix to use different log files for log. 
- New: Type of fields are received by export format handlers.
- New: when adding an action, we can define a free code to tag it for a specific need.
- New: Enhance Dolibarr migration process to include migration script of external 
  modules.
- New: [ task #811 ] Uniformanize note field.
  

WARNING: If you used external modules, some of them may need to be upgraded due to:
- Fields of classes were renamed to be normalized (nom, prenom, cp, ville, adresse, tel
  were renamed into lastname, firstname, zip, town, address, phone).
  This may also be true for some fields into web services.
- If module use hook pdf_writelinedesc, module may have to add return 1 at end of 
  function to keep same behaviour.

TODO:
backport commit 53672dff75f4fdaeeed037ff9d15f860968022ca to fix confirm with jmobile
backport commit 384e3812eb73a15adafb472cacfb93397a54459b to fix W3C/edit contract
 


***** ChangeLog for 3.3.5 compared to 3.3.4 *****
- Fix: Change to make debian package ok despite removal of ckeditor.
- Fix: jcrop file to match debian rules
- Fix: Add missing country UK.
- Fix: Minor fix into package.
- Fix: Add missing label on project field.

***** ChangeLog for 3.3.4 compared to 3.3.3 *****
- Fix: [ bug #1001 ] Social Contribution : State not correct
- Fix: Better management of pdf generation when tcpdf is not available.
- Fix: Change to be more debian compliant natively.

***** ChangeLog for 3.3.3 compared to 3.3.2 *****
- Fix: [ bug #903 ] Fatal error: Call to undefined function dol_get_first_day() in htdocs/commande/liste.php
- Fix: [ bug #934 ] Error on proformat invoice creation (pgsql)
- Fix: [ bug #947 ] Can't create proposal lines with unit price = 0

***** ChangeLog for 3.3.2 compared to 3.3.1 *****
- Fix: Dutch (nl_NL) translation
- Generalize fix: file with a specific mask not found, again
- Fix: translations and BILL_SUPPLIER_BUILDDOC trigger
- Fix: Can't reset payment due date
- Fix: Orderstoinvoice didn't act as expected when no order was checked
- Fix: Bad link to all proposals into Third party card if customer is prospect
- Fix: Some bugs on withdrawal rejects
- Fix: [ bug #774 ] Bug on creating event with box "all day" crossed
- Fix: [ bug #787 ] Invoice supplier box incorrect tooltip when delay on payment
- Fix: [ bug #789 ] VAT not being calculated in POS
- Fix: [ bug #790 ] Spanish localtax RE not being correctly calculated
- Fix: [ bug #794 ] Lost filter on zipcode in prospect list 
- Fix: [ bug #806 ] Margins module with orders2invoice does not respect cost price
- Fix: [ bug #810 ] Cannot update ODT template path
- Fix: [ bug #816 ] Sales journal does not reflect localtaxes
- Fix: [ bug #817 ] Purchases journal does not reflect localtaxes
- Fix: [ bug #824 ] MAIN_DB_PREFIX not use into dictionnary
- Fix: [ bug #828 ] Error when code_region is not a number in llx_c_regions (with postgres)
- Fix: [ bug #855 ] Holiday approval email in French
- Fix: [ bug #856 ] (Holidays module) Mail error if destination user doesn't have an email
- Fix: [ bug #857 ] Invoice created from shipment does not have the order discount
- Fix: [ bug #861 ] Impossible to create a new event in agenda
- Fix: [ bug #827 ] AJAX search does not respect multiprice level
- Fix: [ bug #865 ] Dolibarr navigation array in project/task do not work
- Fix: [ bug #866 ] Standing order from an invoice suggests invoice total amount instead of remaining to pay
- Fix: [ bug #788 ] Date of linked interventions are not shown
- Fix: external users should not see costprice and margin infos
- Fix: [ bug #806 ] Tasks are ordered alphabetically instead of chronological order

***** ChangeLog for 3.3.1 compared to 3.3 *****
- Fix: [ bug #733 ] Mass emailing tools do not support <style HTML tag
- Fix: Package for launchpad
- Fix: [ bug #736 ] Missing column in llx_c_chargesociales  
- Fix: Localtax2 for Spain must be based into buyer
- Fix: [ bug #762 ] Bad profit calculation in Reporting
- Fix: bug dictionnary with wrong prefix table

***** ChangeLog for 3.3 compared to 3.2.* *****
For users:
- New: Add holiday module, to declare and follow holidays of your employees.
- New: Add margin management module.
- New: Add new theme Amarok.
- New: [ task #289 ] Can reorder tasks.
- New: Add field "signature" into user card. If filled, text is added 
       at end of predefined email texts. If option MAIN_MAIL_DO_NOT_USE_SIGN is on, this
       feature is disabled.
- New: Can input a payment back onto an credit note.
- New: Add link "Back to list" on all cards.
- New: After first install, warning are visible onto mandatory setup not
       configured. Show also total number of activated modules.
- New: Can filter list of proposal, order or invoice on sales representative.
- New: Add supplier ref on supplier orders.
- New: Can export supplier orders and customers shipments.
- New: First change to install external plugins from gui (experimental). 
- New: Monaco is like France for default vat calculation
- New: Can list elements (invoices, orders or proposals) on a particular
  user contact). This allow to view a "basket" of its elements.
- New: Show bank account on payment list of invoice card.
- New: Cloning project allow to clones task, notes, projects files, tasks files, contacts. 
- New: Enhance default style.
- New: Can edit and resiliate member status from list.
- New: Can insert URL links into elements lines. Also reported into PDF.
- New: When a member is validated, we can subscribe to mailing-lists
       according to its type.
- New: Add a tab into members statistics to count members by nature.
- New: Add link to third party into sells and purchase journal.
- New: Suggest a method to generate a backup file for user with no access
       to mysqldump binary.
- New: Can also use extrafields on contacts/addresses and users.
- New: Support unique field for extrafields.
- New: Extra fields supports more types (int, string, double, date, datetime).
- New: Can correct stock of a warehouse from warehouse card.
- New: [ task #185 ] Can input amount when correcting stock to recalculate PMP.
- New: [ task #454 ] Add "No category" into filters on category.
- New: Auto check box on page to edit interface options of user.
- New: More surface control on stock correction page.
- New: Add great britain provinces.
- New: [ task #494 ] Send an email to foundation when a new member has auto-subscribed.
- New: [ task #326 ] Add a numbering module to suggest automatically a product ref.
- New: Add conditional substitution IF/ELSEIF/ENDIF for ODT templates.
- New: Add unit foot2, inch2, foot3 and inch3 for surface and volumes.
- New: Can select thirdparties into emailing targets, even if module category is not enabled.
- New: [ task #498 ] Improvement of the block to add products/services lines.
- New: ECM autodir works also for files joined to products and services.
- New: Add a selection module for emailing to enter a recipient from gui.
- New: Allow to search thirds and products from barcodes directly from the permanent mini search left box.
- New: Allow to search product from barcodes directly from invoices, proposals... through AJAX.
- New: Can make one invoice for several orders.
- New: POS module can works with only one payment method (cach, chq, credit card).
- New: Add possibility to defined position/job of a user.
- New: Add hidden option to add slashes between lines into PDF.
- New: [ task #210 ] Can choose cash account during POS login.
- New: [ task #104 ] Can create an invoice from several orders.
- New: Update libs/tools/logo for DoliWamp (now use PHP 5.3).
- New: Added ODT Template tag {object_total_discount_ht}
- New: Add new import options: Third parties bank details, warehouses and stocks, categories and suppliers prices
- New: English bank account need a bank code (called sort code) to identify an account. 
- New: Can choose menu entry to show with external site module.
- New: Add hidden option MAIN_PDF_MARGIN_LEFT, MAIN_PDF_MARGIN_RIGHT, MAIN_PDF_MARGIN_TOP, MAIN_PDF_MARGIN_BOTTOM to force margins of generated PDF.
- New: [ task #314 ] Can define if prof id are mandatory or not.
- New: Add button on order card to create intervention from services.
- New: Add search box to find products by supplier reference.
- New: Add option MAIN_HELPCENTER_LINKTOUSE to define target link "I need help" onto logon page. 
- New: [ task #608 ] Can clone a supplier order with prices updates
- New: [ task #559 ] Can define a discount % regarding quantity in supplier prices and price by quantity in customer prices
- New: [ task #527 ] After cloning a suplier invoice, go onto invoice ref into edit mode

New experimental module:
- New: Add commissions management module.

- Fix: [ bug #499 ] Supplier order input method not translated
- Fix: No images into product description lines as PDF generation does not work with this.
- Fix: Errors weren't being shown in customer's & supplier's orders
- Fix: Lastname wasn't being recorded in xinputuser emailing module.
- Fix: [ bug #653 ] Error while creating agenda additional attributes
- Fix: [ bug #654 ] Event rapport PDF showing ActionAC_OTH_AUTO
- Fix: [ bug #658 ] Search on bank do not work for description
- Fix: [ bug #659 ] Comment in recurrent invoices is not stored
- Fix: [ bug #622 ] Attaching wrong file when sending the invoice via e-mail

For developers:
- New: Add webservice for thirdparty creation and list.
- New: A module can overwrite templates parts.
- New: Can add a link on title field of added dictionnary.
- New: Uniformize code.
- New: Add option WORKFLOW_DISABLE_CREATE_INVOICE_FROM_ORDER and 
       WORKFLOW_DISABLE_CLASSIFY_BILLED_FROM_ORDER.
- New: A module can add several css and js.
- New: removed deprecated methods
       ldap::connect, formadmin::select_lang,
       html::select_tva
- New: Add custom substitution function for ODT product lines: mymodule_completesubstitutionarray_lines()
- New: Basic implementation of hooks and triggers for a lot (most) of core modules: 
  action/calendar, trips and expenses, dons, vat payment, contact/society, contract, product lines, 
  expedition, order supplier and order invoice (lines included), intervention card, project, tasks.
- New: Add ChromePHP output into syslog module.
- New: Add PRODUCT_PRICE_MODIFY trigger.
- New: Created function to retrieve total amount of discount of an invoice/proposal...
- New: We can use a dynamic value ($conf->global->XXX for example) into titles of menus.
- New: Use PHP classes DateTime* for some data functions instead of adodb 
- Qual: Renamed SUPPLIER_INVOICE_BUILDDOC trigger to BILL_SUPPLIER_BUILDDOC
- Qual: Renamed INVOICE_SUPPLIER_DELETE trigger to BILL_SUPPLIER_DELETE
- Qual: Renamed SUPLIER_ORDER_BUILDDOC trigger to ORDER_SUPPLIER_BUILDDOC
- Qual: Renamed CONTRACTLINE_DELETE trigger to CONTRACT_LINE_DELETE
- Qual: Renamed all ficheinter.class.php triggers so that they start with 'FICHINTER_'
- Fix: [ bug #655 ] ORDER_REOPEN trigger incorrectly named
- Fix: [ bug #656 ] Contracts trigger CONTRACT_MODIFY incorrectly named
- Fix: [ bug #657 ] Usergroup class' GROUP_DELETE trigger incorrectly named

For translators:
- New: Update language files (de, tr, pt, ca, es, en, fr).
- New: Added bg_BG autotranslated language.
- New: Translate the donation receipt.

Dolibarr license has also been updated from GPLv2+ to GPLv3+.



***** ChangeLog for 3.2.3 compared to 3.2.2 *****
- Fix: Some permission into agenda module.
- Fix: Generation of PDF was not using correct font for some languages.
- Fix some translations.
- Fix: [ bug #607 ] Nom de société avec guillemets.
- Fix: Option MAIN_MAIL_SENDMAIL_FORCE_BA and MAIN_FIX_BUGGED_MTA was not
  complete.
- Fix: comaptiblity with multicompany module.
- Fix: Bad label when validating/paying an invoice from POS module.
- Fix: Correct recipient into rouget template.
- Fix: A lot of fix into PDF pagebreak management.
- Update VAT for some countries.
- Firstname was missing when sending email from file list.
- Added en_SA language.



***** ChangeLog for 3.2.2 compared to 3.2.1 *****
- Fix: Modify spanish VAT to new rates.
- Fix: Add error message when creating already existing product.
- Fix: Edition of percentage of an event.
- Fix: Minor look fix for theme bureau2crea.
- Fix: Start and end date not saved at project creation
- Fix: Default vat is zero for customer invoices if company does not use vat
- Fix: Localtaxes unit prices precision



***** ChangeLog for 3.2.1 compared to 3.2.0 *****
- Fix: Edit of projects.
- Fix: Activation of modules does not fails if directory install was removed.
- Fix: [ bug #444 ] Regression on auto-closing for proposals and orders.
- Fix: Update translations (catalan, french, spanish, brazilian).
- Fix: [ bug #445 ] Hex escaping in descriptions.
- Fix: error when validating shipment for non predefined products with a
  selected warehouse.
- Fix: Bad local taxes if price base type is TTC for spanish local taxes.
- Fix: Phone not saved when using web service.
- Fix: [ bug #464 ] Payment form should allow to add transmitter for bank transfers.
- Fix: Allows to use a comma decimal separator in supplier invoices payments.
- Fix: Translation for tr_TR, es_ES, pt_BR.
- Fix: Products with no prices not visible.
- Fix: Access to product card created with very old version of Dolibarr.
- Fix: Delete temporary files after validating an invoice.
- Fix: preview of supplier order and invoice template.
- Fix: [ bug #485 ] Configurated amount for public auto-subscription form is not taken into account
- Fix: Average amount graphs weren't comparing the previous year stats
- Fix: Closed project didn't show the new status unless the page was refreshed
- Fix: Files were not being uploaded to a project's task
- Fix: [ bug #503 ] Unable to delete linked file to a deposit
- Fix: [ bug #501 ] Error while trying to modify an user
- Fix: [ bug #506 ] Can't set percentage of a started event
- Fix: Bad assignation of const for pdf delivery module name



***** ChangeLog for 3.2.0 compared to 3.1.* *****
WARNING: PHP lower than 5.x are no more supported.
WARNING: Because of a major datastructure change onto supplier prices tables, be aware
to make a backup of your database before making upgrade.

For users:
- New: Each user can remove/add its own boxes.
- New: Add signature at end of predefined email text.
- New: Can use personalized fields on products/services.
- New: Can attach files on social contributions.
- New: Show payments terms and conditions onto muscadet template.
- New: Can open back a closed commercial proposal.
- New: show thirdparty barcode on main tab.
- New: Can input note (private and public) during note and expenses creation.
- New: Print ticket show invoice ref into POS module.
- New: Can edit customer discounts from invoice create and edit card.
- New: task #11243: Show quantity into stocks for each sub-products into the sub-product tab.
- New: task #10500: Option to choose if professional id are unique.
- New: Add hidden option FOURN_PRODUCT_AVAILABILITY.
- New: task #11123: Add best supplier price.
- New: Enhancement in styles.
- New: Can conciliate several lines in one operation.
- New: task #11289 : Modify third party accountancy code generator aquarium.
- New: task #10606 : more comprehensive message error.
- New: task #11278 : Option into point of sale module to add services in list.
- New: task #11261 : Add an entry into menu called "New shipment".
- New: [ task #187 ] Gerer les evenement recurrents dans les imports ical.
- New: Make option MAIN_GENERATE_DOCUMENTS_WITHOUT_VAT available by default.
- New: Can build PDF in USLetter format or canada format (change paper size).
- New: Can export into Excel 2007 format.
- New: Add hidden option CASHDESK_FORCE_STOCK_ON_BILL
- New: Can search on part of barcode into POS module.
- New: Cheques into cheques receipts are ordered by operation date.
- New: Add hidden option MAIN_DISABLE_PDF_AUTOUPDATE to avoid generating pdf each time data change.
- New: Add hidden option PROJECT_HIDE_UNSELECTABLES to hide project you can't select into combo list.
- New: Add option INVOICE_POSITIVE_CREDIT_NOTE.
- New: Support zip/town autocompletion into warehouses.
- New: Add box for last expired services.
- New: Reduce seriously size of packages.
- New: Can define country code for import.
- New: When invoice was generated from order, order date is visible on PDF, after order ref.
- New: [ task #181 ] Hide password of click2dial in user card.
- New: Chart are faster to build
- New: Value of data into charts are visible on mouse hover.
- New: Import wizard can import contacts.
- New: Import wizard can import personalized fields.
- New: Personalized fields support int type.
- New: Install process is now two times faster.
- New: Can sort files into backup tool.
- New: Default output charset are utf8 into backup tool.
- New: Add brazilian states.
- New: Increase usability of module project.
- New: [ task #285 ] Add search filter on project in tasks list.
- New: Automatic list of documents in ECM module is ok for customers,
       suppliers invoice, orders, customers orders, proposals and social contributions.
- New: All professional id can contains up to 128 chars instead of 32. 
- New: [ task #176 ] Allow to use ODT templates for proposals and orders like it's done for invoices
- New: Add hidden option MAIN_ADD_PDF_BACKGROUND to add a PDF as background of invoice/order generated PDF.
- New: Can convert a product/service into service/product.
- New: Show delivery date into proposal template azur. 
- New: Support tags into header and footer into ODT templates.
- Fix: Can use POS module with several concurrent users.
- Fix: Installer don't fails with Mysql version that added a ssl_cypher field.
- Fix: Sanitize input parameters.
- Fix: [ bug #368 ] Product list
- Fix: [ bug #370 ] Filter in accountancy -> suppliers_bills
- Fix: [ bug #399 ] Bad calculation of local taxes in update line products
- Fix: [ bug #427 ] Bad links to wiki help in certains menus

For developers:
- New: Can add a left menu into an existing top menu or left menu.
- New: Add webservice to get or create a product or service.
- New: Add webservice to get a user.
- New: Add more "hooks" (like hooks to change way of showing/editing lines into dictionnaries).
- New: Log module outputs can be setup with "or" rule (not only "xor").
- New: Add FirePHP output for logging module.
- New: Add trigger ACTION_DELETE and ACTION_MODIFY.
- New: Trigger now have a priority to define sort execution order.
- New: Can define different requests according to database type into migration files.
- New: Add "canvas" feature to overwrite page of thirdparty, contact, product with yours.
- New: Removed artichow deprecated libraries.
- New: A page can force reload of css style sheet
- New: A module can add import description for import wizard, even for tables with foreign keys.
- New: Can add tabs on statistics views.
- New: Add CSS id/class into public payment pages.
- Qual: Add a lot of more PHPUnit tests.
- Qual: Data structure for supplier prices is simpler.
- Qual: Removed no more used external libraries.
- Qual: Cleaned a lot of dead code.
- Qual: More OOP (usage of "abstract", "static", ...), uniformize constructors.
- Qual: Fix a lot of checkstyle warnings.
- Qual: task #216 : Move /lib into /core/lib directory
- Qual: task #217 : Move core files into core directory (login, menus, triggers, boxes, modules)
WARNING: To reduce technic debt, all functions dolibarr_xxx were renamed int dol_xxx.



***** ChangeLog for 3.1.3 compared to 3.1.2 *****
Fix: PgSQL - property must be set if success
Fix: Provide a solution for backup when mysqldump is not available
Fix: Bug #460 - Wrong entity assignment when creating a warehouse
Fix: bug #405 - Late icon always displayed on comm/propal.php



***** ChangeLog for 3.1.2 compared to 3.1.1 *****
- Fix: Can clone a proposal
- Fix: Add member ID in substitution method
- Fix: Duplicate end tag and missing form parts
- Fix: Support companies with no prof id.
- Fix: Sanitize data
- Fix: Bug #318
- Fix: Bug #369
- Fix: More bugs



***** ChangeLog for 3.1.1 compared to 3.1.0 *****
- New: Add option FACTURE_DEPOSITS_ARE_JUST_PAYMENTS. With this option added, 
       credit notes are not removed from total amount of invoice but are just 
       payments used to reducs remain to pay.
- New: Added hidden option MAIN_FIX_FOR_BUGGED_MTA to fix bugged MTA.       
- Fix: Removed warnings during install.
- Fix: State into address of paypal payments were lost.
- Fix: Currency into paypal payments were always euros.
- Fix: Removed Bare LF from emails sent with smtps method.
- Fix: Can show report on selected period.
- Fix: product removed from list after deleted into order.
- Fix: [bug #270] PostgreSQL backend try to connect throught TCP socket for 
- Fix: price was not without tax when using multiprice into POS module.
- Fix: Can delete bank account.
- Fix: [ bug #277 ] Year dropdown in table header of supplier invoices.
- Fix: Some other very minor fixes.


***** ChangeLog for 3.1 compared to 3.0 *****
WARNING: IE6 browser is no more supported in this version.
For users:
- New: War against number of clicks:
     - When adding a free bank transaction, form to add next one is still
       visible (save one click).
     - task #10969 : Add checkbox to close automatically invoice if
       payment is complete (save 3 clicks).
     - Reduce a step into supplier order workflow to save time. If user
       has permission to approve, order is approved when order is validated.
       (Save 2 clicks).
     - In commercial main menu, left menu are already opened. This save one click
       to open a proposal or order.
     - Can add a discount for third party, during invoice edition (and we 
       saved clicks again).
     - When creating a contract, sales representative are preset to user. This save
       4 clicks.
     - Can edit several fields in bank transaction line page into one update.
     - Creation of contacts from third party page go back to third party.
     - Preselect model if there is only one. This save 2 clicks. 
     - Can remove a project if project has tasks. No need to delete task one by one.
- New: Enhance donation module. Add a status "canceled".
- New: Add filters on all statistics report pages.
- New: If a service contains subproducts, subpoducts are decrease when service
       is decrease.
- New: Add status for third parties to disable a third party.
- New: Can send interventions cards by email.
- New: Increase list of available notifications into module Notifications.
- New: Add option MAIN_FIRST_TO_UPPER to force upper case of first 
       letters for names and firstname.
- New: Can filter of payment type in bank transaction list.
- New: Status of users is visible into user list.
- New: Support BSB code for bank account in Australia.
- New: Can set date of payment for autocreate invoice/payment when 
       creating a foundation subscription.
- New: Can edit note of payment.
- New: Option to make login not mandatory in member module.
- New: Add box for last members for foundation module.
- New: A specialized menu can now be used when using smartphones.
- New: Can add information on current user on ODT generation.
- New: Prefix on third party is not used by default. Hidden option
       SOCIETE_USEPREFIX can restore old feature.
- New: Standing orders module use bank account from banks module.
- New: Ask password when creating a user from a contact.
- New: task #10577: Use a numbering module for shipment and contract.
- New: Can create manually order from proposal.
- New: Add a first workflow module to create automatic action on some
       events (create order on proposal closing).
- New: Use autocompletion on invoice select when creating replacement 
       or credit note invoice.
- New: task #10885: Add a week view for calendar.
- New: task #11018: Add a status "not applicable" on events.
- New: Add subscriptions/country/region/town statistics for member module.
- New: Can define a proxy for external web access.
- New: task #11003: checkbox on checks for deposit.
- New: Add status into export. Add third party default language into export.
- New: Can filter on date and bank account when building check receipts.
- New: task #10958 : Add link to cheque receipts into bank transaction 
       line if exists
- New: Can import external ical url into dolibarr agenda view.
- New: Can add a logo on third parties card.
- New: task #11194 : Can delete uploaded photos 
- New: task #9744 : Add the barcode to select products on Point of Sale module
- New: Subscription/Unsubscription to mailman mailing-list can be done on 
       validate/resiliate in foundation module.
- New: Can use extrafields on third parties.
- New: Add chart to report counts by status on element home area pages.
- New: Look: Usage of Jquery Notify to show result or error messages on action.
- New: Look: Minor enhancements into agenda view.
- New: Look: Nicer tooltips with transparency and shadow.
- New: task #11004: Create invoice from intervention.
- New: task #10501: Can use point of sale with different bank accounts.
- Fix: Better Postgresql compatibility.
- Fix: Numbering module for invoices use same number for invoice 
       and credit note if mask is same.
- Fix: Debug and clean withdraw module.
- Fix: Allow access permission for point of sale module.
- Fix: Permissions issues with suppliers.
- Fix: Admin dict data is showing with active language 

For developers:
- New: External modules can add tabs on agenda views.
- New: External modules can also remove default tabs.
- New: External modules can force skin directory so force their own skins.
- New: External modules can add their own menu manager.
- New: External modules can force menu manager.
- New: External modules can overwrite all default language files by
       forcing priority on langs directories on its own lang directory.
- New: External modules can show export list with an "enabled" condition.
- New: Support a backtopage parameter on contact creation page.
- New: Add id on div to show logo.
- New: Install wizard can activate a module at end of install.
- New: Dictionary setup works with very large external dictionnaries (Add 
       page navigation).
- New: Add api to draw graphics with javascript (using Jquery Flot).
- New: Can add user login into menu urls added by modules.

For translators:
- New: Add fa_IR language.
- Fix: Move language ar_AR to ar_SA, sv_SV to sv_SE and da_Da to da_DK.



***** ChangeLog for 3.0 compared to 2.9.* *****
For users:
- New: Can edit date of cheque receipts.
- New: Add Sales journal and Purchase journal report.
- New: Can create supplier invoice from supplier order.
- New: Support login by openid
- New: Support "full day" event in calendar module.
- New: Add a weather on dashboard.
- New: Add a Paypal module.
- New: Can choose third party to use in point of sale module during logon.
- New: A lot of enhancements into ECM module:
       Directories can contains special characters,
       Speed enhancements,
       Directories can be created outside of Dolibarr, refresh button will 
       update database,
       Can rename a file.
- New: Reordering lines in invoice, orders, commercial proposal is faster (use Ajax
       technology).      
- New: Can import members using assistant.
- New: Can exclude deposit, replacement or credit notes in script rebuild_merge_pdf.
- New: task #10473 : Option MAIN_PROFIDx_IN_ADDRESS must no more be hidden.
- New: Can generate business card for on particular member.
- New: Task #10553 : Can attach files on members card.
- New: Can filter on payment type and bank account in payment lists.
- New: When sending supplier orders by mail, a text is predefined.
- New: Upgrade process works with Postgresql.
- New: Task #10538: Add filter on expiration date of subscription for
       foundation module email selector.
- New: Task #9643: Add 2 status (tosell/tobuy) on products instead of only
       1 status for both selling and buying.       
- New: Can input payment conditions on several lines.
- New: Add hidden option MAIN_LOGOUT_GOTO_URL to set the exit url after
       a logout.
- New: For germany, we invert order of address.
- New: Add hidden option MAIN_SERVICES_ARE_ECOMMERCE_200238EC.
- New: Support NPR in customer product prices.
- New: Add more volume units (ounce, gallon, inch, feet, ...)
- New: Delivery date accepts hours and minutes.
- New: Can add a comment on stock dispatching to be save into stock movements.
- New: Can filter product list with too low stocks.
- New: Add option to send all emails sent to a bulk carbon copy.
- New: Preview of emails sent by member module is shown.
- New: task #10100 : Add button to create invoice from a subscription
- New: Reorganize tabs on third parties.
- New: Option MAIN_INVERT_SENDER_RECIPIENT is available in einstein pdf template.
- New: Easier way to define url for clicktodial module.
- New: Add a fckeditor test area in fckeditor module setup.
- New: Add property "Event on full day" on agenda
- New: Enhancement and better compatibility (google, thunderbird) for agenda export.
- New: Can use image editor on user photo.
- New: Task #10796: Add Spain ProfId1 Verification
- New: Page "supplier summary" is now available.
- New: Task #10611: Add option to choose order of field in bank account info on PDF
- New: If a transaction was reconciliated and should not, there was no way to reverse error.
- New: Ubuntu package now works also on debian.
- Perf: Avoid reading database to determine country code after each
        page call.
- Fix: Special chars are now supported in ECM module for filename (not yet for
       directories).
- Fix: Better Postgresql compatibility.
- Fix: Box order is saved when moved.
- Fix: Database name can contains "-" characters.
- Fix: In coloring negative amounts.
- Fix: Date input use date format of user and not dd/mm/yyyy format.
- Fix: Fixed a very old bug making file attachment fails with some emails 
       readers when using "mail php function".
- Fix: When cloning commercial proposal, due date is creation date + delay
       by default.
- Fix: Can edit ordering methods.

For translators:
- New: Update and complete slovenian language sl_SL.
- New: Add full manually translated files for de_AT en de_DE (thanks to eCleaner.at).
- New: Create the language ja_JP.
- New: Add el_GR language.

For developers:
- New: Add jquery by default.
- New: Removed PWC libraries.
- New: Removed Scriptaculous libraries.
- New: Removed Prototype libraries.
- New: Add first Selenium GUI tests.
- New: Enhance a lot of internal function to build external modules
       more easily.
- New: Add a user field ref_ext in object tables to allow external
       systems to store their id and make self-developed synchronizing
       functions easier to build.        
- New: Local user timezone is saved into session (not used yet).
- New: Works with Mysql 5.5.
- Qual: Menu system code is simpler.
- Qual: Mutualize some duplicate code.
- Qual: Renamed some fields into database to be more internationnal.
- Qual: Removed deprecated code.


***** ChangeLog for 2.9 compared to 2.8.* *****
For users:
- New: POS module allow to choose which warehouse to use.
- New: Support "Department/State" field on company setup, contact, 
       bank account and members card.
- New: Can reopen a refused/canceled supplier order.
- New: Add Gant diagramm on project module.
- New: Add a new mode for automatic stock increase: Can be increased
       on dispatching of products from a supplier order receipt.
- New: Can set a past delay to limit calendar export.
- New: Can attach files on emailing campaigns.
- New: Add statistics on trips and expenses module.
- New: Can reopen a closed customer order.
- New: Add module externalsite to add a web site/tools inside 
       menu and a Dolibarr frame.
- New: Can link trips and fees to a project.
- New: Add civility title in foundation module.
- New: Can set accountancy code for product (buy and sell).
- New: Can filter third parties lists on categories.
- New: Can filter products and services lists on categories.
- New: task #10202 : Support categories for members.
- New: Can build documents for third parties (Using ODT templates, need PHP 5.2+). 
- New: Support new products properties: length and area.
- New: Add the "payment due before" field in invoice exports.
- New: Add feature to resize or crop image files (for products photos)
- New: task #10113 : Show list of emailing on clicking on "number of mass emailing received"
- New: Add default language for third parties and use it when multilang is enabled
       to define default language for document generation.
- New: Can reopen a closed supplier invoice.
- New: Move permission "see hidden categories" into "see hidden products/services".
- New: Can delete several files at once in FTP module.
- New: Add box "last contracts".
- New: Works even if Web hosting provider has disabled PHP "glob" function.
- New: Can now send supplier orders by email.
- New: task #10076 : Show content of message in notification module.
- New: Bank name is shown on invoice.
- New: IBAN value is called IFSC if country is India.
- New: Add option to choose to show firstname then name or name then firstname on PDF.
- New: Add company in fields exported by export of members tool.
- New: Reorganise bank menus.
- New: Bookmarks can be sorted on a particular order.
- New: Support spanish RE and IRPF taxes on invoices.
- New: Module category offers categories for foundation module.
- New: Can filter on category on third parties, products and members listings.
- New: A flag is visible before country labels.
- New: When activating a new module, permissions for admin user are set. This save
       time when configuring Dolibarr.
- New: Dolibarr 2.9 is faster than 2.8.
- New: A lot of more predefined VAT values, states, regions for 
       miscelaneous contries.
- New: Enhance skin engine to make themes easier.
- New: Add images into menu "eldy".
- New: Auguria theme is now more modern.
- New: Update tools refers to www.dolibarr.org but also www.dolistore.com web site.
- New: Postgresql experimental support seems to work completely. 
- New: Changes in Dolibarr core to allow to use cache servers (see Memcached module on
       dolistore.com).
- New: Default choice for interactive confirm box is yes by default, and no only for
       delete actions. This reduce number of clicks required to validate actions and 
       is still safe to dangerous actions.
- Fix: Durations are correctly shown for languages using PM/AM dates.
- Fix: A lot of fixes in Point of Sale module.
- Fix: Debug experimental module widthrawal.
- Fix: Format number was wrong for ar_AR language.
- Fix: Can change password if user has only permission "change password".
- Fix: Project PDF document shows all tasks.
- Fix: bug #29278 : SMTP fails with IP instead of hostname.
- Fix: Default language on login page was wrong.
- Fix: Complete support of euros sign (even in PDF).
- Fix: Bad setup of phpMyAdmin for DoliWamp installer.
- Fix: Tracking number should be available on sending sheets.
- Fix: Stock value is not reset when product is transfered into other warehouse. 
- Fix: A lot of not tracked bugs fixed.
- Fix: Some fixes in barcode management.
- Fix: Access to phpMyAdmin is now ok on new DoliWamp installation.

For translators:
- Fix: Major update of italian translation (it_IT).
- Fix: A lot of translation fixes in all languages.
- New: Added translations (sl_SL, is_IS).
- New: Add translations for the DoliWamp installer.

For developers:
- More comments in code.
- Uniformize some code. 
- All arrays "lignes" were renamed into "lines".
- Delete all useless pre.inc.php files (this also increase speed).
- Fix W3C errors in page forging.
- Qual: Mutualize code of menu managers.
- Better isolation of modules files and dolibarr core files. 
- Task #8682 : Remove functions unix_timestamp.
- The makepack tool now make pack with UID 500.
- More css class and div to output menu to allow more skins.
- Generated documentation can be build from Eclipse using Doxygen plugin.
- Snapshot is provided with PHPunit tests.

WARNING: 
- A lot of class files (*.class.php) has moved into subdirectories. So If you use
  or develop non official modules that includes Dolibarr classes, you will have to rename
  path to thoose classes into the include function.
- Also, parameters of the "fetch()" method for class "User" has changed to reflect
  other fetch methods.   
- If you build a personalised themes, you must rename the style sheet into style.css.php.   
- This version is also the last one to support PHP 4.*, Mysql 3.1, IE6.
  Dolibarr 3.* will be supported with PHP 5+ and MySql 4.1+ only.


***** ChangeLog for 2.8.1 compared to 2.8 *****
For users:
- Fix: Works on database with _ in name.
- Fix: Broken feature in trips and expense module.
- Fix: Can use $ in database and login/pass values.
- Fix: No error on upgrade if there is orphelins tasks.
- Fix: Failed to login when user agent string was longer than 128.
- Fix: bug #29526 : Numérotation Proposition Incorrecte après duplication


***** ChangeLog for 2.8 compared to 2.7.* *****
For users:
- New: Support note on trips module
- New: Can link contacts to projects
- New: Can removed attached file on email form if attachment was wrong.
- New: Add option to show your logo on top of left menu.
- New: task #9935: Can edit accountancy code.
- New: Add an option to make users email required.
- New: Module notification can send email on order or proposal validation.
- New: Can use any command line antivirus on file upload.
- New: A customer can also be a prospect.
- New: task #9802 : Can link an action to a project and use project to 
       filter agenda.
- New: Project can be set on contract creation.
- New: Initial sold can be conciliated on bank module.
- New: Add a default errors-to email for emailing module.
- New: Can filter on user on stock movement list.
- New: When creating a third party from a member, it is set as a new
       customer.
- New: Can use {tttt} in numbering mask setup. It will be replaced
       with third party type.
- New: VAT number is stored in one field. This is more "international".
- New: task #9782 : Add possibility to delete a warehouse.
- New: task #9640 : Add label for stock movements.
- New: task #9916 : Add FREE text for interventions card.
- New: Can define the new product ref when cloning.
- New: Project module support status of project and end date.
- New: Provide a ubuntu package.
- New: Add link to check a SIREN for french users.
- New: Add link "now" to fill date when creating invoices.
- Fix: Import module works even if prefix is empty in source file.
- Fix: bug #28055 : Unable to modify the date of a cloned command.
- Fix: bug #27891.
- Fix: Change of numbering module was not effective.
- Fix: Change error management when adding already used supplier ref
       for a product.
- Fix: Running sending-email.php
- Fix: Warning should not appears for invoice closed
- Fix: Import for companies works even with prefix empty.
- Fix: bug #28895 : Création d'utilisateur impossible.
- Fix: Can change password if has only permission change password.

For developers:
- Qual: Reorganize /dev directory.
- Qual: Change the way items are linked together.
- Qual: The login page now use a template in /core/template/login.tpl.php.
- New: Modules can add their own tab on projects cards.
- New: Add management of triger FICHEINTER_VALIDATE


***** ChangeLog for 2.7.1 compared to 2.7 *****
For users:
- Fix: Bad decimal management for it_IT and fr_BE languages.
- Fix: A third party created from a member is created as a 
       customer.
- Fix: Change of numbering module was not effective.
- Fix: Report of balance missing supplier invoices.
- Fix: Running sendmaing-email.php script.
- Fix: Detection of country for IBAN management.
- Fix: Update member photo.


***** ChangeLog for 2.7 compared to 2.6.* *****
For users:
- New: Add a print icon to show a page to print without menus.
- New: Can add a free text on bank cheque receipts.
- New: Price level can be defined also for prospects.
- New: Add a help and support center.
- New: Can export commercial proposals.
- New: Can use a cache for xcal exports.
- New: Option for faster confirmation process with one ajax popup.
- New: Complete theme bluelagoon and rodolphe
- New: Can select third parties emails in emailing module for all
       third parties with expired contract's lines.
- New: Can add a field errors-to in emailing.
- New: Can use inline images in emails.
- New: Add predefined invoices (can be use for repeated invoices).
- New: Add a confirmation when cloning products.
- New: Add stock in product lists.
- New: Can filter list of stock movement on date or product.
- New: Added a link from product list to their stock movements.
- New: Several speed enhancements after using the Google Page speed 
  plugin for FireBug.
- New: Add a confirmation on dangerous admin purge feature.
- New: Add navigation on donation sheets.
- New: Added estimated value for stocks.
- New: Added module Gravatar to found photo of users or members
       from their email on gravatar.com.
- New: Include Dolibarr version in suggested dump filename.
- New: Enhancement in project module.
- New: Add log tab on emailing module.
- New: Minor enhancements in look themes.
- New: Add option to hide help in menu.
- New: Added a "force LDAP synchronize" on member and contact cards.
- New: Can split a discount into two smaller discount. This allows to use a
       discount on an invoice even if invoice amount is lower than discount
       credit available.
- New: Can use variables into the free text on PDF (__TOTAL_TTC_, __TOTAL_VAT...)
- New: Increase page loading speed (all changes reported by Google PageSpeed
       tool has been added).
- New: Add support of constant MAIN_ONLY_LOGIN_ALLOWED to allow to lock all
       access to any users except the one defined in constant.
- New: Add an admin page of PHP sessions with a way to lock new connections
       for other users than yourself. Can also purge existing sessions.
- New: Add point of sale module.
- New: Better usage when using with smartphones.
- New: Add module FTP client.
- New: Can set first day of week.
- New: Installer now create a .htaccess to protect documents directory.
- New: Experimental support for Postgresql.
- New: Full support of SMTPS (can works with Google SMTP).
- Fix: "Now" link works when date popup is not used.
- Fix: Debug seriously the email notification module.
- Fix: Error Call to a member function trans when refusing a supplier order.
- Fix: Fix payment conditions on commercial proposals.
- Fix: Nb of orders to process was wrong.
- Fix: Customer code was not correct on PDF it if contains special 
       characters.
- Fix: Can update price even with "NPR" VAT rates.
- Fix: When product type is missing, description is not lost when adding 
       new product lines.
- Fix: CC and BCC in emails was not used if using SMTPS handler.
- Fix: Last character was lost when text end with n or r.
- Fix: LDAP synchronization is now more robust (transaction and 
  use modify instead of delete/add).
- Fix: Fix: Setup of member synchronization does not conflict 
  with contact or user synchronization.

For translators:
- Update some language files.
- Can accept right to left languages. Added an "automatic" arabe translation.

For developers:
- An external module can force the third party code to be required whatever
  is the rule of third party code module.
- Update fckeditor to 2.6.4.
- Update Smarty to 2.6.26.
- Removed some deprecated code and files.
- Creation of directory in module descriptor is simpler.
- Can use an alternate document_root directory to develop with 
  sources on two repositories.
- Removed useless code of old commercial module.
- Move some modules into the CVS modules repository dolibarrmod. This reduces
  amount of code in main branch.
- Updated wiki documentation.
- Better W3C standard.
- Can add init data when enabling a module.
- Can fix some corruptions in database by calling the update page 
  /install/repair.ksh
- Log files contains more information (PHP_SELD added and OS user used for 
  log of command lines scripts) 
- Can protect a module to not being enabled if javascript disabled.
- If module numberwords is installed, code can use langs->getLabelFromNumber 
  to get value of an amount in text.
- A module can add subsitution keys in makesubsitutions() functions.
- Add $conf->browser->phone defined to optimise code for smartphone browsers.
- All external libs are now in same directory /includes.
- All install files are now in same directory /install.


***** ChangeLog for 2.6 compared to 2.5.* *****
For users:
- New: Add filter on status in emailing selector for Dolibarr users.
- New: Can add bookmarks on all pages.
- New: Enhance bank transactions reporting.
- New: When creating a contact from a third party, informations from third
  party card are automatically suggested.
- New: Sort list of languages in combo box.
- New: EMails links are show with function dol_print_email
- New: Add graph report on number of entities in product statistics page.
- New: Can delete a supplier order whatever is its status.
- New: No limit on free text on PDF generated documents.
- New: Can force login value when creating a user from a member.
- New: Can clone commercial proposals and orders.
- New: Major enhancement of project module.
- New: Added product label in invoice exports fields.
- New: Add VAT number in export fields.
- New: Upgrade FPDF to 1.6
- New: Upgrade Scriptaculous to 1.8.2 and Prototype to 1.6.0.3
- New: Added keywords in PDF.
- New: Add hidden option MAIN_DISABLE_PDF_COMPRESSION.
- New: Add attachments on intervention cards.
- New: Can add personalized fields in emailing selectors.
- New: Customer code and supplier code can be defined automatically.
- New: Emailing feature can extract civility from contacts.
- New: Can create a third party from a member of foundation module.
- New: Can set a limit for stock alert to 0.
- New: Support SMTPS.
- New: Added a page /support to provide a help center service on Dolibarr.
- New: Distinct status "running not expired" from "running expired" in lines 
  contract status.
- New: Add a first version of a module for Paybox.
- New: Can add contact to suppliers orders.
- New: Changes to support the external Bit Torrent module.
- New: Can filter on social contribution type in list.
- New: Upload of joined files need create/modify permissions to work.
- New: For admin users, show the SQL request in export build.
- New: Can modify proposal date if status is draft.
- New: The help link on some pages now links directly to the wiki web page.
- New: Enhancements in barcode module.
- New: Can use decimal values in stocks.
- Fix: Partial payment on social contributions not shown on main page.
- Fix: Handle correctly the comment in status changing of supplier orders.
- Fix: Author, title and topic are correctly encoded in PDF.
- Fix: Now HTML output is always UTF8, this solve bad PDF encoding on old
  users.
- Fix: Save new model when changed on interventions.
- Fix: Failed to go on the future view of bank transaction if there is no 
  future bank transaction already wrote.  
- Fix: Bad ref in supplier list.
- Fix: Bad link in product statistics for supplier referrers.
- Fix: Usage of reset of cursor in personalized numbering modules for a particular
  month (@ option) was broken.
- Can add contacts to a supplier invoice.
- Fix: When an invoice is changed back to status draft, warehouse is increased 
  back.
- Fix: Category of a bank transaction was not saved.
- Fix: Clicktodial plugin works correctly now
- Fix: Multiprices features works correctly.
- Fix: Project module and task creation.
- Fix: Validation of order if a file was attached.
- Fix: A lot of fixes in PDF generators.
- Fix: Bad line/page break with long description of products on PDF.
- Fix: Option force invoice date to validation date working correctly.
- Fix: Creation of a member from the example public page works.

For translators:
- Added 10 more new language files.
- Added autotranslator tool. A tool to build/update automatically
  languages files using Google API for a new language. Wonderful to start a
  new translation.
  
For developers:
- Removed some deprecated files.
- Removed treemenu library.
- Renamed all function dolibarr_xxx into dol_xxx to have same prefix everywhere.
- Rewrite clone feature for supplier invoice to work like other clone features.
- First change to manage a future feature "stock PMP value".
- A module can add a new tab in third party view tabs.
- First change for future geoip module.


***** ChangeLog for 2.5 compared to 2.4.* *****
For users:
- Sessions timeout can be configured to overwrite PHP setup.
- Can filter on date in services list.
- Support bookmark add of product cards.
- Enhancement in stock management (Automatic increase/decrease
  from order or invoice is possible).
- New filter options in prospect lists (category and level).
- New view in ECM module.
- Look enhancements for graphics (add transparency).
- Added statistics report for supplier invoices.
- Added average amount in invoices statistics reports.
- Can move a contract line to another contract of same third party.
- Add an export definition to export interventions.
- Can set umask file permissions on Unix/Linux/BSD systems.
- Miscelanous bug fixes.
- A lot of other enhancements to increase productivity.
- All phone numbers show the clicktodial link if module is enabled.
- Can define hour and minutes in intervention cards.
- Can edit a validated intervention.
- Add filters on intervention list.
- Add juridical status and number of employees in third party 
  export definition.
- A lot of enhancements and translation in withdraw module.
- Full support of Mysql option mode=strict.
- Added a new event from member module to agenda tracked events.
- Can attach a file to suppliers orders.
- Change to make Bank Account Number form more "internationnal".
- Can clone an invoice.
- Can clone an emailing.
- Reduce memory usage (about 2%).
- Add weight and size in sendings module.
- Add a fast search form on left menu for member module.
- Fix: Do not show export filter for disabled modules
- Show greyed lines for not allowed export filters.
- Add nature in product fields (manufactured product or not).
- Add export filters for category module and trip and expenses module.
- Can choose login of dolibarr account created when create from contact

For translators:
- The errors language file contains only error or warning messages with 
  prefix Error or Warning.
- HTML Output is by default in UTF8 and language files can be provided
  in UTF8.

For developers:
- Update skeletons (some fixes and add function createFromClone).
- Add an experimental Cash Desk module.
- Added new triggers events in agenda module.
- All submodules are moved in the includes directory.
- Removed some deprecated files.
- Menu managers now use same class name for their menu entry
  and add a different value in an HTML id for each entry. This allows
  to build skins that use different style for each menu entry.
- All emails and url HTML output use same function.
- Add more integrity check on database
- Can disable modules on logon page. This make possible to
  have several profiles of demo with only one demo. Also added a new
  Dolibarr demo front page (in htdocs/public/demo).
- Allow modules to add new tabs.

   

***** ChangeLog for 2.4 compared to 2.2.* *****
For users:
- Add a calendar module (module agenda) with ical/vcal/rss export.
- Look enhancement in graphics (thanks artichow).
- Add tel and fax on delivery addresses.
- Add a tool to edit personalized menu.
- Add an ical and vcal export link in agenda and webcalendar module.
- Reduce memory usage.
- Now triggers are enabled/disabled according to module they refers to.
- Fix infinite loop on popup calendar.
- Change in tanslation to make Dolibarr easier to understand.
- Add a warning when sending a mail from a user with no email defined.
- Added clicktodial module.
- Add a property private/public in contact. This allows to user Dolibarr
  for a personnal address book.
- French NAF code can accept 5 chars.
- Supplier prices can be input with or without taxe.
- New generic numbering modules to offer more solutions for generating
  automatic id.
- Add new predefined exports wizards (stocks, suppliers, taxes...).
- Add feature to log security events (logon, change of users, passwords).
- Can link all documents (included supplier invoices and orders) to a 
  project.
- Can attach several files to email when sending an invoice, order or
  proposal by email.
- Can choose accuracy (number of decimals) for prices.
- Localization for decimal and thousand delimiter on number is fully
  supported.
- More informations reported in system information pages.
- Add a budget report.
- Added a security audit report.
- Other minor changes (features, look, fixes)
- Added compatibility with Firefox 3.
- Changes for compatibility with PHP6/Mysql6.
- Some bug fixes.

For translators:
- Added spanish es_ES translation.
- Added en_AU translation.

For developers:
- Removed useless code:
  Replaced phplot and phplot5 librairies by artichow.
  Removed cryptograph library replaced by artichow.
- Login functions are now externalised as modules.
- Update code skeletons examples.
- Several enhancements to make addon development easier.
- Add a tool to generate PHP classes completely mapped to a table.
- Added a check to enable external modules only if dolibarr version is
  high enough.
- Changes in wizard installer to allow building autoexe installer for
  Windows with Apache and Mysql included.


***** ChangeLog for 2.2 compared to 2.1.* *****
- Add more statistics on main page.
- Add option to add message on login page.
- Management of categories for third parties.
- Add volume on products properties.
- Support for LDAP authentication.
- Full member synchronisation with LDAP database in
  fundation module.
- More LDAP fields supported for user synchronization.
- Better logger for install.
- First changes to support UTF8.
- Add a "forget password" feature.
- Setup process can run several migrate files if need
  to jump several versions to upgrade.
- Support for webcalendar 1.1 in webcalendar module.
- Support for menu in database.
- Better support for using Dolibarr on more WHP.
- Removed some deprecated files and clean code.
- New theme: Auguria
- Removed PHP warnings.
- Some bugs fixes.
- Traduction more complete.
- Better code comments for Doxygen documentation.
- Better support of vcard export format.
- A lot of security enhancements (no more password in log files,
  crypted password in database, in config file...).
- Themes are full CSS compliant.
- A lot of other minor changes...
- Option to scan uploaded document by an antivirus.
- Transparency for picto files works with IE.
- Can drag and drop boxes on main page.


***** ChangeLog for 2.1 compared to 2.0.* *****
- Added a better installer.
- Support user and groups permissions.
- Translation in english and support for several languages.
- New enhanced look and several new themes.
- Small search boxes for each Dolibarr elements (invoices, contracts,
  orders, proposals...)
- Added an export assistant module to export main dolibarr data.
- Added backup tool to backup database via mysqldump.
- Added product categories management with a categorie tree.
- Management of companies' discounts (relative or absolute).
- Support credit note and discounts (relative and absolute) on
  commercial proposal, orders and invoices.
- Support multi-langual description for products.
- Graphical enhancements (picto to describe all status).
- Added more permissions (ie: can restrict access for a commercial user
  to elements of its companies only).
- Little enhancements to OSCommerce module.
- Added a second OSCommerce module working through web services.
- Added a Mantis module to have a Mantis application in Dolibarr menu.
- Building a PDF document for invoices works like other modules. You
  can change model just before generating the PDF.
- Can generate documents (PDF) for customer orders. Can send them by mail.
- Added FPDI and FPDI_Protection (ie: PDF with password-protection)
- Can make one payment for several supplier invoices.
- Rule to suggests passwords when creating a user are in modules
  allowing to add easily other rules.
- Option to encrypt passwords in database (MD5).
- Add Dolibarr triggers support on users creation/change.
- Add Dolibarr triggers support on payments.
- Add Dolibarr triggers on supplier and customers orders.
- Webcalendar triggers for actions on Member module.
- Support optional new javascript popup selector for date fields.
- Support for several RSS boxes in external RSS module. Setup easier.
- Can attach documents on Action, Orders, Invoices, Commercial proposals.
- Can attach contacts on proposals, orders, contracts, invoices.
- Preview on results of PDF generator modules in setup pages.
- Code cleaner. Remove unused or duplicate code.
- Save and show last connexion date for users.
- Enhancements on a lot of forms for better ergonomy.
- Can add/remove company logo.
- Added LDAP synchronisation for users, groups and/or contacts.
- Can configure your own SMTP server/port for mail sendings.
- Works even on "UTF8 by default" systems (Mysql, Linux...)
- Better compatibility with different PHP version or setup.
- Added mysqli driver.
- Add a WISIWYG editor (FCKEditor) to edit note and comment areas.
- Added AJAX features like a 'search product selector'.
- Modules boxes on main page can be dragged and dropped (with firefox only).
- Support for PHP5.
- Experimental support for Postgresql (not working yet, but waiting feedbacks).
- Removed obsolete files and documentation.
- Added admin tools (backup and files purge).
- Added a tool to build a lang package.
- Added a tool to build a module package.
- Added a tool to build a theme package.
- Traduction more complete.
- Added skeletons for code examples.
- Lot of fixes after 2.0 release not fixed in 2.0.1.
- Added more security option (ie: encrypted password in database)




***** ChangeLog for 2.0.1 compared to 2.0 *****
Minor bug fixes



***** ChangeLog for 2.0 compared to 1.0.* *****
ChangeLog file size is so important, that it is not included inside Dolibarr
package. You can find it at www.dolibarr.org<|MERGE_RESOLUTION|>--- conflicted
+++ resolved
@@ -3,7 +3,6 @@
 --------------------------------------------------------------
 
 
-<<<<<<< HEAD
 ***** ChangeLog for 3.7 compared to 3.6.* *****
 For users:
 - New: Can add product into category from category card.
@@ -136,14 +135,14 @@
   creation of a pdf or odt, hook "afterPDFCreation" or "afterODTCreation" must be used instead.
 - A lot of pages called fiche.php were renamed into card.php
 - A lot of pages called liste.php were renamed into list.php
- 
-=======
+
+
+
 ***** ChangeLog for 3.6.2 compared to 3.6.1 *****
 - Fix: fix ErrorBadValueForParamNotAString error message in price customer multiprice
 - Fix: bug 1588 : relative discount
 - Fix: label of input method not tranlated.
 
->>>>>>> c5d8012e
 ***** ChangeLog for 3.6.1 compared to 3.6.* *****
 For users:
 - Fix: Can upload files on services.
