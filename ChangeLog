--------------------------------------------------------------
English Dolibarr ChangeLog
--------------------------------------------------------------

WARNING: 

Do not try to make any Dolibarr upgrade if you are running Mysql version 5.5.40.
Mysql version 5.5.40 has a very critical bug making your data beeing definitely lost.
You may also experience troubles with Mysql 5.5.41/42/43 with error "Lost connection"
during migration.
Upgrading to any other version or any other database system is abolutely required BEFORE trying
make a Dolibarr upgrade.


<<<<<<< HEAD
***** ChangeLog for 3.9 compared to 3.8.* *****
For users:
NEW: A new and more modern look for "eldy" theme.
NEW: Introduce a new theme called "Material Design". 
NEW: #3767 Allow changing multiple prices of a product at once
NEW: Add a button to purge criteria in user list
NEW: Add a filter field to restrict list of member when doing a LDAP list request. Use also this filter into ldap command line script making sync from ldap to dolibarr.
NEW: Add all assigned users and all extrafields data in new event when we createFromClone
NEW: Add hidden option to use standard position address in crabe model For electronic sending solutions
NEW: Add a refresh button on page list of direct print jobs.
NEW: Add a tab "document" in donation card
NEW: Add cancel button on thirdparty create page
NEW: Add chart of product statistics
NEW: Add color on categories
NEW: Add css class and ids on column of detail lines to allow module to easily manipulate fields.
NEW: Add date value filter on account records list
NEW: Add __PROJECT_NAME__ tag for customer invoice emails
NEW: Add option PDF_ALLOW_HTML_FOR_FREE_TEXT to be able to enter pdf footer text with wysiwyg editor.
NEW: Add fields into llx_cronjobs to be able to use job table to queue one shot jobs.
NEW: Add filter on status on invoice list
NEW: Add filter on status on shipments
NEW: Add gender property managed on user card FIX: Better error messages when uploading photo of user when permission to write are not granted
NEW: Add help tooltips on fields of dictionary edit pages.
NEW: Add hidden option MAIN_MAILFORM_DISABLE_ENTERKEY to disable the key enter into the form to send email.
NEW: Add hook in send mail
NEW: Add hooks on list of members to allow an external module to add more fields into list view.
NEW: Add hooks to allow an external module to complete list of events into calendar views.
NEW: Add $ID$ into extrafields management to allow use of current object id on filter for select list from table and checkbox list from table
NEW: Add info page on product card
NEW: Add into about page, a sample text to use to promote new version release (visible only if version is last stable)
NEW: Add none/all selection into list of files for FTP browser module
NEW: Add opportunity amount on project card.
NEW: Add parameter to add a link to use "date of invoice" in one click when fille a payment card.
NEW: Add planned workload and declared progress on project summary list on project home page (data aggregated from tasks of project)
NEW: Add "productpricecard" hook and uniformize code
NEW: Add ref and label of project into export
NEW: Add status into filters of graph
NEW: Add tab document on salaries payment
NEW: Add thumb of users into thumbs stats on home page
NEW: A link to the bugtracker can be enabled in the GUI
NEW: Better look for POS. More responsive design.
NEW: Can add project search on left menu search area
NEW: Can assign a task to yourself to have it appear on timesheet
NEW: Can choose fields to show on project list
NEW: Can close a project that has draft status with no need to switch it to validate status before.
NEW: Can edit Background color for Top menu and Background color for table title line.
NEW: Can edit email template using WYSIWYG editor
NEW: Can edit list of prospect status for customers/prospects. Add a new entry into dictionary table to manage list fo status. Removed deprecated files.
NEW: Can filter on contact status in prospect list. Removed deprecated menu entry.
NEW: Can filter proposal on a tag of a product Enhance also the prototype test_arrays to include select form before table.
NEW: Can filter proposal, orders or invoices with criteria "contain at least one product with following tag"
NEW: Can select fields to show in product list. Extrafields are also supported.
NEW: Can select fields to show into the contact list. Extrafields are also supported.
NEW: Can select which field to show into list of users. Extrafields are also supported.
NEW: Can set default value of event type when creating an event (if type of event option is used).
NEW: Can upload files on leave requests. Use more standard permissions.
NEW: Can use a "|" to make a OR search on several different criterias into text filters of tables.
NEW: Can use the * as a joker characters into search boxes of lists
NEW: Clean code into salary module, debug and add indexes NEW: Can filter on user list and salary payments on user with naural search.
NEW: clone action on agenda events
NEW: Color category is visible onto the thumb of tags on thirdparty, or products cards.
NEW: conf to use next product/service ref when we clone a product/service
NEW: Contract module can be used to follow both sold and bought contracts/recurring subscriptions.
NEW: Enhance prototype, project list and proposal list with new hooks to have an external module able to add more fields.
NEW: Enhance style engine. Add option to set color of links.
NEW: Enter amount for withdraws requests
NEW: FEATURE PROPOSAL: on proposal, order or invoice creation from scratch, reload page after customer selection so its informations can be loaded
NEW: Filter "active" by default on user list. Fix label of permission of project module.
NEW: Forms are using the tab look, even in creation mode.
NEW: Free text for cheque deposit receipt can be HTML content.
NEW: Hidden option THEME_ELDY_USE_HOVER is stable enough to become officialy visible into setup.
NEW: If module salaries is on, you can set a hourly value for time consumed by users. Each time a user enter its time consumed on a project, a calculation is done to provide the cost for human services. This value appears into the "Transversal view" of project.
NEW: Import Sales representatives of third parties
NEW: Increase length of bank code to 128 char #3704
NEW: info function for product card
NEW: Into the overview of projects, the name of thirdparty appears into combo lists of elements to link to project.
NEW: Introduce a "code" into fiels to describe vat. This will allow to suggest different vat lines with same value with ability to differentiate them.
NEW: Introduce cost price on product.
NEW: Introduce hidden option MAIN_LANDING_PAGE to decide the home page visible just after login.
NEW: Introduce hidden option MAIN_REPLACE_TRANS_xx_XX to allow simple replacement of translated string on the fly.
NEW: Introduce table llx_overwrite_trans to be able to overwrite translations by simple database edition.
NEW: Introduce use of cache for thumbs images of users
NEW: Experimental level multiprice generator based on per cent variations over base price
NEW: List of projects of a thirdparty are visible on a project tab
NEW: Merge all left menu search boxes into one.
NEW: Merge all search fields of an area page into one search box
NEW: next ref on clone doesn't need conf, it's used if mask exists
NEW: ODT generators can set meta properties of ODT file
NEW: On list of thirdparties, user can select fields to show. Make phpunit test working again localy. Add missing columns into llx_expedition.
NEW: Only arrow of current sorted field is visible into table views. This save a lot of spaces. You can click on the column title to sort. This make clickable area larger and click to sort is easier.
NEW: On page to see/edit contact of an ojbect, the status of contact is visible (for both external and internal users).
NEW: Option encrypt password into databae is set to on by default on first install.
NEW: print event type on third party card tab agenda list (only if AGENDA_USE_EVENT_TYPE = 1)
NEW: Provide an easier way to understand if an order can be shipped.
NEW: Quick searh filter works on invoice, proposal, order, intervention, contract
NEW: Rename install "etape" into english "step"
NEW: Replace category edition page on members with new select2 component.
NEW: Show photo of logged user into login top right block. NEW: If no photo is available for user, we show a generic photo depending on gender
NEW: Show photo of user into user list. A new function getImageFileNameForSize was also introduced to choose image best size according to usage to save bandwith.
NEW: Show which fields are used for search when doing a generic search from the quick search form.
NEW: Statistic graphs on products offer a filter on product type (product / service or both)
NEW: Support logging to a Sentry server
NEW: Syslog displays configuration errors
NEW: The clicktodial module is now able to provide link "tel:" on phone numbers. So it is also possible to use clicktodial with a client solution like the "xivo" local client.
NEW: The conditional IF into ODT templates works also on not defined var so we can show data only if defined. Close #3819
NEW: The free text in PDF footer can now be a HTML content. So the WYSIWYG editor is on by default to edit it into module setup.
NEW: The quick search box on left menu can also search into expense reports.
NEW: The search box and the bookmarks are now rendered by the menu manager.
NEW: The thirdparties tabs, the contacts tabs and the members tabs are now presented using a new top banner, saving space and using a same way to show address, status and navigation arrows.
NEW: Thumbs for statistics on main page are fully clicable (not only link inside the thumb)
NEW: Translate extrafield's labels
NEW: Uniformize way of working for search filters. One filter per object.
NEW: Used matching icons for Material Design theme
NEW: Use new select2 component for juridical status, country and state selection.
NEW: When creating order, proposal or invoice from thirdparty card, the project is asked during creation. A link to create project if it does not exists is also available. NEW: Uniformize form creation of proposal to add public and private notes during creation like done for order and invoice.

For developers:
NEW: Add a new widget $form->selectArrayAjax() to use combo list with content coming from an Ajax URL.
NEW: Add doActions hook method call in contract card
NEW: Added doActions hooks to user cards
NEW: Add a new component to select categories/tags from the main edit page of product. The dedicated tab is also removed.
NEW: upgrade jQuery Component Datable (and extras) to 1.10.7
NEW: script to build API class from existing class
NEW: Prepare database to store information per files (for example to define if an image can be used as a cover or not)
NEW: log hooks loading
NEW: Introduce property module_position so a module can decide where it appears into list of modules.
NEW: Introduce function dolGetFirstLineOfText
NEW: Introduce a method getDefaultCreateValueForField for developers to get a default value to use for a form in create mode. Implement it for public and private notes.
NEW: A module can add its entries into cron module.
NEW: Framework feature. To have a page being loaded at same scrollbar level after a click on a href link, just add the class "reposition" on this link.
NEW: Add exemple of setup for multitail to render dolibarr log files
NEW: Add restler framework. First step to build REST API into Dolibarr.


WARNING: 

Dolibarr 3.9 is not yet fully compatible with PHP 7.

Mysql minimum version is now 5.0.3 

Following changes may create regression for some external modules, but were necessary to make
Dolibarr better:
- Deprecated Product::setPriceExpression. Use Product::update instead
- Deprecated hidden option MAIN_USE_CUSTOM_TRANSLATION has been removed. Use table llx_overwrite_trans instead.
- Trigger LINECONTRACT_INSERT has been renamed into LINECONTRACT_CREATE to match common denomination.
- A lot hooks used into PDF generation were not correctly implemented. We had to fix this. The result si that
the following hook were set as hook of type "replace". This means if your module implement such hooks, it must 
return 0 to execute standard code or 1 to replace standard code (value to output should be set into resPrints instead).
This is list of hooks modified:
'pdf_getlinenum', 'pdf_getlineref', 'pdf_getlineref_supplier', 'pdf_getlinevatrate', 'pdf_getlineupexcltax',
'pdf_getlineupwithtax', 'pdf_getlineqty', 'pdf_getlineqty_asked', 'pdf_getlineqty_shipped', 'pdf_getlineqty_keeptoship',
'pdf_getlineunit', 'pdf_getlineremisepercent', 'pdf_getlineprogress', 'pdf_getlinetotalexcltax', 'pdf_getlinetotalwithtax'
- Renamed Product::isservice and Product::isproduct to match PSR-2
- Remove deprecated Product::hidden property


 
=======
***** ChangeLog for 3.8.3 compared to 3.8.2 *****
FIX: #3805
FIX: #3231 [Members] Public subscription page displays GeoIP error
FIX: #3240
FIX: #3293 Login page form icons not shown
FIX: #3508 Useless tooltip in 3.8 boxes
FIX: #3661 Margin is not selected correctly when adding a product
FIX: #3679 Error when deleting a Localtax2 special payment
FIX: #3707 Thirdparty bank account page table has a glitch
FIX: #3726 When upload file, don't test if PRODUCT_USE_OLD_PATH_FOR_PHOTO variable is empty or not
FIX: #3734 Do not show empty links of deleted source objects in stock movement list
FIX: #3836 Unable to upload a document to an invoice under some circunstances
FIX: #3878 Storing and deleting files on emailing was done at wrong place
FIX: #3880
FIX: #3882
FIX: #3890 Expected transactions bank account page, shows negative numbers
FIX: #3912
FIX: #3928 Creating a Customer order and a Customer invoice from a project, does not inherit payment conditions and method of payment of customer card
FIX: #3953 Don't round supplier price
FIX: #3953 rounding of buying price
FIX: #3980 Search field in "product by supplier" list sends empty result 3.8 and 3.7
FIX: #3987 Undefined variable $newref in CommandeFournisseur::approve
FIX: #3988 Undefined variable $conf and $error in CommandeFournisseur::addline
FIX: #3989 Undefined variable $conf in CommandeFournisseur::getNomUrl
FIX: #3990
FIX: #3992 CommandeFournisseur::ref is marked as deprecated and it shouldn't be
FIX: #3996 Dictionnary hooks are not working in 3.8
FIX: #3997 Wrong permission key used for Margins > Read all
FIX: #4016 User link is not correctly formed in emailing receivers
FIX: #4018 SQL error if trying to access the mailing/card.php page without an ID defined
FIX: #4036 Direct printing module without any driver configured, shows an unformatted error message
FIX: #4043 Incorrect translation in error mesage in menu creation admin page
FIX: #4049 PHP warning when trying to access a non-existing product/service
FIX: #4055 SQL error when trying to access a non-existing expedition
FIX: #4081 Added missing translation
FIX: #4097 Public holiday calculation
FIX: #4182 SQL error when deleting an unexisting bank entry
FIX: #4242 Allow disabling dashes in documents
FIX: #4243 sql injection
FIX: #4281
FIX: #4282 Defined shipping time were not shown in Customer order's PDF documents
FIX: #4285 SQL query shown when accessing an unexisting invoice
FIX: #4287 SQL error when accessing an unexisting proposal
FIX: #4302 Undefined variable $conf in Commande::LibStatut
FIX: Allow to search on alias name into select
FIX: Add a protection to not make release if ChangeLog was not generated.
FIX: autofocus on input search product
FIX: bad calculation for stock value
FIX: Better compatibility for users that used the not supported option MAIN_USE_JQUERY_MULTISELECT set to 1.
FIX: Bug: $this is not accessible in static context in Mailing::libStatutDest #4050
FIX: can not have access to the new ids or propal lines on PROPAL_CLONE
FIX: Can't update line's duration
FIX: Can use formated float number on old expense report module.
FIX: change object statut on close shipping and remove erratic db commit
FIX: change order date on clone (as everywhere else)
FIX: event's data lost on user assign update
FIX: export propal and order with extrafields
FIX: export with category contact extrafields
FIX: jquery select of project generate js error on change event
FIX: label of line is set in description field if empty
FIX: loss data also if update was cancel by error of ended state with no end date, try a generic patch
FIX: mail isn't display in title on event in mode view
FIX: Missing to set context into workflow actions, so triggers can't know we are creating an invoice from order or an order from a proposal.
FIX: NB task and percent progress in box project
FIX: Not delete a product when have customer price
FIX: Not deleting contrats on element_element table
FIX: Not use localtaxes when invoice some orders
FIX: only active customer should be available into select list thirdparty on invoice creation
FIX: only active customer should be return into new invoice creation select list
FIX: AWP calculation
FIX: product link in project box
FIX: Remove  column creation for table llx_product_fournisseur_price, the column use un calss is fk_supplier_price_expression, and fk_price_expression does not exist into lx_product_fournisseur_price sql file declaration
FIX: Show category selector if we have permission to view products or services
FIX: showrefnav htmlspecialchar instead of < >
FIX: The label hidden was not supported when using jmobile
FIX: Too many information were hidden. A lot of users still need bank account on PDF.
FIX: Use "WHERE true" instead of "WHERE 1" #4132

>>>>>>> 8f0a004a
***** ChangeLog for 3.8.2 compared to 3.8.1 *****
FIX: Add a protection to not make release if ChangeLog was not generated.
FIX: 1/ update_extra() function must not be in  "if(!empty(MAIN_DISABLE_CONTACTS_TAB)" test. 2/ Reindented code
FIX: #3240
FIX: #3541 Bypass authentication when user was created using LDAP
FIX: #3605 deleting a shipping
FIX: #3661 Margin is not selected correctly when adding a product
FIX: #3689 Bug on workflow module
FIX: #3724 Bug: Blank page after cloning proposal if we changed client
FIX: #3726 Better support for PRODUCT_USE_OLD_PATH_FOR_PHOTO
FIX: #3726 Not showing images on product card
FIX: #3757 Can't set amount in a social contribution with some languages
FIX: #3786 Translation of select box.
FIX: #3841 creation of a task completed has not status set to finished by default
FIX: #3878 Storing and deleting files on emailing was done at wrong place
FIX: #3880
FIX: #3882
FIX: action not appear before an update because of a lack of line in action ressource
FIX: add tag myuser_job into ODT replacement
FIX: Avoid changing the state to a thirdparty who shouldn't be contacted anymore
FIX: bad calculation for stock value
FIX: Bad parameters
FIX: Bad picto for expense report
FIX: bad property so after creating an event from calendar, filter were lost.
FIX: bad stock valorisation
FIX: better fix to generate a PROV ref after clone
FIX: bug invoice classified in propale next update commonobject class in 3.8
FIX: Can export a field into task time table with export project profile
FIX: change order date on clone (as everywhere else)
FIX: clone customer order create new order with validate ref and not with PROV
FIX: Contacts are not added to the list with the status "no contact"
FIX: Default thirdparty when cloning invoice was not set.
FIX: double db escape add too quote
FIX: event's data lost on user assign update
FIX: Filter in customer price per product of a thirdparty returned error
FIX: filters on supplier invoices list are not used, search_status instead
FIX: fix HTML into formconfirm box
FIX: IF autocomplete was set on thirdparty list, it was not possible to open list of extrafields.
FIX: If no end date is set on survey, we should be able to vote.
FIX: loss data also if update was cancel by error of ended state with no end date, try a generic patch
FIX: no need to remove file into mail form, the temp dir will be deleted after any sending
FIX: pmp calculation
FIX: Preview pages was not using correct style for ref
FIX: project was not retrieved on invoice creation form
FIX: Revert option WORKFLOW_PROPAL_CAN_CLASSIFIED_BILLED_WITHOUT_INVOICES into option WORKFLOW_PROPAL_NEED_INVOICE_TO_BE_CLASSIFIED_BILLED for better compatibility with old versions
FIX: Search status not saved into list
FIX: search_status not used in mergefusiontool
FIX: Show category selector if we have permission to view products or services
FIX: Show product image on getNomUrl()
FIX: skeleton class must use db->order rather than ORDER BY into fetchAll
FIX: Societe::set_parent() function needs societe object to be fetched to update parent
FIX: supplier rights for orderToInvoice
FIX: tag object_total_vat_x need x to be a string with unknown decimal lenght. Now use for x the real vat real with no more decimal (x = 20 or x = 8.5 or x = 5.99, ...)
FIX: The preview of PDF was never refreshed if PDF document was changed
FIX: The thumb of user into top menu was using the image in full size. This make a large download at each page call. We must use the mini thumbs.
FIX: Total in summary was not same than into detail on the referrer page.

***** ChangeLog for 3.8.1 compared to 3.8.0 *****
FIX: #3521 postgresql migration error
FIX: #3524
FIX: #3529
FIX: #3530
FIX: #3533
FIX: #3533 Load categories language
FIX: #3534
FIX: #3572 Impossible to attach project in order
FIX: #3599 Not saving legal form
FIX: #3606
FIX: #3607 Better categories setting and unsetting
FIX: #3628
FIX: #3630 - Wrong balance report when module salaries and donation disabled
FIX: Add a test to save life when ref of object (invoice ref, order ref, ...) was empty. The was no way to go back to a clean situation, even after vaidating again the object.
FIX: Admin fiche inter page do not take good action
FIX: Always use type send in parameters in showCategories method
FIX: avoid SQL error in getValueFrom common object when all params are not send
FIX: avoid SQL error when no sortfield send to method
FIX: bad link into project box
FIX: Bad title line in project view when using jmobile
FIX: Bad translation key for project "Overview"
FIX: Can create Proposal on close thridparty #3526
FIX: Can't change state on a contact
FIX: Can't change the admin with default setup
FIX: Can't delete thirdparty if there is some discounts
FIX: Can't reopen a canceled invoice.
FIX: Creation of tables or keys must not be done with a random order.
FIX: debian install when module mysqli is not installed.
FIX: Description of tags was mandatory in edit mode but not in create mode. Should not be mandatory.
FIX: display error on extrafields on ficheinter
FIX: Email selector contact must not include inactive contact
FIX: error in SQL due to a previous fix
FIX: Error retrieving customer prices
FIX: Event from ical stream should not be movable into calendar view
FIX: facturestat bad sql when customer view is limited
FIX: Filter on status of thirdparty list and bad encoding of url
FIX: icon into export profile may be not correctly output
FIX: Init into bad var
FIX: Link of project must be cickable if user has permission to read all projects FIX: Missing information into the alt of project picto
FIX: List of project for user that are restrited as sale repreentative to some thirdparties.
FIX: Mass Mailing activity don't display all status
FIX: Missing contracts into list in page of Refering objects of a thirdparty.
FIX: Missing menu entry for list of thirdparties when using auguria menu manager
FIX: Missing validate button if permission are not valid.
FIX: New adherent from, always redirect on entity
FIX: not closing CSS.
FIX: not responsive part for project page
FIX: Only are showing one object linked
FIX: order ref must not be translated
FIX: Payment form for paypal and paybox was not centered.
FIX: Pb into pagination scroll widget FIX: Style of previous-next card when using dolidroid
FIX: Regression on bad use of fk_account showing the bad bank account on PDF.
FIX: Removed warnings
FIX: remove twice same test
FIX: select of project using ajax autocomplete option
FIX: sortder field was missing so manually added values were moved to begin.
FIX: Syntax error in Debian Apache configuration
FIX: The admin flag is mising.
FIX: The filter on thirdparty prices should be visible if there is at least one thirdparty price.
FIX: Thirdparty is missing on card
FIX: update2.php test res befre assign it
FIX: When delete actioncomm also delete actioncomm_resources
FIX: when editing time spent, date of line suggested was a rubbish value
FIX: When filter with empty status, by default get canceled status (-1)
FIX: When update a member login for a member linked to a user, the login of user was not sync (not updated).
FIX: Wizard for restore does not show import command


***** ChangeLog for 3.8 compared to 3.7.* *****
For users:
FIX: #2519
FIX: #2758 Product::update sets product note to "null" when $prod->note is null
FIX: #2832: Fixed a problem with special characters in expense report PDF model
FIX: #2856 : Wrong table design
FIX: #2901
FIX: #2957 : missing $langs object for trigger
FIX: #2983 Load gravatar avatar images securely over HTTPS
FIX: #2987: removed dead function moneyMeter()
FIX: #3009: Better filtering to prevent SQL injection
FIX: #3009: Better filtering to prevent SQL injection
FIX: #3091 TotalHT amount in supplier order is bold unlike the rest of Dolibarr
FIX: #3138 - Too much visible thing when access is denied on public pages
FIX: #3173 Overlapping of shipment ref
FIX: Adding 5 more choice link into survey module was not working with chrome
FIX: bad calculation for stock value
FIX: Bad link to login page into email for password renewal.
FIX: Bad logo for status "Do not contact" of thirdparty.
FIX: Bad variable usage
FIX: Better management error into the color conversion functions
FIX: [bug #1883] missing field in SQL installation
FIX: Bug on order and supplier invoice numeration mask when use supplier code
FIX: Bug on order and supplier invoice numeration mask when use supplier code
FIX: button create payment hide if tax amount is less than 1
FIX: can receive new batch product on supplier order
FIX: can show print page after product save
FIX: Close #2835 Customer prices of a product shows incorrect history order
FIX: Close #2837 Product list table column header does not match column body
FIX: Close bug #2855 Wrong translation key in localtax report page
FIX: Close bug #2861 Undefined variable $res when migrating from 3.6.2 to 3.7.0
FIX: Close bug #2891 Category hooks do not work
FIX: Close bug #2900 Courtesy title is not stored in create thirdparty form
FIX: Close bug #2976: "Report" tab is the current tab but it is not marked as selected by the UI
FIX: Correct migration script
FIX: create contact with extrafiel is null when it is require
FIX: Description of contract line was not visible.
FIX: Correct path of loan class
FIX: Correct problem field with note - Add note_private & use wysiwyg editor
FIX: Edit in place of "Outstanding Limit"
FIX: Module Expense Report - Correct init
FIX: Update licence to GPLv3
FIX: End log must use same level then start log.
FIX: event for restricted user was restricted if company null
FIX: event not linked to contact on creation
FIX: Export of tags for contact and member
FIX: extrafields required on thirdparty
FIX: Force ref
FIX: Function expects an int, not a boolean
FIX: Function was expecting a boolean not a string
FIX: hide category if it's not enable
FIX: If supplier invoice block linked element is display after other block total HT amount is not reset to 0 and sum other block (like customer orders values)
FIX: jdate returning -62169955200 on x64 machine
FIX: Let ability to use IDPROF verifications even if new entry is "private"
FIX: migration error
FIX: moved built-in bug report system to GitHub Issues
FIX: Moved code to where the variable is defined
FIX: No check warehouse is provided if module stock is not enabled.
FIX: Payed invoices are showed as canceled FIX: Bad date filter on customer order
FIX: Ref/label of product on contract line was not visible, nor into page, nor into PDF.
FIX: Removed concatenation on undeclared variable
FIX: Remove deprecated property 'libelle' on product object
FIX: Replaced some deprecated call
FIX: Replaced some deprecated property
FIX: Save of filters into export profiles failed.
FIX: "script" balise with wrong syntax
FIX: send mail, copy sendto don't read the list of contact
FIX: top links menu have target attribute with wrong value
FIX: total amount in tpl linked object are not reset
FIX; Unknown field 'sc.fk_soc' in field list
FIX: update usergroup name
FIX: Variable declared boolean
FIX: Variable might not be traversable
FIX: We did a test on a permission to export contract when permission did not exists.
FIX: when mailing is deleted, the targets list was kept in database
FIX: when multicompany was enabled, this function didn't check just on the good entity (problem when both company use same mask)
FIX: When we automatically creta an order from a proposal with workflow module, if some extrafields of propal don't exist in order object, insertExtraFields() function tries to insert extrafields in unexistant column of commande_extrafields table.
FIX: When we clone a propal, if it has a project which is not assigned to a third, it was not on new propal because fk_project was always set to empty string if new propal is for another third.
FIX: when we create an agenda event with "Not applicable" status, it is automatically saved with "To do" status
FIX: width multiselect
FIX: Wrong type hinting
FIX: XSS security using the onerror and missing escapement on type of member page.
FIX: Missing visibility of static property
NEW: Add a button to purge criteria in user list
NEW: add all assigned users and all extrafields data in new event when we createFromClone
NEW: Add a new component to select categories/tags from the main edit page of product. The dedicated tab is also removed.
NEW: Add a search field and report on hrm area
NEW: Add a tab document in donation card
NEW: Add bank account owner in invoice/proposal/orders footer
NEW: Add button to purge search criteria into list
NEW: Add close date and user for projects.
NEW: Add company information into  category contact export
NEW: Add current salary on list of payment
NEW: add date value filter on account records list
NEW: Add exemple of setup for multitail to render dolibarr log files
NEW: Add filter on status on invoice list
NEW: Add filter on task ref and task label into list of tasks
NEW: Add filter on user contact or user task into task list
NEW: Add gender property managed on user card FIX: Better error messages when uploading photo of user when permission to write are not granted
NEW: Add help tooltips on fields of dictionary edit pages. Fix: visible list of tasks are for opened project only.
NEW: Add hidden option MAIN_MAILFORM_DISABLE_ENTERKEY to disable the key enter into the form to send email.
NEW: add hook in send mail
NEW: Add hooks on list of members to allow an external module to add more fields into list view.
NEW: Add hooks to allow an external module to complete list of events into calendar views.
NEW: Add opportunity amount on project card.
NEW: Add option THEME_ELDY_DISABLE_IMAGE to disable images into menu eldy.
NEW: add PDF icon on linked element into project
NEW: add "productpricecard" hook and uniformize code
NEW: Add ref and label of project into export
NEW: Add search box for supplier order search.
NEW: Add status into filters of graph
NEW: Add tab document on salaries payment
NEW: A link to the bugtracker can be enabled in the GUI
NEW: A module can add its entries into cron module.
NEW: autofocus on product selection dropdown list or search field
NEW: Backup and restore tool is easier to use
NEW: Can add all user of a project as user of a task, in one step.
NEW: Can add project search on left menu search area
NEW: Can assign a task to yourself to have it appear on timesheet
NEW: Can close a project that has draft status with no need to switch it to validate status before.
NEW: Can edit Background color for Top menu and Background color for table title line (works only with theme menu eldy).
NEW: Can edit email template using WYSIWYG editor
NEW: Can edit internal label of invoice even when closed (this is a private information)
NEW: Can edit list of prospect status for customers/prospects. Add a new entry into dictionary table to manage list fo status. Removed deprecated files.
NEW: Can filter on contact status in prospect list. Removed deprecated menu entry.
NEW: Can filter proposal on a tag of a product Enhance also the prototype test_arrays to include select form before table.
NEW: Can filter proposal, orders or invoices with criteria "contain at least one product with following tag"
NEW: Can install an external module from admin pages, if web server has permission for and if setup is ok for.
NEW: Can search on customer order amount into customer order list.
NEW: Can upload files on leave requests. Use more standard permissions.
NEW: Can use a "|" to make a OR search on several different criterias into text filters of tables.
NEW: Clean code into salary module, debug and add indexes NEW: Can filter on user list and salary payments on user with naural search.
NEW: clone action on agenda events
NEW: dev feature : replace conf filename with "conf" parameter on url by GET
NEW: display linked object in edit mode when we create an event from an order, propal...
NEW: Enhancement of module 'Notification by Email'. Show nb of notifications set. Can set several emails. Can set a threshold on amount for notifications. Add notification on supplier order validation.
NEW: Enhance prototype, project list and proposal list with new hook to have an external module able to add more fields.
NEW: Enhance the natural_search function so we can use it to search numeric fields with criteria with operator <>= inside (< 100, >= 1000)
NEW: Enter amount for withdraws requests
NEW: Feature request: A page to merge two thirdparties into one #2613
NEW: Feature to build a merged pdf with all unpaid invoice can work for paid invoices.
NEW: Filter "active" by default on user list. Fix label of permission of project module
NEW: For a contract line, price is no more mandatory.
NEW: Forms are using the tab look, even in creation mode.
NEW: Hidden option THEME_ELDY_USE_HOVER is stable enough to become officialy visible into setup.
NEW: If module salaries is on, you can set a hourly value for tome consumed by users. Each time a user enter its time consumed on a project, a calculation is done to provide the cost for human services. This value appears into the "Transversal view" of project.
NEW: Implement option SUPPLIER_ORDER_USE_DISPATCH_STATUS to add a status into each dispathing line of supplier order to "verify" a reception is ok. Status of order can be set to "total/done" only if line is verified.
NEW: Into the overview of projects, the name of thirdparty appears into combo lists of elements to link to project.
NEW: Introduce option SUPPLIER_ORDER_DOUBLE_APPROVAL to allow 2 approvals to make a supplier order approved. Activating this option introduce a new permission to the second level approval.
NEW: Introduce TCPDI as replacement of FPDI.
NEW: List of recent modified supplier product prices in Supplier card
NEW: Module notification should details of emails into confirm box, not only number.
NEW: On page to see/edit contact of an ojbect, the status of contact is visible (for both external and internal users).
NEW: Product stock and subproduct stock are independant
NEW: Propal merge product card PDF into azur
NEW: Rename install etape to step
NEW: Replace category edition page on members with new select2 component.
NEW: Show difference between timespent by everybody and time spent by user making timesheet into timesheet pages. NEW: Can enter start hours of task when creating timesheet
NEW: Show last official stable version into system - update page.
NEW: Show photo of logged user into login top right block. NEW: If no photo is available for user, we show a generic photo depending on gender
NEW: [T1758] Merge bank card & account card
NEW: [ task 1191 ] AJAX selector for projects
NEW: [ task #851 ] Add a new field: Commercial name
NEW: [ task #977 ] New option to manage product unit Migrated code from GPCSolutions/dolibarr:3.2-units branch and adapted for 3.8 with some improvements
NEW: The line where mouse is over can be highlight with option THEME_ELDY_USE_HOVER (on by default)
NEW: The notification module accept keyword __SUPERVISOR__ to send notification to supervisor of user.
NEW: Thumbs for statistics on main page are fully clicable (not only link inside the thumb)
NEW: Title of page project contains project ref and label
NEW: update skeleton and class builder
NEW: Use new select2 component for juridical status, country and state selection.
NEW: Web service to create or update product can correct stock during creation/update.
NEW: When creating order, proposal or invoice from thirdparty card, the project is asked during creation. A link to create project if it does not exists is also available. NEW: Uniformize form creation of proposal to add public and private notes during creation like done for order and invoice.
NEW: When using transfer or correct stock from warehouse, after recording we go back to the warehouse page.
NEW: Add Option to not change date on cloning project
NEW: Add check list from table for extrafield type
NEW: Use new combobox.
NEW: Add hidden option MAXTABS_IN_CARD.
NEW: A default label is suggested for stock correction and transfer instead of empty string.
NEW: Add Weighted average price as default price for buying price for margin calculation. Add option MARGIN_PMP_AS_DEFAULT_BUY_PRICE to replace with first supplier price.
NEW: Introduce option MAIN_HTML_TITLE to start to control format of html title content.
NEW: Add extrafields on bank account cards.
NEW: Added delay between mails in Newsletter module.
NEW: [ task #1793 ] Create new permission to restrict commercial agent margin to logged user.
NEW: Add experimental module ask supplier price to request supplier quotation.
NEW: Add module batch management.

For translators:
NEW: Update language files.
NEW: When a translation is not available we always jump to en_US and only en_US.
NEW: All language tranlsations (except source en_US) is now managed on https://www.transifex.com/projects/p/dolibarr/.
FIX: Typo errors in translation.

For developers:
NEW: Function yn can show a visual checkbox.
NEW: Introduced select2 jquery plugin.
NEW: Possibility to add javascript in main login page with "getLoginPageOptions" hook.
NEW: possibility to defined a tab for all entities in module descriptor.
NEW: add restler framework First step to build REST API into Dolibarr.
NEW: add an explorer for REST API consultation & documentation.
NEW: script to build API class from existing class.
NEW: Add function dolCopyDir to copy directory with recursive content.
NEW: Introduce function dolGetFirstLineOfText.

WARNING: Following changes may create regression for some external modules, but were necessary to make
Dolibarr better:
- Removed hook supplierorderdao into supplier order creation. This is a business event, so we must use the 
  trigger ORDER_SUPPLIER_CREATE instead.
- Hooks 'printLeftBlock' and 'formConfirm' are now compliant with hook development rules. They are
  "addreplace" hooks, so you must return content with "->resprints='mycontent'" and not with "return 'mycontent'"  
- All fields "fk_societe" and "fk_soc" are now named "fk_soc" (same name for all fields).
- Method select_PriceBaseType and load_PriceBaseType were merged into selectPriceBaseType.
- The triggers USER_LOGIN* are deprecated. They are still working but you should prefer use the 
  hook afterLogin or afterLoginFailed instead.
- The trigger USER_CREATE_FROM_CONTACT has been replace with USER_CREATE and property context is now filled
  to make difference between creation from contact or not.
- Function get_exdir require now 6 parameters. This is to prepare a future feature.


***** ChangeLog for 3.7.3 compared to 3.7.2 *****
FIX: #3734 Do not show empty links of deleted source objects in stock movement list
FIX: #3890 Expected transactions bank account page, shows negative numbers
FIX: #3928 Creating a Customer order and a Customer invoice from a project, does not inherit payment conditions and method of payment of customer card
FIX: #3980 Search field in "product by supplier" list sends empty result 3.8 and 3.7
FIX: #4081 Added missing translation
FIX: #4097 Public holiday calculation
FIX: #4242 Allow disabling dashes in documents
FIX: #4243 sql injection
FIX: Can use formated float number on old expense report module.
FIX: Change object statut when closing shipment and remove erratic db commit
FIX: Export with category contact extrafields
FIX: NB task and percent progress in box project
FIX: Not delete a product when have customer price
FIX: Not deleting contrats on element_element table
FIX: Not use localtaxes when invoice some orders
FIX: Product link in project box
FIX: Use "WHERE true" instead of "WHERE 1" #4132

***** ChangeLog for 3.7.2 compared to 3.7.1 *****
FIX: #2957 : missing $langs object for trigger
FIX: #2983 Load gravatar avatar images securely over HTTPS
FIX: #3009: Better filtering to prevent SQL injection
FIX: #3091 TotalHT amount in supplier order is bold unlike the rest of Dolibarr
FIX: #3262 Webservice getProductsForCategory()
FIX: #3318
FIX: [ #3460 ] Selected bank account was not saved when an error happened when trying to create a customer invoice
FIX: #3530
FIX: #3630 - Wrong balance report when module salaries and donation disabled
FIX: #3679 Error when deleting a Localtax2 special payment
FIX: #3707 Thirdparty bank account page table has a glitch
FIX: #3724 Bug: Blank page after cloning proposal with changed client
FIX: #3836 Unable to upload a document to an invoice under some circunstances
FIX: #3841 creation of a task completed has not status set to finished by default
FIX: Add a protection to not make release if ChangeLog was not generated.
FIX: adjusted test for affecting supplier reference
FIX: Admin fiche inter page do not take good action
FIX: Avoid warning strict mode when hosting server do not have php5_curl installed
FIX: bad calculation for stock value
FIX: Bad condition into invoice export request making reporting too many rows.
FIX: bad stock valorisation
FIX: Bad visualization of suppliers name on Incomes-Expenses mode
FIX: Better management error into the color conversion functions
FIX: [ bug 1634 ] Error deleting a project when it had many linked objects
FIX: [ bug 1925 ] "Link to order" option in supplier invoices is not working properly
FIX: [ bug #2893 ] Dolibarr error when viewing an invoice after changing invoice mask
FIX: [ bug #3211 ] Error about sold to pay (Montant encours)
FIX: [ bug #3321 ] Users with certain permissions were shown a "forbidden access" page even if they had the rights
FIX: [ bug #3358 ] Tasks box does not work with PostgreSQL
FIX: [ bug #3383 ] Company name is overlapped with company direction in PDF models
FIX: [ bug #3426 ] Unable to create an invoice from a contract with extrafields
FIX: [ bug #3431 ] Invoice bank account is not respected
FIX: [ bug #3432 ] Spaces should be removed from IBAN when formatting it
FIX: Can create Proposal on close thridparty #3526
FIX: change order date on clone (as everywhere else)
FIX: Close #2835 Customer prices of a product shows incorrect history order
FIX: Close #2837 Product list table column header does not match column body
FIX: Close bug #2855 Wrong translation key in localtax report page
FIX: Close bug #2861 Undefined variable $res when migrating from 3.6.2 to 3.7.0
FIX: Close bug #2891 Category hooks do not work
FIX: Close bug #2900 Courtesy title is not stored in create thirdparty form
FIX: Close bug #2976: "Report" tab is the current tab but it is not marked as selected by the UI
FIX: contact country had wrong display if the country dont have translate
FIX: Display country name instead of country id (display country id makes no sense on vcard files)
FIX: display error on extrafields on ficheinter
FIX: double db escape add too quote
FIX: Email selector contact must not include inactive contact
FIX: End log must use same level then start log.
FIX: error in SQL due to a previous fix
FIX: event's data lost on user assign update
FIX: Export of tags for contact and member
FIX: facturestat bad sql when customer view is limited
FIX: if multicompany enabled, call to undifend method _setCookie instead of setCookie
FIX: If supplier invoice block linked element is display after other block total HT amount is not reset to 0 and sum other block (like customer orders values)
FIX: keep filter by category or by not enough stock if we switch page
FIX: Line break display as a block
FIX: load propal langs for availability traduction
FIX: loss data also if update was cancel by error of ended state with no end date, try a generic patch
FIX: Mass Mailing activity don't display all status
FIX: Missing to set context into workflow actions, so triggers can't know we are creating an invoice from order or an order from a proposal.
FIX: multientity warehouse management
FIX: New adherent from, always redirect on entity
FIX: No check warehouse is provided if module stock is not enabled.
FIX: no need to remove file into mail form, the temp dir will be deleted after any sending
FIX: no projet_task_time id from trigger TASK_TIMESPENT_CREATE
FIX: Not showing task extrafields when creating from left menu
FIX: only active customer should be return into new invoice creation select list
FIX: Payed invoices are showed as canceled FIX: Bad date filter on customer order
FIX: WAP calculation
FIX: Save of filters into export profiles failed.
FIX: supplier rights for orderToInvoice
FIX: Syntax error in Debian Apache configuration
FIX: The hours of date filter aren't correct
FIX: tool export handle the type "select" extrafields and return the value instead of id
FIX: total amount in tpl linked object are not reset
FIX: translate Jabberid on contact page with edit view
FIX: translation for 1 word do not work if product/service module are disabled because the translation search in products.lang
FIX: update2.php test res befre assign it
FIX: When delete actioncomm also delete actioncomm_resources
FIX: when fetch_optionnal_by_label in Extrafields with $this->db cannot work because this->db is never instanciated
FIX: when mailing is deleted, the targets list was kept in database
FIX: when multicompany was enabled, this function didn't check just on the good entity (problem when both company use same mask)
FIX: When we add an user on event in create mode, we lose linked object
FIX: When we automatically creta an order from a proposal with workflow module, if some extrafields of propal don't exist in order object, insertExtraFields() function tries to insert extrafields in unexistant column of commande_extrafields table.
FIX: When we clone a propal, if it has a project which is not assigned to a third, it was not on new propal because fk_project was always set to empty string if new propal is for another third.
FIX: XSS security using the onerror and missing escapement on type of member page.

NEW: Created new ContratLigne::insert function

***** ChangeLog for 3.7.1 compared to 3.7.* *****
FIX Bug in the new photo system
FIX Error management
FIX [ Bug #2714 ] Members -> Memberxy-> Agenda -> technical Error
FIX [ Bug #2713 ] 3.7.0 mailing-unsubscribe.php not unsubscribe
FIX #2901
FIX when we create an agenda event with "Not applicable" status, it is automatically saved with "To do" status
FIX check the user status during authentication
FIX top links menu have target attribute with wrong value
FIX extrafields required on thirdparty
FIX create contact with extrafield is null when it is require
FIX width multiselect
FIX "script" tag with wrong syntax
Fix bug debian 786479
FIX update usergroup name
Fix facturestats was not filtering on invoice type
FIX #2856 : Wrong table design
FIX button create payment hide if tax amount is less than 1
FIX event for restricted user was restricted if company null
FIX send mail, copy sendto don't read the list of contact
FIX Properly escape untrusted data to prevent HTML injection.
FIX send mail, copy sendto don't read the list of contact

WARNING:

Path to save photos of products was moved to match path of other attached files. If you had loose your photo
on the photo tab of products, you can set the constant "PRODUCT_USE_OLD_PATH_FOR_PHOTO" to 1 (home - setup - other)
to restore old path and get back working links without having to resubmit images.

WARNING:

Do not try to make any Dolibarr upgrade if you are running Mysql version 5.5.40.
Mysql version 5.5.40 has a very critical bug making your data beeing definitely lost.
You may also experience troubles with Mysql 5.5.41 with error "Lost connection" during migration.
Upgrading to any other version or database system is abolutely required BEFORE trying to
make a Dolibarr upgrade.

***** ChangeLog for 3.7 compared to 3.6.* *****
For users:
- New: Match other auth system: Login can be done entering login or user
       email (this open the road for SSO).
- New: Agenda export by project #1967.
- New: Increase length of thirdparty to 128 chars.
- New: "Is Order shippable" icon #1975.
- New: statistics on supplier orders and invoices on home page.
- New: Add permissions to read all trips and expenses.
- New: Can filter on date into tab "Referring object" of a project.
- New: Module notification has been enhanced:
       EMail use now language of target contact.
       Can also define a fixed email for notifications.
- New: Feature to link manually an order to an invoice does not disappear once
       link has been done.
- New: Can set a color on user card (visible into agenda view).
- New: extrafields for projects and tasks are exported to ODT documents.
- New: Add number of active notification into tab title (like we do for notes and documents)
- New: Can add product into category from category card.
- New: PDF event report show project and status of event.
- New: Can filter on status on interventions.
- New: Add help info of field type into dictionary of payment types.
- New: Add proposals into referer page of thirdparty.
- New: On contact list can set filter on both active and not active (no more exclusive select).
- New: Intervention documents are now available in ECM module.
- New: Can attach supplier order to a customer order.
- New: Supervisor is now visible into user list.
- New: Add user of creation and validation on invoice export.
- New: Add info page about browser.
- New: Enable feature developed for 3.6 we forgot to enabled: Adding prefix
       on uploaded file names.
- New: No more dependency between contract and service module.
- New: [ task #867 ] Remove ESAEB external module code from core.
- New: Can create proposal from an intervention.
- New: An event can be assigned to several users.
- New: Can filter events on a group of users.
- New: Can filter events of a thirdparty.
- New: Onto event summary of elements, end date and status are visible.
- New: Split Agenda view (month, week, day) into different tabs.
- New: Add a view "per user" of agenda events (with different colors according to type of event).
- New: Each user can include its own external ics calendar into dolibarr agenda view.
- New: Add event FICHINTER_CLASSIFY_BILLED into list of possible events to
       create an automatic event into agenda.
- New: Add new type of event (when type of events are used, not by default).
- New: Can disable predefined type of events.
- New: Form to add a photo is immediatly available on photo page if
       permissions are ok (save one click per photo to add).
- New: Add option PRODUCT_MAX_VISIBLE_PHOTO to limit number of photos
       shown on main product card.
- New: Add country into table of thirdparties type. This will allow to provide
       a list of thirdparty types specific to a country (like argentina that
       need type A or B).
- New: Can force a specific bank account onto an invoice/order.
- New: Home page of project area shows list of draft project (like other main page).
- New: Can search on project ref or string from project main page (like other main page).
- New: First change to match accessibility rules: http://www.w3.org/TR/WCAG10-HTML-TECHS/
       Differentiate text and img.
       Use label into quick search form.
       Use accesskey on form search.
- New: Intervention documents are now available in ECM module.
- New: Add attachments on user card + in ECM module.
- New: Can add __PROJECT_REF__ and __THIRDPARTY_NAME__ into email topic or content template.
- New: [ task #1204 ] add Numering contrat module free (like leopard in product module).
- New: [ task #712 ] Add warning when creating invoice from proposal or order, when there is already one invoice.
- New: Enable supplier price log table.
- New: [ task #1204 ] add a supplier reference to contract.
- New: [ task #1218 ] Can drag and drop an event from calendar to change its day.
- New: Optimize size of image static resources.
- New: Add hourly and daily amount on user card. Add weekly working hours and salary on user card.
- New: Content of predefined email come firstly from table llx_c_email_template, then translation key.
- New: Add option MAIN_GENERATE_INVOICES_WITH_PICTURE to show picture
       onto PDF like MAIN_GENERATE_PROPOSALS_WITH_PICTURE dir for proposals.
- New: Add more search field in list of cheque deposits.
- New: Add feature to order to invoice on supplier part.
- New : Use of MAIN_USE_FILECACHE_EXPORT_EXCEL_DIR to use disk cache for big excel export.
- New: Direct invoice creation from predefined invoice.
- New: Add dunning into accountancy report.
- New: Add favorite button into country dictionary to put value on top select list
- Upgrade phpexcel lib to 1.7.8
- New : Use of MAIN_USE_FILECACHE_EXPORT_EXCEL_DIR to use disk cache for big excel export.
- New : Option on extrafields to have them always editable regardless of the document status.
- New : New module PrintIPP to print without opening document is available as stable.
- New : Introduce hidden option STOCK_WAREHOUSE_NOT_REQUIRED_FOR_SHIPMENTS to solve at no risk
        a missing control on missing warehouse.
- Fix: [ bug #1487 ] PAYMENT_DELETE trigger does not intercept trigger action
- Fix: [ bug #1470, #1472, #1473] User trigger problem
- Fix: [ bug #1489, #1491 ] Intervention trigger problem
- Fix: [ bug #1492, #1493 ] Member trigger problem
- Fix: [ bug #1474, #1475 ] Contract trigger problem
- Fix: [ bug #1496 ] ACTION_DELETE trigger does not show trigger error
- Fix: [ bug #1494 ] CATEGORY_CREATE and CATEGORY_MODIFY triggers do not intercept trigger action
- Fix: [ bug #1502 ] DON_CREATE trigger does not intercept trigger action
- Fix: [ bug #1505, #1504] Project trigger problem
- Fix: [ bug #1463, #1464 ] Proposal triggers problem
- Fix: [ bug #1498, #1499 ] Shipment/Delivery triggers problem
- Fix: [ bug #1465, #1466 ] Product triggers problem
- Fix: [ bug #1508 ] STOCK_MOVEMENT does not show trigger error message
- Fix: [ bug #1501 ] DEPLACEMENT_CREATE trigger do not intercept trigger action
- Fix: [ bug #1506, #1507 ] ECM trigger error problem
- Fix: [ bug #1469 ] Triggers CONTACT_MODIFY and CONTACT_DELETE duplicates error message
- Fix: [ bug #1533 ] Links triggers do not show trigger error message
- Fix: [ bug #1537 ] Difference between societe.nom and adherent.societe.
- Fix: [ bug #1535 ] Supplier invoice Extrafields are not shown
- Fix: datepicker first day of week can be monday by setting into display setup
- Fix: [ bug #575 ] GED doesn't works if there is "/" in a mask
- Fix: [ task #1728 ] Deactivate RIB suggest in proposals / invoices / orders

For users, new experimental module (need to set feature level of instance to experimental to see them):
- New: Module Accounting Expert to manage accountancy
		Special Thanks to developpers :
			Olivier Geffroy
			Alexandre Spangaro
			Ari Elbaz
			Florian Henry
			Juanjo Menent
		And to the contributors :
			Jeff Info				2000 euros
			Nord Anim		 		 120 euros
			Hydroflex		 		 120 euros
			Asysteo			 		 120 euros
			Fournisseur médical		 120 euros
- Removed: unmaintained OScommerce module

For translators:
- Update language files.
- New: When a translation is not available we always jump to en_US and only en_US.

For developers:
- New: Syslog module can be set to use ChromePHP plugin to output log server into browser console.
- New: Add a css style "cursorpointer".
- New: Select list of users can return user into hierarchy.
- New: getBrowserInfo can return type of layout of browser (classic/phone/tablet)
- New: Add hook "searchAgendaFrom" and "beforePDFCreation".
- New: Add trigger DON_UPDATE, DON_DELETE
- New: Add country iso code on 3 chars into table of countries.
- Qual: Removed hard coded rowid into data init of table llx_c_action_trigger.
- LINEBILL_DELETE, LINK_DELETE, ORDER_SUPPLIER_DELETE, RESOURCE_DELETE trigger called before SQL delete
- New: [ Task #1481 ] Add trigger BILL_SUPPLIER_UPDATE.
- New: [ Task #1495 ] Add trigger LINECONTRACT_CREATE.
- New: Added hook "formConfirm" and "doActions" for supplier invoice card.
- New: [ task #1511, #1426 ] Added hook "doActions" for supplier card and supplier order card.
- New: renamed table llx_c_pays to llx_c_country & libelle field to label.
- New: Added hook "formConfirm" and "doActions" for fichinter card
- New: Can search list of thirdparties from web service on part of name.
- New: Function getCurrencyAmount is marked as deprecated. Use function price to output a price
       including currency symbol.
- Qual: Renamed table llx_c_civilite into llx_c_civility,
		field civilite into label in the same table,
		and field civilite into civility in other table.
- Qual: Renamed all files & links "liste.php" into "list.php".
- Qual: Renamed all files & links "fiche.php" into "card.php".
- Qual: Replace all constants COMPTA_* by ACCOUNTING_*.
- Qual: Replace all constants ACCOUNTINGEX_* by ACCOUNTING_* to simplify migration of the module
- Fix: [ bug #1724 ] Can't add a submenu to projects

WARNING:

Do not try to make any Dolibarr upgrade if you are running Mysql version 5.5.40.
Mysql version 5.5.40 has a very critical bug making your data beeing definitely lost.
You may also experience troubles with Mysql 5.5.41 with error "Lost connection" during migration.
Upgrading to any other version or database system is abolutely required BEFORE trying to
make a Dolibarr upgrade.

WARNING: 

Following changes may create regression for some external modules, but was necessary to make
Dolibarr better:

- Path to save photos of products was moved to match path of other attached files. If you had loose your photo
  on the photo tab of products, you can set the constant "PRODUCT_USE_OLD_PATH_FOR_PHOTO" to 1 (home - setup - other)
  to restore old path and get back working links without having to resubmit images.
- If you can't see trips and expenses records, check that you have the new permission "read all
  trips and expenses".
- Deprecated module "oscommerce" were removed.
- Changed the way parameters are provided to scripts sync_xxx_ldap2dolibarr.php
- Some field into database were renamed from "libelle" to "label".
- Table llx_c_pays were renamed into llx_c_country.
- Triggers *_BUILDDOC are removed. Building a doc is not a business event. For action after
  creation of a pdf or odt, hook "afterPDFCreation" or "afterODTCreation" must be used instead.
- A lot of pages named fiche.php were renamed into card.php
- A lot of pages named liste.php were renamed into list.php
- If you used warehouse/stock module, recheck setup of stock increase/decrease rules of the
  warehouse module and your Point Of Sale module setup if you use one.
- Replaced USER_UPDATE_SESSION trigger with an updateSession hook may break modules using it.


***** ChangeLog for 3.6.6 compared to 3.6.5 *****
FIX: #3734 Do not show empty links of deleted source objects in stock movement list
FIX: #4081 Added missing translation
FIX: #4097 Public holiday calculation
FIX: #4242 Allow disabling dashes in documents
FIX: #4243 sql injection
FIX: Add a protection to not make release if ChangeLog was not generated. Prepare package 3.6.5
FIX: export with category contact extrafields
FIX: Not delete a product when have customer price
FIX: Not deleting contrats on element_element table

***** ChangeLog for 3.6.5 compared to 3.6.4 *****
FIX: #2957 : missing $langs object for trigger
FIX: #2983 Load gravatar avatar images securely over HTTPS
FIX: #3009: Better filtering to prevent SQL injection
FIX: #3841 creation of a task completed has not status set to finished by default
FIX: #3890 Expected transactions bank account page, shows negative numbers
FIX: #3928 Creating a Customer order and a Customer invoice from a project, does not inherit payment conditions and method of payment of customer card
FIX: bad calculation for stock value
FIX: bad stock valo
FIX: bad stock valorisation
FIX: [ bug #2893 ] Dolibarr error when viewing an invoice after changing invoice mask
FIX: button create payment hide if tax amount is less than 1
FIX: change object statut on close shipping and remove erratic db commit
FIX: change order date on clone (as everywhere else)
FIX: Close #2835 Customer prices of a product shows incorrect history order
FIX: Close #2837 Product list table column header does not match column body
FIX: Close bug #2861 Undefined variable $res when migrating from 3.6.2 to 3.7.0
FIX: Close bug #2891 Category hooks do not work
FIX: Close bug #2976: "Report" tab is the current tab but it is not marked as selected by the UI
FIX: contact country had wrong display if the country dont have translate
FIX: double db escape add too quote
FIX: End log must use same level then start log.
FIX: error in SQL due to a previous fix
FIX: event for restricted user was restricted if company null
FIX: facturestat bad sql when customer view is limited
FIX: If supplier invoice block linked element is display after other block total HT amount is not reset to 0 and sum other block (like customer orders values)
FIX: keep filter by category or by not enough stock if we switch page
FIX: no need to remove file into mail form, the temp dir will be deleted after any sending
FIX: no projet_task_time id from trigger TASK_TIMESPENT_CREATE
FIX: pmp
FIX: send mail, copy sendto don't read the list of contact
FIX: The hours of date filter aren't correct
FIX: tool export handle the type "select" extrafields and return the value instead of id
FIX: top links menu have target attribute with wrong value
FIX: total amount in tpl linked object are not reset
FIX: when multicompany was enabled, this function didn't check just on the good entity (problem when both company use same mask)

***** ChangeLog for 3.6.4 compared to 3.6.3 *****
- Fix: [ bug #2893 ] Dolibarr error when viewing an invoice after changing invoice mask

***** ChangeLog for 3.6.3 compared to 3.6.2 *****
- Fix: ref_ext was not saved when recording a customer order from web service
- Fix: withdrawal create error if in the same month are deleted previus withdrawals.
- Fix: amarok is a bugged theme making dolidroid failed. We switch to eldy automatically with dolidroid.
- Fix: [ bug #1788 ] Duplicated doActions hook in product/fournisseurs.php
- Fix: withdrawal create error if in the same month are deleted previous withdrawals.
- Fix: [ bug #1801 ] FAC_FORCE_DATE_VALIDATION constant alters supplier invoice date given to numeration modules
- Fix: [ bug #1802 ] SQL error when updating a task with PostgreSQL database
- Fix: [ bug #1785 ] Start date is lost in Project > Linked objects
- Fix: [ bug #1804 ] SQL error when sending email without address
- Fix: [ bug #1803 ] AJAX company contact input is not aligned
- Fix: [ bug #1787 ] Incorrect behaviour of doActions hook
- Fix: [ bug #1796 ] Unable to use numeration modules from an external module
- Fix: [ bug #1783 ] SQL error when enabling 3rd party module with PostgreSQL and MySQL strict mode ON
- Fix: [ bug #1717 ] Sorting unpaid invoices by amount received brings due amount
- Fix: [ bug #1784 ] MOTD doesn't show up in Amarok theme
- Fix: Tracking number not visible on shipment pdf
- Fix: [ bug #1812 ] SQL Error message while sending emailing with PostgreSQL database
- Fix: [ bug #1819 ] SQL error when searching for an invoice payment
- Fix: [ bug #1827 ] Tax reports gives incorrect amounts when using external modules that create lines with special codes
- Fix: [ bug #1822 ] SQL error in clientfourn.php report with PostgreSQL
- Fix: [ bug #1832 ] SQL error when adding a product with no price defined to an object
- Fix: [ bug #1833 ] user permissions in contact/note.php not working
- Fix: [ bug #1826 ] Supplier payment types are not translated into fourn/facture/paiement.php
- Fix: [ bug #1830 ] Salaries payment only allows checking accounts
- Fix: [ bug #1825 ] External agenda: hide/show checkbox doesn't work
- Fix: [ bug #1790 ] Email form behaves in an unexpected way when pressing Enter key
- Fix: Bad SEPA xml file creation
- Fix: [ bug #1892 ] PHP Fatal error when using USER_UPDATE_SESSION trigger and adding a supplier invoice payment
- Fix: Showing system error if not enough stock of product into orders creation with lines
- Fix: [ bug #2543 ] Untranslated "Contract" origin string when creating an invoice from a contract
- Fix: [ bug #2534 ] SQL error when editing a supplier invoice line
- Fix: [ bug #2535 ] Untranslated string in "Linked objects" page of a project
- Fix: [ bug #2545 ] Missing object_margin.png in Amarok theme
- Fix: [ bug #2542 ] Contracts store localtax preferences
- Fix: Bad permission assignments for stock movements actions
- Fix: [ bug #2891 ] Category hooks do not work
- Fix: [ bug #2696 ] Adding complementary attribute fails if code is numerics
- Fix: [ bug #3074 ] Accruals accounting use payment date instead of commitment date in turnover reports for salaries
- Fix: Not showing product supplier reference when page break
- Fix: [ bug #3341 ] Missing translation in /compta/paiement_charge.php
- Fix: [ bug #3342 ] Taxes dictionary page does not accept localized decimals for localtax2 rate

***** ChangeLog for 3.6.2 compared to 3.6.1 *****
- Fix: fix ErrorBadValueForParamNotAString error message in price customer multiprice.
- Fix: bug 1588 : relative discount.
- Fix: label of input method not translated.
- Fix: box of customer and prospects were not correctly disabled.
- Fix: [ bug #1618 ] PHP Error thrown when saving a barcode
- Fix: Civility & birthdate wasn't save into adherent module.
- Fix: webservice Thirdparty parameter lastname for individual creation is now lastname and not ref
- Fix: Chars - is no more allowed into value for code for extra fields.
- Fix: [ bug #1622 ] Requesting holiday than spans across two years cause high CPU usage by Apache
- Fix: [ bug #1595 ] Selected boolean extrafield in intervention creation page, does not save state
- Fix: Show sender Country on PDF docs when sender Country <> receiver Country
- Fix: [ bug #1624 ] Use lowest buying price for margin when selling with POS
- Fix: [ bug #1749 ] Undefined $mailchimp
- Fix: [ bug #1736 ] Failing supplier Elephant numeration module with some masks
- Fix: [ bug #1649 ] Cancel button of several thirdparty actions, does the same thing as modify
- Fix: [ bug #1736 ] Failing supplier Elephant numeration module with some masks
- Fix: [ bug #1731 ] Can't use quick navigation on project tasks secondary tabs

***** ChangeLog for 3.6.1 compared to 3.6.* *****
For users:
- Fix: Can upload files on services.
- Fix: sql errors on update fichinter.
- Fix: debian script syntax error.
- Fix: error "menu param is not inside list" into pos module.
- Fix: Salary payments are not reflected on the reporting sheets.
- Fix: Unsubscribe emailing not working.
- Fix: Trigger on create category call failed because user is not passed on card.
- Fix: list event view lost type event filter.
- Fix: Save also code event.
- Fix: VAT payment - Add control on field date value.
- Fix: Salaries payment - Field date value is now required and add control on it.
- Fix: Iban was used instead of Bic into SEPA file.
- Fix: Must unaccent strings into SEPA file.
- Fix: Extrafield feature select from table should try to translate multiple column when not needed 
- Fix: cents for indian ruppes are called paisa and paise.
- Fix: Invoices payments may be older than invoices.
- Fix: Withdrawal total amount is double
- Fix: [ bug #1593 ] Spanish Localtax IRPF not being calculated since 3.6.0 in supplier invoices when adding a line
- Fix: Web service categorie WDSL declaration is correct
- Fix: ErrorBadValueForParamNotAString was displayed in virtual product if no base price defined
- Fix: Category creation failed and no message output
- Fix: Lang for Payment Type
- Fix: PHPCheckstyle 1.5.5

***** ChangeLog for 3.6 compared to 3.5.* *****
For users:
- New: Update ckeditor to version 4.
- New: Add form "search customer order" on commercial main page.
- New: Can create contract from an order.
- New: Add list of orders products in tab "consumption" on thirdparties.
- New: Add graph stats for suppliers orders in tab "stats" on products.
- New: Add option MAIN_HIDE_INACTIVETAB_ON_PRINT to hide inactive tabs when you
       use the "print" view on screen.
- New: Add option MAIN_AUTO_TIMESTAMP_IN_PUBLIC_NOTES and MAIN_AUTO_TIMESTAMP_IN_PRIVATE_NOTES
       to automatically add timestamp and user line into edition field when editing a note.
- New: Add button cancel into edition of notes.
- New: Improved Barcode module:
       Can input barcode during product creation step.
       Add autonumbering of barcode value for products.
       Add a page/tool for mass barcode generation.
- New: Improved Opensurvey module:
       Added options to disable comments and disable public votes.
       Limit dates use calendar popup.
       Description of survey use wysiwyg editor.
       More information shown on result tab.
       Renamed "survey" into "poll" (better translation).
- New: Add filter on text and status into survey list. Can also sort on id, text and date end.
- New: The box "balance of bank accounts" show all opened accounts.
- New: Add option MAIN_ADD_SALE_REP_SIGNATURE_IN_NOTE to add sale representative into public
       note of generated documents.
- New: Add warning if supplier payment is higher that due amount.
- New: Increase length of url into bookmark module.
- New: Automatic events sending mails add info about linked objects into email content. 
- New: Price management enhancement (multiprice level, price by customer, if MAIN_FEATURES_LEVEL=2 Price by qty).
- New: Add option MAIN_FAVICON_URL.
- New: Created {line_price_ht_locale}, {line_price_vat_locale} and {line_price_ttc_locale} ODT tags.
- New: Add filter on project status into task list. By default, only "opened" project are visible.
- New: Status "validated" for project are renamed into "opened".
- New: Add barcode fields into user database.
- New: Add manager name (ceo, director, president...) into main company information page.
- New: Add field url as product properties.
- New: More options to create a credit note (can be filled automatically according to remain to pay).
- New: Can define custom fields for categories.
- New: Prepare generation of SEPA files into module withdrawal.
- New: [ task #1164 ] Add "Ref. supplier" search box in supplier orders
- New: [ task #1345 ] Can filter on status for supplier order.
- New: Add option FACTURE_SENDBYEMAIL_FOR_ALL_STATUS to allow to send invoice by email 
       whatever is its status.
- New: Add filter date in bank writing list page.
- New: Extrafields can be used as substitution key %EXTRA_XXX% into emails texts for members.
- New: Add categories translation.
- New: Enable option "clone target emailing".
- New: Improved tax module: Add specific page for salaries payment	
- New: Add composer.json file so Dolibarr can be publish onto packagist.org.
- New: The combo list of juridical status is now sorted
- New: [ task #926 ] Add extrafield feature on order lines.
- New: [ task #927 ] Add extrafield feature on Proposal lines.
- New: [ task #928 ] Add extrafield feature on invoice lines.
- New: Paypal/paybox email sent after backcall of a payment is now a formatted and translated
       HTML content. For member subscription renewal, there is also a link to member.
- New: When a subscription is recorded with invoice and payment:
       - the document (PDF) of invoice is also generated.
       - the invoice is set to status paid.
- New: Can enter holiday for someone else if user has permission for.
- Fix: Project Task numbering customs rule works.
- Fix: Add actions events not implemented.
- Fix: Price min of composition is not supplier price min by quantity.
- Fix: [ bug #1356 ] Bank accountancy number is limited to 8 numbers.
- Fix: [ bug #1439 ] impossible to remove a a translation (multilanguage-feature)
- New: If multilangue is enabled, mail (from propal, invoice, etc...) message is pre-defaulted in Customer language
- Fix: [ bug #1459 ] _ADD_CONTACT and _DEL_CONTACT triggers do not intercept insertion when reported an error
- Fix: [ bug #1478 ] BILL_PAYED trigger action does not intercept failure under some circumstances
- Fix: [ bug #1479 ] Several customer invoice triggers do not intercept trigger action
- Fix: [ bug #1477 ] Several customer invoice triggers do not show trigger error messages
- Fix: [ bug #1471 ] Several PHP warnings when intercepting USER_CREATE trigger.
- Fix: [ bug #1517 ] Packages sizes.
- Fix: [ bug #1521 ] The second order's page from a provider shows all orders

For translators:
- Update language files.

For developers:
- New: Add path file of trigger into admin trigger list page.
- New: More phpunit tests.
- New: Payments and supplier payment pages tabs can now be extended from modules.
- New: Add option 'aZ' into GETPOST function to check parameters contains 
       only a to z or A to Z characters.
- New: Opensurvey polls tab cards can now be extended from external modules.
- New: Triggers OPENSURVEY_CREATE, OPENSURVEY_DELETE added.
- New: Add new hook function addMoreActionsButtons to allow a module to add/replace
       action buttons into an element.
- New: Normalize code for barcode generation to match other modules.
- New: Uniformize code for contacts forms.
- New: Add some hooks for financial reports.
- New: A module can add its own ECM view.
- New: A module can disable a standard ECM view.
- New: Add multilang support into product webservice.
- New: Add hooks on project card page.
- New: Add call_trigger method on CommonObject class. So new trigger call within object is just :
$result = $this->call_trigger($trigger_name, $user)

WARNING: Following change may create regression for some external modules, but was necessary to make
Dolibarr better:

- The deprecated way (with 4 parameters) to declare a new tab into a module descriptor file has been
removed. You must now use the 6 parameters way. See file modMyModule.class.php for example. 
- Remove the javascript function ac_delay() that is not used anymore by core code.
- Properties "dictionnaries" into module descriptor files have been renamed into "dictionaries".
- Method form->select_currency() has been removed. Use instead print form->selectCurrency().
- Method form->select_methodes_commande() has been renamed into english name selectInputMethod().
- The following hooks are now 'addreplace' hooks: "formCreateThirdpartyOptions" 
  So check that return value is 0 to keep default standard behaviour after hook, or 1 to disable
  default standard behaviour.
- Properties "civilite_id" were renamed into "civility_id".
- Remove add_photo_web() that is not used anymore by core code.


***** ChangeLog for 3.5.7 compared to 3.5.6 *****
Fix: Paypal link were broken due to SSL v3 closed.
Fix: [ bug #1769 ] Error when installing to a PostgreSQL DB that contains numbers
Fix: [ bug #1752 ] Date filter of margins module, filters since 12H instead of 00H
Fix: [ bug #1757 ] Sorting breaks product/service statistics
Fix: [ bug #1797 ] Tulip supplier invoice module takes creation date instead of invoice date
Fix: [ bug #1792 ] Users are not allowed to see margins module index page when no product view permission is enabled
Fix: [ bug #1846 ] Browser IE11 not detected
Fix: [ bug #1906 ] Deplacement does not allow translated decimal format
Fix: [ bug #1905 ] Custom deplacement types do not get translated in deplacement card
Fix: [ bug #2583 ] Unable to create a bank transfer with localized numbers
Fix: [ bug #2577 ] Incorrect invoice status in "Linked objects" page of a project
Fix: [ bug #2576 ] Unable to edit a dictionary entry that has # in its ref
Fix: [ bug #2758 ] Product::update sets product note to "null" when $prod->note is null
Fix: [ bug #2757 ] Deleting product category photo gives "Forbidden access" error
Fix: [ bug #2976 ] "Report" tab is the current tab but it is not marked as selected by the UI
Fix: [ bug #2861 ] Undefined variable $res when migrating
Fix: [ bug #2837 ] Product list table column header does not match column body
Fix: [ bug #2835 ] Customer prices of a product shows incorrect history order
Fix: [ bug #2814 ] JPEG photos are not displayed in Product photos page
Fix: [ bug #2715 ] Statistics page has broken layout with long thirdparty names
Fix: [ bug #2570 ] [Contacts] Page should not process if ID is invalid
Fix: [ bug #3268 ] SQL error when accessing thirdparty log page without a socid parameter
Fix: [ bug #3180 ] formObjectOptions hook when editing thirdparty card does not print result
Fix: [ bug #1791 ] Margin menu not available if any Finance module is not enabled
Fix: [ bug #3310 ] OrderLine::fetch, FactureLigne::fetch and PropaleLigne::fetch do not return anything
Fix: [ bug #3206 ] PropaleLigne, OrderLine and FactureLigne given to triggers through update function does not contain all the information
Fix: [ bug #3313 ] Error enabling module with PostgreSQL database

***** ChangeLog for 3.5.6 compared to 3.5.5 *****
Fix: Avoid missing class error for fetch_thirdparty method #1973
Fix: Can't update phone_pro from web service
Fix: Some security holes.
Fix: copy extrafields when creating order from proposal.
Fix: report on action was not filtering by environment.
Fix: Avoid missing class error.
Fix: Add function dolEscapeXML.
Fix: Bad days and month reported by function.
Fix: Bad margin calculation.

***** ChangeLog for 3.5.5 compared to 3.5.4 *****
Fix: Holiday module was broken. Initialization of amount of holidays failed.
Fix: [ bug #1523 ] suite bug #1334 : filtre et ordre de tri conjoints ne s'appliquent pas.
Fix: Fusion PDF button on unpaid invoice is no more displayed.
Fix: Unpaid invoice launch fusion PDF action even if it is only search (with enter keyboard input instead of lens click).
Fix: Pb when showing log list of holiday module with some mysql versions.
Fix: Error with bad timezone pushed by some browsers.
Fix: shipping list SQL request was not filtering on shipping element
Fix: debian package provided by dolibarr team must use embedded libraries.
Fix: [ bug #1528 ] Leopard Services numeration module description is not translated.
Fix: [ bug #1523 ] suite bug #1334 : filtre et ordre de tri conjoints ne s'appliquent pas.
Fix: [ bug #1534 ] Unknown error when deleting a product photo under special circumstances.
Fix: Update impayees.php
Fix: Link product, In list view and label product.
Fix: visible task into area "time" for "My task" must limit task to tasks i am assigned to.
Fix: When disabled, all fields to add time into task line must be disabled.
Fix: Missing include files.lib.php in some pages that use dol_delete_recursive
Fix: [ bug #1558 ] Product/service edit page title shows new Ref instead of old ref.
Fix: [ bug #1553 ] Saving User displays setup removes menu.
Fix: [ bug #1544 ] Can remove date from invoice.
Fix: list event view lost type event filter.
Fix: Add code save on create event.
Fix: SQL injection.
Fix: [ bug #1589 ] Menu type in "Edit menu" page is not translated
Fix: [ bug #1591 ] Linked object block shows Total HT/TTC even if not having permission to read them
Fix: [ bug #1577 ] When creating new Private individual third, selected third type is ignored
Fix: [ bug #1555 ] Update accountancy code of products does not throw PRODUCT_MODIFY trigger
Fix: [ bug #1548 ] Supplier payment card shows type in French
Fix: [ bug #1546 ] Incorrect page number when searching in the list of bank transactions

***** ChangeLog for 3.5.4 compared to 3.5.3 *****
Fix: Hide title of event when agenda module disabled.
Fix: When using option MAIN_MAIL_ALLOW_SENDMAIL_F, a mail was sent to sender.
Fix: Question about warehouse must not be done when module stock is disabled.
Fix: Option STOCK_SUPPORTS_SERVICES was not correctly implemented
     (missing test at some places).
Fix: Renaming a project with uploaded files failed.
Fix: [ bug #1476 ] Invoice creation form loses invoice date when there is a validation error.
Fix: [ bug #1431 ] Reception and Send supplier order box has a weird top margin.
Fix: [ bug #1428 ] "Nothing" is shown in the middle of the screen in a supplier order.
Fix: The object deliverycompany was not used anymore and output of
     details for delivery reports was lost during 3.5. Rewrite code to
     restore feature.
Fix: [ bug #1445 ] html fix : missing </tr>
Fix: [ bug #1415 ] Intervention document model name and suppliers model names is not shown
     properly in module configuration
Fix: [ bug #1416 ] Supplier order does not list document models in the select box of the 
     supplier order card
Fix: [ bug #1443 ] Payment conditions is erased after editing supplier invoice label or 
     limit date for payment
Fix: Filter on status was not visible when selected from url.
Fix: Filtering on status was last when asking to sort.
Fix: [ bug #1432 ] Trigger SHIPPING_CREATE ignores interception on error.
Fix: [ bug #1449 ] Trigger ORDER_CREATE, LINEORDER_DELETE, LINEORDER_UPDATE and LINEORDER_INSERT ignore interception on error.
Fix: [ bug #1450 ] Several Customer order's triggers do not report the error from the trigger handler.
Fix: [ bug #1451 ] Interrupted order clone through trigger, loads nonexistent order.
Fix: [ bug #1454 ] Mention de bas de page erroné
Fix: Do not display dictionary for non activated module 
Fix: Link element from element project pages
Fix: [ bug #1509 ] Expedition admin free text & watermark submit error
Fix: [ bug #1349 ] AJAX contact selector does not work fine in Project card
Fix: [ bug #1452 ] variable used but not defined
Fix: If multiprice level is used the VAT on addline is not correct
Fix: [ bug #1254 ] Error when using "Enter" on qty input box of a product (on supplier order part)
Fix: [ bug #1462, 1468, 1480, 1483, 1490, 1497] $this instead of $object
Fix: [ bug #1455 ] outstanding amount
Fix: [ bug #1425 ] LINEBILL_SUPPLIER_DELETE failure trigger leads to an endless loop
Fix: [ bug #1460 ] Several supplier order triggers do not show error messages
Fix: [ bug #1461 ] LINEORDER_SUPPLIER_CREATE does not intercept supplier order line insertion
Fix: [ bug #1484 ] BILL_SUPPLIER_PAYED trigger action does not intercept failure under some circumstances
Fix: [ bug #1482 ] Several supplier invoice triggers do not show trigger error messages
Fix: [ bug #1486 ] LINEBILL_SUPPLIER_CREATE and LINEBILL_SUPPLIER_UPDATE triggers do not intercept trigger action
Fix: [ bug #1522 ] Element list into associate object into project are no more filterd by project thirdparty
Fix: [ bug #1526 ] Thumbs of files uploaded with dots in their names do not load correctly
Fix: Import ProfId1 to siren and ProfId2 to siret

***** ChangeLog for 3.5.3 compared to 3.5.2 *****
Fix: Error on field accountancy code for export profile of invoices.
Fix: [ bug #1351 ] VIES verification link broken.
Fix: [ bug #1352 ] Removing a shipping does not remove the delivery.
Fix: Option MAIN_INVERT_SENDER_RECIPIENT broken with typhon template.
Fix: Can disable features with PHPEXCEL (no DLSF compatible).
Fix: Can disable features with CKEDITOR. 
Fix: Pb of records not correctly cleaned when module marge is
     uninstalled (conflict between 'margin' and 'margins').
Fix: [ bug #1341 ] Lastname not added by file or direct input in mass e-mailing.
Fix: [ bug #1357 ] Invoice creator state not printed in generated invoice documents.
Fix: Suppliers invoice mask fails using {tttt} in numbering.
Fix: [ bug #1350 ] pdf template name for typhon was not correctly set when enabling module.
Fix: Navigation on notes for shipments was not working.
Fix: [ bug #1353 ] Email notifications, wrong URL.
Fix: [ bug #1362 ] Note is not saved.
Fix: tr/td balance.
Fix: [ bug #1360 ] note indicator for member tab.
Fix: Nb of notes and doc not visible onto tasks.
Fix: [ bug #1372 ] Margin calculation does not work in proposals.
Fix: [ bug #1381 ] PHP Warning when listing stock transactions page.
Fix: [ bug #1367 ] "Show invoice" link after a POS sell throws an error.
Fix: TCPDF error file not found in member card generation.
Fix: [ bug #1380 ] Customer invoices are not grouped in company results report.
Fix: [ bug #1393 ] PHP Warning when creating a supplier invoice.
Fix: [ bug #1399 ] [pgsql] Silent warning when setting a propal as "facturée" in propal.php
Fix: When number reach 9999 with default numbering module, next number
     will be 10000 instead of 0000 and error.
Fix: element page on project give wrong href link.
Fix: [ bug #1397 ] Filter by supplier orders with status Draft does not filter.
Fix: [ bug #1388 ] Wrong date when invoicing several orders.
Fix: [ bug #1411 ] Unable to set an expedition note if invoices module is not enabled.
Fix: [ bug #1407 ] Rouget pdf overlapped when using tracking number and public notes.
Fix: [ bug #1405 ] Rouget PDF expedition incorrect when two expeditions under the same commande
Fix: [ bug #1434 ] Muscadet supplier order document model linked objects overlap the text

***** ChangeLog for 3.5.2 compared to 3.5.1 *****
Fix: Can't add user for a task.
Fix: Autoselect of warehouse if there is only one warehouse.
Fix: Install of odt template for project and tasks.
Fix: [ bug #1318 ] Problem with enter key when adding an existing
     product to a customer invoice.
Fix: [ bug #1307 ] Quotes get removed from several inputs.
Fix: [ bug #1317 ] Removing a category does not remove all child categories
Fix: [ bug #1312 ] Call to undefined function _()
Fix: Restore build for obs and launchpad.
Fix: deleting files into backup system tools.
Fix: Dump using php not not include lock on tables that are deleted.
Fix: Fixed a problem with bank accounts sharing across entities.
Fix: fields into group by of sql requests for module margins must be
     same than fields into select.
Fix: When select_date is called with '' as preselected date,
     automatic user date was not correctly et (We must set a date into PHP
     server timezone area)
Fix: First param of select_date must always be forged with a dolibarr
     date function and not time().
Fix: fix can't add line with product in supplier order
Fix: [bug #1309]   
Fix: Solve pb of too many embedded tables     
Fix: [ bug #1306 ] Fatal error when adding an external calendar
Fix: A fix to manage automatic creation of code for import.
Fix: Try to add code to provide easy way to fix warning on timezone not
     defined.
Fix: Several fix into workflow/condition for invoice payments or convert
     into discount.
Fix: Option MAIN_PDF_DASH_BETWEEN_LINES was not working when tcpdf was
     making a pagebreak higher than 2 pages.     
Fix: form to add images should not show link form.
Fix: Correction when adding order line with price as '0'.
Fix: [ bug #1283 ] ROUGET Shipment PDF.
Fix: [ bug #1300 ]
Fix: Miscellaneous problems on task tabs (withproject parameter lost and
     download fails).
Fix: Avoid home project page to hung when too many tasks opened.
Fix: bug #1295: Error when creating an agenda extrafield with a number as reference
Fix: Translation of number for pt_PT.
Fix: Error on ajax_constantonoff function.
Fix: [ bug #1323 ] problème pour générer un odt depuis les taches dans projet.
Fix: Can not make withdrawals 

***** ChangeLog for 3.5.1 compared to 3.5.0 *****
Fix: Do not report trigger errors twice.
Fix: Error when creating event was not reported.
Fix: Bug of import of agenda when using https link
Fix: Field nature not saved correctly
Fix: Substitution of extra field was ko for order
Fix: Bad translation of date format for pt_BR.
Fix: priority field of agenda record is smallint.
Fix: Missing loading of lang in some pages.
Fix: Write note in invoice when using pos module.
Fix: Link to paypal was invalid into email text.
Fix: ref and date of supplier invoice.
Fix: Check on bank account.
Fix: Problem with file upload and download.
Fix: Page load not ending when large number of thirdparties. We 
     added option MAIN_DISABLE_AJAX_COMBOX to disable javascript
     combo feature that is root cause of problem.
Fix: [ bug #1231 ] PDF always generated in interventions
Fix: Be sure there is no duplicate default rib.
Fix: Enable extrafields for customer order, proposal and invoice lines. This feature
     was developed for 3.5 but was disabled (hidden) because of a bug not possible to
     fix enough quickly for 3.5.0 release. 
Fix: user right on Holiday for month report nor working.
Fix: [ bug #1250 ] "Supplier Ref. product" sidebar search box does not work
Fix: Bad space in predefined messages. 
Fix: [ bug #1256 ] Signature was not added for email sent from thirdparty page.
Fix: Action event SHIPPING_VALIDATE is not implemented
Fix: The customer code was set to uppercase when using numbering module leopard. We
     must keep data safe of any change.
Fix: [ bug #1291 ] Loading actions extrafields fails.
Fix: [ bug #1123 ] Paid deposit invoices are always shown as partially paid when fully paid
Fix: Corrected project contact types translation.
Fix: [ bug #1206 ] PMP price is bad calculated.
Fix: [ bug #520 ] Product statistics and detailed lists are wrong.
Fix: [ bug #1240 ] traduction.
Fix: [ bug #1238 ] When creating accompte with a %, free product are used for calculation.
Fix: [ bug #1280 ] service with not end of date was tagged as expired.
Fix: [ bug #1295 ] Error when creating an agenda extrafield with a number as reference.
Fix: [ bug #1306 ] Fatal error when adding an external calendar.
New: Added es_CL language
Fix: Margin tabs bad data show
Fix: [ bug #1318 ] Problem with enter key when adding an existing product to a customer invoice.
Fix: [ bug #1410 ] Add customer order line asks for required Unit Price but doesn't interrupt the creation of the line

***** ChangeLog for 3.5 compared to 3.4.* *****
For users:
- New: Add hidden option BANK_DISABLE_DIRECT_INPUT.
- New: More options to select status of users into select user list.
- New: [ task #862 ] Add ODT on shipments.
- New: [ task #149 ] Add # of notes and attachments in tabs.
- New: Can edit customer ref at any time.
- New: [ task #877 ] Reorganize menus.
- New: [ task #858 ] Holiday module: note on manual holiday assignation.
- New: [ task #892 ] Add hidden option in thirdparty customer/supplier module to hide non active
  companies in select_company method.
- New: [ task #531 ] Add a workload field on tasks.
- New: Add graph of bank account input/output into input-output report page.
- New: Add script export-bank-receipts.php
- New: Add option "filter=bank" onto script rebuild_merge_pdf.php to merge PDF that
  has one payment on a specific bank account.*
- New: [ task #901 ] Add Extrafield on Fiche Inter.
- New: Show process id in all command line scripts.
- New: Module mailman can subscribe/unsubscribe to ML according to categories or type of member.
- New: Add object_hour and object_date_rfc as substitution tag for open document generation.
- New: Add options to send an email when paypal or paybox payment is done.
- New: Clone product/service composition.
- New: Add option ADHERENT_LOGIN_NOT_REQUIRED.
- New: Add a cron module to define scheduled jobs.
- New: Add new graphical boxes (customer and supplier invoices and orders per month).
- New: [ task #286 ] Enhance rounding function of prices to allow round of sum instead of sum of rounding.
- New: Can add an event automatically when a project is create. 
- New: Add option MAIN_GENERATE_DOCUMENT_WITH_PICTURE.
- New: Add option excludethirdparties and onlythirdparties into merge pdf scripts.
- New: [ task #925 ] Add ODT document generation for Tasks in project module.
- New: [ task #924 ] Add numbering rule on task.
- New: [ task #165 ] Add import/export of multiprices.
- New: Add Maghreb regions and departments.
- New: A more responsive design for statistic box of home page.
- New: [ task #1005 ] Adapting to Spanish legislation bill numbering
- New: [ task #1011 ] Now supplier order and invoice deal with payment terms and mode.
- New: [ task #1014 ] Add option to recursively add parent category.
- New: [ task #1016 ] Can define a specific numbering for deposits.
- New: [ task #918 ] Stock replenishment.
- New : Add pdf link into supplier invoice list and supplier order list.
- New : Genrate auto the PDF for supplier invoice.
- New : Add category into filter webservice thirdparty method getListOfThirdParties.
- New : Allow to define margin or mark rate during quoting, ordering, invoicing.
- New : User permissions on margin module.
- New : Add ref supplier into muscadet model/
- New : Add ability to copy contact address to clipboard.
- New: Can use tag {mm} before {yy} even when there is a reset into numbering masks.
- New: [ task #1060 ] Register fields localtax(1|2)_type into details tables.
- New: [ task #923 ] Localtax support for ODT templates. 
- New: [ task #90 ] Barcode search.
- New: Add hidden option MAIN_VAT_DEFAULT_IF_AUTODETECT_FAILS.
- New: Can send an email from thirdparty card.
- New: Can cancel holidays that were previously validated.
- New: Can choose contact on event (action com) creation, and filtered by thirdparty.
- New: Add hidden option MAIN_FORCE_DEFAULT_STATE_ID.
- New: Add page to make mass stock movement.
- New: Add field oustanding limit into thirdparty properties.
- New: Can enter a vat payment of zero.
- New: Add path to installed dir of external modules + Name and web of module provider.
- New: Add option to use a specific mask for uploaded filename.
- New: Can attach external links to objects as we can attach files.
- Qual: Implement same rule for return value of all command line scripts (0 when success, <>0 if error).
- Fix: [ bug #992 ] Proforma invoices don't have a separated numeric count.
- Fix: [ bug #1022 ] correct margin calculation for credit notes.
- Fix: Better management of using ajax for upload form (to solve problem when enabling ajax jquery multifile upload in some cases).
- Fix: Lost stats filters into year selection.
- Fix: Some config data are shared between suppliers orders and suppliers invoices

New experimental module:
- New: [ task #157 ] Add a Skype button (adherents / third parties / contacts)

For translators:
- Qual: Normalized sort order of all languages files with English reference files.
- New: Add language code files for South Africa, France new Caledonia, Vietnam.
- New: Translate string for email to change password.

For developers:
- New: DolGraph can build graph with three lines.
- New: DolGraph accept a parameter to cache data of graph getNbByMonthWithPrevYear.
- New: Can enable tuning info with option MAIN_SHOW_TUNING_INFO.
- New: Show version of client lib used by mysql drivers.
- New: Add function to get content of an url (using all dolibarr setup like timeout, proxies...)
- New: Upgrade lib of TCPDF to 6.0
- New: Upgrade jquery flot library to 0.8.1
- New: Add property "hidden" into module descriptors to allow to hide a module according to
  some dynamic conditions.
- New: Add option MAIN_MOTD_SETUPPAGE to add a content onto setup page. Also content for
  MAIN_MOTD_SETUPPAGE, MAIN_MOTD_SETUPPAGE, MAIN_HOME now accept "|langfile" into translation
  key to use a specific language file.
- New: Make some changes to allow usage of several alternative $dolibarr_main_url_root variables.
- Qual: All nowrap properties are now using CSS class nowrap.
- Qual: Move hard coded code of module mailmanspip into trigger.
- New: Into POST forms, if you can add a parameter DOL_AUTOSET_COOKIE with a value that is list name,
  separated by a coma, of other POST parameters, Dolibarr will automatically save this parameters
  into user cookies.
- New: Add hook addHomeSetup.
- New: Add trigger CATEGORY_LINK and CATEGORY_UNLINK.
- New: A trigger can return an array of error strings instead of one error string.
- New: Add method to use a dictionary as a combo box.
- New: Add update method for web service product.
- Fix also several bugs with old code. 

WARNING: Following change may create regression for some external modules, but was necessary to make
Dolibarr better:

1) We started to clean hooks code. 
If your hook want to modify value of $actions, it's role of your hook to modify it. Dolibarr 
hook code will no more decide this for your module. If your action class for hook was returning
a string or an array, instead your module must set $actionclassinstance->results (to return array) 
or $actionclassinstance->resprints (to return string) to return same thing. The return value must 
be replaced by a "return 0";
Goal is to fix old compatibility code that does not match hook specifications: 
 http://wiki.dolibarr.org/index.php/Hooks_system   

2) If you implemented hook printTopRightMenu, check that output does not include '<td>' tags any more.
All content added must be tagged by a '<div>' with css class="login_block_elem"

3) Some methods object->addline used a first parameter that was object->id, some not. Of course
this was not a good practice, since object->id is already known, there is no need to provide id as 
parameter. All methods addline in this case were modified to remove this parameter. 

4) Method ->classer_facturee() is deprecated. It must be replace with ->classifyBilled().

5) Property ->tel on objects is now ->phone

6) Trigger LINEPROPAL_MODIFY is renamed into LINEPROPAL_UPDATE and
   Trigger CONTRACT_LINE_DELETE rnamed into LINECONTRACT_DELETE to match naming rules.



***** ChangeLog for 3.4.3 compared to 3.4.2 *****
Fix: Bad get of localtaxes into contracts add lines
Fix: Warning into bank conciliation feature.
Fix: Bad get of localtaxes into contracts add lines.
Fix: Add a limit into list to avoid browser to hang when database is too large.
Fix: [ bug #1212 ] 'jqueryFileTree.php' directory traversal vulnerability
Fix: Agenda and Banks module were not working with multicompany module
Fix: [ bug #1317 ] Removing a category does not remove all child categories
Fix: [ bug #1380 ] Customer invoices are not grouped in company results report.

***** ChangeLog for 3.4.2 compared to 3.4.1 *****
Fix: field's problem into company's page (RIB).
Fix: Document cerfa doesn't contained firstname & lastname from donator.
Fix: Bad rounding on margin calculations and display.
Fix: Option drop table into backup was broken.
Fix: [ bug #1105 ] Searching Boxes other search option.
Fix: wrong buy price update.
Fix: [ bug #1142 ] Set paiement on invoice (PGSql).
Fix: [ bug #1145 ] Agenda button list type do not display.
Fix: [ bug #1148 ] Product consomation : supplier order bad status.
Fix: [ bug #1159 ] Commercial search "other" give p.note do not exists.
Fix: [ bug #1174 ] Product translated description not good into PDF.
Fix: [ bug #1163 ] SQL Error when searching for supplier orders.
Fix: [ bug #1162 ] Translaction for morning and afternoon.
Fix: [ bug #1161 ] Search on product label.
Fix: [ bug #1075 ] POS module doesn't decrement stock of products in delayed payment mode.
Fix: [ bug #1171 ] Documents lost in interventions after validating.
Fix: fix unsubscribe URL into mailing when sending manually (not by script).
Fix: [ bug #1182 ] ODT company_country tag is htmlencoded.
Fix: [ bug #1196 ] Product barcode search does not expect 13th digit on EAN13 type.
Fix: [ bug #1202 ] Wrong amount in deposit % invoice from proposal.
Fix: Removed analytics tags into doc page.
Fix: Call Image on this instead of pdf.
Fix: Missing parameter for photo.
Fix: Bad SQL request for turnover report.

***** ChangeLog for 3.4.1 compared to 3.4.0 *****
Fix: Display buying price on line edit when no supplier price is defined.
Fix: Retrieving of margin info when invoice created automatically from order.
Fix: Reordering supplier products in list by supplier or supplier ref was crashing.
Fix: [ bug #1029 ] Tulip numbering mask.
Fix: Supplier invoice and supplier order are not displayed into object link into agenda event card.
Fix: [ bug #1033 ] SUPPLIER REF disappeared.
Fix: update extrafield do not display immediatly after update.
Fix: Fix bug with canvas thirdparty.
Fix: [ bug #1037 ] Consumption> Supplier invoices related.
Fix: User group name do not display in card (view or edit mode).
Fix: Link "Show all supplier invoice" on suplier card not working. 
Fix: [ bug #1039 ] Pre-defined invoices conversion.
Fix: If only service module is activated, it's impossible to delete service.
Fix: [ bug #1043 ] Bad interventions ref numbering.
Fix: Mailing module : if an email is already in destinaires list all other email from selector was not inserted.
Fix: Localtaxes balance not showing.
Fix: Intervention box links to contracts id.
Fix: Compatiblity with multicompany module.
Fix: Edit propal line was losing product supplier price id.
Fix: Delete linked element to supplier invoice when deleted.
Fix: [ bug #1061 ] Bad info shipped products.
Fix: [ bug #1062 ] Documents lost in propals and contracts validating.
Fix: Supplier price displayed on document lines and margin infos didnt take discount.
Fix: sorting on qty did not work in supplier product list.
Fix: there was no escaping on filter fields in supplier product list.
Fix: bugs on margin reports and better margin calculation on credit notes.
Qual: Add travis-ci integration.

***** ChangeLog for 3.4 compared to 3.3.* *****
For users:
- New: Can use ODS templates as document templates.
- New: Add link to autofill/reset with quantity to ship when creating a
  delivery receipt.
- New: Event into calendar use different colors for different users.
- New: Support revenue stamp onto invoices.
- New: Add a tab "consumption" on thirdparties to list products bought/sells.
- New: Some performance enhancements.
- New: Can attach files onto trip and expenses modules.
- New: Add hidden option MAIN_PDF_TITLE_BACKGROUND_COLOR.
- New: Merge tab customer and prospect.
- New: Add ES formated address country rule.
- New: Can define a hierarchical responsible on user and add a tree view to 
  see hierarchy of users.
- New: Can expand/collapse menus, categories and users list.
- New: extra parameters are supported into ODT/ODS templates.
- New: total per vat rate are available as tags for ODT/ODS templates.
- New: Some part of interface use more CSS3 (ie: agenda)
- New: [ task #707 ] Create option "ProfIdx is mandatory to validate a invoice".
- New: Can define if we want to use VAT or not for subscriptions (foundation module).
- New: Can define a default choice for "More action when recording a
  subscription" (foundation module).
- New: Add link to check professional id for India.
- New: [ task #731 ] Uniformize ref generation
- New: [ task #748 ] Add a link "Dolibarr" into left menu
- New: Script email_unpaid_invoices_to_representative accepts now a parameter "test"
  and a "late delay".
- New: Can define different clicktodial setups for each user.
- New: Add hidden option INVOICE_CAN_NEVER_BE_REMOVED.
- New: Enhance agenda module to reach RFC2445 ("type" not enabled by default and add
  "busy" information).
- New: Add module Opensurvey.
- New: Default approver for holidays is set by default to hierchical parent.
- First change to prepare feature "click to print" (IPP) for PDF.
- New: [ task #350 ] Merge tab customer and prospect.
- New: [ task #710 ] Add substitution into mailing send (and HTML is now valid).
- New: [ task #711 ] Add combobox for contact, as done for product/thirdparty.
- New: [ task #714 ] In Emailing module admin autogenerate security key of READRECEIPT.
- New: [ task #743 ] GED : Add aministration option to disable autotree display.
- New: [ task #767 ] Customer Address fallback when a contact doesn't have an address.
- New: [ task #768 ] WYSIWYG for all mails.
- New: [ task #773 ] Add Project document in GED(ECM) modules.
- New: [ task #783 ] Add more types for extra parameters (lists, phone, emails, checkbox,
  prices, radio).
- New: [ task #798 ] Add range limit date on product/services as it is done on order 
  and invoice.
- New: [ task #814 ] Add extrafield feature for projects ands tasks.
- New: [ task #770 ] Add ODT document generation for Projects module.
- New: [ task #741 ] Add intervention box.
- New: [ task #826 ] Optionnal increase stock when deleting an invoice already validated.
- New: [ task #823 ] Shipping_validate email notification.
- New: [ task #900 ] Review code of ficheinter.class.php
- Fix: [Bug #958] LocalTax2 for Spain fails on Suppliers
- Fix: [ bug #972 ] Auto completion contact field do not take account the min caract number before search
- Fix: [ bug #971 ] html.form.class.php select_contact with autocomplete do not exclude id from exclude array
- Fix: Expedition creation, can retreive product from other expedition

For translators:
- Update language files.

For developers:
- System of menu managers has been rewritten to reduce code to do same things. 
- An external module can force its theme.
- Add function dol_set_focus('#xxx').
- A mymodule can bring its own core/modules/mymodule/modules_mymodule.php file.
- Removed not used libraries.
- More web services. 
- Renamed some database fields, code variables and parameters from french to english.
- First change to manage margins on contracts.
- Add hook getFormMail.
- Function plimit of databases drivers accept -1 as value (it means default value set
  into conf->liste_limit).
- New: Add option dol_hide_topmenu, dol_hide_leftmenu, dol_optimize_smallscreen,
  dol_no_mouse_hover and dol_use_jmobile onto login page (to support different terminal).
- New: dol_syslog method accept a suffix to use different log files for log. 
- New: Type of fields are received by export format handlers.
- New: when adding an action, we can define a free code to tag it for a specific need.
- New: Enhance Dolibarr migration process to include migration script of external 
  modules.
- New: [ task #811 ] Uniformanize note field.
  

WARNING: If you used external modules, some of them may need to be upgraded due to:
- Fields of classes were renamed to be normalized (nom, prenom, cp, ville, adresse, tel
  were renamed into lastname, firstname, zip, town, address, phone).
  This may also be true for some fields into web services.
- If module use hook pdf_writelinedesc, module may have to add return 1 at end of 
  function to keep same behaviour.

TODO:
backport commit 53672dff75f4fdaeeed037ff9d15f860968022ca to fix confirm with jmobile
backport commit 384e3812eb73a15adafb472cacfb93397a54459b to fix W3C/edit contract
 


***** ChangeLog for 3.3.5 compared to 3.3.4 *****
- Fix: Change to make debian package ok despite removal of ckeditor.
- Fix: jcrop file to match debian rules
- Fix: Add missing country UK.
- Fix: Minor fix into package.
- Fix: Add missing label on project field.

***** ChangeLog for 3.3.4 compared to 3.3.3 *****
- Fix: [ bug #1001 ] Social Contribution : State not correct
- Fix: Better management of pdf generation when tcpdf is not available.
- Fix: Change to be more debian compliant natively.

***** ChangeLog for 3.3.3 compared to 3.3.2 *****
- Fix: [ bug #903 ] Fatal error: Call to undefined function dol_get_first_day() in htdocs/commande/liste.php
- Fix: [ bug #934 ] Error on proformat invoice creation (pgsql)
- Fix: [ bug #947 ] Can't create proposal lines with unit price = 0

***** ChangeLog for 3.3.2 compared to 3.3.1 *****
- Fix: Dutch (nl_NL) translation
- Generalize fix: file with a specific mask not found, again
- Fix: translations and BILL_SUPPLIER_BUILDDOC trigger
- Fix: Can't reset payment due date
- Fix: Orderstoinvoice didn't act as expected when no order was checked
- Fix: Bad link to all proposals into Third party card if customer is prospect
- Fix: Some bugs on withdrawal rejects
- Fix: [ bug #774 ] Bug on creating event with box "all day" crossed
- Fix: [ bug #787 ] Invoice supplier box incorrect tooltip when delay on payment
- Fix: [ bug #789 ] VAT not being calculated in POS
- Fix: [ bug #790 ] Spanish localtax RE not being correctly calculated
- Fix: [ bug #794 ] Lost filter on zipcode in prospect list 
- Fix: [ bug #806 ] Margins module with orders2invoice does not respect cost price
- Fix: [ bug #810 ] Cannot update ODT template path
- Fix: [ bug #816 ] Sales journal does not reflect localtaxes
- Fix: [ bug #817 ] Purchases journal does not reflect localtaxes
- Fix: [ bug #824 ] MAIN_DB_PREFIX not use into dictionnary
- Fix: [ bug #828 ] Error when code_region is not a number in llx_c_regions (with postgres)
- Fix: [ bug #855 ] Holiday approval email in French
- Fix: [ bug #856 ] (Holidays module) Mail error if destination user doesn't have an email
- Fix: [ bug #857 ] Invoice created from shipment does not have the order discount
- Fix: [ bug #861 ] Impossible to create a new event in agenda
- Fix: [ bug #827 ] AJAX search does not respect multiprice level
- Fix: [ bug #865 ] Dolibarr navigation array in project/task do not work
- Fix: [ bug #866 ] Standing order from an invoice suggests invoice total amount instead of remaining to pay
- Fix: [ bug #788 ] Date of linked interventions are not shown
- Fix: external users should not see costprice and margin infos
- Fix: [ bug #806 ] Tasks are ordered alphabetically instead of chronological order

***** ChangeLog for 3.3.1 compared to 3.3 *****
- Fix: [ bug #733 ] Mass emailing tools do not support <style HTML tag
- Fix: Package for launchpad
- Fix: [ bug #736 ] Missing column in llx_c_chargesociales  
- Fix: Localtax2 for Spain must be based into buyer
- Fix: [ bug #762 ] Bad profit calculation in Reporting
- Fix: bug dictionnary with wrong prefix table

***** ChangeLog for 3.3 compared to 3.2.* *****
For users:
- New: Add holiday module, to declare and follow holidays of your employees.
- New: Add margin management module.
- New: Add new theme Amarok.
- New: [ task #289 ] Can reorder tasks.
- New: Add field "signature" into user card. If filled, text is added 
       at end of predefined email texts. If option MAIN_MAIL_DO_NOT_USE_SIGN is on, this
       feature is disabled.
- New: Can input a payment back onto an credit note.
- New: Add link "Back to list" on all cards.
- New: After first install, warning are visible onto mandatory setup not
       configured. Show also total number of activated modules.
- New: Can filter list of proposal, order or invoice on sales representative.
- New: Add supplier ref on supplier orders.
- New: Can export supplier orders and customers shipments.
- New: First change to install external plugins from gui (experimental). 
- New: Monaco is like France for default vat calculation
- New: Can list elements (invoices, orders or proposals) on a particular
  user contact). This allow to view a "basket" of its elements.
- New: Show bank account on payment list of invoice card.
- New: Cloning project allow to clones task, notes, projects files, tasks files, contacts. 
- New: Enhance default style.
- New: Can edit and resiliate member status from list.
- New: Can insert URL links into elements lines. Also reported into PDF.
- New: When a member is validated, we can subscribe to mailing-lists
       according to its type.
- New: Add a tab into members statistics to count members by nature.
- New: Add link to third party into sells and purchase journal.
- New: Suggest a method to generate a backup file for user with no access
       to mysqldump binary.
- New: Can also use extrafields on contacts/addresses and users.
- New: Support unique field for extrafields.
- New: Extra fields supports more types (int, string, double, date, datetime).
- New: Can correct stock of a warehouse from warehouse card.
- New: [ task #185 ] Can input amount when correcting stock to recalculate PMP.
- New: [ task #454 ] Add "No category" into filters on category.
- New: Auto check box on page to edit interface options of user.
- New: More surface control on stock correction page.
- New: Add great britain provinces.
- New: [ task #494 ] Send an email to foundation when a new member has auto-subscribed.
- New: [ task #326 ] Add a numbering module to suggest automatically a product ref.
- New: Add conditional substitution IF/ELSEIF/ENDIF for ODT templates.
- New: Add unit foot2, inch2, foot3 and inch3 for surface and volumes.
- New: Can select thirdparties into emailing targets, even if module category is not enabled.
- New: [ task #498 ] Improvement of the block to add products/services lines.
- New: ECM autodir works also for files joined to products and services.
- New: Add a selection module for emailing to enter a recipient from gui.
- New: Allow to search thirds and products from barcodes directly from the permanent mini search left box.
- New: Allow to search product from barcodes directly from invoices, proposals... through AJAX.
- New: Can make one invoice for several orders.
- New: POS module can works with only one payment method (cach, chq, credit card).
- New: Add possibility to defined position/job of a user.
- New: Add hidden option to add slashes between lines into PDF.
- New: [ task #210 ] Can choose cash account during POS login.
- New: [ task #104 ] Can create an invoice from several orders.
- New: Update libs/tools/logo for DoliWamp (now use PHP 5.3).
- New: Added ODT Template tag {object_total_discount_ht}
- New: Add new import options: Third parties bank details, warehouses and stocks, categories and suppliers prices
- New: English bank account need a bank code (called sort code) to identify an account. 
- New: Can choose menu entry to show with external site module.
- New: Add hidden option MAIN_PDF_MARGIN_LEFT, MAIN_PDF_MARGIN_RIGHT, MAIN_PDF_MARGIN_TOP, MAIN_PDF_MARGIN_BOTTOM to force margins of generated PDF.
- New: [ task #314 ] Can define if prof id are mandatory or not.
- New: Add button on order card to create intervention from services.
- New: Add search box to find products by supplier reference.
- New: Add option MAIN_HELPCENTER_LINKTOUSE to define target link "I need help" onto logon page. 
- New: [ task #608 ] Can clone a supplier order with prices updates
- New: [ task #559 ] Can define a discount % regarding quantity in supplier prices and price by quantity in customer prices
- New: [ task #527 ] After cloning a suplier invoice, go onto invoice ref into edit mode

New experimental module:
- New: Add commissions management module.

- Fix: [ bug #499 ] Supplier order input method not translated
- Fix: No images into product description lines as PDF generation does not work with this.
- Fix: Errors weren't being shown in customer's & supplier's orders
- Fix: Lastname wasn't being recorded in xinputuser emailing module.
- Fix: [ bug #653 ] Error while creating agenda additional attributes
- Fix: [ bug #654 ] Event rapport PDF showing ActionAC_OTH_AUTO
- Fix: [ bug #658 ] Search on bank do not work for description
- Fix: [ bug #659 ] Comment in recurrent invoices is not stored
- Fix: [ bug #622 ] Attaching wrong file when sending the invoice via e-mail

For developers:
- New: Add webservice for thirdparty creation and list.
- New: A module can overwrite templates parts.
- New: Can add a link on title field of added dictionnary.
- New: Uniformize code.
- New: Add option WORKFLOW_DISABLE_CREATE_INVOICE_FROM_ORDER and 
       WORKFLOW_DISABLE_CLASSIFY_BILLED_FROM_ORDER.
- New: A module can add several css and js.
- New: removed deprecated methods
       ldap::connect, formadmin::select_lang,
       html::select_tva
- New: Add custom substitution function for ODT product lines: mymodule_completesubstitutionarray_lines()
- New: Basic implementation of hooks and triggers for a lot (most) of core modules: 
  action/calendar, trips and expenses, dons, vat payment, contact/society, contract, product lines, 
  expedition, order supplier and order invoice (lines included), intervention card, project, tasks.
- New: Add ChromePHP output into syslog module.
- New: Add PRODUCT_PRICE_MODIFY trigger.
- New: Created function to retrieve total amount of discount of an invoice/proposal...
- New: We can use a dynamic value ($conf->global->XXX for example) into titles of menus.
- New: Use PHP classes DateTime* for some data functions instead of adodb 
- Qual: Renamed SUPPLIER_INVOICE_BUILDDOC trigger to BILL_SUPPLIER_BUILDDOC
- Qual: Renamed INVOICE_SUPPLIER_DELETE trigger to BILL_SUPPLIER_DELETE
- Qual: Renamed SUPLIER_ORDER_BUILDDOC trigger to ORDER_SUPPLIER_BUILDDOC
- Qual: Renamed CONTRACTLINE_DELETE trigger to CONTRACT_LINE_DELETE
- Qual: Renamed all ficheinter.class.php triggers so that they start with 'FICHINTER_'
- Fix: [ bug #655 ] ORDER_REOPEN trigger incorrectly named
- Fix: [ bug #656 ] Contracts trigger CONTRACT_MODIFY incorrectly named
- Fix: [ bug #657 ] Usergroup class' GROUP_DELETE trigger incorrectly named

For translators:
- New: Update language files (de, tr, pt, ca, es, en, fr).
- New: Added bg_BG autotranslated language.
- New: Translate the donation receipt.

Dolibarr license has also been updated from GPLv2+ to GPLv3+.



***** ChangeLog for 3.2.3 compared to 3.2.2 *****
- Fix: Some permission into agenda module.
- Fix: Generation of PDF was not using correct font for some languages.
- Fix some translations.
- Fix: [ bug #607 ] Nom de société avec guillemets.
- Fix: Option MAIN_MAIL_SENDMAIL_FORCE_BA and MAIN_FIX_BUGGED_MTA was not
  complete.
- Fix: comaptiblity with multicompany module.
- Fix: Bad label when validating/paying an invoice from POS module.
- Fix: Correct recipient into rouget template.
- Fix: A lot of fix into PDF pagebreak management.
- Update VAT for some countries.
- Firstname was missing when sending email from file list.
- Added en_SA language.



***** ChangeLog for 3.2.2 compared to 3.2.1 *****
- Fix: Modify spanish VAT to new rates.
- Fix: Add error message when creating already existing product.
- Fix: Edition of percentage of an event.
- Fix: Minor look fix for theme bureau2crea.
- Fix: Start and end date not saved at project creation
- Fix: Default vat is zero for customer invoices if company does not use vat
- Fix: Localtaxes unit prices precision



***** ChangeLog for 3.2.1 compared to 3.2.0 *****
- Fix: Edit of projects.
- Fix: Activation of modules does not fails if directory install was removed.
- Fix: [ bug #444 ] Regression on auto-closing for proposals and orders.
- Fix: Update translations (catalan, french, spanish, brazilian).
- Fix: [ bug #445 ] Hex escaping in descriptions.
- Fix: error when validating shipment for non predefined products with a
  selected warehouse.
- Fix: Bad local taxes if price base type is TTC for spanish local taxes.
- Fix: Phone not saved when using web service.
- Fix: [ bug #464 ] Payment form should allow to add transmitter for bank transfers.
- Fix: Allows to use a comma decimal separator in supplier invoices payments.
- Fix: Translation for tr_TR, es_ES, pt_BR.
- Fix: Products with no prices not visible.
- Fix: Access to product card created with very old version of Dolibarr.
- Fix: Delete temporary files after validating an invoice.
- Fix: preview of supplier order and invoice template.
- Fix: [ bug #485 ] Configurated amount for public auto-subscription form is not taken into account
- Fix: Average amount graphs weren't comparing the previous year stats
- Fix: Closed project didn't show the new status unless the page was refreshed
- Fix: Files were not being uploaded to a project's task
- Fix: [ bug #503 ] Unable to delete linked file to a deposit
- Fix: [ bug #501 ] Error while trying to modify an user
- Fix: [ bug #506 ] Can't set percentage of a started event
- Fix: Bad assignation of const for pdf delivery module name



***** ChangeLog for 3.2.0 compared to 3.1.* *****
WARNING: PHP lower than 5.x are no more supported.
WARNING: Because of a major datastructure change onto supplier prices tables, be aware
to make a backup of your database before making upgrade.

For users:
- New: Each user can remove/add its own boxes.
- New: Add signature at end of predefined email text.
- New: Can use personalized fields on products/services.
- New: Can attach files on social contributions.
- New: Show payments terms and conditions onto muscadet template.
- New: Can open back a closed commercial proposal.
- New: show thirdparty barcode on main tab.
- New: Can input note (private and public) during note and expenses creation.
- New: Print ticket show invoice ref into POS module.
- New: Can edit customer discounts from invoice create and edit card.
- New: task #11243: Show quantity into stocks for each sub-products into the sub-product tab.
- New: task #10500: Option to choose if professional id are unique.
- New: Add hidden option FOURN_PRODUCT_AVAILABILITY.
- New: task #11123: Add best supplier price.
- New: Enhancement in styles.
- New: Can conciliate several lines in one operation.
- New: task #11289 : Modify third party accountancy code generator aquarium.
- New: task #10606 : more comprehensive message error.
- New: task #11278 : Option into point of sale module to add services in list.
- New: task #11261 : Add an entry into menu called "New shipment".
- New: [ task #187 ] Gerer les evenement recurrents dans les imports ical.
- New: Make option MAIN_GENERATE_DOCUMENTS_WITHOUT_VAT available by default.
- New: Can build PDF in USLetter format or canada format (change paper size).
- New: Can export into Excel 2007 format.
- New: Add hidden option CASHDESK_FORCE_STOCK_ON_BILL
- New: Can search on part of barcode into POS module.
- New: Cheques into cheques receipts are ordered by operation date.
- New: Add hidden option MAIN_DISABLE_PDF_AUTOUPDATE to avoid generating pdf each time data change.
- New: Add hidden option PROJECT_HIDE_UNSELECTABLES to hide project you can't select into combo list.
- New: Add option INVOICE_POSITIVE_CREDIT_NOTE.
- New: Support zip/town autocompletion into warehouses.
- New: Add box for last expired services.
- New: Reduce seriously size of packages.
- New: Can define country code for import.
- New: When invoice was generated from order, order date is visible on PDF, after order ref.
- New: [ task #181 ] Hide password of click2dial in user card.
- New: Chart are faster to build
- New: Value of data into charts are visible on mouse hover.
- New: Import wizard can import contacts.
- New: Import wizard can import personalized fields.
- New: Personalized fields support int type.
- New: Install process is now two times faster.
- New: Can sort files into backup tool.
- New: Default output charset are utf8 into backup tool.
- New: Add brazilian states.
- New: Increase usability of module project.
- New: [ task #285 ] Add search filter on project in tasks list.
- New: Automatic list of documents in ECM module is ok for customers,
       suppliers invoice, orders, customers orders, proposals and social contributions.
- New: All professional id can contains up to 128 chars instead of 32. 
- New: [ task #176 ] Allow to use ODT templates for proposals and orders like it's done for invoices
- New: Add hidden option MAIN_ADD_PDF_BACKGROUND to add a PDF as background of invoice/order generated PDF.
- New: Can convert a product/service into service/product.
- New: Show delivery date into proposal template azur. 
- New: Support tags into header and footer into ODT templates.
- Fix: Can use POS module with several concurrent users.
- Fix: Installer don't fails with Mysql version that added a ssl_cypher field.
- Fix: Sanitize input parameters.
- Fix: [ bug #368 ] Product list
- Fix: [ bug #370 ] Filter in accountancy -> suppliers_bills
- Fix: [ bug #399 ] Bad calculation of local taxes in update line products
- Fix: [ bug #427 ] Bad links to wiki help in certains menus

For developers:
- New: Can add a left menu into an existing top menu or left menu.
- New: Add webservice to get or create a product or service.
- New: Add webservice to get a user.
- New: Add more "hooks" (like hooks to change way of showing/editing lines into dictionnaries).
- New: Log module outputs can be setup with "or" rule (not only "xor").
- New: Add FirePHP output for logging module.
- New: Add trigger ACTION_DELETE and ACTION_MODIFY.
- New: Trigger now have a priority to define sort execution order.
- New: Can define different requests according to database type into migration files.
- New: Add "canvas" feature to overwrite page of thirdparty, contact, product with yours.
- New: Removed artichow deprecated libraries.
- New: A page can force reload of css style sheet
- New: A module can add import description for import wizard, even for tables with foreign keys.
- New: Can add tabs on statistics views.
- New: Add CSS id/class into public payment pages.
- Qual: Add a lot of more PHPUnit tests.
- Qual: Data structure for supplier prices is simpler.
- Qual: Removed no more used external libraries.
- Qual: Cleaned a lot of dead code.
- Qual: More OOP (usage of "abstract", "static", ...), uniformize constructors.
- Qual: Fix a lot of checkstyle warnings.
- Qual: task #216 : Move /lib into /core/lib directory
- Qual: task #217 : Move core files into core directory (login, menus, triggers, boxes, modules)
WARNING: To reduce technic debt, all functions dolibarr_xxx were renamed int dol_xxx.



***** ChangeLog for 3.1.3 compared to 3.1.2 *****
Fix: PgSQL - property must be set if success
Fix: Provide a solution for backup when mysqldump is not available
Fix: Bug #460 - Wrong entity assignment when creating a warehouse
Fix: bug #405 - Late icon always displayed on comm/propal.php



***** ChangeLog for 3.1.2 compared to 3.1.1 *****
- Fix: Can clone a proposal
- Fix: Add member ID in substitution method
- Fix: Duplicate end tag and missing form parts
- Fix: Support companies with no prof id.
- Fix: Sanitize data
- Fix: Bug #318
- Fix: Bug #369
- Fix: More bugs



***** ChangeLog for 3.1.1 compared to 3.1.0 *****
- New: Add option FACTURE_DEPOSITS_ARE_JUST_PAYMENTS. With this option added, 
       credit notes are not removed from total amount of invoice but are just 
       payments used to reducs remain to pay.
- New: Added hidden option MAIN_FIX_FOR_BUGGED_MTA to fix bugged MTA.       
- Fix: Removed warnings during install.
- Fix: State into address of paypal payments were lost.
- Fix: Currency into paypal payments were always euros.
- Fix: Removed Bare LF from emails sent with smtps method.
- Fix: Can show report on selected period.
- Fix: product removed from list after deleted into order.
- Fix: [bug #270] PostgreSQL backend try to connect throught TCP socket for 
- Fix: price was not without tax when using multiprice into POS module.
- Fix: Can delete bank account.
- Fix: [ bug #277 ] Year dropdown in table header of supplier invoices.
- Fix: Some other very minor fixes.


***** ChangeLog for 3.1 compared to 3.0 *****
WARNING: IE6 browser is no more supported in this version.
For users:
- New: War against number of clicks:
     - When adding a free bank transaction, form to add next one is still
       visible (save one click).
     - task #10969 : Add checkbox to close automatically invoice if
       payment is complete (save 3 clicks).
     - Reduce a step into supplier order workflow to save time. If user
       has permission to approve, order is approved when order is validated.
       (Save 2 clicks).
     - In commercial main menu, left menu are already opened. This save one click
       to open a proposal or order.
     - Can add a discount for third party, during invoice edition (and we 
       saved clicks again).
     - When creating a contract, sales representative are preset to user. This save
       4 clicks.
     - Can edit several fields in bank transaction line page into one update.
     - Creation of contacts from third party page go back to third party.
     - Preselect model if there is only one. This save 2 clicks. 
     - Can remove a project if project has tasks. No need to delete task one by one.
- New: Enhance donation module. Add a status "canceled".
- New: Add filters on all statistics report pages.
- New: If a service contains subproducts, subpoducts are decrease when service
       is decrease.
- New: Add status for third parties to disable a third party.
- New: Can send interventions cards by email.
- New: Increase list of available notifications into module Notifications.
- New: Add option MAIN_FIRST_TO_UPPER to force upper case of first 
       letters for names and firstname.
- New: Can filter of payment type in bank transaction list.
- New: Status of users is visible into user list.
- New: Support BSB code for bank account in Australia.
- New: Can set date of payment for autocreate invoice/payment when 
       creating a foundation subscription.
- New: Can edit note of payment.
- New: Option to make login not mandatory in member module.
- New: Add box for last members for foundation module.
- New: A specialized menu can now be used when using smartphones.
- New: Can add information on current user on ODT generation.
- New: Prefix on third party is not used by default. Hidden option
       SOCIETE_USEPREFIX can restore old feature.
- New: Standing orders module use bank account from banks module.
- New: Ask password when creating a user from a contact.
- New: task #10577: Use a numbering module for shipment and contract.
- New: Can create manually order from proposal.
- New: Add a first workflow module to create automatic action on some
       events (create order on proposal closing).
- New: Use autocompletion on invoice select when creating replacement 
       or credit note invoice.
- New: task #10885: Add a week view for calendar.
- New: task #11018: Add a status "not applicable" on events.
- New: Add subscriptions/country/region/town statistics for member module.
- New: Can define a proxy for external web access.
- New: task #11003: checkbox on checks for deposit.
- New: Add status into export. Add third party default language into export.
- New: Can filter on date and bank account when building check receipts.
- New: task #10958 : Add link to cheque receipts into bank transaction 
       line if exists
- New: Can import external ical url into dolibarr agenda view.
- New: Can add a logo on third parties card.
- New: task #11194 : Can delete uploaded photos 
- New: task #9744 : Add the barcode to select products on Point of Sale module
- New: Subscription/Unsubscription to mailman mailing-list can be done on 
       validate/resiliate in foundation module.
- New: Can use extrafields on third parties.
- New: Add chart to report counts by status on element home area pages.
- New: Look: Usage of Jquery Notify to show result or error messages on action.
- New: Look: Minor enhancements into agenda view.
- New: Look: Nicer tooltips with transparency and shadow.
- New: task #11004: Create invoice from intervention.
- New: task #10501: Can use point of sale with different bank accounts.
- Fix: Better Postgresql compatibility.
- Fix: Numbering module for invoices use same number for invoice 
       and credit note if mask is same.
- Fix: Debug and clean withdraw module.
- Fix: Allow access permission for point of sale module.
- Fix: Permissions issues with suppliers.
- Fix: Admin dict data is showing with active language 

For developers:
- New: External modules can add tabs on agenda views.
- New: External modules can also remove default tabs.
- New: External modules can force skin directory so force their own skins.
- New: External modules can add their own menu manager.
- New: External modules can force menu manager.
- New: External modules can overwrite all default language files by
       forcing priority on langs directories on its own lang directory.
- New: External modules can show export list with an "enabled" condition.
- New: Support a backtopage parameter on contact creation page.
- New: Add id on div to show logo.
- New: Install wizard can activate a module at end of install.
- New: Dictionary setup works with very large external dictionnaries (Add 
       page navigation).
- New: Add api to draw graphics with javascript (using Jquery Flot).
- New: Can add user login into menu urls added by modules.

For translators:
- New: Add fa_IR language.
- Fix: Move language ar_AR to ar_SA, sv_SV to sv_SE and da_Da to da_DK.



***** ChangeLog for 3.0 compared to 2.9.* *****
For users:
- New: Can edit date of cheque receipts.
- New: Add Sales journal and Purchase journal report.
- New: Can create supplier invoice from supplier order.
- New: Support login by openid
- New: Support "full day" event in calendar module.
- New: Add a weather on dashboard.
- New: Add a Paypal module.
- New: Can choose third party to use in point of sale module during logon.
- New: A lot of enhancements into ECM module:
       Directories can contains special characters,
       Speed enhancements,
       Directories can be created outside of Dolibarr, refresh button will 
       update database,
       Can rename a file.
- New: Reordering lines in invoice, orders, commercial proposal is faster (use Ajax
       technology).      
- New: Can import members using assistant.
- New: Can exclude deposit, replacement or credit notes in script rebuild_merge_pdf.
- New: task #10473 : Option MAIN_PROFIDx_IN_ADDRESS must no more be hidden.
- New: Can generate business card for on particular member.
- New: Task #10553 : Can attach files on members card.
- New: Can filter on payment type and bank account in payment lists.
- New: When sending supplier orders by mail, a text is predefined.
- New: Upgrade process works with Postgresql.
- New: Task #10538: Add filter on expiration date of subscription for
       foundation module email selector.
- New: Task #9643: Add 2 status (tosell/tobuy) on products instead of only
       1 status for both selling and buying.       
- New: Can input payment conditions on several lines.
- New: Add hidden option MAIN_LOGOUT_GOTO_URL to set the exit url after
       a logout.
- New: For germany, we invert order of address.
- New: Add hidden option MAIN_SERVICES_ARE_ECOMMERCE_200238EC.
- New: Support NPR in customer product prices.
- New: Add more volume units (ounce, gallon, inch, feet, ...)
- New: Delivery date accepts hours and minutes.
- New: Can add a comment on stock dispatching to be save into stock movements.
- New: Can filter product list with too low stocks.
- New: Add option to send all emails sent to a bulk carbon copy.
- New: Preview of emails sent by member module is shown.
- New: task #10100 : Add button to create invoice from a subscription
- New: Reorganize tabs on third parties.
- New: Option MAIN_INVERT_SENDER_RECIPIENT is available in einstein pdf template.
- New: Easier way to define url for clicktodial module.
- New: Add a fckeditor test area in fckeditor module setup.
- New: Add property "Event on full day" on agenda
- New: Enhancement and better compatibility (google, thunderbird) for agenda export.
- New: Can use image editor on user photo.
- New: Task #10796: Add Spain ProfId1 Verification
- New: Page "supplier summary" is now available.
- New: Task #10611: Add option to choose order of field in bank account info on PDF
- New: If a transaction was reconciliated and should not, there was no way to reverse error.
- New: Ubuntu package now works also on debian.
- Perf: Avoid reading database to determine country code after each
        page call.
- Fix: Special chars are now supported in ECM module for filename (not yet for
       directories).
- Fix: Better Postgresql compatibility.
- Fix: Box order is saved when moved.
- Fix: Database name can contains "-" characters.
- Fix: In coloring negative amounts.
- Fix: Date input use date format of user and not dd/mm/yyyy format.
- Fix: Fixed a very old bug making file attachment fails with some emails 
       readers when using "mail php function".
- Fix: When cloning commercial proposal, due date is creation date + delay
       by default.
- Fix: Can edit ordering methods.

For translators:
- New: Update and complete slovenian language sl_SL.
- New: Add full manually translated files for de_AT en de_DE (thanks to eCleaner.at).
- New: Create the language ja_JP.
- New: Add el_GR language.

For developers:
- New: Add jquery by default.
- New: Removed PWC libraries.
- New: Removed Scriptaculous libraries.
- New: Removed Prototype libraries.
- New: Add first Selenium GUI tests.
- New: Enhance a lot of internal function to build external modules
       more easily.
- New: Add a user field ref_ext in object tables to allow external
       systems to store their id and make self-developed synchronizing
       functions easier to build.        
- New: Local user timezone is saved into session (not used yet).
- New: Works with Mysql 5.5.
- Qual: Menu system code is simpler.
- Qual: Mutualize some duplicate code.
- Qual: Renamed some fields into database to be more internationnal.
- Qual: Removed deprecated code.


***** ChangeLog for 2.9 compared to 2.8.* *****
For users:
- New: POS module allow to choose which warehouse to use.
- New: Support "Department/State" field on company setup, contact, 
       bank account and members card.
- New: Can reopen a refused/canceled supplier order.
- New: Add Gant diagramm on project module.
- New: Add a new mode for automatic stock increase: Can be increased
       on dispatching of products from a supplier order receipt.
- New: Can set a past delay to limit calendar export.
- New: Can attach files on emailing campaigns.
- New: Add statistics on trips and expenses module.
- New: Can reopen a closed customer order.
- New: Add module externalsite to add a web site/tools inside 
       menu and a Dolibarr frame.
- New: Can link trips and fees to a project.
- New: Add civility title in foundation module.
- New: Can set accountancy code for product (buy and sell).
- New: Can filter third parties lists on categories.
- New: Can filter products and services lists on categories.
- New: task #10202 : Support categories for members.
- New: Can build documents for third parties (Using ODT templates, need PHP 5.2+). 
- New: Support new products properties: length and area.
- New: Add the "payment due before" field in invoice exports.
- New: Add feature to resize or crop image files (for products photos)
- New: task #10113 : Show list of emailing on clicking on "number of mass emailing received"
- New: Add default language for third parties and use it when multilang is enabled
       to define default language for document generation.
- New: Can reopen a closed supplier invoice.
- New: Move permission "see hidden categories" into "see hidden products/services".
- New: Can delete several files at once in FTP module.
- New: Add box "last contracts".
- New: Works even if Web hosting provider has disabled PHP "glob" function.
- New: Can now send supplier orders by email.
- New: task #10076 : Show content of message in notification module.
- New: Bank name is shown on invoice.
- New: IBAN value is called IFSC if country is India.
- New: Add option to choose to show firstname then name or name then firstname on PDF.
- New: Add company in fields exported by export of members tool.
- New: Reorganise bank menus.
- New: Bookmarks can be sorted on a particular order.
- New: Support spanish RE and IRPF taxes on invoices.
- New: Module category offers categories for foundation module.
- New: Can filter on category on third parties, products and members listings.
- New: A flag is visible before country labels.
- New: When activating a new module, permissions for admin user are set. This save
       time when configuring Dolibarr.
- New: Dolibarr 2.9 is faster than 2.8.
- New: A lot of more predefined VAT values, states, regions for 
       miscelaneous contries.
- New: Enhance skin engine to make themes easier.
- New: Add images into menu "eldy".
- New: Auguria theme is now more modern.
- New: Update tools refers to www.dolibarr.org but also www.dolistore.com web site.
- New: Postgresql experimental support seems to work completely. 
- New: Changes in Dolibarr core to allow to use cache servers (see Memcached module on
       dolistore.com).
- New: Default choice for interactive confirm box is yes by default, and no only for
       delete actions. This reduce number of clicks required to validate actions and 
       is still safe to dangerous actions.
- Fix: Durations are correctly shown for languages using PM/AM dates.
- Fix: A lot of fixes in Point of Sale module.
- Fix: Debug experimental module widthrawal.
- Fix: Format number was wrong for ar_AR language.
- Fix: Can change password if user has only permission "change password".
- Fix: Project PDF document shows all tasks.
- Fix: bug #29278 : SMTP fails with IP instead of hostname.
- Fix: Default language on login page was wrong.
- Fix: Complete support of euros sign (even in PDF).
- Fix: Bad setup of phpMyAdmin for DoliWamp installer.
- Fix: Tracking number should be available on sending sheets.
- Fix: Stock value is not reset when product is transfered into other warehouse. 
- Fix: A lot of not tracked bugs fixed.
- Fix: Some fixes in barcode management.
- Fix: Access to phpMyAdmin is now ok on new DoliWamp installation.

For translators:
- Fix: Major update of italian translation (it_IT).
- Fix: A lot of translation fixes in all languages.
- New: Added translations (sl_SL, is_IS).
- New: Add translations for the DoliWamp installer.

For developers:
- More comments in code.
- Uniformize some code. 
- All arrays "lignes" were renamed into "lines".
- Delete all useless pre.inc.php files (this also increase speed).
- Fix W3C errors in page forging.
- Qual: Mutualize code of menu managers.
- Better isolation of modules files and dolibarr core files. 
- Task #8682 : Remove functions unix_timestamp.
- The makepack tool now make pack with UID 500.
- More css class and div to output menu to allow more skins.
- Generated documentation can be build from Eclipse using Doxygen plugin.
- Snapshot is provided with PHPunit tests.

WARNING: 
- A lot of class files (*.class.php) has moved into subdirectories. So If you use
  or develop non official modules that includes Dolibarr classes, you will have to rename
  path to thoose classes into the include function.
- Also, parameters of the "fetch()" method for class "User" has changed to reflect
  other fetch methods.   
- If you build a personalised themes, you must rename the style sheet into style.css.php.   
- This version is also the last one to support PHP 4.*, Mysql 3.1, IE6.
  Dolibarr 3.* will be supported with PHP 5+ and MySql 4.1+ only.


***** ChangeLog for 2.8.1 compared to 2.8 *****
For users:
- Fix: Works on database with _ in name.
- Fix: Broken feature in trips and expense module.
- Fix: Can use $ in database and login/pass values.
- Fix: No error on upgrade if there is orphelins tasks.
- Fix: Failed to login when user agent string was longer than 128.
- Fix: bug #29526 : Numérotation Proposition Incorrecte après duplication


***** ChangeLog for 2.8 compared to 2.7.* *****
For users:
- New: Support note on trips module
- New: Can link contacts to projects
- New: Can removed attached file on email form if attachment was wrong.
- New: Add option to show your logo on top of left menu.
- New: task #9935: Can edit accountancy code.
- New: Add an option to make users email required.
- New: Module notification can send email on order or proposal validation.
- New: Can use any command line antivirus on file upload.
- New: A customer can also be a prospect.
- New: task #9802 : Can link an action to a project and use project to 
       filter agenda.
- New: Project can be set on contract creation.
- New: Initial sold can be conciliated on bank module.
- New: Add a default errors-to email for emailing module.
- New: Can filter on user on stock movement list.
- New: When creating a third party from a member, it is set as a new
       customer.
- New: Can use {tttt} in numbering mask setup. It will be replaced
       with third party type.
- New: VAT number is stored in one field. This is more "international".
- New: task #9782 : Add possibility to delete a warehouse.
- New: task #9640 : Add label for stock movements.
- New: task #9916 : Add FREE text for interventions card.
- New: Can define the new product ref when cloning.
- New: Project module support status of project and end date.
- New: Provide a ubuntu package.
- New: Add link to check a SIREN for french users.
- New: Add link "now" to fill date when creating invoices.
- Fix: Import module works even if prefix is empty in source file.
- Fix: bug #28055 : Unable to modify the date of a cloned command.
- Fix: bug #27891.
- Fix: Change of numbering module was not effective.
- Fix: Change error management when adding already used supplier ref
       for a product.
- Fix: Running sending-email.php
- Fix: Warning should not appears for invoice closed
- Fix: Import for companies works even with prefix empty.
- Fix: bug #28895 : Création d'utilisateur impossible.
- Fix: Can change password if has only permission change password.

For developers:
- Qual: Reorganize /dev directory.
- Qual: Change the way items are linked together.
- Qual: The login page now use a template in /core/template/login.tpl.php.
- New: Modules can add their own tab on projects cards.
- New: Add management of triger FICHEINTER_VALIDATE


***** ChangeLog for 2.7.1 compared to 2.7 *****
For users:
- Fix: Bad decimal management for it_IT and fr_BE languages.
- Fix: A third party created from a member is created as a 
       customer.
- Fix: Change of numbering module was not effective.
- Fix: Report of balance missing supplier invoices.
- Fix: Running sendmaing-email.php script.
- Fix: Detection of country for IBAN management.
- Fix: Update member photo.


***** ChangeLog for 2.7 compared to 2.6.* *****
For users:
- New: Add a print icon to show a page to print without menus.
- New: Can add a free text on bank cheque receipts.
- New: Price level can be defined also for prospects.
- New: Add a help and support center.
- New: Can export commercial proposals.
- New: Can use a cache for xcal exports.
- New: Option for faster confirmation process with one ajax popup.
- New: Complete theme bluelagoon and rodolphe
- New: Can select third parties emails in emailing module for all
       third parties with expired contract's lines.
- New: Can add a field errors-to in emailing.
- New: Can use inline images in emails.
- New: Add predefined invoices (can be use for repeated invoices).
- New: Add a confirmation when cloning products.
- New: Add stock in product lists.
- New: Can filter list of stock movement on date or product.
- New: Added a link from product list to their stock movements.
- New: Several speed enhancements after using the Google Page speed 
  plugin for FireBug.
- New: Add a confirmation on dangerous admin purge feature.
- New: Add navigation on donation sheets.
- New: Added estimated value for stocks.
- New: Added module Gravatar to found photo of users or members
       from their email on gravatar.com.
- New: Include Dolibarr version in suggested dump filename.
- New: Enhancement in project module.
- New: Add log tab on emailing module.
- New: Minor enhancements in look themes.
- New: Add option to hide help in menu.
- New: Added a "force LDAP synchronize" on member and contact cards.
- New: Can split a discount into two smaller discount. This allows to use a
       discount on an invoice even if invoice amount is lower than discount
       credit available.
- New: Can use variables into the free text on PDF (__TOTAL_TTC_, __TOTAL_VAT...)
- New: Increase page loading speed (all changes reported by Google PageSpeed
       tool has been added).
- New: Add support of constant MAIN_ONLY_LOGIN_ALLOWED to allow to lock all
       access to any users except the one defined in constant.
- New: Add an admin page of PHP sessions with a way to lock new connections
       for other users than yourself. Can also purge existing sessions.
- New: Add point of sale module.
- New: Better usage when using with smartphones.
- New: Add module FTP client.
- New: Can set first day of week.
- New: Installer now create a .htaccess to protect documents directory.
- New: Experimental support for Postgresql.
- New: Full support of SMTPS (can works with Google SMTP).
- Fix: "Now" link works when date popup is not used.
- Fix: Debug seriously the email notification module.
- Fix: Error Call to a member function trans when refusing a supplier order.
- Fix: Fix payment conditions on commercial proposals.
- Fix: Nb of orders to process was wrong.
- Fix: Customer code was not correct on PDF it if contains special 
       characters.
- Fix: Can update price even with "NPR" VAT rates.
- Fix: When product type is missing, description is not lost when adding 
       new product lines.
- Fix: CC and BCC in emails was not used if using SMTPS handler.
- Fix: Last character was lost when text end with n or r.
- Fix: LDAP synchronization is now more robust (transaction and 
  use modify instead of delete/add).
- Fix: Fix: Setup of member synchronization does not conflict 
  with contact or user synchronization.

For translators:
- Update some language files.
- Can accept right to left languages. Added an "automatic" arabe translation.

For developers:
- An external module can force the third party code to be required whatever
  is the rule of third party code module.
- Update fckeditor to 2.6.4.
- Update Smarty to 2.6.26.
- Removed some deprecated code and files.
- Creation of directory in module descriptor is simpler.
- Can use an alternate document_root directory to develop with 
  sources on two repositories.
- Removed useless code of old commercial module.
- Move some modules into the CVS modules repository dolibarrmod. This reduces
  amount of code in main branch.
- Updated wiki documentation.
- Better W3C standard.
- Can add init data when enabling a module.
- Can fix some corruptions in database by calling the update page 
  /install/repair.ksh
- Log files contains more information (PHP_SELD added and OS user used for 
  log of command lines scripts) 
- Can protect a module to not being enabled if javascript disabled.
- If module numberwords is installed, code can use langs->getLabelFromNumber 
  to get value of an amount in text.
- A module can add subsitution keys in makesubsitutions() functions.
- Add $conf->browser->phone defined to optimise code for smartphone browsers.
- All external libs are now in same directory /includes.
- All install files are now in same directory /install.


***** ChangeLog for 2.6 compared to 2.5.* *****
For users:
- New: Add filter on status in emailing selector for Dolibarr users.
- New: Can add bookmarks on all pages.
- New: Enhance bank transactions reporting.
- New: When creating a contact from a third party, informations from third
  party card are automatically suggested.
- New: Sort list of languages in combo box.
- New: EMails links are show with function dol_print_email
- New: Add graph report on number of entities in product statistics page.
- New: Can delete a supplier order whatever is its status.
- New: No limit on free text on PDF generated documents.
- New: Can force login value when creating a user from a member.
- New: Can clone commercial proposals and orders.
- New: Major enhancement of project module.
- New: Added product label in invoice exports fields.
- New: Add VAT number in export fields.
- New: Upgrade FPDF to 1.6
- New: Upgrade Scriptaculous to 1.8.2 and Prototype to 1.6.0.3
- New: Added keywords in PDF.
- New: Add hidden option MAIN_DISABLE_PDF_COMPRESSION.
- New: Add attachments on intervention cards.
- New: Can add personalized fields in emailing selectors.
- New: Customer code and supplier code can be defined automatically.
- New: Emailing feature can extract civility from contacts.
- New: Can create a third party from a member of foundation module.
- New: Can set a limit for stock alert to 0.
- New: Support SMTPS.
- New: Added a page /support to provide a help center service on Dolibarr.
- New: Distinct status "running not expired" from "running expired" in lines 
  contract status.
- New: Add a first version of a module for Paybox.
- New: Can add contact to suppliers orders.
- New: Changes to support the external Bit Torrent module.
- New: Can filter on social contribution type in list.
- New: Upload of joined files need create/modify permissions to work.
- New: For admin users, show the SQL request in export build.
- New: Can modify proposal date if status is draft.
- New: The help link on some pages now links directly to the wiki web page.
- New: Enhancements in barcode module.
- New: Can use decimal values in stocks.
- Fix: Partial payment on social contributions not shown on main page.
- Fix: Handle correctly the comment in status changing of supplier orders.
- Fix: Author, title and topic are correctly encoded in PDF.
- Fix: Now HTML output is always UTF8, this solve bad PDF encoding on old
  users.
- Fix: Save new model when changed on interventions.
- Fix: Failed to go on the future view of bank transaction if there is no 
  future bank transaction already wrote.  
- Fix: Bad ref in supplier list.
- Fix: Bad link in product statistics for supplier referrers.
- Fix: Usage of reset of cursor in personalized numbering modules for a particular
  month (@ option) was broken.
- Can add contacts to a supplier invoice.
- Fix: When an invoice is changed back to status draft, warehouse is increased 
  back.
- Fix: Category of a bank transaction was not saved.
- Fix: Clicktodial plugin works correctly now
- Fix: Multiprices features works correctly.
- Fix: Project module and task creation.
- Fix: Validation of order if a file was attached.
- Fix: A lot of fixes in PDF generators.
- Fix: Bad line/page break with long description of products on PDF.
- Fix: Option force invoice date to validation date working correctly.
- Fix: Creation of a member from the example public page works.

For translators:
- Added 10 more new language files.
- Added autotranslator tool. A tool to build/update automatically
  languages files using Google API for a new language. Wonderful to start a
  new translation.
  
For developers:
- Removed some deprecated files.
- Removed treemenu library.
- Renamed all function dolibarr_xxx into dol_xxx to have same prefix everywhere.
- Rewrite clone feature for supplier invoice to work like other clone features.
- First change to manage a future feature "stock PMP value".
- A module can add a new tab in third party view tabs.
- First change for future geoip module.


***** ChangeLog for 2.5 compared to 2.4.* *****
For users:
- Sessions timeout can be configured to overwrite PHP setup.
- Can filter on date in services list.
- Support bookmark add of product cards.
- Enhancement in stock management (Automatic increase/decrease
  from order or invoice is possible).
- New filter options in prospect lists (category and level).
- New view in ECM module.
- Look enhancements for graphics (add transparency).
- Added statistics report for supplier invoices.
- Added average amount in invoices statistics reports.
- Can move a contract line to another contract of same third party.
- Add an export definition to export interventions.
- Can set umask file permissions on Unix/Linux/BSD systems.
- Miscelanous bug fixes.
- A lot of other enhancements to increase productivity.
- All phone numbers show the clicktodial link if module is enabled.
- Can define hour and minutes in intervention cards.
- Can edit a validated intervention.
- Add filters on intervention list.
- Add juridical status and number of employees in third party 
  export definition.
- A lot of enhancements and translation in withdraw module.
- Full support of Mysql option mode=strict.
- Added a new event from member module to agenda tracked events.
- Can attach a file to suppliers orders.
- Change to make Bank Account Number form more "internationnal".
- Can clone an invoice.
- Can clone an emailing.
- Reduce memory usage (about 2%).
- Add weight and size in sendings module.
- Add a fast search form on left menu for member module.
- Fix: Do not show export filter for disabled modules
- Show greyed lines for not allowed export filters.
- Add nature in product fields (manufactured product or not).
- Add export filters for category module and trip and expenses module.
- Can choose login of dolibarr account created when create from contact

For translators:
- The errors language file contains only error or warning messages with 
  prefix Error or Warning.
- HTML Output is by default in UTF8 and language files can be provided
  in UTF8.

For developers:
- Update skeletons (some fixes and add function createFromClone).
- Add an experimental Cash Desk module.
- Added new triggers events in agenda module.
- All submodules are moved in the includes directory.
- Removed some deprecated files.
- Menu managers now use same class name for their menu entry
  and add a different value in an HTML id for each entry. This allows
  to build skins that use different style for each menu entry.
- All emails and url HTML output use same function.
- Add more integrity check on database
- Can disable modules on logon page. This make possible to
  have several profiles of demo with only one demo. Also added a new
  Dolibarr demo front page (in htdocs/public/demo).
- Allow modules to add new tabs.

   

***** ChangeLog for 2.4 compared to 2.2.* *****
For users:
- Add a calendar module (module agenda) with ical/vcal/rss export.
- Look enhancement in graphics (thanks artichow).
- Add tel and fax on delivery addresses.
- Add a tool to edit personalized menu.
- Add an ical and vcal export link in agenda and webcalendar module.
- Reduce memory usage.
- Now triggers are enabled/disabled according to module they refers to.
- Fix infinite loop on popup calendar.
- Change in tanslation to make Dolibarr easier to understand.
- Add a warning when sending a mail from a user with no email defined.
- Added clicktodial module.
- Add a property private/public in contact. This allows to user Dolibarr
  for a personnal address book.
- French NAF code can accept 5 chars.
- Supplier prices can be input with or without taxe.
- New generic numbering modules to offer more solutions for generating
  automatic id.
- Add new predefined exports wizards (stocks, suppliers, taxes...).
- Add feature to log security events (logon, change of users, passwords).
- Can link all documents (included supplier invoices and orders) to a 
  project.
- Can attach several files to email when sending an invoice, order or
  proposal by email.
- Can choose accuracy (number of decimals) for prices.
- Localization for decimal and thousand delimiter on number is fully
  supported.
- More informations reported in system information pages.
- Add a budget report.
- Added a security audit report.
- Other minor changes (features, look, fixes)
- Added compatibility with Firefox 3.
- Changes for compatibility with PHP6/Mysql6.
- Some bug fixes.

For translators:
- Added spanish es_ES translation.
- Added en_AU translation.

For developers:
- Removed useless code:
  Replaced phplot and phplot5 librairies by artichow.
  Removed cryptograph library replaced by artichow.
- Login functions are now externalised as modules.
- Update code skeletons examples.
- Several enhancements to make addon development easier.
- Add a tool to generate PHP classes completely mapped to a table.
- Added a check to enable external modules only if dolibarr version is
  high enough.
- Changes in wizard installer to allow building autoexe installer for
  Windows with Apache and Mysql included.


***** ChangeLog for 2.2 compared to 2.1.* *****
- Add more statistics on main page.
- Add option to add message on login page.
- Management of categories for third parties.
- Add volume on products properties.
- Support for LDAP authentication.
- Full member synchronisation with LDAP database in
  fundation module.
- More LDAP fields supported for user synchronization.
- Better logger for install.
- First changes to support UTF8.
- Add a "forget password" feature.
- Setup process can run several migrate files if need
  to jump several versions to upgrade.
- Support for webcalendar 1.1 in webcalendar module.
- Support for menu in database.
- Better support for using Dolibarr on more WHP.
- Removed some deprecated files and clean code.
- New theme: Auguria
- Removed PHP warnings.
- Some bugs fixes.
- Traduction more complete.
- Better code comments for Doxygen documentation.
- Better support of vcard export format.
- A lot of security enhancements (no more password in log files,
  crypted password in database, in config file...).
- Themes are full CSS compliant.
- A lot of other minor changes...
- Option to scan uploaded document by an antivirus.
- Transparency for picto files works with IE.
- Can drag and drop boxes on main page.


***** ChangeLog for 2.1 compared to 2.0.* *****
- Added a better installer.
- Support user and groups permissions.
- Translation in english and support for several languages.
- New enhanced look and several new themes.
- Small search boxes for each Dolibarr elements (invoices, contracts,
  orders, proposals...)
- Added an export assistant module to export main dolibarr data.
- Added backup tool to backup database via mysqldump.
- Added product categories management with a categorie tree.
- Management of companies' discounts (relative or absolute).
- Support credit note and discounts (relative and absolute) on
  commercial proposal, orders and invoices.
- Support multi-langual description for products.
- Graphical enhancements (picto to describe all status).
- Added more permissions (ie: can restrict access for a commercial user
  to elements of its companies only).
- Little enhancements to OSCommerce module.
- Added a second OSCommerce module working through web services.
- Added a Mantis module to have a Mantis application in Dolibarr menu.
- Building a PDF document for invoices works like other modules. You
  can change model just before generating the PDF.
- Can generate documents (PDF) for customer orders. Can send them by mail.
- Added FPDI and FPDI_Protection (ie: PDF with password-protection)
- Can make one payment for several supplier invoices.
- Rule to suggests passwords when creating a user are in modules
  allowing to add easily other rules.
- Option to encrypt passwords in database (MD5).
- Add Dolibarr triggers support on users creation/change.
- Add Dolibarr triggers support on payments.
- Add Dolibarr triggers on supplier and customers orders.
- Webcalendar triggers for actions on Member module.
- Support optional new javascript popup selector for date fields.
- Support for several RSS boxes in external RSS module. Setup easier.
- Can attach documents on Action, Orders, Invoices, Commercial proposals.
- Can attach contacts on proposals, orders, contracts, invoices.
- Preview on results of PDF generator modules in setup pages.
- Code cleaner. Remove unused or duplicate code.
- Save and show last connexion date for users.
- Enhancements on a lot of forms for better ergonomy.
- Can add/remove company logo.
- Added LDAP synchronisation for users, groups and/or contacts.
- Can configure your own SMTP server/port for mail sendings.
- Works even on "UTF8 by default" systems (Mysql, Linux...)
- Better compatibility with different PHP version or setup.
- Added mysqli driver.
- Add a WISIWYG editor (FCKEditor) to edit note and comment areas.
- Added AJAX features like a 'search product selector'.
- Modules boxes on main page can be dragged and dropped (with firefox only).
- Support for PHP5.
- Experimental support for Postgresql (not working yet, but waiting feedbacks).
- Removed obsolete files and documentation.
- Added admin tools (backup and files purge).
- Added a tool to build a lang package.
- Added a tool to build a module package.
- Added a tool to build a theme package.
- Traduction more complete.
- Added skeletons for code examples.
- Lot of fixes after 2.0 release not fixed in 2.0.1.
- Added more security option (ie: encrypted password in database)




***** ChangeLog for 2.0.1 compared to 2.0 *****
Minor bug fixes



***** ChangeLog for 2.0 compared to 1.0.* *****
ChangeLog file size is so important, that it is not included inside Dolibarr
package. You can find it at www.dolibarr.org<|MERGE_RESOLUTION|>--- conflicted
+++ resolved
@@ -12,7 +12,6 @@
 make a Dolibarr upgrade.
 
 
-<<<<<<< HEAD
 ***** ChangeLog for 3.9 compared to 3.8.* *****
 For users:
 NEW: A new and more modern look for "eldy" theme.
@@ -149,7 +148,7 @@
 
 WARNING: 
 
-Dolibarr 3.9 is not yet fully compatible with PHP 7.
+Dolibarr 3.9 is not yet fully compatible with PHP 7 even if most features seems to work.
 
 Mysql minimum version is now 5.0.3 
 
@@ -170,7 +169,6 @@
 
 
  
-=======
 ***** ChangeLog for 3.8.3 compared to 3.8.2 *****
 FIX: #3805
 FIX: #3231 [Members] Public subscription page displays GeoIP error
@@ -249,7 +247,6 @@
 FIX: Too many information were hidden. A lot of users still need bank account on PDF.
 FIX: Use "WHERE true" instead of "WHERE 1" #4132
 
->>>>>>> 8f0a004a
 ***** ChangeLog for 3.8.2 compared to 3.8.1 *****
 FIX: Add a protection to not make release if ChangeLog was not generated.
 FIX: 1/ update_extra() function must not be in  "if(!empty(MAIN_DISABLE_CONTACTS_TAB)" test. 2/ Reindented code
