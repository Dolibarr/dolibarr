--------------------------------------------------------------
English Dolibarr ChangeLog
--------------------------------------------------------------

***** ChangeLog for 3.5 compared to 3.4.* *****
For users:
- New: Add hidden option BANK_DISABLE_DIRECT_INPUT.
- New: More options to select status of users into select user list.
- New: [ task #862 ] Add ODT on shipments.
- New: [ task #149 ] Add # of notes and attachments in tabs.
- New: Can edit customer ref at eny time.
- New: [ task #877 ] Reorganize menus.
- New: [ task #858 ] Holiday module: note on manual holiday assignation.
- New: [ task #892 ] Add hidden option in thirdparty customer/supplier module to hide non active
  companies in select_company method.
- New: [ task #531 ] Add a workload field on tasks.
- New: Add graph of bank account input/output into input-output report page.
- New: Add script export-bank-receipts.php
- New: Add option "filter=bank" onto script rebuild_merge_pdf.php to merge PDF that
  has one payment on a specific bank account.*
- New: [ task #901 ] Add Extrafeild on Fiche Inter.
- New: Show process id in all command line scripts.
- New: Module mailman can subscribe/unsubscribe to ML according to categories or type of member.
- New: Add object_hour and object_date_rfc as substitution tag for opendocument generation.
- New: Add options to send an email when paypal or paybox payment is done.
- New: Clone product/service composition.
- New: [ task #926 ] Add extrafield feature on order lines.
- New: [ task #927 ] Add extrafield feature on Proposal lines.
- New: [ task #928 ] Add extrafield feature on invoice lines.
- New: Add option ADHERENT_LOGIN_NOT_REQUIRED.
- New: Add a cron module to define scheduled jobs.
- New: Add new graphical boxes (customer and supplier invoices and orders per month).
- New: [ task #286 ] Enhance rounding function of prices to allow round of sum instead of sum of rounding.
- New: Can add an event automatically when a projet is create. 
- New: Add option MAIN_GENERATE_DOCUMENT_WITH_PICTURE.
- New: Add option excludethirdparties and onlythirdparties into merge pdf scripts.
- New: [ task #925 ] Add ODT document generation for Tasks in project module.
- New: [ task #924 ] Add numbering rule on task.
- New: [ task #165 ] Add import/export of multiprices.
- New: Add Maghreb regions and departments.
- New: A more responsive desgin for statistic box of home page.
- New: [ task #1005 ] Adapting to Spanish legislation bill numbering
- New: [ task #1011 ] Now supplier order and invoice deal with payment terms and mode.
- New: [ task #1014 ] Add option to recursivly add parent category.
- New: [ task #1016 ] Can define a specific numbering for deposits.
- New: [ task #918 ] Stock replenishment.
- New : Add pdf link into supplier invoice list and supplier order list.
- New : Genrate auto the PDF for supplier invoice.
- New : Add category into filter webservice thirdparty method getListOfThirdParties.
- New : Allow to define margin or mark rate during quoting, ordering, invoicing.
- New : User permissions on margin module.
- New : Add ref supplier into muscadet model/
- New : Add ability to copy contact address to clipboard.
- New: Can use tag {mm} before {yy} even when there is a reset into numbering masks.
- New: [ task #1060 ] Register fields localtax(1|2)_type into details tables.
- New: [ task #923 ] Localtax support for ODT templates. 
- New: [ task #90 ] Barcode search.
- New: Add hidden option MAIN_VAT_DEFAULT_IF_AUTODETECT_FAILS.
- New: Can send an email from thirdparty card.
- New: Can cancel holidays that were previously validated.
- New: Can choose contact on event (action com) creation, and filtred by thirdparty.
- New: Add hidden option MAIN_FORCE_DEFAULT_STATE_ID.
- New: Add page to make mass stock movement.
- New: Add field oustanding limit into thirdparty properties.
- New: Can enter a vat payment of zero.
<<<<<<< HEAD
- New: Add option to use a specific mask for uploaded filename
- Qual: Implement same rule for return value of all command line scripts (0 when success, <>0 if error).
- Fix: [ bug #992 ] Proforma invoices don't have a separated numeric count.
- Fix: [ bug #1022 ] correct margin calculation for credit notes.
- Fix: Better management of using ajax for upload form (to solve problem when enabling ajax jquery multifile upload in some cases).
=======
- New: Add path to installed dir of external modules + Name and web of module provider.
- Qual: Implement same rule for return value of all command line scripts (0 when success, <>0 if error).
- Fix: [ bug #992 ] Proforma invoices don't have a separated numeric count.
- Fix: [ bug #1022 ] correct margin calculation for credit notes.
>>>>>>> b4edbde0

For translators:
- Qual: Normalized sort order of all languages files with english reference files.
- New: Add language code files for South Africa, France new caledonia.
- New: Translate the email to change password.

For developers:
- New: DolGraph can build graph with three lines.
- New: DolGraph accept a parameter to cache data of graph getNbByMonthWithPrevYear.
- New: Can enable tuning info with option MAIN_SHOW_TUNING_INFO.
- New: Show version of client lib used by mysql drivers.
- New: Add function to get content of an url (using all dolibarr setup like timeout, proxies...)
- New: Upgrade lib of TCPDF to 6.0
- New: Upgrade jquery flot library to 0.8.1
- New: Add property "hidden" into module descriptors to allow to hide a module according to
  some dynamic conditions.
- New: Add option MAIN_MOTD_SETUPPAGE to add a content onto setup page. Also content for
  MAIN_MOTD_SETUPPAGE, MAIN_MOTD_SETUPPAGE, MAIN_HOME now accept "|langfile" into translation
  key to use a specific language file.
- New: Make some changes to allow usage of several alternative $dolibarr_main_url_root variables.
- Qual: All nowrap properties are now using CSS class nowrap.
- Qual: Move hardcoded code of module mailmanspip into trigger.
- New: Into POST forms, if you can add a parameter DOL_AUTOSET_COOKIE with a vlue that is list name,
  separated by a coma, of other POST parameters, Dolibarr will automatically save this parameters
  into user cookies.
- New: Add hook addHomeSetup.
- New: Add trigger CATEGORY_LINK and CATEGORY_UNLINK.
- New: A trigger can return an array of error strings instead of one error string.
- New: Add method to use a dictionnary as a combo box.
- New: Add update method for web service product.
- Fix also several bugs with old code. 

WARNING: Following change may create regression for some external modules, but was necessary to make
Dolibarr better:

1) We started to clean hooks code. 
If your hook want to modify value of $actions, it's role of your hook to modify it. Dolibarr 
hook code will no more decide this for your module. If your action class for hook was returning
a string or an array, instead your module must set $actionclassinstance->results (to return array) 
or $actionclassinstance->resprints (to return string) to return same thing. The return value must 
be replaced by a "return 0";
Goal is to fix old compatibility code that does not match hook specifications: 
 http://wiki.dolibarr.org/index.php/Hooks_system   

2) If you implemented hook printTopRightMenu, check that output does not include '<td>' tags anymore.
All content added must be tagged by a '<div>' with css class="login_block_elem"

3) Some methods object->addline used a first parameter that was object->id, some not. Of course
this was not a good pratice, since object->id is already known, there is no need to provide id as 
parameter. All methods addline in this case were modified to remove this parameter. 

4) Method ->classer_facturee() is deprecated. It must be replace with ->classifyBilled().

5) Property ->tel on objects is now ->phone
 

***** ChangeLog for 3.4.1 compared to 3.4.0 *****
Fix: Display buying price on line edit when no supplier price is defined
Fix: Retrieving of margin info when invoice created automatically from order
Fix: Reordering supplier products in list by supplier or supplier ref was crashing
Fix: [ bug #1029 ] Tulip numbering mask
Fix: Supplier invoice and supplier order are not displayed into object link into agenda event card
Fix: [ bug #1033 ] SUPPLIER REF disappeared
Fix: update extrafield do not display immediatly after update
Fix: Fix bug with canvas thirdparty
Fix: [ bug #1037 ] Consumption> Supplier invoices related
Fix: User group name do not display in card (view or edit mode)
Fix: Link "Show all supplier invoice" on suplier card not working 
Fix: [ bug #1039 ] Pre-defined invoices conversion
Fix: If only service module is activated, it's impossible to delete service
Fix: [ bug #1043 ] Bad interventions ref numbering
Fix: Mailing module : if an email is already in destinaires list all other email from selector was not inserted
Fix: Localtaxes balance not showing
Fix: Intervention box links to contracts id
Fix: Compatiblity with multicompany module
Fix: Edit propal line was losing product supplier price id
Fix: Delete linked element to supplier invoice when deleted 
Fix: [ bug #1061 ] Bad info shipped products
Fix: [ bug #1062 ] Documents lost in propals and contracts validating
Fix: Supplier price displayed on document lines and margin infos didnt take discount
Fix: sorting on qty did not work in supplier product list
Fix: there was no escaping on filter fields in supplier product list
Fix: bugs on margin reports and better margin calculation on credit notes
Qual: Add travis-ci integration


***** ChangeLog for 3.4 compared to 3.3.* *****
For users:
- New: Can use ODS templates as document templates.
- New: Add link to autofill/reset with quantity to ship when creating a
  delivery receipt.
- New: Event into calendar use different colors for different users.
- New: Support revenue stamp onto invoices.
- New: Add a tab "consumption" on thirdparties to list products bought/sells.
- New: Some performance enhancements.
- New: Can attach files onto trip and expenses modules.
- New: Add hidden option MAIN_PDF_TITLE_BACKGROUND_COLOR.
- New: Merge tab customer and prospect.
- New: Add ES formated address country rule.
- New: Can define a hierarchical responsible on user and add a tree view to 
  see hierarchy of users.
- New: Can expand/collapse menus, categories and users list.
- New: extra parameters are supported into ODT/ODS templates.
- New: total per vat rate are available as tags for ODT/ODS templates.
- New: Some part of interface use more CSS3 (ie: agenda)
- New: [ task #707 ] Create option "ProfIdx is mandatory to validate a invoice".
- New: Can define if we want to use VAT or not for subscriptions (foundation module).
- New: Can define a default choice for "More action when recording a
  subscription" (foundation module).
- New: Add link to check professional id for India.
- New: [ task #731 ] Uniformize ref generation
- New: [ task #748 ] Add a link "Dolibarr" into left menu
- New: Script email_unpaid_invoices_to_representative accepts now a parameter "test"
  and a "late delay".
- New: Can define different clicktodial setups for each user.
- New: Add hidden option INVOICE_CAN_NEVER_BE_REMOVED.
- New: Enhance agenda module to reach RFC2445 ("type" not enabled by default and add
  "busy" information).
- New: Add module Opensurvey.
- New: Default approver for holidays is set by default to hierchical parent.
- First change to prepare feature "click to print" (IPP) for PDF.
- New: [ task #350 ] Merge tab customer and prospect.
- New: [ task #710 ] Add substitution into mailing send (and HTML is now valid).
- New: [ task #711 ] Add combobox for contact, as done for product/thirdparty.
- New: [ task #714 ] In Emailing module admin autogenerate security key of READRECEIPT.
- New: [ task #743 ] GED : Add aministration option to disable autotree display.
- New: [ task #767 ] Customer Address fallback when a contact doesn't have an address.
- New: [ task #768 ] WYSIWYG for all mails.
- New: [ task #773 ] Add Project document in GED(ECM) modules.
- New: [ task #783 ] Add more types for extra parameters (lists, phone, emails, checkbox,
  prices, radio).
- New: [ task #798 ] Add range limit date on product/services as it is done on order 
  and invoice.
- New: [ task #814 ] Add extrafield feature for projects ands tasks.
- New: [ task #770 ] Add ODT document generation for Projects module.
- New: [ task #741 ] Add intervention box.
- New: [ task #826 ] Optionnal increase stock when deleting an invoice already validated.
- New: [ task #823 ] Shipping_validate email notification.
- New: [ task #900 ] Review code of ficheinter.class.php
- Fix: [Bug #958] LocalTax2 for Spain fails on Suppliers
- Fix: [ bug #972 ] Auto completion contact field do not take account the min caract number before search
- Fix: [ bug #971 ] html.form.class.php select_contact with autocomplete do not exclude id from exclude array
- Fix: Expedition creation, can retreive product from other expedition

For translators:
- Update language files.

For developers:
- System of menu managers has been rewritten to reduce code to do same things. 
- An external module can force its theme.
- Add function dol_set_focus('#xxx').
- A mymodule can bring its own core/modules/mymodule/modules_mymodule.php file.
- Removed not used libraries.
- More web services. 
- Renamed some database fields, code variables and parameters from french to english.
- First change to manage margins on contracts.
- Add hook getFormMail.
- Function plimit of databases drivers accept -1 as value (it means default value set
  into conf->liste_limit).
- New: Add option dol_hide_topmenu, dol_hide_leftmenu, dol_optimize_smallscreen,
  dol_no_mouse_hover and dol_use_jmobile onto login page (to support different terminal).
- New: dol_syslog method accept a suffix to use different log files for log. 
- New: Type of fields are received by export format handlers.
- New: when adding an action, we can define a free code to tag it for a specific need.
- New: Enhance Dolibarr migration process to include migration script of external 
  modules.
- New: [ task #811 ] Uniformanize note field.
  

WARNING: If you used external modules, some of them may need to be upgraded due to:
- Fields of classes were renamed to be normalized (nom, prenom, cp, ville, adresse, tel
  were renamed into lastname, firstname, zip, town, address, phone).
  This may also be true for some fields into web services.
- If module use hook pdf_writelinedesc, module may have to add return 1 at end of 
  function to keep same behaviour.

TODO:
backport commit 53672dff75f4fdaeeed037ff9d15f860968022ca to fix confirm with jmobile
backport commit 384e3812eb73a15adafb472cacfb93397a54459b to fix W3C/edit contract
 


***** ChangeLog for 3.3.4 compared to 3.3.3 *****
- Fix: [ bug #1001 ] Social Contribution : State not correct
- Fix: Better management of pdf generation when tcpdf is not available.
- Fix: Change to be more debian compliant natively.

***** ChangeLog for 3.3.3 compared to 3.3.2 *****
- Fix: [ bug #903 ] Fatal error: Call to undefined function dol_get_first_day() in htdocs/commande/liste.php
- Fix: [ bug #934 ] Error on proformat invoice creation (pgsql)
- Fix: [ bug #947 ] Can't create proposal lines with unit price = 0

***** ChangeLog for 3.3.2 compared to 3.3.1 *****
- Fix: Dutch (nl_NL) translation
- Generalize fix: file with a specific mask not found, again
- Fix: translations and BILL_SUPPLIER_BUILDDOC trigger
- Fix: Can't reset payment due date
- Fix: Orderstoinvoice didn't act as expected when no order was checked
- Fix: Bad link to all proposals into Third party card if customer is prospect
- Fix: Some bugs on withdrawal rejects
- Fix: [ bug #774 ] Bug on creating event with box "all day" crossed
- Fix: [ bug #787 ] Invoice supplier box incorrect tooltip when delay on payment
- Fix: [ bug #789 ] VAT not being calculated in POS
- Fix: [ bug #790 ] Spanish localtax RE not being correctly calculated
- Fix: [ bug #794 ] Lost filter on zipcode in prospect list 
- Fix: [ bug #806 ] Margins module with orders2invoice does not respect cost price
- Fix: [ bug #810 ] Cannot update ODT template path
- Fix: [ bug #816 ] Sales journal does not reflect localtaxes
- Fix: [ bug #817 ] Purchases journal does not reflect localtaxes
- Fix: [ bug #824 ] MAIN_DB_PREFIX not use into dictionnary
- Fix: [ bug #828 ] Error when code_region is not a number in llx_c_regions (with postgres)
- Fix: [ bug #855 ] Holiday approval email in French
- Fix: [ bug #856 ] (Holidays module) Mail error if destination user doesn't have an email
- Fix: [ bug #857 ] Invoice created from shipment does not have the order discount
- Fix: [ bug #861 ] Impossible to create a new event in agenda
- Fix: [ bug #827 ] AJAX search does not respect multiprice level
- Fix: [ bug #865 ] Dolibarr navigation array in project/task do not work
- Fix: [ bug #866 ] Standing order from an invoice suggests invoice total amount instead of remaining to pay
- Fix: [ bug #788 ] Date of linked interventions are not shown
- Fix: external users should not see costprice and margin infos
- Fix: [ bug #806 ] Tasks are ordered alphabetically instead of chronological order

***** ChangeLog for 3.3.1 compared to 3.3 *****
- Fix: [ bug #733 ] Mass emailing tools do not support <style HTML tag
- Fix: Package for launchpad
- Fix: [ bug #736 ] Missing column in llx_c_chargesociales  
- Fix: Localtax2 for Spain must be based into buyer
- Fix: [ bug #762 ] Bad profit calculation in Reporting
- Fix: bug dictionnary with wrong prefix table

***** ChangeLog for 3.3 compared to 3.2.* *****
For users:
- New: Add holiday module, to declare and follow holidays of your employees.
- New: Add margin management module.
- New: Add new theme Amarok.
- New: [ task #289 ] Can reorder tasks.
- New: Add field "signature" into user card. If filled, text is added 
       at end of predefined email texts. If option MAIN_MAIL_DO_NOT_USE_SIGN is on, this
       feature is disabled.
- New: Can input a payment back onto an credit note.
- New: Add link "Back to list" on all cards.
- New: After first install, warning are visible onto mandatory setup not
       configured. Show also total number of activated modules.
- New: Can filter list of proposal, order or invoice on sales representative.
- New: Add supplier ref on supplier orders.
- New: Can export supplier orders and customers shipments.
- New: First change to install external plugins from gui (experimental). 
- New: Monaco is like France for default vat calculation
- New: Can list elements (invoices, orders or proposals) on a particular
  user contact). This allow to view a "basket" of its elements.
- New: Show bank account on payment list of invoice card.
- New: Cloning project allow to clones task, notes, projects files, tasks files, contacts. 
- New: Enhance default style.
- New: Can edit and resiliate member status from list.
- New: Can insert URL links into elements lines. Also reported into PDF.
- New: When a member is validated, we can subscribe to mailing-lists
       according to its type.
- New: Add a tab into members statistics to count members by nature.
- New: Add link to third party into sells and purchase journal.
- New: Suggest a method to generate a backup file for user with no access
       to mysqldump binary.
- New: Can also use extrafields on contacts/addresses and users.
- New: Support unique field for extrafields.
- New: Extra fields supports more types (int, string, double, date, datetime).
- New: Can correct stock of a warehouse from warehouse card.
- New: [ task #185 ] Can input amount when correcting stock to recalculate PMP.
- New: [ task #454 ] Add "No category" into filters on category.
- New: Auto check box on page to edit interface options of user.
- New: More surface control on stock correction page.
- New: Add great britain provinces.
- New: [ task #494 ] Send an email to foundation when a new member has auto-subscribed.
- New: [ task #326 ] Add a numbering module to suggest automatically a product ref.
- New: Add conditional substitution IF/ELSEIF/ENDIF for ODT templates.
- New: Add unit foot2, inch2, foot3 and inch3 for surface and volumes.
- New: Can select thirdparties into emailing targets, even if module category is not enabled.
- New: [ task #498 ] Improvement of the block to add products/services lines.
- New: ECM autodir works also for files joined to products and services.
- New: Add a selection module for emailing to enter a recipient from gui.
- New: Allow to search thirds and products from barcodes directly from the permanent mini search left box.
- New: Allow to search product from barcodes directly from invoices, proposals... through AJAX.
- New: Can make one invoice for several orders.
- New: POS module can works with only one payment method (cach, chq, credit card).
- New: Add possibility to defined position/job of a user.
- New: Add hidden option to add slashes between lines into PDF.
- New: [ task #210 ] Can choose cash account during POS login.
- New: [ task #104 ] Can create an invoice from several orders.
- New: Update libs/tools/logo for DoliWamp (now use PHP 5.3).
- New: Added ODT Template tag {object_total_discount_ht}
- New: Add new import options: Third parties bank details, warehouses and stocks, categories and suppliers prices
- New: English bank account need a bank code (called sort code) to identify an account. 
- New: Can choose menu entry to show with external site module.
- New: Add hidden option MAIN_PDF_MARGIN_LEFT, MAIN_PDF_MARGIN_RIGHT, MAIN_PDF_MARGIN_TOP, MAIN_PDF_MARGIN_BOTTOM to force margins of generated PDF.
- New: [ task #314 ] Can define if prof id are mandatory or not.
- New: Add button on order card to create intervention from services.
- New: Add search box to find products by supplier reference.
- New: Add option MAIN_HELPCENTER_LINKTOUSE to define target link "I need help" onto logon page. 
- New: [ task #608 ] Can clone a supplier order with prices updates
- New: [ task #559 ] Can define a discount % regarding quantity in supplier prices and price by quantity in customer prices
- New: [ task #527 ] After cloning a suplier invoice, go onto invoice ref into edit mode

New experimental module:
- New: Add commissions management module.

- Fix: [ bug #499 ] Supplier order input method not translated
- Fix: No images into product description lines as PDF generation does not work with this.
- Fix: Errors weren't being shown in customer's & supplier's orders
- Fix: Lastname wasn't being recorded in xinputuser emailing module.
- Fix: [ bug #653 ] Error while creating agenda additional attributes
- Fix: [ bug #654 ] Event rapport PDF showing ActionAC_OTH_AUTO
- Fix: [ bug #658 ] Search on bank do not work for description
- Fix: [ bug #659 ] Comment in recurrent invoices is not stored
- Fix: [ bug #622 ] Attaching wrong file when sending the invoice via e-mail

For developers:
- New: Add webservice for thirdparty creation and list.
- New: A module can overwrite templates parts.
- New: Can add a link on title field of added dictionnary.
- New: Uniformize code.
- New: Add option WORKFLOW_DISABLE_CREATE_INVOICE_FROM_ORDER and 
       WORKFLOW_DISABLE_CLASSIFY_BILLED_FROM_ORDER.
- New: A module can add several css and js.
- New: removed deprecated methods
       ldap::connect, formadmin::select_lang,
       html::select_tva
- New: Add custom substitution function for ODT product lines: mymodule_completesubstitutionarray_lines()
- New: Basic implementation of hooks and triggers for a lot (most) of core modules: 
  action/calendar, trips and expenses, dons, vat payment, contact/society, contract, product lines, 
  expedition, order supplier and order invoice (lines included), intervention card, project, tasks.
- New: Add ChromePHP output into syslog module.
- New: Add PRODUCT_PRICE_MODIFY trigger.
- New: Created function to retrieve total amount of discount of an invoice/proposal...
- New: We can use a dynamic value ($conf->global->XXX for example) into titles of menus.
- New: Use PHP classes DateTime* for some data functions instead of adodb 
- Qual: Renamed SUPPLIER_INVOICE_BUILDDOC trigger to BILL_SUPPLIER_BUILDDOC
- Qual: Renamed INVOICE_SUPPLIER_DELETE trigger to BILL_SUPPLIER_DELETE
- Qual: Renamed SUPLIER_ORDER_BUILDDOC trigger to ORDER_SUPPLIER_BUILDDOC
- Qual: Renamed CONTRACTLINE_DELETE trigger to CONTRACT_LINE_DELETE
- Qual: Renamed all ficheinter.class.php triggers so that they start with 'FICHINTER_'
- Fix: [ bug #655 ] ORDER_REOPEN trigger incorrectly named
- Fix: [ bug #656 ] Contracts trigger CONTRACT_MODIFY incorrectly named
- Fix: [ bug #657 ] Usergroup class' GROUP_DELETE trigger incorrectly named

For translators:
- New: Update language files (de, tr, pt, ca, es, en, fr).
- New: Added bg_BG autotranslated language.
- New: Translate the donation receipt.

Dolibarr license has also been updated from GPLv2+ to GPLv3+.



***** ChangeLog for 3.2.3 compared to 3.2.2 *****

- Fix: Some permission into agenda module.
- Fix: Generation of PDF was not using correct font for some languages.
- Fix some translations.
- Fix: [ bug #607 ] Nom de société avec guillemets.
- Fix: Option MAIN_MAIL_SENDMAIL_FORCE_BA and MAIN_FIX_BUGGED_MTA was not
  complete.
- Fix: comaptiblity with multicompany module.
- Fix: Bad label when validating/paying an invoice from POS module.
- Fix: Correct recipient into rouget template.
- Fix: A lot of fix into PDF pagebreak management.
- Update VAT for some countries.
- Firstname was missing when sending email from file list.
- Added en_SA language.



***** ChangeLog for 3.2.2 compared to 3.2.1 *****
- Fix: Modify spanish VAT to new rates.
- Fix: Add error message when creating already existing product.
- Fix: Edition of percentage of an event.
- Fix: Minor look fix for theme bureau2crea.
- Fix: Start and end date not saved at project creation
- Fix: Default vat is zero for customer invoices if company does not use vat
- Fix: Localtaxes unit prices precision



***** ChangeLog for 3.2.1 compared to 3.2.0 *****
- Fix: Edit of projects.
- Fix: Activation of modules does not fails if directory install was removed.
- Fix: [ bug #444 ] Regression on auto-closing for proposals and orders.
- Fix: Update translations (catalan, french, spanish, brazilian).
- Fix: [ bug #445 ] Hex escaping in descriptions.
- Fix: error when validating shipment for non predefined products with a
  selected warehouse.
- Fix: Bad local taxes if price base type is TTC for spanish local taxes.
- Fix: Phone not saved when using web service.
- Fix: [ bug #464 ] Payment form should allow to add transmitter for bank transfers.
- Fix: Allows to use a comma decimal separator in supplier invoices payments.
- Fix: Translation for tr_TR, es_ES, pt_BR.
- Fix: Products with no prices not visible.
- Fix: Access to product card created with very old version of Dolibarr.
- Fix: Delete temporary files after validating an invoice.
- Fix: preview of supplier order and invoice template.
- Fix: [ bug #485 ] Configurated amount for public auto-subscription form is not taken into account
- Fix: Average amount graphs weren't comparing the previous year stats
- Fix: Closed project didn't show the new status unless the page was refreshed
- Fix: Files were not being uploaded to a project's task
- Fix: [ bug #503 ] Unable to delete linked file to a deposit
- Fix: [ bug #501 ] Error while trying to modify an user
- Fix: [ bug #506 ] Can't set percentage of a started event
- Fix: Bad assignation of const for pdf delivery module name



***** ChangeLog for 3.2.0 compared to 3.1.* *****
WARNING: PHP lower than 5.x are no more supported.
WARNING: Because of a major datastructure change onto supplier prices tables, be aware
to make a backup of your database before making upgrade.

For users:
- New: Each user can remove/add its own boxes.
- New: Add signature at end of predefined email text.
- New: Can use personalized fields on products/services.
- New: Can attach files on social contributions.
- New: Show payments terms and conditions onto muscadet template.
- New: Can open back a closed commercial proposal.
- New: show thirdparty barcode on main tab.
- New: Can input note (private and public) during note and expenses creation.
- New: Print ticket show invoice ref into POS module.
- New: Can edit customer discounts from invoice create and edit card.
- New: task #11243: Show quantity into stocks for each sub-products into the sub-product tab.
- New: task #10500: Option to choose if professional id are unique.
- New: Add hidden option FOURN_PRODUCT_AVAILABILITY.
- New: task #11123: Add best supplier price.
- New: Enhancement in styles.
- New: Can conciliate several lines in one operation.
- New: task #11289 : Modify third party accountancy code generator aquarium.
- New: task #10606 : more comprehensive message error.
- New: task #11278 : Option into point of sale module to add services in list.
- New: task #11261 : Add an entry into menu called "New shipment".
- New: [ task #187 ] Gerer les evenement recurrents dans les imports ical.
- New: Make option MAIN_GENERATE_DOCUMENTS_WITHOUT_VAT available by default.
- New: Can build PDF in USLetter format or canada format (change paper size).
- New: Can export into Excel 2007 format.
- New: Add hidden option CASHDESK_FORCE_STOCK_ON_BILL
- New: Can search on part of barcode into POS module.
- New: Cheques into cheques receipts are ordered by operation date.
- New: Add hidden option MAIN_DISABLE_PDF_AUTOUPDATE to avoid generating pdf each time data change.
- New: Add hidden option PROJECT_HIDE_UNSELECTABLES to hide project you can't select into combo list.
- New: Add option INVOICE_POSITIVE_CREDIT_NOTE.
- New: Support zip/town autocompletion into warehouses.
- New: Add box for last expired services.
- New: Reduce seriously size of packages.
- New: Can define country code for import.
- New: When invoice was generated from order, order date is visible on PDF, after order ref.
- New: [ task #181 ] Hide password of click2dial in user card.
- New: Chart are faster to build
- New: Value of data into charts are visible on mouse hover.
- New: Import wizard can import contacts.
- New: Import wizard can import personalized fields.
- New: Personalized fields support int type.
- New: Install process is now two times faster.
- New: Can sort files into backup tool.
- New: Default output charset are utf8 into backup tool.
- New: Add brazilian states.
- New: Increase usability of module project.
- New: [ task #285 ] Add search filter on project in tasks list.
- New: Automatic list of documents in ECM module is ok for customers,
       suppliers invoice, orders, customers orders, proposals and social contributions.
- New: All professional id can contains up to 128 chars instead of 32. 
- New: [ task #176 ] Allow to use ODT templates for proposals and orders like it's done for invoices
- New: Add hidden option MAIN_ADD_PDF_BACKGROUND to add a PDF as background of invoice/order generated PDF.
- New: Can convert a product/service into service/product.
- New: Show delivery date into proposal template azur. 
- New: Support tags into header and footer into ODT templates.
- Fix: Can use POS module with several concurrent users.
- Fix: Installer don't fails with Mysql version that added a ssl_cypher field.
- Fix: Sanitize input parameters.
- Fix: [ bug #368 ] Product list
- Fix: [ bug #370 ] Filter in accountancy -> suppliers_bills
- Fix: [ bug #399 ] Bad calculation of local taxes in update line products
- Fix: [ bug #427 ] Bad links to wiki help in certains menus

For developers:
- New: Can add a left menu into an existing top menu or left menu.
- New: Add webservice to get or create a product or service.
- New: Add webservice to get a user.
- New: Add more "hooks" (like hooks to change way of showing/editing lines into dictionnaries).
- New: Log module outputs can be setup with "or" rule (not only "xor").
- New: Add FirePHP output for logging module.
- New: Add trigger ACTION_DELETE and ACTION_MODIFY.
- New: Trigger now have a priority to define sort execution order.
- New: Can define different requests according to database type into migration files.
- New: Add "canvas" feature to overwrite page of thirdparty, contact, product with yours.
- New: Removed artichow deprecated libraries.
- New: A page can force reload of css style sheet
- New: A module can add import description for import wizard, even for tables with foreign keys.
- New: Can add tabs on statistics views.
- New: Add CSS id/class into public payment pages.
- Qual: Add a lot of more PHPUnit tests.
- Qual: Data structure for supplier prices is simpler.
- Qual: Removed no more used external libraries.
- Qual: Cleaned a lot of dead code.
- Qual: More OOP (usage of "abstract", "static", ...), uniformize constructors.
- Qual: Fix a lot of checkstyle warnings.
- Qual: task #216 : Move /lib into /core/lib directory
- Qual: task #217 : Move core files into core directory (login, menus, triggers, boxes, modules)
WARNING: To reduce technic debt, all functions dolibarr_xxx were renamed int dol_xxx.



***** ChangeLog for 3.1.3 compared to 3.1.2 *****

Fix: PgSQL - property must be set if success
Fix: Provide a solution for backup when mysqldump is not available
Fix: Bug #460 - Wrong entity assignment when creating a warehouse
Fix: bug #405 - Late icon always displayed on comm/propal.php



***** ChangeLog for 3.1.2 compared to 3.1.1 *****

- Fix: Can clone a proposal
- Fix: Add member ID in substitution method
- Fix: Duplicate end tag and missing form parts
- Fix: Support companies with no prof id.
- Fix: Sanitize data
- Fix: Bug #318
- Fix: Bug #369
- Fix: More bugs



***** ChangeLog for 3.1.1 compared to 3.1.0 *****

- New: Add option FACTURE_DEPOSITS_ARE_JUST_PAYMENTS. With this option added, 
       credit notes are not removed from total amount of invoice but are just 
       payments used to reducs remain to pay.
- New: Added hidden option MAIN_FIX_FOR_BUGGED_MTA to fix bugged MTA.       
- Fix: Removed warnings during install.
- Fix: State into address of paypal payments were lost.
- Fix: Currency into paypal payments were always euros.
- Fix: Removed Bare LF from emails sent with smtps method.
- Fix: Can show report on selected period.
- Fix: product removed from list after deleted into order.
- Fix: [bug #270] PostgreSQL backend try to connect throught TCP socket for 
- Fix: price was not without tax when using multiprice into POS module.
- Fix: Can delete bank account.
- Fix: [ bug #277 ] Year dropdown in table header of supplier invoices.
- Fix: Some other very minor fixes.


***** ChangeLog for 3.1 compared to 3.0 *****
WARNING: IE6 browser is no more supported in this version.
For users:
- New: War against number of clicks:
     - When adding a free bank transaction, form to add next one is still
       visible (save one click).
     - task #10969 : Add checkbox to close automatically invoice if
       payment is complete (save 3 clicks).
     - Reduce a step into supplier order workflow to save time. If user
       has permission to approve, order is approved when order is validated.
       (Save 2 clicks).
     - In commercial main menu, left menu are already opened. This save one click
       to open a proposal or order.
     - Can add a discount for third party, during invoice edition (and we 
       saved clicks again).
     - When creating a contract, sales representative are preset to user. This save
       4 clicks.
     - Can edit several fields in bank transaction line page into one update.
     - Creation of contacts from third party page go back to third party.
     - Preselect model if there is only one. This save 2 clicks. 
     - Can remove a project if project has tasks. No need to delete task one by one.
- New: Enhance donation module. Add a status "canceled".
- New: Add filters on all statistics report pages.
- New: If a service contains subproducts, subpoducts are decrease when service
       is decrease.
- New: Add status for third parties to disable a third party.
- New: Can send interventions cards by email.
- New: Increase list of available notifications into module Notifications.
- New: Add option MAIN_FIRST_TO_UPPER to force upper case of first 
       letters for names and firstname.
- New: Can filter of payment type in bank transaction list.
- New: Status of users is visible into user list.
- New: Support BSB code for bank account in Australia.
- New: Can set date of payment for autocreate invoice/payment when 
       creating a foundation subscription.
- New: Can edit note of payment.
- New: Option to make login not mandatory in member module.
- New: Add box for last members for foundation module.
- New: A specialized menu can now be used when using smartphones.
- New: Can add information on current user on ODT generation.
- New: Prefix on third party is not used by default. Hidden option
       SOCIETE_USEPREFIX can restore old feature.
- New: Standing orders module use bank account from banks module.
- New: Ask password when creating a user from a contact.
- New: task #10577: Use a numbering module for shipment and contract.
- New: Can create manually order from proposal.
- New: Add a first workflow module to create automatic action on some
       events (create order on proposal closing).
- New: Use autocompletion on invoice select when creating replacement 
       or credit note invoice.
- New: task #10885: Add a week view for calendar.
- New: task #11018: Add a status "not applicable" on events.
- New: Add subscriptions/country/region/town statistics for member module.
- New: Can define a proxy for external web access.
- New: task #11003: checkbox on checks for deposit.
- New: Add status into export. Add third party default language into export.
- New: Can filter on date and bank account when building check receipts.
- New: task #10958 : Add link to cheque receipts into bank transaction 
       line if exists
- New: Can import external ical url into dolibarr agenda view.
- New: Can add a logo on third parties card.
- New: task #11194 : Can delete uploaded photos 
- New: task #9744 : Add the barcode to select products on Point of Sale module
- New: Subscription/Unsubscription to mailman mailing-list can be done on 
       validate/resiliate in foundation module.
- New: Can use extrafields on third parties.
- New: Add chart to report counts by status on element home area pages.
- New: Look: Usage of Jquery Notify to show result or error messages on action.
- New: Look: Minor enhancements into agenda view.
- New: Look: Nicer tooltips with transparency and shadow.
- New: task #11004: Create invoice from intervention.
- New: task #10501: Can use point of sale with different bank accounts.
- Fix: Better Postgresql compatibility.
- Fix: Numbering module for invoices use same number for invoice 
       and credit note if mask is same.
- Fix: Debug and clean withdraw module.
- Fix: Allow access permission for point of sale module.
- Fix: Permissions issues with suppliers.
- Fix: Admin dict data is showing with active language 

For developers:
- New: External modules can add tabs on agenda views.
- New: External modules can also remove default tabs.
- New: External modules can force skin directory so force their own skins.
- New: External modules can add their own menu manager.
- New: External modules can force menu manager.
- New: External modules can overwrite all default language files by
       forcing priority on langs directories on its own lang directory.
- New: External modules can show export list with an "enabled" condition.
- New: Support a backtopage parameter on contact creation page.
- New: Add id on div to show logo.
- New: Install wizard can activate a module at end of install.
- New: Dictionnary setup works with very large external dictionnaries (Add 
       page navigation).
- New: Add api to draw graphics with javascript (using Jquery Flot).
- New: Can add user login into menu urls added by modules.

For translators:
- New: Add fa_IR language.
- Fix: Move language ar_AR to ar_SA, sv_SV to sv_SE and da_Da to da_DK.



***** ChangeLog for 3.0 compared to 2.9.* *****

For users:
- New: Can edit date of cheque receipts.
- New: Add Sales journal and Purchase journal report.
- New: Can create supplier invoice from supplier order.
- New: Support login by openid
- New: Support "full day" event in calendar module.
- New: Add a weather on dashboard.
- New: Add a Paypal module.
- New: Can choose third party to use in point of sale module during logon.
- New: A lot of enhancements into ECM module:
       Directories can contains special characters,
       Speed enhancements,
       Directories can be created outside of Dolibarr, refresh button will 
       update database,
       Can rename a file.
- New: Reordering lines in invoice, orders, commercial proposal is faster (use Ajax
       technology).      
- New: Can import members using assistant.
- New: Can exclude deposit, replacement or credit notes in script rebuild_merge_pdf.
- New: task #10473 : Option MAIN_PROFIDx_IN_ADDRESS must no more be hidden.
- New: Can generate business card for on particular member.
- New: Task #10553 : Can attach files on members card.
- New: Can filter on payment type and bank account in payment lists.
- New: When sending supplier orders by mail, a text is predefined.
- New: Upgrade process works with Postgresql.
- New: Task #10538: Add filter on expiration date of subscription for
       foundation module email selector.
- New: Task #9643: Add 2 status (tosell/tobuy) on products instead of only
       1 status for both selling and buying.       
- New: Can input payment conditions on several lines.
- New: Add hidden option MAIN_LOGOUT_GOTO_URL to set the exit url after
       a logout.
- New: For germany, we invert order of address.
- New: Add hidden option MAIN_SERVICES_ARE_ECOMMERCE_200238EC.
- New: Support NPR in customer product prices.
- New: Add more volume units (ounce, gallon, inch, feet, ...)
- New: Delivery date accepts hours and minutes.
- New: Can add a comment on stock dispatching to be save into stock movements.
- New: Can filter product list with too low stocks.
- New: Add option to send all emails sent to a bulk carbon copy.
- New: Preview of emails sent by member module is shown.
- New: task #10100 : Add button to create invoice from a subscription
- New: Reorganize tabs on third parties.
- New: Option MAIN_INVERT_SENDER_RECIPIENT is available in einstein pdf template.
- New: Easier way to define url for clicktodial module.
- New: Add a fckeditor test area in fckeditor module setup.
- New: Add property "Event on full day" on agenda
- New: Enhancement and better compatibility (google, thunderbird) for agenda export.
- New: Can use image editor on user photo.
- New: Task #10796: Add Spain ProfId1 Verification
- New: Page "supplier summary" is now available.
- New: Task #10611: Add option to choose order of field in bank account info on PDF
- New: If a transaction was reconciliated and should not, there was no way to reverse error.
- New: Ubuntu package now works also on debian.
- Perf: Avoid reading database to determine country code after each
        page call.
- Fix: Special chars are now supported in ECM module for filename (not yet for
       directories).
- Fix: Better Postgresql compatibility.
- Fix: Box order is saved when moved.
- Fix: Database name can contains "-" characters.
- Fix: In coloring negative amounts.
- Fix: Date input use date format of user and not dd/mm/yyyy format.
- Fix: Fixed a very old bug making file attachment fails with some emails 
       readers when using "mail php function".
- Fix: When cloning commercial proposal, due date is creation date + delay
       by default.
- Fix: Can edit ordering methods.

For translators:
- New: Update and complete slovenian language sl_SL.
- New: Add full manually translated files for de_AT en de_DE (thanks to eCleaner.at).
- New: Create the language ja_JP.
- New: Add el_GR language.

For developers:
- New: Add jquery by default.
- New: Removed PWC libraries.
- New: Removed Scriptaculous libraries.
- New: Removed Prototype libraries.
- New: Add first Selenium GUI tests.
- New: Enhance a lot of internal function to build external modules
       more easily.
- New: Add a user field ref_ext in object tables to allow external
       systems to store their id and make self-developed synchronizing
       functions easier to build.        
- New: Local user timezone is saved into session (not used yet).
- New: Works with Mysql 5.5.
- Qual: Menu system code is simpler.
- Qual: Mutualize some duplicate code.
- Qual: Renamed some fields into database to be more internationnal.
- Qual: Removed deprecated code.


***** ChangeLog for 2.9 compared to 2.8.* *****

For users:
- New: POS module allow to choose which warehouse to use.
- New: Support "Department/State" field on company setup, contact, 
       bank account and members card.
- New: Can reopen a refused/canceled supplier order.
- New: Add Gant diagramm on project module.
- New: Add a new mode for automatic stock increase: Can be increased
       on dispatching of products from a supplier order receipt.
- New: Can set a past delay to limit calendar export.
- New: Can attach files on emailing campaigns.
- New: Add statistics on trips and expenses module.
- New: Can reopen a closed customer order.
- New: Add module externalsite to add a web site/tools inside 
       menu and a Dolibarr frame.
- New: Can link trips and fees to a project.
- New: Add civility title in foundation module.
- New: Can set accountancy code for product (buy and sell).
- New: Can filter third parties lists on categories.
- New: Can filter products and services lists on categories.
- New: task #10202 : Support categories for members.
- New: Can build documents for third parties (Using ODT templates, need PHP 5.2+). 
- New: Support new products properties: length and area.
- New: Add the "payment due before" field in invoice exports.
- New: Add feature to resize or crop image files (for products photos)
- New: task #10113 : Show list of emailing on clicking on "number of mass emailing received"
- New: Add default language for third parties and use it when multilang is enabled
       to define default language for document generation.
- New: Can reopen a closed supplier invoice.
- New: Move permission "see hidden categories" into "see hidden products/services".
- New: Can delete several files at once in FTP module.
- New: Add box "last contracts".
- New: Works even if Web hosting provider has disabled PHP "glob" function.
- New: Can now send supplier orders by email.
- New: task #10076 : Show content of message in notification module.
- New: Bank name is shown on invoice.
- New: IBAN value is called IFSC if country is India.
- New: Add option to choose to show firstname then name or name then firstname on PDF.
- New: Add company in fields exported by export of members tool.
- New: Reorganise bank menus.
- New: Bookmarks can be sorted on a particular order.
- New: Support spanish RE and IRPF taxes on invoices.
- New: Module category offers categories for foundation module.
- New: Can filter on category on third parties, products and members listings.
- New: A flag is visible before country labels.
- New: When activating a new module, permissions for admin user are set. This save
       time when configuring Dolibarr.
- New: Dolibarr 2.9 is faster than 2.8.
- New: A lot of more predefined VAT values, states, regions for 
       miscelaneous contries.
- New: Enhance skin engine to make themes easier.
- New: Add images into menu "eldy".
- New: Auguria theme is now more modern.
- New: Update tools refers to www.dolibarr.org but also www.dolistore.com web site.
- New: Postgresql experimental support seems to work completely. 
- New: Changes in Dolibarr core to allow to use cache servers (see Memcached module on
       dolistore.com).
- New: Default choice for interactive confirm box is yes by default, and no only for
       delete actions. This reduce number of clicks required to validate actions and 
       is still safe to dangerous actions.
- Fix: Durations are correctly shown for languages using PM/AM dates.
- Fix: A lot of fixes in Point of Sale module.
- Fix: Debug experimental module widthrawal.
- Fix: Format number was wrong for ar_AR language.
- Fix: Can change password if user has only permission "change password".
- Fix: Project PDF document shows all tasks.
- Fix: bug #29278 : SMTP fails with IP instead of hostname.
- Fix: Default language on login page was wrong.
- Fix: Complete support of euros sign (even in PDF).
- Fix: Bad setup of phpMyAdmin for DoliWamp installer.
- Fix: Tracking number should be available on sending sheets.
- Fix: Stock value is not reset when product is transfered into other warehouse. 
- Fix: A lot of not tracked bugs fixed.
- Fix: Some fixes in barcode management.
- Fix: Access to phpMyAdmin is now ok on new DoliWamp installation.

For translators:
- Fix: Major update of italian translation (it_IT).
- Fix: A lot of translation fixes in all languages.
- New: Added translations (sl_SL, is_IS).
- New: Add translations for the DoliWamp installer.

For developers:
- More comments in code.
- Uniformize some code. 
- All arrays "lignes" were renamed into "lines".
- Delete all useless pre.inc.php files (this also increase speed).
- Fix W3C errors in page forging.
- Qual: Mutualize code of menu managers.
- Better isolation of modules files and dolibarr core files. 
- Task #8682 : Remove functions unix_timestamp.
- The makepack tool now make pack with UID 500.
- More css class and div to output menu to allow more skins.
- Generated documentation can be build from Eclipse using Doxygen plugin.
- Snapshot is provided with PHPunit tests.

WARNING: 
- A lot of class files (*.class.php) has moved into subdirectories. So If you use
  or develop non official modules that includes Dolibarr classes, you will have to rename
  path to thoose classes into the include function.
- Also, parameters of the "fetch()" method for class "User" has changed to reflect
  other fetch methods.   
- If you build a personalised themes, you must rename the style sheet into style.css.php.   
- This version is also the last one to support PHP 4.*, Mysql 3.1, IE6.
  Dolibarr 3.* will be supported with PHP 5+ and MySql 4.1+ only.


***** ChangeLog for 2.8.1 compared to 2.8 *****
For users:
- Fix: Works on database with _ in name.
- Fix: Broken feature in trips and expense module.
- Fix: Can use $ in database and login/pass values.
- Fix: No error on upgrade if there is orphelins tasks.
- Fix: Failed to login when user agent string was longer than 128.
- Fix: bug #29526 : Numérotation Proposition Incorrecte après duplication


***** ChangeLog for 2.8 compared to 2.7.* *****

For users:
- New: Support note on trips module
- New: Can link contacts to projects
- New: Can removed attached file on email form if attachment was wrong.
- New: Add option to show your logo on top of left menu.
- New: task #9935: Can edit accountancy code.
- New: Add an option to make users email required.
- New: Module notification can send email on order or proposal validation.
- New: Can use any command line antivirus on file upload.
- New: A customer can also be a prospect.
- New: task #9802 : Can link an action to a project and use project to 
       filter agenda.
- New: Project can be set on contract creation.
- New: Initial sold can be conciliated on bank module.
- New: Add a default errors-to email for emailing module.
- New: Can filter on user on stock movement list.
- New: When creating a third party from a member, it is set as a new
       customer.
- New: Can use {tttt} in numbering mask setup. It will be replaced
       with third party type.
- New: VAT number is stored in one field. This is more "international".
- New: task #9782 : Add possibility to delete a warehouse.
- New: task #9640 : Add label for stock movements.
- New: task #9916 : Add FREE text for interventions card.
- New: Can define the new product ref when cloning.
- New: Project module support status of project and end date.
- New: Provide a ubuntu package.
- New: Add link to check a SIREN for french users.
- New: Add link "now" to fill date when creating invoices.
- Fix: Import module works even if prefix is empty in source file.
- Fix: bug #28055 : Unable to modify the date of a cloned command.
- Fix: bug #27891.
- Fix: Change of numbering module was not effective.
- Fix: Change error management when adding already used supplier ref
       for a product.
- Fix: Running sending-email.php
- Fix: Warning should not appears for invoice closed
- Fix: Import for companies works even with prefix empty.
- Fix: bug #28895 : Création d'utilisateur impossible.
- Fix: Can change password if has only permission change password.

For developers:
- Qual: Reorganize /dev directory.
- Qual: Change the way items are linked together.
- Qual: The login page now use a template in /core/template/login.tpl.php.
- New: Modules can add their own tab on projects cards.
- New: Add management of triger FICHEINTER_VALIDATE


***** ChangeLog for 2.7.1 compared to 2.7 *****

For users:
- Fix: Bad decimal management for it_IT and fr_BE languages.
- Fix: A third party created from a member is created as a 
       customer.
- Fix: Change of numbering module was not effective.
- Fix: Report of balance missing supplier invoices.
- Fix: Running sendmaing-email.php script.
- Fix: Detection of country for IBAN management.
- Fix: Update member photo.


***** ChangeLog for 2.7 compared to 2.6.* *****

For users:
- New: Add a print icon to show a page to print without menus.
- New: Can add a free text on bank cheque receipts.
- New: Price level can be defined also for prospects.
- New: Add a help and support center.
- New: Can export commercial proposals.
- New: Can use a cache for xcal exports.
- New: Option for faster confirmation process with one ajax popup.
- New: Complete theme bluelagoon and rodolphe
- New: Can select third parties emails in emailing module for all
       third parties with expired contract's lines.
- New: Can add a field errors-to in emailing.
- New: Can use inline images in emails.
- New: Add predefined invoices (can be use for repeated invoices).
- New: Add a confirmation when cloning products.
- New: Add stock in product lists.
- New: Can filter list of stock movement on date or product.
- New: Added a link from product list to their stock movements.
- New: Several speed enhancements after using the Google Page speed 
  plugin for FireBug.
- New: Add a confirmation on dangerous admin purge feature.
- New: Add navigation on donation sheets.
- New: Added estimated value for stocks.
- New: Added module Gravatar to found photo of users or members
       from their email on gravatar.com.
- New: Include Dolibarr version in suggested dump filename.
- New: Enhancement in project module.
- New: Add log tab on emailing module.
- New: Minor enhancements in look themes.
- New: Add option to hide help in menu.
- New: Added a "force LDAP synchronize" on member and contact cards.
- New: Can split a discount into two smaller discount. This allows to use a
       discount on an invoice even if invoice amount is lower than discount
       credit available.
- New: Can use variables into the free text on PDF (__TOTAL_TTC_, __TOTAL_VAT...)
- New: Increase page loading speed (all changes reported by Google PageSpeed
       tool has been added).
- New: Add support of constant MAIN_ONLY_LOGIN_ALLOWED to allow to lock all
       access to any users except the one defined in constant.
- New: Add an admin page of PHP sessions with a way to lock new connections
       for other users than yourself. Can also purge existing sessions.
- New: Add point of sale module.
- New: Better usage when using with smartphones.
- New: Add module FTP client.
- New: Can set first day of week.
- New: Installer now create a .htaccess to protect documents directory.
- New: Experimental support for Postgresql.
- New: Full support of SMTPS (can works with Google SMTP).
- Fix: "Now" link works when date popup is not used.
- Fix: Debug seriously the email notification module.
- Fix: Error Call to a member function trans when refusing a supplier order.
- Fix: Fix payment conditions on commercial proposals.
- Fix: Nb of orders to process was wrong.
- Fix: Customer code was not correct on PDF it if contains special 
       characters.
- Fix: Can update price even with "NPR" VAT rates.
- Fix: When product type is missing, description is not lost when adding 
       new product lines.
- Fix: CC and BCC in emails was not used if using SMTPS handler.
- Fix: Last character was lost when text end with n or r.
- Fix: LDAP synchronization is now more robust (transaction and 
  use modify instead of delete/add).
- Fix: Fix: Setup of member synchronization does not conflict 
  with contact or user synchronization.

For translators:
- Update some language files.
- Can accept right to left languages. Added an "automatic" arabe translation.

For developers:
- An external module can force the third party code to be required whatever
  is the rule of third party code module.
- Update fckeditor to 2.6.4.
- Update Smarty to 2.6.26.
- Removed some deprecated code and files.
- Creation of directory in module descriptor is simpler.
- Can use an alternate document_root directory to develop with 
  sources on two repositories.
- Removed useless code of old commercial module.
- Move some modules into the CVS modules repository dolibarrmod. This reduces
  amount of code in main branch.
- Updated wiki documentation.
- Better W3C standard.
- Can add init data when enabling a module.
- Can fix some corruptions in database by calling the update page 
  /install/repair.ksh
- Log files contains more information (PHP_SELD added and OS user used for 
  log of command lines scripts) 
- Can protect a module to not being enabled if javascript disabled.
- If module numberwords is installed, code can use langs->getLabelFromNumber 
  to get value of an amount in text.
- A module can add subsitution keys in makesubsitutions() functions.
- Add $conf->browser->phone defined to optimise code for smartphone browsers.
- All external libs are now in same directory /includes.
- All install files are now in same directory /install.


***** ChangeLog for 2.6 compared to 2.5.* *****

For users:
- New: Add filter on status in emailing selector for Dolibarr users.
- New: Can add bookmarks on all pages.
- New: Enhance bank transactions reporting.
- New: When creating a contact from a third party, informations from third
  party card are automatically suggested.
- New: Sort list of languages in combo box.
- New: EMails links are show with function dol_print_email
- New: Add graph report on number of entities in product statistics page.
- New: Can delete a supplier order whatever is its status.
- New: No limit on free text on PDF generated documents.
- New: Can force login value when creating a user from a member.
- New: Can clone commercial proposals and orders.
- New: Major enhancement of project module.
- New: Added product label in invoice exports fields.
- New: Add VAT number in export fields.
- New: Upgrade FPDF to 1.6
- New: Upgrade Scriptaculous to 1.8.2 and Prototype to 1.6.0.3
- New: Added keywords in PDF.
- New: Add hidden option MAIN_DISABLE_PDF_COMPRESSION.
- New: Add attachments on intervention cards.
- New: Can add personalized fields in emailing selectors.
- New: Customer code and supplier code can be defined automatically.
- New: Emailing feature can extract civility from contacts.
- New: Can create a third party from a member of foundation module.
- New: Can set a limit for stock alert to 0.
- New: Support SMTPS.
- New: Added a page /support to provide a help center service on Dolibarr.
- New: Distinct status "running not expired" from "running expired" in lines 
  contract status.
- New: Add a first version of a module for Paybox.
- New: Can add contact to suppliers orders.
- New: Changes to support the external Bit Torrent module.
- New: Can filter on social contribution type in list.
- New: Upload of joined files need create/modify permissions to work.
- New: For admin users, show the SQL request in export build.
- New: Can modify proposal date if status is draft.
- New: The help link on some pages now links directly to the wiki web page.
- New: Enhancements in barcode module.
- New: Can use decimal values in stocks.
- Fix: Partial payment on social contributions not shown on main page.
- Fix: Handle correctly the comment in status changing of supplier orders.
- Fix: Author, title and topic are correctly encoded in PDF.
- Fix: Now HTML output is always UTF8, this solve bad PDF encoding on old
  users.
- Fix: Save new model when changed on interventions.
- Fix: Failed to go on the future view of bank transaction if there is no 
  future bank transaction already wrote.  
- Fix: Bad ref in supplier list.
- Fix: Bad link in product statistics for supplier referrers.
- Fix: Usage of reset of cursor in personalized numbering modules for a particular
  month (@ option) was broken.
- Can add contacts to a supplier invoice.
- Fix: When an invoice is changed back to status draft, warehouse is increased 
  back.
- Fix: Category of a bank transaction was not saved.
- Fix: Clicktodial plugin works correctly now
- Fix: Multiprices features works correctly.
- Fix: Project module and task creation.
- Fix: Validation of order if a file was attached.
- Fix: A lot of fixes in PDF generators.
- Fix: Bad line/page break with long description of products on PDF.
- Fix: Option force invoice date to validation date working correctly.
- Fix: Creation of a member from the example public page works.

For translators:
- Added 10 more new language files.
- Added autotranslator tool. A tool to build/update automatically
  languages files using Google API for a new language. Wonderful to start a
  new translation.
  
For developers:
- Removed some deprecated files.
- Removed treemenu library.
- Renamed all function dolibarr_xxx into dol_xxx to have same prefix everywhere.
- Rewrite clone feature for supplier invoice to work like other clone features.
- First change to manage a future feature "stock PMP value".
- A module can add a new tab in third party view tabs.
- First change for future geoip module.


***** ChangeLog for 2.5 compared to 2.4.* *****

For users:
- Sessions timeout can be configured to overwrite PHP setup.
- Can filter on date in services list.
- Support bookmark add of product cards.
- Enhancement in stock management (Automatic increase/decrease
  from order or invoice is possible).
- New filter options in prospect lists (category and level).
- New view in ECM module.
- Look enhancements for graphics (add transparency).
- Added statistics report for supplier invoices.
- Added average amount in invoices statistics reports.
- Can move a contract line to another contract of same third party.
- Add an export definition to export interventions.
- Can set umask file permissions on Unix/Linux/BSD systems.
- Miscelanous bug fixes.
- A lot of other enhancements to increase productivity.
- All phone numbers show the clicktodial link if module is enabled.
- Can define hour and minutes in intervention cards.
- Can edit a validated intervention.
- Add filters on intervention list.
- Add juridical status and number of employees in third party 
  export definition.
- A lot of enhancements and translation in withdraw module.
- Full support of Mysql option mode=strict.
- Added a new event from member module to agenda tracked events.
- Can attach a file to suppliers orders.
- Change to make Bank Account Number form more "internationnal".
- Can clone an invoice.
- Can clone an emailing.
- Reduce memory usage (about 2%).
- Add weight and size in sendings module.
- Add a fast search form on left menu for member module.
- Fix: Do not show export filter for disabled modules
- Show greyed lines for not allowed export filters.
- Add nature in product fields (manufactured product or not).
- Add export filters for category module and trip and expenses module.
- Can choose login of dolibarr account created when create from contact

For translators:
- The errors language file contains only error or warning messages with 
  prefix Error or Warning.
- HTML Output is by default in UTF8 and language files can be provided
  in UTF8.

For developers:
- Update skeletons (some fixes and add function createFromClone).
- Add an experimental Cash Desk module.
- Added new triggers events in agenda module.
- All submodules are moved in the includes directory.
- Removed some deprecated files.
- Menu managers now use same class name for their menu entry
  and add a different value in an HTML id for each entry. This allows
  to build skins that use different style for each menu entry.
- All emails and url HTML output use same function.
- Add more integrity check on database
- Can disable modules on logon page. This make possible to
  have several profiles of demo with only one demo. Also added a new
  Dolibarr demo front page (in htdocs/public/demo).
- Allow modules to add new tabs.

   

***** ChangeLog for 2.4 compared to 2.2.* *****

For users:
- Add a calendar module (module agenda) with ical/vcal/rss export.
- Look enhancement in graphics (thanks artichow).
- Add tel and fax on delivery addresses.
- Add a tool to edit personalized menu.
- Add an ical and vcal export link in agenda and webcalendar module.
- Reduce memory usage.
- Now triggers are enabled/disabled according to module they refers to.
- Fix infinite loop on popup calendar.
- Change in tanslation to make Dolibarr easier to understand.
- Add a warning when sending a mail from a user with no email defined.
- Added clicktodial module.
- Add a property private/public in contact. This allows to user Dolibarr
  for a personnal address book.
- French NAF code can accept 5 chars.
- Supplier prices can be input with or without taxe.
- New generic numbering modules to offer more solutions for generating
  automatic id.
- Add new predefined exports wizards (stocks, suppliers, taxes...).
- Add feature to log security events (logon, change of users, passwords).
- Can link all documents (included supplier invoices and orders) to a 
  project.
- Can attach several files to email when sending an invoice, order or
  proposal by email.
- Can choose accuracy (number of decimals) for prices.
- Localization for decimal and thousand delimiter on number is fully
  supported.
- More informations reported in system information pages.
- Add a budget report.
- Added a security audit report.
- Other minor changes (features, look, fixes)
- Added compatibility with Firefox 3.
- Changes for compatibility with PHP6/Mysql6.
- Some bug fixes.

For translators:
- Added spanish es_ES translation.
- Added en_AU translation.

For developers:
- Removed useless code:
  Replaced phplot and phplot5 librairies by artichow.
  Removed cryptograph library replaced by artichow.
- Login functions are now externalised as modules.
- Update code skeletons examples.
- Several enhancements to make addon development easier.
- Add a tool to generate PHP classes completely mapped to a table.
- Added a check to enable external modules only if dolibarr version is
  high enough.
- Changes in wizard installer to allow building autoexe installer for
  Windows with Apache and Mysql included.


***** ChangeLog for 2.2 compared to 2.1.* *****

- Add more statistics on main page.
- Add option to add message on login page.
- Management of categories for third parties.
- Add volume on products properties.
- Support for LDAP authentication.
- Full member synchronisation with LDAP database in
  fundation module.
- More LDAP fields supported for user synchronization.
- Better logger for install.
- First changes to support UTF8.
- Add a "forget password" feature.
- Setup process can run several migrate files if need
  to jump several versions to upgrade.
- Support for webcalendar 1.1 in webcalendar module.
- Support for menu in database.
- Better support for using Dolibarr on more WHP.
- Removed some deprecated files and clean code.
- New theme: Auguria
- Removed PHP warnings.
- Some bugs fixes.
- Traduction more complete.
- Better code comments for Doxygen documentation.
- Better support of vcard export format.
- A lot of security enhancements (no more password in log files,
  crypted password in database, in config file...).
- Themes are full CSS compliant.
- A lot of other minor changes...
- Option to scan uploaded document by an antivirus.
- Transparency for picto files works with IE.
- Can drag and drop boxes on main page.


***** ChangeLog for 2.1 compared to 2.0.* *****

- Added a better installer.
- Support user and groups permissions.
- Translation in english and support for several languages.
- New enhanced look and several new themes.
- Small search boxes for each Dolibarr elements (invoices, contracts,
  orders, proposals...)
- Added an export assistant module to export main dolibarr data.
- Added backup tool to backup database via mysqldump.
- Added product categories management with a categorie tree.
- Management of companies' discounts (relative or absolute).
- Support credit note and discounts (relative and absolute) on
  commercial proposal, orders and invoices.
- Support multi-langual description for products.
- Graphical enhancements (picto to describe all status).
- Added more permissions (ie: can restrict access for a commercial user
  to elements of its companies only).
- Little enhancements to OSCommerce module.
- Added a second OSCommerce module working through web services.
- Added a Mantis module to have a Mantis application in Dolibarr menu.
- Building a PDF document for invoices works like other modules. You
  can change model just before generating the PDF.
- Can generate documents (PDF) for customer orders. Can send them by mail.
- Added FPDI and FPDI_Protection (ie: PDF with password-protection)
- Can make one payment for several supplier invoices.
- Rule to suggests passwords when creating a user are in modules
  allowing to add easily other rules.
- Option to encrypt passwords in database (MD5).
- Add Dolibarr triggers support on users creation/change.
- Add Dolibarr triggers support on payments.
- Add Dolibarr triggers on supplier and customers orders.
- Webcalendar triggers for actions on Member module.
- Support optionnal new javascript popup selector for date fields.
- Support for several RSS boxes in external RSS module. Setup easier.
- Can attach documents on Action, Orders, Invoices, Commercial proposals.
- Can attach contacts on proposals, orders, contracts, invoices.
- Preview on results of PDF generator modules in setup pages.
- Code cleaner. Remove unused or duplicate code.
- Save and show last connexion date for users.
- Enhancements on a lot of forms for better ergonomy.
- Can add/remove company logo.
- Added LDAP synchronisation for users, groups and/or contacts.
- Can configure your own SMTP server/port for mail sendings.
- Works even on "UTF8 by default" systems (Mysql, Linux...)
- Better compatibility with different PHP version or setup.
- Added mysqli driver.
- Add a WISIWYG editor (FCKEditor) to edit note and comment areas.
- Added AJAX features like a 'search product selector'.
- Modules boxes on main page can be dragged and dropped (with firefox only).
- Support for PHP5.
- Experimental support for Postgresql (not working yet, but waiting feedbacks).
- Removed obsolete files and documentation.
- Added admin tools (backup and files purge).
- Added a tool to build a lang package.
- Added a tool to build a module package.
- Added a tool to build a theme package.
- Traduction more complete.
- Added skeletons for code examples.
- Lot of fixes after 2.0 release not fixed in 2.0.1.
- Added more security option (ie: encrypted password in database)




***** ChangeLog for 2.0.1 compared to 2.0 *****

Minor bug fixes



***** ChangeLog for 2.0 compared to 1.0.* *****

ChangeLog file size is so important, that it is not included inside Dolibarr
package. You can find it at www.dolibarr.org<|MERGE_RESOLUTION|>--- conflicted
+++ resolved
@@ -63,23 +63,17 @@
 - New: Add page to make mass stock movement.
 - New: Add field oustanding limit into thirdparty properties.
 - New: Can enter a vat payment of zero.
-<<<<<<< HEAD
+- New: Add path to installed dir of external modules + Name and web of module provider.
 - New: Add option to use a specific mask for uploaded filename
 - Qual: Implement same rule for return value of all command line scripts (0 when success, <>0 if error).
 - Fix: [ bug #992 ] Proforma invoices don't have a separated numeric count.
 - Fix: [ bug #1022 ] correct margin calculation for credit notes.
 - Fix: Better management of using ajax for upload form (to solve problem when enabling ajax jquery multifile upload in some cases).
-=======
-- New: Add path to installed dir of external modules + Name and web of module provider.
-- Qual: Implement same rule for return value of all command line scripts (0 when success, <>0 if error).
-- Fix: [ bug #992 ] Proforma invoices don't have a separated numeric count.
-- Fix: [ bug #1022 ] correct margin calculation for credit notes.
->>>>>>> b4edbde0
 
 For translators:
 - Qual: Normalized sort order of all languages files with english reference files.
-- New: Add language code files for South Africa, France new caledonia.
-- New: Translate the email to change password.
+- New: Add language code files for South Africa, France new caledonia, Vietnam.
+- New: Translate string for email to change password.
 
 For developers:
 - New: DolGraph can build graph with three lines.
