--------------------------------------------------------------
English Dolibarr ChangeLog
--------------------------------------------------------------

<<<<<<< HEAD
***** ChangeLog for 3.6.7 compared to 3.6.6 *****
FIX: #4291 Correctly filter external calendar GETPOSTs
FIX: CVE CVE-2015-8685

***** ChangeLog for 3.6.6 compared to 3.6.5 *****
FIX: #3734 Do not show empty links of deleted source objects in stock movement list
FIX: #4081 Added missing translation
FIX: #4097 Public holiday calculation
FIX: #4242 Allow disabling dashes in documents
FIX: #4243 sql injection
FIX: Add a protection to not make release if ChangeLog was not generated. Prepare package 3.6.5
FIX: export with category contact extrafields
FIX: Not delete a product when have customer price
FIX: Not deleting contrats on element_element table

***** ChangeLog for 3.6.5 compared to 3.6.4 *****
FIX: #2957 : missing $langs object for trigger
FIX: #2983 Load gravatar avatar images securely over HTTPS
FIX: #3009: Better filtering to prevent SQL injection
FIX: #3841 creation of a task completed has not status set to finished by default
FIX: #3890 Expected transactions bank account page, shows negative numbers
FIX: #3928 Creating a Customer order and a Customer invoice from a project, does not inherit payment conditions and method of payment of customer card
FIX: bad calculation for stock value
FIX: bad stock valo
FIX: bad stock valorisation
FIX: [ bug #2893 ] Dolibarr error when viewing an invoice after changing invoice mask
FIX: button create payment hide if tax amount is less than 1
FIX: change object statut on close shipping and remove erratic db commit
FIX: change order date on clone (as everywhere else)
FIX: Close #2835 Customer prices of a product shows incorrect history order
FIX: Close #2837 Product list table column header does not match column body
FIX: Close bug #2861 Undefined variable $res when migrating from 3.6.2 to 3.7.0
FIX: Close bug #2891 Category hooks do not work
FIX: Close bug #2976: "Report" tab is the current tab but it is not marked as selected by the UI
FIX: contact country had wrong display if the country dont have translate
FIX: double db escape add too quote
FIX: End log must use same level then start log.
FIX: error in SQL due to a previous fix
FIX: event for restricted user was restricted if company null
FIX: facturestat bad sql when customer view is limited
FIX: If supplier invoice block linked element is display after other block total HT amount is not reset to 0 and sum other block (like customer orders values)
FIX: keep filter by category or by not enough stock if we switch page
FIX: no need to remove file into mail form, the temp dir will be deleted after any sending
FIX: no projet_task_time id from trigger TASK_TIMESPENT_CREATE
FIX: pmp
FIX: send mail, copy sendto don't read the list of contact
FIX: The hours of date filter aren't correct
FIX: tool export handle the type "select" extrafields and return the value instead of id
FIX: top links menu have target attribute with wrong value
FIX: total amount in tpl linked object are not reset
FIX: when multicompany was enabled, this function didn't check just on the good entity (problem when both company use same mask)

***** ChangeLog for 3.6.4 compared to 3.6.3 *****
- Fix: [ bug #2893 ] Dolibarr error when viewing an invoice after changing invoice mask

***** ChangeLog for 3.6.3 compared to 3.6.2 *****
- Fix: ref_ext was not saved when recording a customer order from web service
- Fix: amarok is a bugged theme making dolidroid failed. We switch to eldy automatically with dolidroid.
- Fix: [ bug #1788 ] Duplicated doActions hook in product/fournisseurs.php
- Fix: withdrawal create error if in the same month are deleted previous withdrawals.
- Fix: [ bug #1801 ] FAC_FORCE_DATE_VALIDATION constant alters supplier invoice date given to numeration modules
- Fix: [ bug #1802 ] SQL error when updating a task with PostgreSQL database
- Fix: [ bug #1785 ] Start date is lost in Project > Linked objects
- Fix: [ bug #1804 ] SQL error when sending email without address
- Fix: [ bug #1803 ] AJAX company contact input is not aligned
- Fix: [ bug #1787 ] Incorrect behaviour of doActions hook
- Fix: [ bug #1796 ] Unable to use numeration modules from an external module
- Fix: [ bug #1783 ] SQL error when enabling 3rd party module with PostgreSQL and MySQL strict mode ON
- Fix: [ bug #1717 ] Sorting unpaid invoices by amount received brings due amount
- Fix: [ bug #1784 ] MOTD doesn't show up in Amarok theme
- Fix: Tracking number not visible on shipment pdf
- Fix: [ bug #1812 ] SQL Error message while sending emailing with PostgreSQL database
- Fix: [ bug #1819 ] SQL error when searching for an invoice payment
- Fix: [ bug #1827 ] Tax reports gives incorrect amounts when using external modules that create lines with special codes
- Fix: [ bug #1822 ] SQL error in clientfourn.php report with PostgreSQL
- Fix: [ bug #1832 ] SQL error when adding a product with no price defined to an object
- Fix: [ bug #1833 ] user permissions in contact/note.php not working
- Fix: [ bug #1826 ] Supplier payment types are not translated into fourn/facture/paiement.php
- Fix: [ bug #1830 ] Salaries payment only allows checking accounts
- Fix: [ bug #1825 ] External agenda: hide/show checkbox doesn't work
- Fix: [ bug #1790 ] Email form behaves in an unexpected way when pressing Enter key
- Fix: Bad SEPA xml file creation
- Fix: [ bug #1892 ] PHP Fatal error when using USER_UPDATE_SESSION trigger and adding a supplier invoice payment
- Fix: Showing system error if not enough stock of product into orders creation with lines
- Fix: [ bug #2543 ] Untranslated "Contract" origin string when creating an invoice from a contract
- Fix: [ bug #2534 ] SQL error when editing a supplier invoice line
- Fix: [ bug #2535 ] Untranslated string in "Linked objects" page of a project
- Fix: [ bug #2545 ] Missing object_margin.png in Amarok theme
- Fix: [ bug #2542 ] Contracts store localtax preferences
- Fix: Bad permission assignments for stock movements actions
- Fix: [ bug #2891 ] Category hooks do not work
- Fix: [ bug #2696 ] Adding complementary attribute fails if code is numerics
- Fix: [ bug #3074 ] Accruals accounting use payment date instead of commitment date in turnover reports for salaries
- Fix: Not showing product supplier reference when page break
- Fix: [ bug #3341 ] Missing translation in /compta/paiement_charge.php
- Fix: [ bug #3342 ] Taxes dictionary page does not accept localized decimals for localtax2 rate

***** ChangeLog for 3.6.2 compared to 3.6.1 *****
- Fix: fix ErrorBadValueForParamNotAString error message in price customer multiprice.
- Fix: bug 1588 : relative discount.
- Fix: label of input method not translated.
- Fix: box of customer and prospects were not correctly disabled.
- Fix: [ bug #1618 ] PHP Error thrown when saving a barcode
- Fix: Civility & birthdate wasn't save into adherent module.
- Fix: webservice Thirdparty parameter lastname for individual creation is now lastname and not ref
- Fix: Chars - is no more allowed into value for code for extra fields.
- Fix: [ bug #1622 ] Requesting holiday than spans across two years cause high CPU usage by Apache
- Fix: [ bug #1595 ] Selected boolean extrafield in intervention creation page, does not save state
- Fix: Show sender Country on PDF docs when sender Country <> receiver Country
- Fix: [ bug #1624 ] Use lowest buying price for margin when selling with POS
- Fix: [ bug #1749 ] Undefined $mailchimp
- Fix: [ bug #1649 ] Cancel button of several thirdparty actions, does the same thing as modify
- Fix: [ bug #1736 ] Failing supplier Elephant numeration module with some masks
- Fix: [ bug #1731 ] Can't use quick navigation on project tasks secondary tabs

***** ChangeLog for 3.6.1 compared to 3.6.* *****
For users:
- Fix: Can upload files on services.
- Fix: sql errors on update fichinter.
- Fix: debian script syntax error.
- Fix: error "menu param is not inside list" into pos module.
- Fix: Salary payments are not reflected on the reporting sheets.
- Fix: Unsubscribe emailing not working.
- Fix: Trigger on create category call failed because user is not passed on card.
- Fix: list event view lost type event filter.
- Fix: Save also code event.
- Fix: VAT payment - Add control on field date value.
- Fix: Salaries payment - Field date value is now required and add control on it.
- Fix: Iban was used instead of Bic into SEPA file.
- Fix: Must unaccent strings into SEPA file.
- Fix: Extrafield feature select from table should try to translate multiple column when not needed 
- Fix: cents for indian ruppes are called paisa and paise.
- Fix: Invoices payments may be older than invoices.
- Fix: Withdrawal total amount is double
- Fix: [ bug #1593 ] Spanish Localtax IRPF not being calculated since 3.6.0 in supplier invoices when adding a line
- Fix: Web service categorie WDSL declaration is correct
- Fix: ErrorBadValueForParamNotAString was displayed in virtual product if no base price defined
- Fix: Category creation failed and no message output
- Fix: Lang for Payment Type
- Fix: PHPCheckstyle 1.5.5

***** ChangeLog for 3.6 compared to 3.5.* *****
For users:
- New: Update ckeditor to version 4.
- New: Add form "search customer order" on commercial main page.
- New: Can create contract from an order.
- New: Add list of orders products in tab "consumption" on thirdparties.
- New: Add graph stats for suppliers orders in tab "stats" on products.
- New: Add option MAIN_HIDE_INACTIVETAB_ON_PRINT to hide inactive tabs when you
       use the "print" view on screen.
- New: Add option MAIN_AUTO_TIMESTAMP_IN_PUBLIC_NOTES and MAIN_AUTO_TIMESTAMP_IN_PRIVATE_NOTES
       to automatically add timestamp and user line into edition field when editing a note.
- New: Add button cancel into edition of notes.
- New: Improved Barcode module:
       Can input barcode during product creation step.
       Add autonumbering of barcode value for products.
       Add a page/tool for mass barcode generation.
- New: Improved Opensurvey module:
       Added options to disable comments and disable public votes.
       Limit dates use calendar popup.
       Description of survey use wysiwyg editor.
       More information shown on result tab.
       Renamed "survey" into "poll" (better translation).
- New: Add filter on text and status into survey list. Can also sort on id, text and date end.
- New: The box "balance of bank accounts" show all opened accounts.
- New: Add option MAIN_ADD_SALE_REP_SIGNATURE_IN_NOTE to add sale representative into public
       note of generated documents.
- New: Add warning if supplier payment is higher that due amount.
- New: Increase length of url into bookmark module.
- New: Automatic events sending mails add info about linked objects into email content. 
- New: Price management enhancement (multiprice level, price by customer, if MAIN_FEATURES_LEVEL=2 Price by qty).
- New: Add option MAIN_FAVICON_URL.
- New: Created {line_price_ht_locale}, {line_price_vat_locale} and {line_price_ttc_locale} ODT tags.
- New: Add filter on project status into task list. By default, only "opened" project are visible.
- New: Status "validated" for project are renamed into "opened".
- New: Add barcode fields into user database.
- New: Add manager name (ceo, director, president...) into main company information page.
- New: Add field url as product properties.
- New: More options to create a credit note (can be filled automatically according to remain to pay).
- New: Can define custom fields for categories.
- New: Prepare generation of SEPA files into module withdrawal.
- New: [ task #1164 ] Add "Ref. supplier" search box in supplier orders
- New: [ task #1345 ] Can filter on status for supplier order.
- New: Add option FACTURE_SENDBYEMAIL_FOR_ALL_STATUS to allow to send invoice by email 
       whatever is its status.
- New: Add filter date in bank writing list page.
- New: Extrafields can be used as substitution key %EXTRA_XXX% into emails texts for members.
- New: Add categories translation.
- New: Enable option "clone target emailing".
- New: Improved tax module: Add specific page for salaries payment	
- New: Add composer.json file so Dolibarr can be publish onto packagist.org.
- New: The combo list of juridical status is now sorted
- New: [ task #926 ] Add extrafield feature on order lines.
- New: [ task #927 ] Add extrafield feature on Proposal lines.
- New: [ task #928 ] Add extrafield feature on invoice lines.
- New: Paypal/paybox email sent after backcall of a payment is now a formatted and translated
       HTML content. For member subscription renewal, there is also a link to member.
- New: When a subscription is recorded with invoice and payment:
       - the document (PDF) of invoice is also generated.
       - the invoice is set to status paid.
- New: Can enter holiday for someone else if user has permission for.
- Fix: Project Task numbering customs rule works.
- Fix: Add actions events not implemented.
- Fix: Price min of composition is not supplier price min by quantity.
- Fix: [ bug #1356 ] Bank accountancy number is limited to 8 numbers.
- Fix: [ bug #1478 ] BILL_PAYED trigger action does not intercept failure under some circumstances
- Fix: [ bug #1479 ] Several customer invoice triggers do not intercept trigger action
- Fix: [ bug #1477 ] Several customer invoice triggers do not show trigger error messages
- Fix: [ bug #1471 ] Several PHP warnings when intercepting USER_CREATE trigger.
- Fix: [ bug #1517 ] Packages sizes.
- Fix: [ bug #1521 ] The second order's page from a provider shows all orders

For translators:
- Update language files.

For developers:
- New: Add path file of trigger into admin trigger list page.
- New: More phpunit tests.
- New: Payments and supplier payment pages tabs can now be extended from modules.
- New: Add option 'aZ' into GETPOST function to check parameters contains 
       only a to z or A to Z characters.
- New: Opensurvey polls tab cards can now be extended from external modules.
- New: Triggers OPENSURVEY_CREATE, OPENSURVEY_DELETE added.
- New: Add new hook function addMoreActionsButtons to allow a module to add/replace
       action buttons into an element.
- New: Normalize code for barcode generation to match other modules.
- New: Uniformize code for contacts forms.
- New: Add some hooks for financial reports.
- New: A module can add its own ECM view.
- New: A module can disable a standard ECM view.
- New: Add multilang support into product webservice.
- New: Add hooks on project card page.

WARNING: Following change may create regression for some external modules, but was necessary to make
Dolibarr better:

- The deprecated way (with 4 parameters) to declare a new tab into a module descriptor file has been
removed. You must now use the 6 parameters way. See file modMyModule.class.php for example. 
- Remove the javascript function ac_delay() that is not used anymore by core code.
- Properties "dictionnaries" into module descriptor files has been renamed into "dictionaries".
- Method form->select_currency() has been removed. Use instead print form->selectCurrency().
- Method form->select_methodes_commande() has been renamed into english name selectInputMethod().
- The following hooks are now 'addreplace' hooks: "formCreateThirdpartyOptions" 
  So check that return value is 0 to keep default standard behaviour after hook or 1 to disable
  default standard behaviour.
- Properties "civilite_id" were renamed into "civility_id".
- Remove add_photo_web() that is not used anymore by core code.

=======

***** ChangeLog for 3.5.8 compared to 3.5.7 *****
FIX: #4291 Correctly filter external calendar GETPOSTs
FIX: bad calculation for stock value
FIX: bad stock valo
FIX: change order date on clone (as everywhere else)
FIX: CVE CVE-2015-8685
FIX: The hours of date filter aren't correct
FIX: #3442 Remove useless syslog
FIX: #3448 Pass expected date format
FIX: #3471 3.5 Rounding issue when dispatching non-integer
>>>>>>> a45ffeec

***** ChangeLog for 3.5.7 compared to 3.5.6 *****
Fix: Paypal link were broken due to SSL v3 closed.
Fix: [ bug #1769 ] Error when installing to a PostgreSQL DB that contains numbers
Fix: [ bug #1752 ] Date filter of margins module, filters since 12H instead of 00H
Fix: [ bug #1757 ] Sorting breaks product/service statistics
Fix: [ bug #1797 ] Tulip supplier invoice module takes creation date instead of invoice date
Fix: [ bug #1792 ] Users are not allowed to see margins module index page when no product view permission is enabled
Fix: [ bug #1846 ] Browser IE11 not detected
Fix: [ bug #1906 ] Deplacement does not allow translated decimal format
Fix: [ bug #1905 ] Custom deplacement types do not get translated in deplacement card
Fix: [ bug #2583 ] Unable to create a bank transfer with localized numbers
Fix: [ bug #2577 ] Incorrect invoice status in "Linked objects" page of a project
Fix: [ bug #2576 ] Unable to edit a dictionary entry that has # in its ref
Fix: [ bug #2758 ] Product::update sets product note to "null" when $prod->note is null
Fix: [ bug #2757 ] Deleting product category photo gives "Forbidden access" error
Fix: [ bug #2976 ] "Report" tab is the current tab but it is not marked as selected by the UI
Fix: [ bug #2861 ] Undefined variable $res when migrating
Fix: [ bug #2837 ] Product list table column header does not match column body
Fix: [ bug #2835 ] Customer prices of a product shows incorrect history order
Fix: [ bug #2814 ] JPEG photos are not displayed in Product photos page
Fix: [ bug #2715 ] Statistics page has broken layout with long thirdparty names
Fix: [ bug #2570 ] [Contacts] Page should not process if ID is invalid
Fix: [ bug #3268 ] SQL error when accessing thirdparty log page without a socid parameter
Fix: [ bug #3180 ] formObjectOptions hook when editing thirdparty card does not print result
Fix: [ bug #1791 ] Margin menu not available if any Finance module is not enabled
Fix: [ bug #3310 ] OrderLine::fetch, FactureLigne::fetch and PropaleLigne::fetch do not return anything
Fix: [ bug #3206 ] PropaleLigne, OrderLine and FactureLigne given to triggers through update function does not contain all the information
Fix: [ bug #3313 ] Error enabling module with PostgreSQL database

***** ChangeLog for 3.5.6 compared to 3.5.5 *****
Fix: Avoid missing class error for fetch_thirdparty method #1973
Fix: Can't update phone_pro from web service
Fix: Some security holes.
Fix: copy extrafields when creating order from proposal.
Fix: report on action was not filtering by environment.
Fix: Avoid missing class error.
Fix: Add function dolEscapeXML.
Fix: Bad days and month reported by function.
Fix: Bad margin calculation.

***** ChangeLog for 3.5.5 compared to 3.5.4 *****
Fix: Holiday module was broken. Initialization of amount of holidays failed.
Fix: [ bug #1523 ] suite bug #1334 : filtre et ordre de tri conjoints ne s'appliquent pas.
Fix: Fusion PDF button on unpaid invoice is no more displayed.
Fix: Unpaid invoice launch fusion PDF action even if it is only search (with enter keyboard input instead of lens click).
Fix: Pb when showing log list of holiday module with some mysql versions.
Fix: Error with bad timezone pushed by some browsers.
Fix: shipping list SQL request was not filtering on shipping element
Fix: debian package provided by dolibarr team must use embedded libraries.
Fix: [ bug #1528 ] Leopard Services numeration module description is not translated.
Fix: [ bug #1523 ] suite bug #1334 : filtre et ordre de tri conjoints ne s'appliquent pas.
Fix: [ bug #1534 ] Unknown error when deleting a product photo under special circumstances.
Fix: Update impayees.php
Fix: Link product, In list view and label product.
Fix: visible task into area "time" for "My task" must limit task to tasks i am assigned to.
Fix: When disabled, all fields to add time into task line must be disabled.
Fix: Missing include files.lib.php in some pages that use dol_delete_recursive
Fix: [ bug #1558 ] Product/service edit page title shows new Ref instead of old ref.
Fix: [ bug #1553 ] Saving User displays setup removes menu.
Fix: [ bug #1544 ] Can remove date from invoice.
Fix: list event view lost type event filter.
Fix: Add code save on create event.
Fix: SQL injection.
Fix: [ bug #1589 ] Menu type in "Edit menu" page is not translated
Fix: [ bug #1591 ] Linked object block shows Total HT/TTC even if not having permission to read them
Fix: [ bug #1577 ] When creating new Private individual third, selected third type is ignored
Fix: [ bug #1555 ] Update accountancy code of products does not throw PRODUCT_MODIFY trigger
Fix: [ bug #1548 ] Supplier payment card shows type in French
Fix: [ bug #1546 ] Incorrect page number when searching in the list of bank transactions

***** ChangeLog for 3.5.4 compared to 3.5.3 *****
Fix: Hide title of event when agenda module disabled.
Fix: When using option MAIN_MAIL_ALLOW_SENDMAIL_F, a mail was sent to sender.
Fix: Question about warehouse must not be done when module stock is disabled.
Fix: Option STOCK_SUPPORTS_SERVICES was not correctly implemented
     (missing test at some places).
Fix: Renaming a project with uploaded files failed.
Fix: [ bug #1476 ] Invoice creation form loses invoice date when there is a validation error.
Fix: [ bug #1431 ] Reception and Send supplier order box has a weird top margin.
Fix: [ bug #1428 ] "Nothing" is shown in the middle of the screen in a supplier order.
Fix: The object deliverycompany was not used anymore and output of
     details for delivery reports was lost during 3.5. Rewrite code to
     restore feature.
Fix: [ bug #1445 ] html fix : missing </tr>
Fix: [ bug #1415 ] Intervention document model name and suppliers model names is not shown
     properly in module configuration
Fix: [ bug #1416 ] Supplier order does not list document models in the select box of the 
     supplier order card
Fix: [ bug #1443 ] Payment conditions is erased after editing supplier invoice label or 
     limit date for payment
Fix: Filter on status was not visible when selected from url.
Fix: Filtering on status was last when asking to sort.
Fix: [ bug #1432 ] Trigger SHIPPING_CREATE ignores interception on error.
Fix: [ bug #1449 ] Trigger ORDER_CREATE, LINEORDER_DELETE, LINEORDER_UPDATE and LINEORDER_INSERT ignore interception on error.
Fix: [ bug #1450 ] Several Customer order's triggers do not report the error from the trigger handler.
Fix: [ bug #1451 ] Interrupted order clone through trigger, loads nonexistent order.
Fix: [ bug #1454 ] Mention de bas de page erroné
Fix: Do not display dictionary for non activated module 
Fix: Link element from element project pages
Fix: [ bug #1509 ] Expedition admin free text & watermark submit error
Fix: [ bug #1349 ] AJAX contact selector does not work fine in Project card
Fix: [ bug #1452 ] variable used but not defined
Fix: If multiprice level is used the VAT on addline is not correct
Fix: [ bug #1254 ] Error when using "Enter" on qty input box of a product (on supplier order part)
Fix: [ bug #1462, 1468, 1480, 1483, 1490, 1497] $this instead of $object
Fix: [ bug #1455 ] outstanding amount
Fix: [ bug #1425 ] LINEBILL_SUPPLIER_DELETE failure trigger leads to an endless loop
Fix: [ bug #1460 ] Several supplier order triggers do not show error messages
Fix: [ bug #1461 ] LINEORDER_SUPPLIER_CREATE does not intercept supplier order line insertion
Fix: [ bug #1484 ] BILL_SUPPLIER_PAYED trigger action does not intercept failure under some circumstances
Fix: [ bug #1482 ] Several supplier invoice triggers do not show trigger error messages
Fix: [ bug #1486 ] LINEBILL_SUPPLIER_CREATE and LINEBILL_SUPPLIER_UPDATE triggers do not intercept trigger action
Fix: [ bug #1522 ] Element list into associate object into project are no more filterd by project thirdparty
Fix: [ bug #1526 ] Thumbs of files uploaded with dots in their names do not load correctly
Fix: Import ProfId1 to siren and ProfId2 to siret

***** ChangeLog for 3.5.3 compared to 3.5.2 *****
Fix: Error on field accountancy code for export profile of invoices.
Fix: [ bug #1351 ] VIES verification link broken.
Fix: [ bug #1352 ] Removing a shipping does not remove the delivery.
Fix: Option MAIN_INVERT_SENDER_RECIPIENT broken with typhon template.
Fix: Can disable features with PHPEXCEL (no DLSF compatible).
Fix: Can disable features with CKEDITOR. 
Fix: Pb of records not correctly cleaned when module marge is
     uninstalled (conflict between 'margin' and 'margins').
Fix: [ bug #1341 ] Lastname not added by file or direct input in mass e-mailing.
Fix: [ bug #1357 ] Invoice creator state not printed in generated invoice documents.
Fix: Suppliers invoice mask fails using {tttt} in numbering.
Fix: [ bug #1350 ] pdf template name for typhon was not correctly set when enabling module.
Fix: Navigation on notes for shipments was not working.
Fix: [ bug #1353 ] Email notifications, wrong URL.
Fix: [ bug #1362 ] Note is not saved.
Fix: tr/td balance.
Fix: [ bug #1360 ] note indicator for member tab.
Fix: Nb of notes and doc not visible onto tasks.
Fix: [ bug #1372 ] Margin calculation does not work in proposals.
Fix: [ bug #1381 ] PHP Warning when listing stock transactions page.
Fix: [ bug #1367 ] "Show invoice" link after a POS sell throws an error.
Fix: TCPDF error file not found in member card generation.
Fix: [ bug #1380 ] Customer invoices are not grouped in company results report.
Fix: [ bug #1393 ] PHP Warning when creating a supplier invoice.
Fix: [ bug #1399 ] [pgsql] Silent warning when setting a propal as "facturée" in propal.php
Fix: When number reach 9999 with default numbering module, next number
     will be 10000 instead of 0000 and error.
Fix: element page on project give wrong href link.
Fix: [ bug #1397 ] Filter by supplier orders with status Draft does not filter.
Fix: [ bug #1388 ] Wrong date when invoicing several orders.
Fix: [ bug #1411 ] Unable to set an expedition note if invoices module is not enabled.
Fix: [ bug #1407 ] Rouget pdf overlapped when using tracking number and public notes.
Fix: [ bug #1405 ] Rouget PDF expedition incorrect when two expeditions under the same commande
Fix: [ bug #1434 ] Muscadet supplier order document model linked objects overlap the text

***** ChangeLog for 3.5.2 compared to 3.5.1 *****
Fix: Can't add user for a task.
Fix: Autoselect of warehouse if there is only one warehouse.
Fix: Install of odt template for project and tasks.
Fix: [ bug #1318 ] Problem with enter key when adding an existing
     product to a customer invoice.
Fix: [ bug #1307 ] Quotes get removed from several inputs.
Fix: [ bug #1317 ] Removing a category does not remove all child categories
Fix: [ bug #1312 ] Call to undefined function _()
Fix: Restore build for obs and launchpad.
Fix: deleting files into backup system tools.
Fix: Dump using php not not include lock on tables that are deleted.
Fix: Fixed a problem with bank accounts sharing across entities.
Fix: fields into group by of sql requests for module margins must be
     same than fields into select.
Fix: When select_date is called with '' as preselected date,
     automatic user date was not correctly et (We must set a date into PHP
     server timezone area)
Fix: First param of select_date must always be forged with a dolibarr
     date function and not time().
Fix: fix can't add line with product in supplier order
Fix: [bug #1309]   
Fix: Solve pb of too many embedded tables     
Fix: [ bug #1306 ] Fatal error when adding an external calendar
Fix: A fix to manage automatic creation of code for import.
Fix: Try to add code to provide easy way to fix warning on timezone not
     defined.
Fix: Several fix into workflow/condition for invoice payments or convert
     into discount.
Fix: Option MAIN_PDF_DASH_BETWEEN_LINES was not working when tcpdf was
     making a pagebreak higher than 2 pages.     
Fix: form to add images should not show link form.
Fix: Correction when adding order line with price as '0'.
Fix: [ bug #1283 ] ROUGET Shipment PDF.
Fix: [ bug #1300 ]
Fix: Miscellaneous problems on task tabs (withproject parameter lost and
     download fails).
Fix: Avoid home project page to hung when too many tasks opened.
Fix: bug #1295: Error when creating an agenda extrafield with a number as reference
Fix: Translation of number for pt_PT.
Fix: Error on ajax_constantonoff function.
Fix: [ bug #1323 ] problème pour générer un odt depuis les taches dans projet.
Fix: Can not make withdrawals 

***** ChangeLog for 3.5.1 compared to 3.5.0 *****
Fix: Do not report trigger errors twice.
Fix: Error when creating event was not reported.
Fix: Bug of import of agenda when using https link
Fix: Field nature not saved correctly
Fix: Substitution of extra field was ko for order
Fix: Bad translation of date format for pt_BR.
Fix: priority field of agenda record is smallint.
Fix: Missing loading of lang in some pages.
Fix: Write note in invoice when using pos module.
Fix: Link to paypal was invalid into email text.
Fix: ref and date of supplier invoice.
Fix: Check on bank account.
Fix: Problem with file upload and download.
Fix: Page load not ending when large number of thirdparties. We 
     added option MAIN_DISABLE_AJAX_COMBOX to disable javascript
     combo feature that is root cause of problem.
Fix: [ bug #1231 ] PDF always generated in interventions
Fix: Be sure there is no duplicate default rib.
Fix: Enable extrafields for customer order, proposal and invoice lines. This feature
     was developed for 3.5 but was disabled (hidden) because of a bug not possible to
     fix enough quickly for 3.5.0 release. 
Fix: user right on Holiday for month report nor working.
Fix: [ bug #1250 ] "Supplier Ref. product" sidebar search box does not work
Fix: Bad space in predefined messages. 
Fix: [ bug #1256 ] Signature was not added for email sent from thirdparty page.
Fix: Action event SHIPPING_VALIDATE is not implemented
Fix: The customer code was set to uppercase when using numbering module leopard. We
     must keep data safe of any change.
Fix: [ bug #1291 ] Loading actions extrafields fails.
Fix: [ bug #1123 ] Paid deposit invoices are always shown as partially paid when fully paid
Fix: Corrected project contact types translation.
Fix: [ bug #1206 ] PMP price is bad calculated.
Fix: [ bug #520 ] Product statistics and detailed lists are wrong.
Fix: [ bug #1240 ] traduction.
Fix: [ bug #1238 ] When creating accompte with a %, free product are used for calculation.
Fix: [ bug #1280 ] service with not end of date was tagged as expired.
Fix: [ bug #1295 ] Error when creating an agenda extrafield with a number as reference.
Fix: [ bug #1306 ] Fatal error when adding an external calendar.
New: Added es_CL language
Fix: Margin tabs bad data show
Fix: [ bug #1318 ] Problem with enter key when adding an existing product to a customer invoice.
Fix: [ bug #1410 ] Add customer order line asks for required Unit Price but doesn't interrupt the creation of the line

***** ChangeLog for 3.5 compared to 3.4.* *****
For users:
- New: Add hidden option BANK_DISABLE_DIRECT_INPUT.
- New: More options to select status of users into select user list.
- New: [ task #862 ] Add ODT on shipments.
- New: [ task #149 ] Add # of notes and attachments in tabs.
- New: Can edit customer ref at any time.
- New: [ task #877 ] Reorganize menus.
- New: [ task #858 ] Holiday module: note on manual holiday assignation.
- New: [ task #892 ] Add hidden option in thirdparty customer/supplier module to hide non active
  companies in select_company method.
- New: [ task #531 ] Add a workload field on tasks.
- New: Add graph of bank account input/output into input-output report page.
- New: Add script export-bank-receipts.php
- New: Add option "filter=bank" onto script rebuild_merge_pdf.php to merge PDF that
  has one payment on a specific bank account.*
- New: [ task #901 ] Add Extrafield on Fiche Inter.
- New: Show process id in all command line scripts.
- New: Module mailman can subscribe/unsubscribe to ML according to categories or type of member.
- New: Add object_hour and object_date_rfc as substitution tag for open document generation.
- New: Add options to send an email when paypal or paybox payment is done.
- New: Clone product/service composition.
- New: Add option ADHERENT_LOGIN_NOT_REQUIRED.
- New: Add a cron module to define scheduled jobs.
- New: Add new graphical boxes (customer and supplier invoices and orders per month).
- New: [ task #286 ] Enhance rounding function of prices to allow round of sum instead of sum of rounding.
- New: Can add an event automatically when a project is create. 
- New: Add option MAIN_GENERATE_DOCUMENT_WITH_PICTURE.
- New: Add option excludethirdparties and onlythirdparties into merge pdf scripts.
- New: [ task #925 ] Add ODT document generation for Tasks in project module.
- New: [ task #924 ] Add numbering rule on task.
- New: [ task #165 ] Add import/export of multiprices.
- New: Add Maghreb regions and departments.
- New: A more responsive design for statistic box of home page.
- New: [ task #1005 ] Adapting to Spanish legislation bill numbering
- New: [ task #1011 ] Now supplier order and invoice deal with payment terms and mode.
- New: [ task #1014 ] Add option to recursively add parent category.
- New: [ task #1016 ] Can define a specific numbering for deposits.
- New: [ task #918 ] Stock replenishment.
- New : Add pdf link into supplier invoice list and supplier order list.
- New : Genrate auto the PDF for supplier invoice.
- New : Add category into filter webservice thirdparty method getListOfThirdParties.
- New : Allow to define margin or mark rate during quoting, ordering, invoicing.
- New : User permissions on margin module.
- New : Add ref supplier into muscadet model/
- New : Add ability to copy contact address to clipboard.
- New: Can use tag {mm} before {yy} even when there is a reset into numbering masks.
- New: [ task #1060 ] Register fields localtax(1|2)_type into details tables.
- New: [ task #923 ] Localtax support for ODT templates. 
- New: [ task #90 ] Barcode search.
- New: Add hidden option MAIN_VAT_DEFAULT_IF_AUTODETECT_FAILS.
- New: Can send an email from thirdparty card.
- New: Can cancel holidays that were previously validated.
- New: Can choose contact on event (action com) creation, and filtered by thirdparty.
- New: Add hidden option MAIN_FORCE_DEFAULT_STATE_ID.
- New: Add page to make mass stock movement.
- New: Add field oustanding limit into thirdparty properties.
- New: Can enter a vat payment of zero.
- New: Add path to installed dir of external modules + Name and web of module provider.
- New: Add option to use a specific mask for uploaded filename.
- New: Can attach external links to objects as we can attach files.
- Qual: Implement same rule for return value of all command line scripts (0 when success, <>0 if error).
- Fix: [ bug #992 ] Proforma invoices don't have a separated numeric count.
- Fix: [ bug #1022 ] correct margin calculation for credit notes.
- Fix: Better management of using ajax for upload form (to solve problem when enabling ajax jquery multifile upload in some cases).
- Fix: Lost stats filters into year selection.
- Fix: Some config data are shared between suppliers orders and suppliers invoices

New experimental module:
- New: [ task #157 ] Add a Skype button (adherents / third parties / contacts)

For translators:
- Qual: Normalized sort order of all languages files with English reference files.
- New: Add language code files for South Africa, France new Caledonia, Vietnam.
- New: Translate string for email to change password.

For developers:
- New: DolGraph can build graph with three lines.
- New: DolGraph accept a parameter to cache data of graph getNbByMonthWithPrevYear.
- New: Can enable tuning info with option MAIN_SHOW_TUNING_INFO.
- New: Show version of client lib used by mysql drivers.
- New: Add function to get content of an url (using all dolibarr setup like timeout, proxies...)
- New: Upgrade lib of TCPDF to 6.0
- New: Upgrade jquery flot library to 0.8.1
- New: Add property "hidden" into module descriptors to allow to hide a module according to
  some dynamic conditions.
- New: Add option MAIN_MOTD_SETUPPAGE to add a content onto setup page. Also content for
  MAIN_MOTD_SETUPPAGE, MAIN_MOTD_SETUPPAGE, MAIN_HOME now accept "|langfile" into translation
  key to use a specific language file.
- New: Make some changes to allow usage of several alternative $dolibarr_main_url_root variables.
- Qual: All nowrap properties are now using CSS class nowrap.
- Qual: Move hard coded code of module mailmanspip into trigger.
- New: Into POST forms, if you can add a parameter DOL_AUTOSET_COOKIE with a value that is list name,
  separated by a coma, of other POST parameters, Dolibarr will automatically save this parameters
  into user cookies.
- New: Add hook addHomeSetup.
- New: Add trigger CATEGORY_LINK and CATEGORY_UNLINK.
- New: A trigger can return an array of error strings instead of one error string.
- New: Add method to use a dictionary as a combo box.
- New: Add update method for web service product.
- Fix also several bugs with old code. 

WARNING: Following change may create regression for some external modules, but was necessary to make
Dolibarr better:

1) We started to clean hooks code. 
If your hook want to modify value of $actions, it's role of your hook to modify it. Dolibarr 
hook code will no more decide this for your module. If your action class for hook was returning
a string or an array, instead your module must set $actionclassinstance->results (to return array) 
or $actionclassinstance->resprints (to return string) to return same thing. The return value must 
be replaced by a "return 0";
Goal is to fix old compatibility code that does not match hook specifications: 
 http://wiki.dolibarr.org/index.php/Hooks_system   

2) If you implemented hook printTopRightMenu, check that output does not include '<td>' tags any more.
All content added must be tagged by a '<div>' with css class="login_block_elem"

3) Some methods object->addline used a first parameter that was object->id, some not. Of course
this was not a good practice, since object->id is already known, there is no need to provide id as 
parameter. All methods addline in this case were modified to remove this parameter. 

4) Method ->classer_facturee() is deprecated. It must be replace with ->classifyBilled().

5) Property ->tel on objects is now ->phone

6) Trigger LINEPROPAL_MODIFY is renamed into LINEPROPAL_UPDATE and
   Trigger CONTRACT_LINE_DELETE rnamed into LINECONTRACT_DELETE to match naming rules.



***** ChangeLog for 3.4.3 compared to 3.4.2 *****
Fix: Bad get of localtaxes into contracts add lines
Fix: Warning into bank conciliation feature.
Fix: Bad get of localtaxes into contracts add lines.
Fix: Add a limit into list to avoid browser to hang when database is too large.
Fix: [ bug #1212 ] 'jqueryFileTree.php' directory traversal vulnerability
Fix: Agenda and Banks module were not working with multicompany module
Fix: [ bug #1317 ] Removing a category does not remove all child categories
Fix: [ bug #1380 ] Customer invoices are not grouped in company results report.

***** ChangeLog for 3.4.2 compared to 3.4.1 *****
Fix: field's problem into company's page (RIB).
Fix: Document cerfa doesn't contained firstname & lastname from donator.
Fix: Bad rounding on margin calculations and display.
Fix: Option drop table into backup was broken.
Fix: [ bug #1105 ] Searching Boxes other search option.
Fix: wrong buy price update.
Fix: [ bug #1142 ] Set paiement on invoice (PGSql).
Fix: [ bug #1145 ] Agenda button list type do not display.
Fix: [ bug #1148 ] Product consomation : supplier order bad status.
Fix: [ bug #1159 ] Commercial search "other" give p.note do not exists.
Fix: [ bug #1174 ] Product translated description not good into PDF.
Fix: [ bug #1163 ] SQL Error when searching for supplier orders.
Fix: [ bug #1162 ] Translaction for morning and afternoon.
Fix: [ bug #1161 ] Search on product label.
Fix: [ bug #1075 ] POS module doesn't decrement stock of products in delayed payment mode.
Fix: [ bug #1171 ] Documents lost in interventions after validating.
Fix: fix unsubscribe URL into mailing when sending manually (not by script).
Fix: [ bug #1182 ] ODT company_country tag is htmlencoded.
Fix: [ bug #1196 ] Product barcode search does not expect 13th digit on EAN13 type.
Fix: [ bug #1202 ] Wrong amount in deposit % invoice from proposal.
Fix: Removed analytics tags into doc page.
Fix: Call Image on this instead of pdf.
Fix: Missing parameter for photo.
Fix: Bad SQL request for turnover report.

***** ChangeLog for 3.4.1 compared to 3.4.0 *****
Fix: Display buying price on line edit when no supplier price is defined.
Fix: Retrieving of margin info when invoice created automatically from order.
Fix: Reordering supplier products in list by supplier or supplier ref was crashing.
Fix: [ bug #1029 ] Tulip numbering mask.
Fix: Supplier invoice and supplier order are not displayed into object link into agenda event card.
Fix: [ bug #1033 ] SUPPLIER REF disappeared.
Fix: update extrafield do not display immediatly after update.
Fix: Fix bug with canvas thirdparty.
Fix: [ bug #1037 ] Consumption> Supplier invoices related.
Fix: User group name do not display in card (view or edit mode).
Fix: Link "Show all supplier invoice" on suplier card not working. 
Fix: [ bug #1039 ] Pre-defined invoices conversion.
Fix: If only service module is activated, it's impossible to delete service.
Fix: [ bug #1043 ] Bad interventions ref numbering.
Fix: Mailing module : if an email is already in destinaires list all other email from selector was not inserted.
Fix: Localtaxes balance not showing.
Fix: Intervention box links to contracts id.
Fix: Compatiblity with multicompany module.
Fix: Edit propal line was losing product supplier price id.
Fix: Delete linked element to supplier invoice when deleted.
Fix: [ bug #1061 ] Bad info shipped products.
Fix: [ bug #1062 ] Documents lost in propals and contracts validating.
Fix: Supplier price displayed on document lines and margin infos didnt take discount.
Fix: sorting on qty did not work in supplier product list.
Fix: there was no escaping on filter fields in supplier product list.
Fix: bugs on margin reports and better margin calculation on credit notes.
Qual: Add travis-ci integration.

***** ChangeLog for 3.4 compared to 3.3.* *****
For users:
- New: Can use ODS templates as document templates.
- New: Add link to autofill/reset with quantity to ship when creating a
  delivery receipt.
- New: Event into calendar use different colors for different users.
- New: Support revenue stamp onto invoices.
- New: Add a tab "consumption" on thirdparties to list products bought/sells.
- New: Some performance enhancements.
- New: Can attach files onto trip and expenses modules.
- New: Add hidden option MAIN_PDF_TITLE_BACKGROUND_COLOR.
- New: Merge tab customer and prospect.
- New: Add ES formated address country rule.
- New: Can define a hierarchical responsible on user and add a tree view to 
  see hierarchy of users.
- New: Can expand/collapse menus, categories and users list.
- New: extra parameters are supported into ODT/ODS templates.
- New: total per vat rate are available as tags for ODT/ODS templates.
- New: Some part of interface use more CSS3 (ie: agenda)
- New: [ task #707 ] Create option "ProfIdx is mandatory to validate a invoice".
- New: Can define if we want to use VAT or not for subscriptions (foundation module).
- New: Can define a default choice for "More action when recording a
  subscription" (foundation module).
- New: Add link to check professional id for India.
- New: [ task #731 ] Uniformize ref generation
- New: [ task #748 ] Add a link "Dolibarr" into left menu
- New: Script email_unpaid_invoices_to_representative accepts now a parameter "test"
  and a "late delay".
- New: Can define different clicktodial setups for each user.
- New: Add hidden option INVOICE_CAN_NEVER_BE_REMOVED.
- New: Enhance agenda module to reach RFC2445 ("type" not enabled by default and add
  "busy" information).
- New: Add module Opensurvey.
- New: Default approver for holidays is set by default to hierchical parent.
- First change to prepare feature "click to print" (IPP) for PDF.
- New: [ task #350 ] Merge tab customer and prospect.
- New: [ task #710 ] Add substitution into mailing send (and HTML is now valid).
- New: [ task #711 ] Add combobox for contact, as done for product/thirdparty.
- New: [ task #714 ] In Emailing module admin autogenerate security key of READRECEIPT.
- New: [ task #743 ] GED : Add aministration option to disable autotree display.
- New: [ task #767 ] Customer Address fallback when a contact doesn't have an address.
- New: [ task #768 ] WYSIWYG for all mails.
- New: [ task #773 ] Add Project document in GED(ECM) modules.
- New: [ task #783 ] Add more types for extra parameters (lists, phone, emails, checkbox,
  prices, radio).
- New: [ task #798 ] Add range limit date on product/services as it is done on order 
  and invoice.
- New: [ task #814 ] Add extrafield feature for projects ands tasks.
- New: [ task #770 ] Add ODT document generation for Projects module.
- New: [ task #741 ] Add intervention box.
- New: [ task #826 ] Optionnal increase stock when deleting an invoice already validated.
- New: [ task #823 ] Shipping_validate email notification.
- New: [ task #900 ] Review code of ficheinter.class.php
- Fix: [Bug #958] LocalTax2 for Spain fails on Suppliers
- Fix: [ bug #972 ] Auto completion contact field do not take account the min caract number before search
- Fix: [ bug #971 ] html.form.class.php select_contact with autocomplete do not exclude id from exclude array
- Fix: Expedition creation, can retreive product from other expedition

For translators:
- Update language files.

For developers:
- System of menu managers has been rewritten to reduce code to do same things. 
- An external module can force its theme.
- Add function dol_set_focus('#xxx').
- A mymodule can bring its own core/modules/mymodule/modules_mymodule.php file.
- Removed not used libraries.
- More web services. 
- Renamed some database fields, code variables and parameters from french to english.
- First change to manage margins on contracts.
- Add hook getFormMail.
- Function plimit of databases drivers accept -1 as value (it means default value set
  into conf->liste_limit).
- New: Add option dol_hide_topmenu, dol_hide_leftmenu, dol_optimize_smallscreen,
  dol_no_mouse_hover and dol_use_jmobile onto login page (to support different terminal).
- New: dol_syslog method accept a suffix to use different log files for log. 
- New: Type of fields are received by export format handlers.
- New: when adding an action, we can define a free code to tag it for a specific need.
- New: Enhance Dolibarr migration process to include migration script of external 
  modules.
- New: [ task #811 ] Uniformanize note field.
  

WARNING: If you used external modules, some of them may need to be upgraded due to:
- Fields of classes were renamed to be normalized (nom, prenom, cp, ville, adresse, tel
  were renamed into lastname, firstname, zip, town, address, phone).
  This may also be true for some fields into web services.
- If module use hook pdf_writelinedesc, module may have to add return 1 at end of 
  function to keep same behaviour.

TODO:
backport commit 53672dff75f4fdaeeed037ff9d15f860968022ca to fix confirm with jmobile
backport commit 384e3812eb73a15adafb472cacfb93397a54459b to fix W3C/edit contract
 


***** ChangeLog for 3.3.5 compared to 3.3.4 *****
- Fix: Change to make debian package ok despite removal of ckeditor.
- Fix: jcrop file to match debian rules
- Fix: Add missing country UK.
- Fix: Minor fix into package.
- Fix: Add missing label on project field.

***** ChangeLog for 3.3.4 compared to 3.3.3 *****
- Fix: [ bug #1001 ] Social Contribution : State not correct
- Fix: Better management of pdf generation when tcpdf is not available.
- Fix: Change to be more debian compliant natively.

***** ChangeLog for 3.3.3 compared to 3.3.2 *****
- Fix: [ bug #903 ] Fatal error: Call to undefined function dol_get_first_day() in htdocs/commande/liste.php
- Fix: [ bug #934 ] Error on proformat invoice creation (pgsql)
- Fix: [ bug #947 ] Can't create proposal lines with unit price = 0

***** ChangeLog for 3.3.2 compared to 3.3.1 *****
- Fix: Dutch (nl_NL) translation
- Generalize fix: file with a specific mask not found, again
- Fix: translations and BILL_SUPPLIER_BUILDDOC trigger
- Fix: Can't reset payment due date
- Fix: Orderstoinvoice didn't act as expected when no order was checked
- Fix: Bad link to all proposals into Third party card if customer is prospect
- Fix: Some bugs on withdrawal rejects
- Fix: [ bug #774 ] Bug on creating event with box "all day" crossed
- Fix: [ bug #787 ] Invoice supplier box incorrect tooltip when delay on payment
- Fix: [ bug #789 ] VAT not being calculated in POS
- Fix: [ bug #790 ] Spanish localtax RE not being correctly calculated
- Fix: [ bug #794 ] Lost filter on zipcode in prospect list 
- Fix: [ bug #806 ] Margins module with orders2invoice does not respect cost price
- Fix: [ bug #810 ] Cannot update ODT template path
- Fix: [ bug #816 ] Sales journal does not reflect localtaxes
- Fix: [ bug #817 ] Purchases journal does not reflect localtaxes
- Fix: [ bug #824 ] MAIN_DB_PREFIX not use into dictionnary
- Fix: [ bug #828 ] Error when code_region is not a number in llx_c_regions (with postgres)
- Fix: [ bug #855 ] Holiday approval email in French
- Fix: [ bug #856 ] (Holidays module) Mail error if destination user doesn't have an email
- Fix: [ bug #857 ] Invoice created from shipment does not have the order discount
- Fix: [ bug #861 ] Impossible to create a new event in agenda
- Fix: [ bug #827 ] AJAX search does not respect multiprice level
- Fix: [ bug #865 ] Dolibarr navigation array in project/task do not work
- Fix: [ bug #866 ] Standing order from an invoice suggests invoice total amount instead of remaining to pay
- Fix: [ bug #788 ] Date of linked interventions are not shown
- Fix: external users should not see costprice and margin infos
- Fix: [ bug #806 ] Tasks are ordered alphabetically instead of chronological order

***** ChangeLog for 3.3.1 compared to 3.3 *****
- Fix: [ bug #733 ] Mass emailing tools do not support <style HTML tag
- Fix: Package for launchpad
- Fix: [ bug #736 ] Missing column in llx_c_chargesociales  
- Fix: Localtax2 for Spain must be based into buyer
- Fix: [ bug #762 ] Bad profit calculation in Reporting
- Fix: bug dictionnary with wrong prefix table

***** ChangeLog for 3.3 compared to 3.2.* *****
For users:
- New: Add holiday module, to declare and follow holidays of your employees.
- New: Add margin management module.
- New: Add new theme Amarok.
- New: [ task #289 ] Can reorder tasks.
- New: Add field "signature" into user card. If filled, text is added 
       at end of predefined email texts. If option MAIN_MAIL_DO_NOT_USE_SIGN is on, this
       feature is disabled.
- New: Can input a payment back onto an credit note.
- New: Add link "Back to list" on all cards.
- New: After first install, warning are visible onto mandatory setup not
       configured. Show also total number of activated modules.
- New: Can filter list of proposal, order or invoice on sales representative.
- New: Add supplier ref on supplier orders.
- New: Can export supplier orders and customers shipments.
- New: First change to install external plugins from gui (experimental). 
- New: Monaco is like France for default vat calculation
- New: Can list elements (invoices, orders or proposals) on a particular
  user contact). This allow to view a "basket" of its elements.
- New: Show bank account on payment list of invoice card.
- New: Cloning project allow to clones task, notes, projects files, tasks files, contacts. 
- New: Enhance default style.
- New: Can edit and resiliate member status from list.
- New: Can insert URL links into elements lines. Also reported into PDF.
- New: When a member is validated, we can subscribe to mailing-lists
       according to its type.
- New: Add a tab into members statistics to count members by nature.
- New: Add link to third party into sells and purchase journal.
- New: Suggest a method to generate a backup file for user with no access
       to mysqldump binary.
- New: Can also use extrafields on contacts/addresses and users.
- New: Support unique field for extrafields.
- New: Extra fields supports more types (int, string, double, date, datetime).
- New: Can correct stock of a warehouse from warehouse card.
- New: [ task #185 ] Can input amount when correcting stock to recalculate PMP.
- New: [ task #454 ] Add "No category" into filters on category.
- New: Auto check box on page to edit interface options of user.
- New: More surface control on stock correction page.
- New: Add great britain provinces.
- New: [ task #494 ] Send an email to foundation when a new member has auto-subscribed.
- New: [ task #326 ] Add a numbering module to suggest automatically a product ref.
- New: Add conditional substitution IF/ELSEIF/ENDIF for ODT templates.
- New: Add unit foot2, inch2, foot3 and inch3 for surface and volumes.
- New: Can select thirdparties into emailing targets, even if module category is not enabled.
- New: [ task #498 ] Improvement of the block to add products/services lines.
- New: ECM autodir works also for files joined to products and services.
- New: Add a selection module for emailing to enter a recipient from gui.
- New: Allow to search thirds and products from barcodes directly from the permanent mini search left box.
- New: Allow to search product from barcodes directly from invoices, proposals... through AJAX.
- New: Can make one invoice for several orders.
- New: POS module can works with only one payment method (cach, chq, credit card).
- New: Add possibility to defined position/job of a user.
- New: Add hidden option to add slashes between lines into PDF.
- New: [ task #210 ] Can choose cash account during POS login.
- New: [ task #104 ] Can create an invoice from several orders.
- New: Update libs/tools/logo for DoliWamp (now use PHP 5.3).
- New: Added ODT Template tag {object_total_discount_ht}
- New: Add new import options: Third parties bank details, warehouses and stocks, categories and suppliers prices
- New: English bank account need a bank code (called sort code) to identify an account. 
- New: Can choose menu entry to show with external site module.
- New: Add hidden option MAIN_PDF_MARGIN_LEFT, MAIN_PDF_MARGIN_RIGHT, MAIN_PDF_MARGIN_TOP, MAIN_PDF_MARGIN_BOTTOM to force margins of generated PDF.
- New: [ task #314 ] Can define if prof id are mandatory or not.
- New: Add button on order card to create intervention from services.
- New: Add search box to find products by supplier reference.
- New: Add option MAIN_HELPCENTER_LINKTOUSE to define target link "I need help" onto logon page. 
- New: [ task #608 ] Can clone a supplier order with prices updates
- New: [ task #559 ] Can define a discount % regarding quantity in supplier prices and price by quantity in customer prices
- New: [ task #527 ] After cloning a suplier invoice, go onto invoice ref into edit mode

New experimental module:
- New: Add commissions management module.

- Fix: [ bug #499 ] Supplier order input method not translated
- Fix: No images into product description lines as PDF generation does not work with this.
- Fix: Errors weren't being shown in customer's & supplier's orders
- Fix: Lastname wasn't being recorded in xinputuser emailing module.
- Fix: [ bug #653 ] Error while creating agenda additional attributes
- Fix: [ bug #654 ] Event rapport PDF showing ActionAC_OTH_AUTO
- Fix: [ bug #658 ] Search on bank do not work for description
- Fix: [ bug #659 ] Comment in recurrent invoices is not stored
- Fix: [ bug #622 ] Attaching wrong file when sending the invoice via e-mail

For developers:
- New: Add webservice for thirdparty creation and list.
- New: A module can overwrite templates parts.
- New: Can add a link on title field of added dictionnary.
- New: Uniformize code.
- New: Add option WORKFLOW_DISABLE_CREATE_INVOICE_FROM_ORDER and 
       WORKFLOW_DISABLE_CLASSIFY_BILLED_FROM_ORDER.
- New: A module can add several css and js.
- New: removed deprecated methods
       ldap::connect, formadmin::select_lang,
       html::select_tva
- New: Add custom substitution function for ODT product lines: mymodule_completesubstitutionarray_lines()
- New: Basic implementation of hooks and triggers for a lot (most) of core modules: 
  action/calendar, trips and expenses, dons, vat payment, contact/society, contract, product lines, 
  expedition, order supplier and order invoice (lines included), intervention card, project, tasks.
- New: Add ChromePHP output into syslog module.
- New: Add PRODUCT_PRICE_MODIFY trigger.
- New: Created function to retrieve total amount of discount of an invoice/proposal...
- New: We can use a dynamic value ($conf->global->XXX for example) into titles of menus.
- New: Use PHP classes DateTime* for some data functions instead of adodb 
- Qual: Renamed SUPPLIER_INVOICE_BUILDDOC trigger to BILL_SUPPLIER_BUILDDOC
- Qual: Renamed INVOICE_SUPPLIER_DELETE trigger to BILL_SUPPLIER_DELETE
- Qual: Renamed SUPLIER_ORDER_BUILDDOC trigger to ORDER_SUPPLIER_BUILDDOC
- Qual: Renamed CONTRACTLINE_DELETE trigger to CONTRACT_LINE_DELETE
- Qual: Renamed all ficheinter.class.php triggers so that they start with 'FICHINTER_'
- Fix: [ bug #655 ] ORDER_REOPEN trigger incorrectly named
- Fix: [ bug #656 ] Contracts trigger CONTRACT_MODIFY incorrectly named
- Fix: [ bug #657 ] Usergroup class' GROUP_DELETE trigger incorrectly named

For translators:
- New: Update language files (de, tr, pt, ca, es, en, fr).
- New: Added bg_BG autotranslated language.
- New: Translate the donation receipt.

Dolibarr license has also been updated from GPLv2+ to GPLv3+.



***** ChangeLog for 3.2.3 compared to 3.2.2 *****
- Fix: Some permission into agenda module.
- Fix: Generation of PDF was not using correct font for some languages.
- Fix some translations.
- Fix: [ bug #607 ] Nom de société avec guillemets.
- Fix: Option MAIN_MAIL_SENDMAIL_FORCE_BA and MAIN_FIX_BUGGED_MTA was not
  complete.
- Fix: comaptiblity with multicompany module.
- Fix: Bad label when validating/paying an invoice from POS module.
- Fix: Correct recipient into rouget template.
- Fix: A lot of fix into PDF pagebreak management.
- Update VAT for some countries.
- Firstname was missing when sending email from file list.
- Added en_SA language.



***** ChangeLog for 3.2.2 compared to 3.2.1 *****
- Fix: Modify spanish VAT to new rates.
- Fix: Add error message when creating already existing product.
- Fix: Edition of percentage of an event.
- Fix: Minor look fix for theme bureau2crea.
- Fix: Start and end date not saved at project creation
- Fix: Default vat is zero for customer invoices if company does not use vat
- Fix: Localtaxes unit prices precision



***** ChangeLog for 3.2.1 compared to 3.2.0 *****
- Fix: Edit of projects.
- Fix: Activation of modules does not fails if directory install was removed.
- Fix: [ bug #444 ] Regression on auto-closing for proposals and orders.
- Fix: Update translations (catalan, french, spanish, brazilian).
- Fix: [ bug #445 ] Hex escaping in descriptions.
- Fix: error when validating shipment for non predefined products with a
  selected warehouse.
- Fix: Bad local taxes if price base type is TTC for spanish local taxes.
- Fix: Phone not saved when using web service.
- Fix: [ bug #464 ] Payment form should allow to add transmitter for bank transfers.
- Fix: Allows to use a comma decimal separator in supplier invoices payments.
- Fix: Translation for tr_TR, es_ES, pt_BR.
- Fix: Products with no prices not visible.
- Fix: Access to product card created with very old version of Dolibarr.
- Fix: Delete temporary files after validating an invoice.
- Fix: preview of supplier order and invoice template.
- Fix: [ bug #485 ] Configurated amount for public auto-subscription form is not taken into account
- Fix: Average amount graphs weren't comparing the previous year stats
- Fix: Closed project didn't show the new status unless the page was refreshed
- Fix: Files were not being uploaded to a project's task
- Fix: [ bug #503 ] Unable to delete linked file to a deposit
- Fix: [ bug #501 ] Error while trying to modify an user
- Fix: [ bug #506 ] Can't set percentage of a started event
- Fix: Bad assignation of const for pdf delivery module name



***** ChangeLog for 3.2.0 compared to 3.1.* *****
WARNING: PHP lower than 5.x are no more supported.
WARNING: Because of a major datastructure change onto supplier prices tables, be aware
to make a backup of your database before making upgrade.

For users:
- New: Each user can remove/add its own boxes.
- New: Add signature at end of predefined email text.
- New: Can use personalized fields on products/services.
- New: Can attach files on social contributions.
- New: Show payments terms and conditions onto muscadet template.
- New: Can open back a closed commercial proposal.
- New: show thirdparty barcode on main tab.
- New: Can input note (private and public) during note and expenses creation.
- New: Print ticket show invoice ref into POS module.
- New: Can edit customer discounts from invoice create and edit card.
- New: task #11243: Show quantity into stocks for each sub-products into the sub-product tab.
- New: task #10500: Option to choose if professional id are unique.
- New: Add hidden option FOURN_PRODUCT_AVAILABILITY.
- New: task #11123: Add best supplier price.
- New: Enhancement in styles.
- New: Can conciliate several lines in one operation.
- New: task #11289 : Modify third party accountancy code generator aquarium.
- New: task #10606 : more comprehensive message error.
- New: task #11278 : Option into point of sale module to add services in list.
- New: task #11261 : Add an entry into menu called "New shipment".
- New: [ task #187 ] Gerer les evenement recurrents dans les imports ical.
- New: Make option MAIN_GENERATE_DOCUMENTS_WITHOUT_VAT available by default.
- New: Can build PDF in USLetter format or canada format (change paper size).
- New: Can export into Excel 2007 format.
- New: Add hidden option CASHDESK_FORCE_STOCK_ON_BILL
- New: Can search on part of barcode into POS module.
- New: Cheques into cheques receipts are ordered by operation date.
- New: Add hidden option MAIN_DISABLE_PDF_AUTOUPDATE to avoid generating pdf each time data change.
- New: Add hidden option PROJECT_HIDE_UNSELECTABLES to hide project you can't select into combo list.
- New: Add option INVOICE_POSITIVE_CREDIT_NOTE.
- New: Support zip/town autocompletion into warehouses.
- New: Add box for last expired services.
- New: Reduce seriously size of packages.
- New: Can define country code for import.
- New: When invoice was generated from order, order date is visible on PDF, after order ref.
- New: [ task #181 ] Hide password of click2dial in user card.
- New: Chart are faster to build
- New: Value of data into charts are visible on mouse hover.
- New: Import wizard can import contacts.
- New: Import wizard can import personalized fields.
- New: Personalized fields support int type.
- New: Install process is now two times faster.
- New: Can sort files into backup tool.
- New: Default output charset are utf8 into backup tool.
- New: Add brazilian states.
- New: Increase usability of module project.
- New: [ task #285 ] Add search filter on project in tasks list.
- New: Automatic list of documents in ECM module is ok for customers,
       suppliers invoice, orders, customers orders, proposals and social contributions.
- New: All professional id can contains up to 128 chars instead of 32. 
- New: [ task #176 ] Allow to use ODT templates for proposals and orders like it's done for invoices
- New: Add hidden option MAIN_ADD_PDF_BACKGROUND to add a PDF as background of invoice/order generated PDF.
- New: Can convert a product/service into service/product.
- New: Show delivery date into proposal template azur. 
- New: Support tags into header and footer into ODT templates.
- Fix: Can use POS module with several concurrent users.
- Fix: Installer don't fails with Mysql version that added a ssl_cypher field.
- Fix: Sanitize input parameters.
- Fix: [ bug #368 ] Product list
- Fix: [ bug #370 ] Filter in accountancy -> suppliers_bills
- Fix: [ bug #399 ] Bad calculation of local taxes in update line products
- Fix: [ bug #427 ] Bad links to wiki help in certains menus

For developers:
- New: Can add a left menu into an existing top menu or left menu.
- New: Add webservice to get or create a product or service.
- New: Add webservice to get a user.
- New: Add more "hooks" (like hooks to change way of showing/editing lines into dictionnaries).
- New: Log module outputs can be setup with "or" rule (not only "xor").
- New: Add FirePHP output for logging module.
- New: Add trigger ACTION_DELETE and ACTION_MODIFY.
- New: Trigger now have a priority to define sort execution order.
- New: Can define different requests according to database type into migration files.
- New: Add "canvas" feature to overwrite page of thirdparty, contact, product with yours.
- New: Removed artichow deprecated libraries.
- New: A page can force reload of css style sheet
- New: A module can add import description for import wizard, even for tables with foreign keys.
- New: Can add tabs on statistics views.
- New: Add CSS id/class into public payment pages.
- Qual: Add a lot of more PHPUnit tests.
- Qual: Data structure for supplier prices is simpler.
- Qual: Removed no more used external libraries.
- Qual: Cleaned a lot of dead code.
- Qual: More OOP (usage of "abstract", "static", ...), uniformize constructors.
- Qual: Fix a lot of checkstyle warnings.
- Qual: task #216 : Move /lib into /core/lib directory
- Qual: task #217 : Move core files into core directory (login, menus, triggers, boxes, modules)
WARNING: To reduce technic debt, all functions dolibarr_xxx were renamed int dol_xxx.



***** ChangeLog for 3.1.3 compared to 3.1.2 *****
Fix: PgSQL - property must be set if success
Fix: Provide a solution for backup when mysqldump is not available
Fix: Bug #460 - Wrong entity assignment when creating a warehouse
Fix: bug #405 - Late icon always displayed on comm/propal.php



***** ChangeLog for 3.1.2 compared to 3.1.1 *****
- Fix: Can clone a proposal
- Fix: Add member ID in substitution method
- Fix: Duplicate end tag and missing form parts
- Fix: Support companies with no prof id.
- Fix: Sanitize data
- Fix: Bug #318
- Fix: Bug #369
- Fix: More bugs



***** ChangeLog for 3.1.1 compared to 3.1.0 *****
- New: Add option FACTURE_DEPOSITS_ARE_JUST_PAYMENTS. With this option added, 
       credit notes are not removed from total amount of invoice but are just 
       payments used to reducs remain to pay.
- New: Added hidden option MAIN_FIX_FOR_BUGGED_MTA to fix bugged MTA.       
- Fix: Removed warnings during install.
- Fix: State into address of paypal payments were lost.
- Fix: Currency into paypal payments were always euros.
- Fix: Removed Bare LF from emails sent with smtps method.
- Fix: Can show report on selected period.
- Fix: product removed from list after deleted into order.
- Fix: [bug #270] PostgreSQL backend try to connect throught TCP socket for 
- Fix: price was not without tax when using multiprice into POS module.
- Fix: Can delete bank account.
- Fix: [ bug #277 ] Year dropdown in table header of supplier invoices.
- Fix: Some other very minor fixes.


***** ChangeLog for 3.1 compared to 3.0 *****
WARNING: IE6 browser is no more supported in this version.
For users:
- New: War against number of clicks:
     - When adding a free bank transaction, form to add next one is still
       visible (save one click).
     - task #10969 : Add checkbox to close automatically invoice if
       payment is complete (save 3 clicks).
     - Reduce a step into supplier order workflow to save time. If user
       has permission to approve, order is approved when order is validated.
       (Save 2 clicks).
     - In commercial main menu, left menu are already opened. This save one click
       to open a proposal or order.
     - Can add a discount for third party, during invoice edition (and we 
       saved clicks again).
     - When creating a contract, sales representative are preset to user. This save
       4 clicks.
     - Can edit several fields in bank transaction line page into one update.
     - Creation of contacts from third party page go back to third party.
     - Preselect model if there is only one. This save 2 clicks. 
     - Can remove a project if project has tasks. No need to delete task one by one.
- New: Enhance donation module. Add a status "canceled".
- New: Add filters on all statistics report pages.
- New: If a service contains subproducts, subpoducts are decrease when service
       is decrease.
- New: Add status for third parties to disable a third party.
- New: Can send interventions cards by email.
- New: Increase list of available notifications into module Notifications.
- New: Add option MAIN_FIRST_TO_UPPER to force upper case of first 
       letters for names and firstname.
- New: Can filter of payment type in bank transaction list.
- New: Status of users is visible into user list.
- New: Support BSB code for bank account in Australia.
- New: Can set date of payment for autocreate invoice/payment when 
       creating a foundation subscription.
- New: Can edit note of payment.
- New: Option to make login not mandatory in member module.
- New: Add box for last members for foundation module.
- New: A specialized menu can now be used when using smartphones.
- New: Can add information on current user on ODT generation.
- New: Prefix on third party is not used by default. Hidden option
       SOCIETE_USEPREFIX can restore old feature.
- New: Standing orders module use bank account from banks module.
- New: Ask password when creating a user from a contact.
- New: task #10577: Use a numbering module for shipment and contract.
- New: Can create manually order from proposal.
- New: Add a first workflow module to create automatic action on some
       events (create order on proposal closing).
- New: Use autocompletion on invoice select when creating replacement 
       or credit note invoice.
- New: task #10885: Add a week view for calendar.
- New: task #11018: Add a status "not applicable" on events.
- New: Add subscriptions/country/region/town statistics for member module.
- New: Can define a proxy for external web access.
- New: task #11003: checkbox on checks for deposit.
- New: Add status into export. Add third party default language into export.
- New: Can filter on date and bank account when building check receipts.
- New: task #10958 : Add link to cheque receipts into bank transaction 
       line if exists
- New: Can import external ical url into dolibarr agenda view.
- New: Can add a logo on third parties card.
- New: task #11194 : Can delete uploaded photos 
- New: task #9744 : Add the barcode to select products on Point of Sale module
- New: Subscription/Unsubscription to mailman mailing-list can be done on 
       validate/resiliate in foundation module.
- New: Can use extrafields on third parties.
- New: Add chart to report counts by status on element home area pages.
- New: Look: Usage of Jquery Notify to show result or error messages on action.
- New: Look: Minor enhancements into agenda view.
- New: Look: Nicer tooltips with transparency and shadow.
- New: task #11004: Create invoice from intervention.
- New: task #10501: Can use point of sale with different bank accounts.
- Fix: Better Postgresql compatibility.
- Fix: Numbering module for invoices use same number for invoice 
       and credit note if mask is same.
- Fix: Debug and clean withdraw module.
- Fix: Allow access permission for point of sale module.
- Fix: Permissions issues with suppliers.
- Fix: Admin dict data is showing with active language 

For developers:
- New: External modules can add tabs on agenda views.
- New: External modules can also remove default tabs.
- New: External modules can force skin directory so force their own skins.
- New: External modules can add their own menu manager.
- New: External modules can force menu manager.
- New: External modules can overwrite all default language files by
       forcing priority on langs directories on its own lang directory.
- New: External modules can show export list with an "enabled" condition.
- New: Support a backtopage parameter on contact creation page.
- New: Add id on div to show logo.
- New: Install wizard can activate a module at end of install.
- New: Dictionary setup works with very large external dictionnaries (Add 
       page navigation).
- New: Add api to draw graphics with javascript (using Jquery Flot).
- New: Can add user login into menu urls added by modules.

For translators:
- New: Add fa_IR language.
- Fix: Move language ar_AR to ar_SA, sv_SV to sv_SE and da_Da to da_DK.



***** ChangeLog for 3.0 compared to 2.9.* *****
For users:
- New: Can edit date of cheque receipts.
- New: Add Sales journal and Purchase journal report.
- New: Can create supplier invoice from supplier order.
- New: Support login by openid
- New: Support "full day" event in calendar module.
- New: Add a weather on dashboard.
- New: Add a Paypal module.
- New: Can choose third party to use in point of sale module during logon.
- New: A lot of enhancements into ECM module:
       Directories can contains special characters,
       Speed enhancements,
       Directories can be created outside of Dolibarr, refresh button will 
       update database,
       Can rename a file.
- New: Reordering lines in invoice, orders, commercial proposal is faster (use Ajax
       technology).      
- New: Can import members using assistant.
- New: Can exclude deposit, replacement or credit notes in script rebuild_merge_pdf.
- New: task #10473 : Option MAIN_PROFIDx_IN_ADDRESS must no more be hidden.
- New: Can generate business card for on particular member.
- New: Task #10553 : Can attach files on members card.
- New: Can filter on payment type and bank account in payment lists.
- New: When sending supplier orders by mail, a text is predefined.
- New: Upgrade process works with Postgresql.
- New: Task #10538: Add filter on expiration date of subscription for
       foundation module email selector.
- New: Task #9643: Add 2 status (tosell/tobuy) on products instead of only
       1 status for both selling and buying.       
- New: Can input payment conditions on several lines.
- New: Add hidden option MAIN_LOGOUT_GOTO_URL to set the exit url after
       a logout.
- New: For germany, we invert order of address.
- New: Add hidden option MAIN_SERVICES_ARE_ECOMMERCE_200238EC.
- New: Support NPR in customer product prices.
- New: Add more volume units (ounce, gallon, inch, feet, ...)
- New: Delivery date accepts hours and minutes.
- New: Can add a comment on stock dispatching to be save into stock movements.
- New: Can filter product list with too low stocks.
- New: Add option to send all emails sent to a bulk carbon copy.
- New: Preview of emails sent by member module is shown.
- New: task #10100 : Add button to create invoice from a subscription
- New: Reorganize tabs on third parties.
- New: Option MAIN_INVERT_SENDER_RECIPIENT is available in einstein pdf template.
- New: Easier way to define url for clicktodial module.
- New: Add a fckeditor test area in fckeditor module setup.
- New: Add property "Event on full day" on agenda
- New: Enhancement and better compatibility (google, thunderbird) for agenda export.
- New: Can use image editor on user photo.
- New: Task #10796: Add Spain ProfId1 Verification
- New: Page "supplier summary" is now available.
- New: Task #10611: Add option to choose order of field in bank account info on PDF
- New: If a transaction was reconciliated and should not, there was no way to reverse error.
- New: Ubuntu package now works also on debian.
- Perf: Avoid reading database to determine country code after each
        page call.
- Fix: Special chars are now supported in ECM module for filename (not yet for
       directories).
- Fix: Better Postgresql compatibility.
- Fix: Box order is saved when moved.
- Fix: Database name can contains "-" characters.
- Fix: In coloring negative amounts.
- Fix: Date input use date format of user and not dd/mm/yyyy format.
- Fix: Fixed a very old bug making file attachment fails with some emails 
       readers when using "mail php function".
- Fix: When cloning commercial proposal, due date is creation date + delay
       by default.
- Fix: Can edit ordering methods.

For translators:
- New: Update and complete slovenian language sl_SL.
- New: Add full manually translated files for de_AT en de_DE (thanks to eCleaner.at).
- New: Create the language ja_JP.
- New: Add el_GR language.

For developers:
- New: Add jquery by default.
- New: Removed PWC libraries.
- New: Removed Scriptaculous libraries.
- New: Removed Prototype libraries.
- New: Add first Selenium GUI tests.
- New: Enhance a lot of internal function to build external modules
       more easily.
- New: Add a user field ref_ext in object tables to allow external
       systems to store their id and make self-developed synchronizing
       functions easier to build.        
- New: Local user timezone is saved into session (not used yet).
- New: Works with Mysql 5.5.
- Qual: Menu system code is simpler.
- Qual: Mutualize some duplicate code.
- Qual: Renamed some fields into database to be more internationnal.
- Qual: Removed deprecated code.


***** ChangeLog for 2.9 compared to 2.8.* *****
For users:
- New: POS module allow to choose which warehouse to use.
- New: Support "Department/State" field on company setup, contact, 
       bank account and members card.
- New: Can reopen a refused/canceled supplier order.
- New: Add Gant diagramm on project module.
- New: Add a new mode for automatic stock increase: Can be increased
       on dispatching of products from a supplier order receipt.
- New: Can set a past delay to limit calendar export.
- New: Can attach files on emailing campaigns.
- New: Add statistics on trips and expenses module.
- New: Can reopen a closed customer order.
- New: Add module externalsite to add a web site/tools inside 
       menu and a Dolibarr frame.
- New: Can link trips and fees to a project.
- New: Add civility title in foundation module.
- New: Can set accountancy code for product (buy and sell).
- New: Can filter third parties lists on categories.
- New: Can filter products and services lists on categories.
- New: task #10202 : Support categories for members.
- New: Can build documents for third parties (Using ODT templates, need PHP 5.2+). 
- New: Support new products properties: length and area.
- New: Add the "payment due before" field in invoice exports.
- New: Add feature to resize or crop image files (for products photos)
- New: task #10113 : Show list of emailing on clicking on "number of mass emailing received"
- New: Add default language for third parties and use it when multilang is enabled
       to define default language for document generation.
- New: Can reopen a closed supplier invoice.
- New: Move permission "see hidden categories" into "see hidden products/services".
- New: Can delete several files at once in FTP module.
- New: Add box "last contracts".
- New: Works even if Web hosting provider has disabled PHP "glob" function.
- New: Can now send supplier orders by email.
- New: task #10076 : Show content of message in notification module.
- New: Bank name is shown on invoice.
- New: IBAN value is called IFSC if country is India.
- New: Add option to choose to show firstname then name or name then firstname on PDF.
- New: Add company in fields exported by export of members tool.
- New: Reorganise bank menus.
- New: Bookmarks can be sorted on a particular order.
- New: Support spanish RE and IRPF taxes on invoices.
- New: Module category offers categories for foundation module.
- New: Can filter on category on third parties, products and members listings.
- New: A flag is visible before country labels.
- New: When activating a new module, permissions for admin user are set. This save
       time when configuring Dolibarr.
- New: Dolibarr 2.9 is faster than 2.8.
- New: A lot of more predefined VAT values, states, regions for 
       miscelaneous contries.
- New: Enhance skin engine to make themes easier.
- New: Add images into menu "eldy".
- New: Auguria theme is now more modern.
- New: Update tools refers to www.dolibarr.org but also www.dolistore.com web site.
- New: Postgresql experimental support seems to work completely. 
- New: Changes in Dolibarr core to allow to use cache servers (see Memcached module on
       dolistore.com).
- New: Default choice for interactive confirm box is yes by default, and no only for
       delete actions. This reduce number of clicks required to validate actions and 
       is still safe to dangerous actions.
- Fix: Durations are correctly shown for languages using PM/AM dates.
- Fix: A lot of fixes in Point of Sale module.
- Fix: Debug experimental module widthrawal.
- Fix: Format number was wrong for ar_AR language.
- Fix: Can change password if user has only permission "change password".
- Fix: Project PDF document shows all tasks.
- Fix: bug #29278 : SMTP fails with IP instead of hostname.
- Fix: Default language on login page was wrong.
- Fix: Complete support of euros sign (even in PDF).
- Fix: Bad setup of phpMyAdmin for DoliWamp installer.
- Fix: Tracking number should be available on sending sheets.
- Fix: Stock value is not reset when product is transfered into other warehouse. 
- Fix: A lot of not tracked bugs fixed.
- Fix: Some fixes in barcode management.
- Fix: Access to phpMyAdmin is now ok on new DoliWamp installation.

For translators:
- Fix: Major update of italian translation (it_IT).
- Fix: A lot of translation fixes in all languages.
- New: Added translations (sl_SL, is_IS).
- New: Add translations for the DoliWamp installer.

For developers:
- More comments in code.
- Uniformize some code. 
- All arrays "lignes" were renamed into "lines".
- Delete all useless pre.inc.php files (this also increase speed).
- Fix W3C errors in page forging.
- Qual: Mutualize code of menu managers.
- Better isolation of modules files and dolibarr core files. 
- Task #8682 : Remove functions unix_timestamp.
- The makepack tool now make pack with UID 500.
- More css class and div to output menu to allow more skins.
- Generated documentation can be build from Eclipse using Doxygen plugin.
- Snapshot is provided with PHPunit tests.

WARNING: 
- A lot of class files (*.class.php) has moved into subdirectories. So If you use
  or develop non official modules that includes Dolibarr classes, you will have to rename
  path to thoose classes into the include function.
- Also, parameters of the "fetch()" method for class "User" has changed to reflect
  other fetch methods.   
- If you build a personalised themes, you must rename the style sheet into style.css.php.   
- This version is also the last one to support PHP 4.*, Mysql 3.1, IE6.
  Dolibarr 3.* will be supported with PHP 5+ and MySql 4.1+ only.


***** ChangeLog for 2.8.1 compared to 2.8 *****
For users:
- Fix: Works on database with _ in name.
- Fix: Broken feature in trips and expense module.
- Fix: Can use $ in database and login/pass values.
- Fix: No error on upgrade if there is orphelins tasks.
- Fix: Failed to login when user agent string was longer than 128.
- Fix: bug #29526 : Numérotation Proposition Incorrecte après duplication


***** ChangeLog for 2.8 compared to 2.7.* *****
For users:
- New: Support note on trips module
- New: Can link contacts to projects
- New: Can removed attached file on email form if attachment was wrong.
- New: Add option to show your logo on top of left menu.
- New: task #9935: Can edit accountancy code.
- New: Add an option to make users email required.
- New: Module notification can send email on order or proposal validation.
- New: Can use any command line antivirus on file upload.
- New: A customer can also be a prospect.
- New: task #9802 : Can link an action to a project and use project to 
       filter agenda.
- New: Project can be set on contract creation.
- New: Initial sold can be conciliated on bank module.
- New: Add a default errors-to email for emailing module.
- New: Can filter on user on stock movement list.
- New: When creating a third party from a member, it is set as a new
       customer.
- New: Can use {tttt} in numbering mask setup. It will be replaced
       with third party type.
- New: VAT number is stored in one field. This is more "international".
- New: task #9782 : Add possibility to delete a warehouse.
- New: task #9640 : Add label for stock movements.
- New: task #9916 : Add FREE text for interventions card.
- New: Can define the new product ref when cloning.
- New: Project module support status of project and end date.
- New: Provide a ubuntu package.
- New: Add link to check a SIREN for french users.
- New: Add link "now" to fill date when creating invoices.
- Fix: Import module works even if prefix is empty in source file.
- Fix: bug #28055 : Unable to modify the date of a cloned command.
- Fix: bug #27891.
- Fix: Change of numbering module was not effective.
- Fix: Change error management when adding already used supplier ref
       for a product.
- Fix: Running sending-email.php
- Fix: Warning should not appears for invoice closed
- Fix: Import for companies works even with prefix empty.
- Fix: bug #28895 : Création d'utilisateur impossible.
- Fix: Can change password if has only permission change password.

For developers:
- Qual: Reorganize /dev directory.
- Qual: Change the way items are linked together.
- Qual: The login page now use a template in /core/template/login.tpl.php.
- New: Modules can add their own tab on projects cards.
- New: Add management of triger FICHEINTER_VALIDATE


***** ChangeLog for 2.7.1 compared to 2.7 *****
For users:
- Fix: Bad decimal management for it_IT and fr_BE languages.
- Fix: A third party created from a member is created as a 
       customer.
- Fix: Change of numbering module was not effective.
- Fix: Report of balance missing supplier invoices.
- Fix: Running sendmaing-email.php script.
- Fix: Detection of country for IBAN management.
- Fix: Update member photo.


***** ChangeLog for 2.7 compared to 2.6.* *****
For users:
- New: Add a print icon to show a page to print without menus.
- New: Can add a free text on bank cheque receipts.
- New: Price level can be defined also for prospects.
- New: Add a help and support center.
- New: Can export commercial proposals.
- New: Can use a cache for xcal exports.
- New: Option for faster confirmation process with one ajax popup.
- New: Complete theme bluelagoon and rodolphe
- New: Can select third parties emails in emailing module for all
       third parties with expired contract's lines.
- New: Can add a field errors-to in emailing.
- New: Can use inline images in emails.
- New: Add predefined invoices (can be use for repeated invoices).
- New: Add a confirmation when cloning products.
- New: Add stock in product lists.
- New: Can filter list of stock movement on date or product.
- New: Added a link from product list to their stock movements.
- New: Several speed enhancements after using the Google Page speed 
  plugin for FireBug.
- New: Add a confirmation on dangerous admin purge feature.
- New: Add navigation on donation sheets.
- New: Added estimated value for stocks.
- New: Added module Gravatar to found photo of users or members
       from their email on gravatar.com.
- New: Include Dolibarr version in suggested dump filename.
- New: Enhancement in project module.
- New: Add log tab on emailing module.
- New: Minor enhancements in look themes.
- New: Add option to hide help in menu.
- New: Added a "force LDAP synchronize" on member and contact cards.
- New: Can split a discount into two smaller discount. This allows to use a
       discount on an invoice even if invoice amount is lower than discount
       credit available.
- New: Can use variables into the free text on PDF (__TOTAL_TTC_, __TOTAL_VAT...)
- New: Increase page loading speed (all changes reported by Google PageSpeed
       tool has been added).
- New: Add support of constant MAIN_ONLY_LOGIN_ALLOWED to allow to lock all
       access to any users except the one defined in constant.
- New: Add an admin page of PHP sessions with a way to lock new connections
       for other users than yourself. Can also purge existing sessions.
- New: Add point of sale module.
- New: Better usage when using with smartphones.
- New: Add module FTP client.
- New: Can set first day of week.
- New: Installer now create a .htaccess to protect documents directory.
- New: Experimental support for Postgresql.
- New: Full support of SMTPS (can works with Google SMTP).
- Fix: "Now" link works when date popup is not used.
- Fix: Debug seriously the email notification module.
- Fix: Error Call to a member function trans when refusing a supplier order.
- Fix: Fix payment conditions on commercial proposals.
- Fix: Nb of orders to process was wrong.
- Fix: Customer code was not correct on PDF it if contains special 
       characters.
- Fix: Can update price even with "NPR" VAT rates.
- Fix: When product type is missing, description is not lost when adding 
       new product lines.
- Fix: CC and BCC in emails was not used if using SMTPS handler.
- Fix: Last character was lost when text end with n or r.
- Fix: LDAP synchronization is now more robust (transaction and 
  use modify instead of delete/add).
- Fix: Fix: Setup of member synchronization does not conflict 
  with contact or user synchronization.

For translators:
- Update some language files.
- Can accept right to left languages. Added an "automatic" arabe translation.

For developers:
- An external module can force the third party code to be required whatever
  is the rule of third party code module.
- Update fckeditor to 2.6.4.
- Update Smarty to 2.6.26.
- Removed some deprecated code and files.
- Creation of directory in module descriptor is simpler.
- Can use an alternate document_root directory to develop with 
  sources on two repositories.
- Removed useless code of old commercial module.
- Move some modules into the CVS modules repository dolibarrmod. This reduces
  amount of code in main branch.
- Updated wiki documentation.
- Better W3C standard.
- Can add init data when enabling a module.
- Can fix some corruptions in database by calling the update page 
  /install/repair.ksh
- Log files contains more information (PHP_SELD added and OS user used for 
  log of command lines scripts) 
- Can protect a module to not being enabled if javascript disabled.
- If module numberwords is installed, code can use langs->getLabelFromNumber 
  to get value of an amount in text.
- A module can add subsitution keys in makesubsitutions() functions.
- Add $conf->browser->phone defined to optimise code for smartphone browsers.
- All external libs are now in same directory /includes.
- All install files are now in same directory /install.


***** ChangeLog for 2.6 compared to 2.5.* *****
For users:
- New: Add filter on status in emailing selector for Dolibarr users.
- New: Can add bookmarks on all pages.
- New: Enhance bank transactions reporting.
- New: When creating a contact from a third party, informations from third
  party card are automatically suggested.
- New: Sort list of languages in combo box.
- New: EMails links are show with function dol_print_email
- New: Add graph report on number of entities in product statistics page.
- New: Can delete a supplier order whatever is its status.
- New: No limit on free text on PDF generated documents.
- New: Can force login value when creating a user from a member.
- New: Can clone commercial proposals and orders.
- New: Major enhancement of project module.
- New: Added product label in invoice exports fields.
- New: Add VAT number in export fields.
- New: Upgrade FPDF to 1.6
- New: Upgrade Scriptaculous to 1.8.2 and Prototype to 1.6.0.3
- New: Added keywords in PDF.
- New: Add hidden option MAIN_DISABLE_PDF_COMPRESSION.
- New: Add attachments on intervention cards.
- New: Can add personalized fields in emailing selectors.
- New: Customer code and supplier code can be defined automatically.
- New: Emailing feature can extract civility from contacts.
- New: Can create a third party from a member of foundation module.
- New: Can set a limit for stock alert to 0.
- New: Support SMTPS.
- New: Added a page /support to provide a help center service on Dolibarr.
- New: Distinct status "running not expired" from "running expired" in lines 
  contract status.
- New: Add a first version of a module for Paybox.
- New: Can add contact to suppliers orders.
- New: Changes to support the external Bit Torrent module.
- New: Can filter on social contribution type in list.
- New: Upload of joined files need create/modify permissions to work.
- New: For admin users, show the SQL request in export build.
- New: Can modify proposal date if status is draft.
- New: The help link on some pages now links directly to the wiki web page.
- New: Enhancements in barcode module.
- New: Can use decimal values in stocks.
- Fix: Partial payment on social contributions not shown on main page.
- Fix: Handle correctly the comment in status changing of supplier orders.
- Fix: Author, title and topic are correctly encoded in PDF.
- Fix: Now HTML output is always UTF8, this solve bad PDF encoding on old
  users.
- Fix: Save new model when changed on interventions.
- Fix: Failed to go on the future view of bank transaction if there is no 
  future bank transaction already wrote.  
- Fix: Bad ref in supplier list.
- Fix: Bad link in product statistics for supplier referrers.
- Fix: Usage of reset of cursor in personalized numbering modules for a particular
  month (@ option) was broken.
- Can add contacts to a supplier invoice.
- Fix: When an invoice is changed back to status draft, warehouse is increased 
  back.
- Fix: Category of a bank transaction was not saved.
- Fix: Clicktodial plugin works correctly now
- Fix: Multiprices features works correctly.
- Fix: Project module and task creation.
- Fix: Validation of order if a file was attached.
- Fix: A lot of fixes in PDF generators.
- Fix: Bad line/page break with long description of products on PDF.
- Fix: Option force invoice date to validation date working correctly.
- Fix: Creation of a member from the example public page works.

For translators:
- Added 10 more new language files.
- Added autotranslator tool. A tool to build/update automatically
  languages files using Google API for a new language. Wonderful to start a
  new translation.
  
For developers:
- Removed some deprecated files.
- Removed treemenu library.
- Renamed all function dolibarr_xxx into dol_xxx to have same prefix everywhere.
- Rewrite clone feature for supplier invoice to work like other clone features.
- First change to manage a future feature "stock PMP value".
- A module can add a new tab in third party view tabs.
- First change for future geoip module.


***** ChangeLog for 2.5 compared to 2.4.* *****
For users:
- Sessions timeout can be configured to overwrite PHP setup.
- Can filter on date in services list.
- Support bookmark add of product cards.
- Enhancement in stock management (Automatic increase/decrease
  from order or invoice is possible).
- New filter options in prospect lists (category and level).
- New view in ECM module.
- Look enhancements for graphics (add transparency).
- Added statistics report for supplier invoices.
- Added average amount in invoices statistics reports.
- Can move a contract line to another contract of same third party.
- Add an export definition to export interventions.
- Can set umask file permissions on Unix/Linux/BSD systems.
- Miscelanous bug fixes.
- A lot of other enhancements to increase productivity.
- All phone numbers show the clicktodial link if module is enabled.
- Can define hour and minutes in intervention cards.
- Can edit a validated intervention.
- Add filters on intervention list.
- Add juridical status and number of employees in third party 
  export definition.
- A lot of enhancements and translation in withdraw module.
- Full support of Mysql option mode=strict.
- Added a new event from member module to agenda tracked events.
- Can attach a file to suppliers orders.
- Change to make Bank Account Number form more "internationnal".
- Can clone an invoice.
- Can clone an emailing.
- Reduce memory usage (about 2%).
- Add weight and size in sendings module.
- Add a fast search form on left menu for member module.
- Fix: Do not show export filter for disabled modules
- Show greyed lines for not allowed export filters.
- Add nature in product fields (manufactured product or not).
- Add export filters for category module and trip and expenses module.
- Can choose login of dolibarr account created when create from contact

For translators:
- The errors language file contains only error or warning messages with 
  prefix Error or Warning.
- HTML Output is by default in UTF8 and language files can be provided
  in UTF8.

For developers:
- Update skeletons (some fixes and add function createFromClone).
- Add an experimental Cash Desk module.
- Added new triggers events in agenda module.
- All submodules are moved in the includes directory.
- Removed some deprecated files.
- Menu managers now use same class name for their menu entry
  and add a different value in an HTML id for each entry. This allows
  to build skins that use different style for each menu entry.
- All emails and url HTML output use same function.
- Add more integrity check on database
- Can disable modules on logon page. This make possible to
  have several profiles of demo with only one demo. Also added a new
  Dolibarr demo front page (in htdocs/public/demo).
- Allow modules to add new tabs.

   

***** ChangeLog for 2.4 compared to 2.2.* *****
For users:
- Add a calendar module (module agenda) with ical/vcal/rss export.
- Look enhancement in graphics (thanks artichow).
- Add tel and fax on delivery addresses.
- Add a tool to edit personalized menu.
- Add an ical and vcal export link in agenda and webcalendar module.
- Reduce memory usage.
- Now triggers are enabled/disabled according to module they refers to.
- Fix infinite loop on popup calendar.
- Change in tanslation to make Dolibarr easier to understand.
- Add a warning when sending a mail from a user with no email defined.
- Added clicktodial module.
- Add a property private/public in contact. This allows to user Dolibarr
  for a personnal address book.
- French NAF code can accept 5 chars.
- Supplier prices can be input with or without taxe.
- New generic numbering modules to offer more solutions for generating
  automatic id.
- Add new predefined exports wizards (stocks, suppliers, taxes...).
- Add feature to log security events (logon, change of users, passwords).
- Can link all documents (included supplier invoices and orders) to a 
  project.
- Can attach several files to email when sending an invoice, order or
  proposal by email.
- Can choose accuracy (number of decimals) for prices.
- Localization for decimal and thousand delimiter on number is fully
  supported.
- More informations reported in system information pages.
- Add a budget report.
- Added a security audit report.
- Other minor changes (features, look, fixes)
- Added compatibility with Firefox 3.
- Changes for compatibility with PHP6/Mysql6.
- Some bug fixes.

For translators:
- Added spanish es_ES translation.
- Added en_AU translation.

For developers:
- Removed useless code:
  Replaced phplot and phplot5 librairies by artichow.
  Removed cryptograph library replaced by artichow.
- Login functions are now externalised as modules.
- Update code skeletons examples.
- Several enhancements to make addon development easier.
- Add a tool to generate PHP classes completely mapped to a table.
- Added a check to enable external modules only if dolibarr version is
  high enough.
- Changes in wizard installer to allow building autoexe installer for
  Windows with Apache and Mysql included.


***** ChangeLog for 2.2 compared to 2.1.* *****
- Add more statistics on main page.
- Add option to add message on login page.
- Management of categories for third parties.
- Add volume on products properties.
- Support for LDAP authentication.
- Full member synchronisation with LDAP database in
  fundation module.
- More LDAP fields supported for user synchronization.
- Better logger for install.
- First changes to support UTF8.
- Add a "forget password" feature.
- Setup process can run several migrate files if need
  to jump several versions to upgrade.
- Support for webcalendar 1.1 in webcalendar module.
- Support for menu in database.
- Better support for using Dolibarr on more WHP.
- Removed some deprecated files and clean code.
- New theme: Auguria
- Removed PHP warnings.
- Some bugs fixes.
- Traduction more complete.
- Better code comments for Doxygen documentation.
- Better support of vcard export format.
- A lot of security enhancements (no more password in log files,
  crypted password in database, in config file...).
- Themes are full CSS compliant.
- A lot of other minor changes...
- Option to scan uploaded document by an antivirus.
- Transparency for picto files works with IE.
- Can drag and drop boxes on main page.


***** ChangeLog for 2.1 compared to 2.0.* *****
- Added a better installer.
- Support user and groups permissions.
- Translation in english and support for several languages.
- New enhanced look and several new themes.
- Small search boxes for each Dolibarr elements (invoices, contracts,
  orders, proposals...)
- Added an export assistant module to export main dolibarr data.
- Added backup tool to backup database via mysqldump.
- Added product categories management with a categorie tree.
- Management of companies' discounts (relative or absolute).
- Support credit note and discounts (relative and absolute) on
  commercial proposal, orders and invoices.
- Support multi-langual description for products.
- Graphical enhancements (picto to describe all status).
- Added more permissions (ie: can restrict access for a commercial user
  to elements of its companies only).
- Little enhancements to OSCommerce module.
- Added a second OSCommerce module working through web services.
- Added a Mantis module to have a Mantis application in Dolibarr menu.
- Building a PDF document for invoices works like other modules. You
  can change model just before generating the PDF.
- Can generate documents (PDF) for customer orders. Can send them by mail.
- Added FPDI and FPDI_Protection (ie: PDF with password-protection)
- Can make one payment for several supplier invoices.
- Rule to suggests passwords when creating a user are in modules
  allowing to add easily other rules.
- Option to encrypt passwords in database (MD5).
- Add Dolibarr triggers support on users creation/change.
- Add Dolibarr triggers support on payments.
- Add Dolibarr triggers on supplier and customers orders.
- Webcalendar triggers for actions on Member module.
- Support optional new javascript popup selector for date fields.
- Support for several RSS boxes in external RSS module. Setup easier.
- Can attach documents on Action, Orders, Invoices, Commercial proposals.
- Can attach contacts on proposals, orders, contracts, invoices.
- Preview on results of PDF generator modules in setup pages.
- Code cleaner. Remove unused or duplicate code.
- Save and show last connexion date for users.
- Enhancements on a lot of forms for better ergonomy.
- Can add/remove company logo.
- Added LDAP synchronisation for users, groups and/or contacts.
- Can configure your own SMTP server/port for mail sendings.
- Works even on "UTF8 by default" systems (Mysql, Linux...)
- Better compatibility with different PHP version or setup.
- Added mysqli driver.
- Add a WISIWYG editor (FCKEditor) to edit note and comment areas.
- Added AJAX features like a 'search product selector'.
- Modules boxes on main page can be dragged and dropped (with firefox only).
- Support for PHP5.
- Experimental support for Postgresql (not working yet, but waiting feedbacks).
- Removed obsolete files and documentation.
- Added admin tools (backup and files purge).
- Added a tool to build a lang package.
- Added a tool to build a module package.
- Added a tool to build a theme package.
- Traduction more complete.
- Added skeletons for code examples.
- Lot of fixes after 2.0 release not fixed in 2.0.1.
- Added more security option (ie: encrypted password in database)




***** ChangeLog for 2.0.1 compared to 2.0 *****
Minor bug fixes



***** ChangeLog for 2.0 compared to 1.0.* *****
ChangeLog file size is so important, that it is not included inside Dolibarr
package. You can find it at www.dolibarr.org<|MERGE_RESOLUTION|>--- conflicted
+++ resolved
@@ -2,7 +2,6 @@
 English Dolibarr ChangeLog
 --------------------------------------------------------------
 
-<<<<<<< HEAD
 ***** ChangeLog for 3.6.7 compared to 3.6.6 *****
 FIX: #4291 Correctly filter external calendar GETPOSTs
 FIX: CVE CVE-2015-8685
@@ -251,7 +250,6 @@
 - Properties "civilite_id" were renamed into "civility_id".
 - Remove add_photo_web() that is not used anymore by core code.
 
-=======
 
 ***** ChangeLog for 3.5.8 compared to 3.5.7 *****
 FIX: #4291 Correctly filter external calendar GETPOSTs
@@ -263,7 +261,6 @@
 FIX: #3442 Remove useless syslog
 FIX: #3448 Pass expected date format
 FIX: #3471 3.5 Rounding issue when dispatching non-integer
->>>>>>> a45ffeec
 
 ***** ChangeLog for 3.5.7 compared to 3.5.6 *****
 Fix: Paypal link were broken due to SSL v3 closed.
