--- conflicted
+++ resolved
@@ -6,11 +6,8 @@
 
 For developers:
 NEW: Add a lot of API REST: dictionaryevents, memberstypes, ...
-<<<<<<< HEAD
 NEW: Big refactorization of multicompany transverse mode
-=======
 NEW: getEntity function use true $shared value by default
->>>>>>> cfe9d02b
 
 WARNING: 
 
@@ -26,11 +23,8 @@
 * Removed Societe::set_commnucation_level (was deprecated in 4.0). Was not used.
 * Removed the trigger file of PAYPAL module that stored data that was not used by Dolibarr. The trigger event still
   exists, but if an external module need action on it, it must provides itself its trigger file.
-<<<<<<< HEAD
 * Use $conf->global->MULTICOMPANY_TRANSVERSE_MODE instead $conf->multicompany->transverse_mode
-=======
 * Use getEntity('xxx') instead getEntity('xxx', 1) and use getEntity('xxx', 0) instead getEntity('xxx')
->>>>>>> cfe9d02b
 
 ***** ChangeLog for 5.0.3 compared to 5.0.2 *****
 FIX: #6677 Expired contracts dashboard box does not show the name of the thirdparty
