--------------------------------------------------------------
English Dolibarr ChangeLog
--------------------------------------------------------------

***** ChangeLog for 3.6.1 compared to 3.6.* *****
For users:
- Fix: Can upload files on services.
- Fix: sql errors on updat fichinter
- Fix: debian script syntax error
- Fix: error "menu param is not inside list" into pos module.
- Fix: Salary payments are not reflected on the reporting sheets
- Fix: Unsubscribe emailing not working
- Fix: Trigger on create category call failed because user is not passed on card
- Fix: list event view lost type event filter
- Fix: Save also code event
<<<<<<< HEAD
- Fix: VAT payment - Add control on field date value
- Fix: Salaries payment - Field date value is now required and add control on it
=======
- Fix: Iban was used instead of Bic into SEPA file.
- Fix: Must unaccent strings into SEPA file.
>>>>>>> 0e944b04

***** ChangeLog for 3.6 compared to 3.5.* *****
For users:
- New: Update ckeditor to version 4.
- New: Add form "search customer order" on commercial main page.
- New: Can create contract from an order.
- New: Add list of orders products in tab "consumption" on thirdparties.
- New: Add graph stats for suppliers orders in tab "stats" on products.
- New: Add option MAIN_HIDE_INACTIVETAB_ON_PRINT to hide inactive tabs when you
       use the "print" view on screen.
- New: Add option MAIN_AUTO_TIMESTAMP_IN_PUBLIC_NOTES and MAIN_AUTO_TIMESTAMP_IN_PRIVATE_NOTES
       to automatically add timestamp and user line into edition field when editing a note.
- New: Add button cancel into edition of notes.
- New: Improved Barcode module:
       Can input barcode during product creation step.
       Add autonumbering of barcode value for products.
       Add a page/tool for mass barcode generation.
- New: Improved Opensurvey module:
       Added options to disable comments and disable public votes.
       Limit dates use calendar popup.
       Description of survey use wysiwig editor.
       More information shown on result tab.
       Renamed "survey" into "poll" (better translation).
- New: Add filter on text and status into survey list. Can also sort on id, text and date end.
- New: The box "balance of bank accounts" show all opened accounts.
- New: Add option MAIN_ADD_SALE_REP_SIGNATURE_IN_NOTE to add sale represnative into public
       note of generated documents.
- New: Add warning if supplier payment is higher that due amount.
- New: Increase length of url into bookmark module.
- New: Automatic events sending mails add info about linked objects into email content. 
- New: Price management enhancement (multiprice level, price by customer, if MAIN_FEATURES_LEVEL=2 Price by qty).
- New: Add option MAIN_FAVICON_URL.
- New: Created {line_price_ht_locale}, {line_price_vat_locale} and {line_price_ttc_locale} ODT tags.
- New: Add filter on project status into task list. By default, only "opened" project are visible.
- New: Status "validated" for project are renamed into "opened".
- New: Add barcode fields into user database.
- New: Add manager name (ceo, director, president...) into main company information page.
- New: Add field url as product properties.
- New: More options to create a credit note (can be filled autatically according to remain to pay).
- New: Can define custom fields for categories.
- New: Prepare generation of SEPA files into module withdrawal.
- New: [ task #1164 ] Add "Ref. supplier" search box in supplier orders
- New: [ task #1345 ] Can filter on status for supplier order.
- New: Add option FACTURE_SENDBYEMAIL_FOR_ALL_STATUS to allow to send invoice by email 
       whatever is its status.
- New: Add filter date in bank writing list page.
- New: Extrafields can be used as substitution key %EXTRA_XXX% into emails texts for members.
- New: Add categories translation.
- New: Enable option "clone target emailing".
- New: Improved tax module: Add specific page for salaries payment	
- New: Add composer.json file so Dolibarr can be publish onto packagist.org.
- New: The combo list of juridical status is now sorted
- New: [ task #926 ] Add extrafield feature on order lines.
- New: [ task #927 ] Add extrafield feature on Proposal lines.
- New: [ task #928 ] Add extrafield feature on invoice lines.
- New: Paypal/paybox email sent after backcall of a payment is now a formated and translated
       HTML content. For member subscription renewal, there is also a link to member.
- New: When a subscription is recorded with invoice and payment:
       - the document (PDF) of invoice is also generated.
       - the invoice is set to status paid.
- New: Can enter holiday for someone else if user has permission for.
- Fix: Project Task numbering customs rule works.
- Fix: Add actions events not implemented.
- Fix: Price min of composition is not supplier price min by quantity.
- Fix: [ bug #1356 ] Bank accountancy number is limited to 8 numbers.
- Fix: [ bug #1478 ] BILL_PAYED trigger action does not intercept failure under some circumstances
- Fix: [ bug #1479 ] Several customer invoice triggers do not intercept trigger action
- Fix: [ bug #1477 ] Several customer invoice triggers do not show trigger error messages
- Fix: [ bug #1471 ] Several PHP warnings when intercepting USER_CREATE trigger.
- Fix: [ bug #1517 ] Packages sizes.
- Fix: [ bug #1521 ] The second order's page from a provider shows all orders

For translators:
- Update language files.

For developers:
- New: Add path file of trigger into admin trigger list page.
- New: More phpunit tests.
- New: Payments and supplier payment pages tabs can now be extended from modules.
- New: Add option 'aZ' into GETPOST function to check parameters contains 
       only a to z or A to Z characters.
- New: Opensurvey polls tab cards can now be extended from external modules.
- New: Triggers OPENSURVEY_CREATE, OPENSURVEY_DELETE added.
- New: Add new hook function addMoreActionsButtons to allow a module to add/replace
       action buttons into an element.
- New: Normalize code for barcode generation to match other modules.
- New: Uniformize code for contacts forms.
- New: Add some hooks for financial reports.
- New: A module can add its own ECM view.
- New: A module can disable a standard ECM view.
- New: Add multilang support into product webservice.
- New: Add hooks on project card page.

WARNING: Following change may create regression for some external modules, but was necessary to make
Dolibarr better:

- The deprecated way (with 4 parameters) to declare a new tab into a module descriptor file has been
removed. You must now use the 6 parameters way. See file modMyModule.class.php for example. 
- Remove the javascript function ac_delay() that is not used anymore by core code.
- Properties "dictionnaries" into module descriptor files has been renamed into "dictionaries".
- Method form->select_currency() has been removed. Use instead print form->selectCurrency().
- Method form->select_methodes_commande() has been renamed into english name selectInputMethod().
- The following hooks are now 'addreplace' hooks: "formCreateThirdpartyOptions" 
  So check that return value is 0 to keep default standard behaviour after hook or 1 to disable
  default standard behaviour.
- Properties "civilite_id" were renamed into "civility_id".
- Remove add_photo_web() that is ot used anymore by core code.


***** ChangeLog for 3.5.5 compared to 3.5.4 *****
Fix: Holiday module was broken. Initializaion of amount of holidays failed.
Fix: [ bug #1523 ] suite bug #1334 : filtre et ordre de tri conjoints ne s'appliquent pas.
Fix: Fusion PDF button on unpaid invoice is no more displayed.
Fix: Unpaid invoice launch fusion PDF action even if it is only search (with enter keyboard input instead of lens click).
Fix: Pb when showing log list of holiday module with some mysql versions.
Fix: Error with bad timezone pushed by some browsers.
Fix: shipping list SQL request was not filtering on shipping element
Fix: debian package provided by dolibarr team must use embedded libraries.
Fix: [ bug #1528 ] Leopard Services numeration module description is not translated.
Fix: [ bug #1523 ] suite bug #1334 : filtre et ordre de tri conjoints ne s'appliquent pas.
Fix: [ bug #1534 ] Unknown error when deleting a product photo under special circumstances.
Fix: Update impayees.php
Fix: Link product, In list view and label product.
Fix: visible task into area "time" for "My task" must limit task to tasks i am assigned to.
Fix: When disabled, all fields to add time into task line must be disabled.
Fix: Missing include files.lib.php in some pages that use dol_delete_recursive
Fix: [ bug #1558 ] Product/service edit page title shows new Ref instead of old ref.
Fix: [ bug #1553 ] Saving User displays setup removes menu.
Fix: [ bug #1544 ] Can remove date from invoice

***** ChangeLog for 3.5.4 compared to 3.5.3 *****
Fix: Hide title of event when agenda module disabled.
Fix: When using option MAIN_MAIL_ALLOW_SENDMAIL_F, a mail was sent to sender.
Fix: Question about warehouse must not be done when module stock is disabled.
Fix: Option STOCK_SUPPORTS_SERVICES was not correctly implemented
     (missing test at some places).
Fix: Renaming a project with uplaoded files failed.
Fix: [ bug #1476 ] Invoice creation form loses invoice date when there is a validation error.
Fix: [ bug #1431 ] Reception and Send supplier order box has a weird top margin.
Fix: [ bug #1428 ] "Nothing" is shown in the middle of the screen in a supplier order.
Fix: The object deliverycompany was not used anymore and output of
     details for delivery reports was lost during 3.5. Rewrite code to
     restore feature.
Fix: [ bug #1445 ] html fix : missing </tr>
Fix: [ bug #1415 ] Intervention document model name and suppliers model names is not shown
     properly in module configuration
Fix: [ bug #1416 ] Supplier order does not list document models in the select box of the 
     supplier order card
Fix: [ bug #1443 ] Payment conditions is erased after editing supplier invoice label or 
     limit date for payment
Fix: Filter on status was not visible when selected from url.
Fix: Filtering on status was last when asking to sort.
Fix: [ bug #1432 ] Trigger SHIPPING_CREATE ignores interception on error.
Fix: [ bug #1449 ] Trigger ORDER_CREATE, LINEORDER_DELETE, LINEORDER_UPDATE and LINEORDER_INSERT ignore interception on error.
Fix: [ bug #1450 ] Several Customer order's triggers do not report the error from the trigger handler.
Fix: [ bug #1451 ] Interrupted order clone through trigger, loads nonexistent order.
Fix: [ bug #1454 ] Mention de bas de page erroné
Fix: Do not display dictionnay for non activated module 
Fix: Link element from element project pages
Fix: [ bug #1509 ] Expedition admin free text & watermark submit error
Fix: [ bug #1349 ] AJAX contact selector does not work fine in Project card
Fix: [ bug #1452 ] variable used but not defined
Fix: If multiprice level is used the VAT on addline is not correct
Fix: [ bug #1254 ] Error when using "Enter" on qty input box of a product (on supplier order part)
Fix: [ bug #1462, 1468, 1480, 1483, 1490, 1497] $this instead of $object
Fix: [ bug #1455 ] outstanding amount
Fix: [ bug #1425 ] LINEBILL_SUPPLIER_DELETE failure trigger leads to an endless loop
Fix: [ bug #1460 ] Several supplier order triggers do not show error messages
Fix: [ bug #1461 ] LINEORDER_SUPPLIER_CREATE does not intercept supplier order line insertion
Fix: [ bug #1484 ] BILL_SUPPLIER_PAYED trigger action does not intercept failure under some circumstances
Fix: [ bug #1482 ] Several supplier invoice triggers do not show trigger error messages
Fix: [ bug #1486 ] LINEBILL_SUPPLIER_CREATE and LINEBILL_SUPPLIER_UPDATE triggers do not intercept trigger action
Fix: [ bug #1522 ] Element list into associate object into project are no more filterd by project thirdparty
Fix: [ bug #1526 ] Thumbs of files uploaded with dots in their names do not load correctly
Fix: Import ProfId1 to siren and ProfId2 to siret

***** ChangeLog for 3.5.3 compared to 3.5.2 *****
Fix: Error on field accountancy code for export profile of invoices.
Fix: [ bug #1351 ] VIES verification link broken.
Fix: [ bug #1352 ] Removing a shipping does not remove the delivery.
Fix: Option MAIN_INVERT_SENDER_RECIPIENT broken with typhon template.
Fix: Can disable features with PHPEXCEL (no DLSF compatible).
Fix: Can disable features with CKEDITOR. 
Fix: Pb of records not correctly cleaned when module marge is
     uninstalled (conflict between 'margin' and 'margins').
Fix: [ bug #1341 ] Lastname not added by file or direct input in mass e-mailing.
Fix: [ bug #1357 ] Invoice creator state not printed in generated invoice documents.
Fix: Suppliers invoice mask fails using {tttt} in numbering.
Fix: [ bug #1350 ] pdf template name for typhon was not correctly set when enabling module.
Fix: Navigation on notes for shipments was not working.
Fix: [ bug #1353 ] Email notifications, wrong URL.
Fix: [ bug #1362 ] Note is not saved.
Fix: tr/td balance.
Fix: [ bug #1360 ] note indicator for member tab.
Fix: Nb of notes and doc not visible onto tasks.
Fix: [ bug #1372 ] Margin calculation does not work in proposals.
Fix: [ bug #1381 ] PHP Warning when listing stock transactions page.
Fix: [ bug #1367 ] "Show invoice" link after a POS sell throws an error.
Fix: TCPDF error file not found in member card generation.
Fix: [ bug #1380 ] Customer invoices are not grouped in company results report.
Fix: [ bug #1393 ] PHP Warning when creating a supplier invoice.
Fix: [ bug #1399 ] [pgsql] Silent warning when setting a propal as "facturée" in propal.php
Fix: When number reach 9999 with default numbering module, next number
     will be 10000 instead of 0000 and error.
Fix: element page on project give wrong href link.
Fix: [ bug #1397 ] Filter by supplier orders with status Draft does not filter.
Fix: [ bug #1388 ] Wrong date when invoicing several orders.
Fix: [ bug #1411 ] Unable to set an expedition note if invoices module is not enabled.
Fix: [ bug #1407 ] Rouget pdf overlapped when using tracking number and public notes.
Fix: [ bug #1405 ] Rouget PDF expedition incorrect when two expeditions under the same commande
Fix: [ bug #1434 ] Muscadet supplier order document model linked objects overlap the text

***** ChangeLog for 3.5.2 compared to 3.5.1 *****
Fix: Can't add user for a task.
Fix: Autoselect of warehouse if there is only one warehouse.
Fix: Install of odt template for project and tasks.
Fix: [ bug #1318 ] Problem with enter key when adding an existing
     product to a customer invoice.
Fix: [ bug #1307 ] Quotes get removed from several inputs.
Fix: [ bug #1317 ] Removing a category does not remove all child categories
Fix: [ bug #1312 ] Call to undefined function _()
Fix: Restore build for obs and launchpad.
Fix: deleting files into backup system tools.
Fix: Dump using php not not include lock on tables that are deleted.
Fix: Fixed a problem with bank accounts sharing across entities.
Fix: fields into group by of sql requests for module margins must be
     same than fields into select.
Fix: When select_date is called with '' as preselected date,
     automatic user date was not correctly et (We must set a date into PHP
     server timezone area)
Fix: First param of select_date must always be forged with a dolibarr
     date function and not time().
Fix: fix can't add line with product in supplier order
Fix: [bug #1309]   
Fix: Solve pb of too many embedded tables     
Fix: [ bug #1306 ] Fatal error when adding an external calendar
Fix: A fix to manage automatic creation of code for import.
Fix: Try to add code to provide easy way to fix warning on timezone not
     defined.
Fix: Several fix into workflow/condition for invoice payments or convert
     into discount.
Fix: Option MAIN_PDF_DASH_BETWEEN_LINES was not working when tcpdf was
     making a pagebreak higher than 2 pages.     
Fix: form to add images should not show link form.
Fix: Correction when adding order line with price as '0'.
Fix: [ bug #1283 ] ROUGET Shipment PDF.
Fix: [ bug #1300 ]
Fix: Miscellaneous problems on task tabs (withproject parameter lost and
     download fails).
Fix: Avoid home project page to hung when too many tasks opened.
Fix: bug #1295: Error when creating an agenda extrafield with a number as reference
Fix: Translation of number for pt_PT.
Fix: Error on ajax_constantonoff function.
Fix: [ bug #1323 ] problème pour générer un odt depuis les taches dans projet.
Fix: Can not make withdrawals 

***** ChangeLog for 3.5.1 compared to 3.5.0 *****
Fix: Do not report trigger errors twice.
Fix: Error when creating event was not reported.
Fix: Bug of import of agenda when using https link
Fix: Field nature not saved correctly
Fix: Substitution of extra field was ko for order
Fix: Bad translation of date format for pt_BR.
Fix: priority field of agenda record is smallint.
Fix: Missing loading of lang in some pages.
Fix: Write note in invoice when using pos module.
Fix: Link to paypal was invalid into email text.
Fix: ref and date of supplier invoice.
Fix: Check on bank account.
Fix: Problem with file upload and download.
Fix: Page load not ending when large number of thirdparties. We 
     added option MAIN_DISABLE_AJAX_COMBOX to disable javascript
     combo feature that is root cause of problem.
Fix: [ bug #1231 ] PDF always generated in interventions
Fix: Be sure there is no duplicate default rib.
Fix: Enable extrafields for customer order, proposal and invoice lines. This feature
     was developed for 3.5 but was disabled (hidden) because of a bug not possible to
     fix enough quickly for 3.5.0 release. 
Fix: user right on Holiday for month report nor working.
Fix: [ bug #1250 ] "Supplier Ref. product" sidebar search box does not work
Fix: Bad space in predefined messages. 
Fix: [ bug #1256 ] Signature was not added for email sent from thirdparty page.
Fix: Action event SHIPPING_VALIDATE is not implemented
Fix: The customer code was set to uppercase when using numbering module leopard. We
     must keep data safe of any change.
Fix: [ bug #1291 ] Loading actions extrafields fails.
Fix: [ bug #1123 ] Paid deposit invoices are always shown as partially paid when fully paid
Fix: Corrected project contact types translation.
Fix: [ bug #1206 ] PMP price is bad calculated.
Fix: [ bug #520 ] Product statistics and detailed lists are wrong.
Fix: [ bug #1240 ] traduction.
Fix: [ bug #1238 ] When creating accompte with a %, free product are used for calculation.
Fix: [ bug #1280 ] service with not end of date was tagged as expired.
Fix: [ bug #1295 ] Error when creating an agenda extrafield with a number as reference.
Fix: [ bug #1306 ] Fatal error when adding an external calendar.
New: Added es_CL language
Fix: Margin tabs bad data show
Fix: [ bug #1318 ] Problem with enter key when adding an existing product to a customer invoice.
Fix: [ bug #1410 ] Add customer order line asks for required Unit Price but doesn't interrupt the creation of the line

***** ChangeLog for 3.5 compared to 3.4.* *****
For users:
- New: Add hidden option BANK_DISABLE_DIRECT_INPUT.
- New: More options to select status of users into select user list.
- New: [ task #862 ] Add ODT on shipments.
- New: [ task #149 ] Add # of notes and attachments in tabs.
- New: Can edit customer ref at any time.
- New: [ task #877 ] Reorganize menus.
- New: [ task #858 ] Holiday module: note on manual holiday assignation.
- New: [ task #892 ] Add hidden option in thirdparty customer/supplier module to hide non active
  companies in select_company method.
- New: [ task #531 ] Add a workload field on tasks.
- New: Add graph of bank account input/output into input-output report page.
- New: Add script export-bank-receipts.php
- New: Add option "filter=bank" onto script rebuild_merge_pdf.php to merge PDF that
  has one payment on a specific bank account.*
- New: [ task #901 ] Add Extrafield on Fiche Inter.
- New: Show process id in all command line scripts.
- New: Module mailman can subscribe/unsubscribe to ML according to categories or type of member.
- New: Add object_hour and object_date_rfc as substitution tag for open document generation.
- New: Add options to send an email when paypal or paybox payment is done.
- New: Clone product/service composition.
- New: Add option ADHERENT_LOGIN_NOT_REQUIRED.
- New: Add a cron module to define scheduled jobs.
- New: Add new graphical boxes (customer and supplier invoices and orders per month).
- New: [ task #286 ] Enhance rounding function of prices to allow round of sum instead of sum of rounding.
- New: Can add an event automatically when a project is create. 
- New: Add option MAIN_GENERATE_DOCUMENT_WITH_PICTURE.
- New: Add option excludethirdparties and onlythirdparties into merge pdf scripts.
- New: [ task #925 ] Add ODT document generation for Tasks in project module.
- New: [ task #924 ] Add numbering rule on task.
- New: [ task #165 ] Add import/export of multiprices.
- New: Add Maghreb regions and departments.
- New: A more responsive design for statistic box of home page.
- New: [ task #1005 ] Adapting to Spanish legislation bill numbering
- New: [ task #1011 ] Now supplier order and invoice deal with payment terms and mode.
- New: [ task #1014 ] Add option to recursively add parent category.
- New: [ task #1016 ] Can define a specific numbering for deposits.
- New: [ task #918 ] Stock replenishment.
- New : Add pdf link into supplier invoice list and supplier order list.
- New : Genrate auto the PDF for supplier invoice.
- New : Add category into filter webservice thirdparty method getListOfThirdParties.
- New : Allow to define margin or mark rate during quoting, ordering, invoicing.
- New : User permissions on margin module.
- New : Add ref supplier into muscadet model/
- New : Add ability to copy contact address to clipboard.
- New: Can use tag {mm} before {yy} even when there is a reset into numbering masks.
- New: [ task #1060 ] Register fields localtax(1|2)_type into details tables.
- New: [ task #923 ] Localtax support for ODT templates. 
- New: [ task #90 ] Barcode search.
- New: Add hidden option MAIN_VAT_DEFAULT_IF_AUTODETECT_FAILS.
- New: Can send an email from thirdparty card.
- New: Can cancel holidays that were previously validated.
- New: Can choose contact on event (action com) creation, and filtered by thirdparty.
- New: Add hidden option MAIN_FORCE_DEFAULT_STATE_ID.
- New: Add page to make mass stock movement.
- New: Add field oustanding limit into thirdparty properties.
- New: Can enter a vat payment of zero.
- New: Add path to installed dir of external modules + Name and web of module provider.
- New: Add option to use a specific mask for uploaded filename.
- New: Can attach external links to objects as we can attach files.
- Qual: Implement same rule for return value of all command line scripts (0 when success, <>0 if error).
- Fix: [ bug #992 ] Proforma invoices don't have a separated numeric count.
- Fix: [ bug #1022 ] correct margin calculation for credit notes.
- Fix: Better management of using ajax for upload form (to solve problem when enabling ajax jquery multifile upload in some cases).
- Fix: Lost stats filters into year selection.
- Fix: Some config data are shared between suppliers orders and suppliers invoices

New experimental module:
- New: [ task #157 ] Add a Skype button (adherents / third parties / contacts)

For translators:
- Qual: Normalized sort order of all languages files with English reference files.
- New: Add language code files for South Africa, France new Caledonia, Vietnam.
- New: Translate string for email to change password.

For developers:
- New: DolGraph can build graph with three lines.
- New: DolGraph accept a parameter to cache data of graph getNbByMonthWithPrevYear.
- New: Can enable tuning info with option MAIN_SHOW_TUNING_INFO.
- New: Show version of client lib used by mysql drivers.
- New: Add function to get content of an url (using all dolibarr setup like timeout, proxies...)
- New: Upgrade lib of TCPDF to 6.0
- New: Upgrade jquery flot library to 0.8.1
- New: Add property "hidden" into module descriptors to allow to hide a module according to
  some dynamic conditions.
- New: Add option MAIN_MOTD_SETUPPAGE to add a content onto setup page. Also content for
  MAIN_MOTD_SETUPPAGE, MAIN_MOTD_SETUPPAGE, MAIN_HOME now accept "|langfile" into translation
  key to use a specific language file.
- New: Make some changes to allow usage of several alternative $dolibarr_main_url_root variables.
- Qual: All nowrap properties are now using CSS class nowrap.
- Qual: Move hard coded code of module mailmanspip into trigger.
- New: Into POST forms, if you can add a parameter DOL_AUTOSET_COOKIE with a value that is list name,
  separated by a coma, of other POST parameters, Dolibarr will automatically save this parameters
  into user cookies.
- New: Add hook addHomeSetup.
- New: Add trigger CATEGORY_LINK and CATEGORY_UNLINK.
- New: A trigger can return an array of error strings instead of one error string.
- New: Add method to use a dictionary as a combo box.
- New: Add update method for web service product.
- Fix also several bugs with old code. 

WARNING: Following change may create regression for some external modules, but was necessary to make
Dolibarr better:

1) We started to clean hooks code. 
If your hook want to modify value of $actions, it's role of your hook to modify it. Dolibarr 
hook code will no more decide this for your module. If your action class for hook was returning
a string or an array, instead your module must set $actionclassinstance->results (to return array) 
or $actionclassinstance->resprints (to return string) to return same thing. The return value must 
be replaced by a "return 0";
Goal is to fix old compatibility code that does not match hook specifications: 
 http://wiki.dolibarr.org/index.php/Hooks_system   

2) If you implemented hook printTopRightMenu, check that output does not include '<td>' tags any more.
All content added must be tagged by a '<div>' with css class="login_block_elem"

3) Some methods object->addline used a first parameter that was object->id, some not. Of course
this was not a good practice, since object->id is already known, there is no need to provide id as 
parameter. All methods addline in this case were modified to remove this parameter. 

4) Method ->classer_facturee() is deprecated. It must be replace with ->classifyBilled().

5) Property ->tel on objects is now ->phone

6) Trigger LINEPROPAL_MODIFY is renamed into LINEPROPAL_UPDATE and
   Trigger CONTRACT_LINE_DELETE rnamed into LINECONTRACT_DELETE to match naming rules.



***** ChangeLog for 3.4.3 compared to 3.4.2 *****
Fix: Bad get of localtaxes into contracts add lines
Fix: Warning into bank conciliation feature.
Fix: Bad get of localtaxes into contracts add lines.
Fix: Add a limit into list to avoid browser to hang when database is too large.
Fix: [ bug #1212 ] 'jqueryFileTree.php' directory traversal vulnerability
Fix: Agenda and Banks module were not working with multicompany module
Fix: [ bug #1317 ] Removing a category does not remove all child categories
Fix: [ bug #1380 ] Customer invoices are not grouped in company results report.

***** ChangeLog for 3.4.2 compared to 3.4.1 *****
Fix: field's problem into company's page (RIB).
Fix: Document cerfa doesn't contained firstname & lastname from donator.
Fix: Bad rounding on margin calculations and display.
Fix: Option drop table into backup was broken.
Fix: [ bug #1105 ] Searching Boxes other search option.
Fix: wrong buy price update.
Fix: [ bug #1142 ] Set paiement on invoice (PGSql).
Fix: [ bug #1145 ] Agenda button list type do not display.
Fix: [ bug #1148 ] Product consomation : supplier order bad status.
Fix: [ bug #1159 ] Commercial search "other" give p.note do not exists.
Fix: [ bug #1174 ] Product translated description not good into PDF.
Fix: [ bug #1163 ] SQL Error when searching for supplier orders.
Fix: [ bug #1162 ] Translaction for morning and afternoon.
Fix: [ bug #1161 ] Search on product label.
Fix: [ bug #1075 ] POS module doesn't decrement stock of products in delayed payment mode.
Fix: [ bug #1171 ] Documents lost in interventions after validating.
Fix: fix unsubscribe URL into mailing when sending manually (not by script).
Fix: [ bug #1182 ] ODT company_country tag is htmlencoded.
Fix: [ bug #1196 ] Product barcode search does not expect 13th digit on EAN13 type.
Fix: [ bug #1202 ] Wrong amount in deposit % invoice from proposal.
Fix: Removed analytics tags into doc page.
Fix: Call Image on this instead of pdf.
Fix: Missing parameter for photo.
Fix: Bad SQL request for turnover report.

***** ChangeLog for 3.4.1 compared to 3.4.0 *****
Fix: Display buying price on line edit when no supplier price is defined.
Fix: Retrieving of margin info when invoice created automatically from order.
Fix: Reordering supplier products in list by supplier or supplier ref was crashing.
Fix: [ bug #1029 ] Tulip numbering mask.
Fix: Supplier invoice and supplier order are not displayed into object link into agenda event card.
Fix: [ bug #1033 ] SUPPLIER REF disappeared.
Fix: update extrafield do not display immediatly after update.
Fix: Fix bug with canvas thirdparty.
Fix: [ bug #1037 ] Consumption> Supplier invoices related.
Fix: User group name do not display in card (view or edit mode).
Fix: Link "Show all supplier invoice" on suplier card not working. 
Fix: [ bug #1039 ] Pre-defined invoices conversion.
Fix: If only service module is activated, it's impossible to delete service.
Fix: [ bug #1043 ] Bad interventions ref numbering.
Fix: Mailing module : if an email is already in destinaires list all other email from selector was not inserted.
Fix: Localtaxes balance not showing.
Fix: Intervention box links to contracts id.
Fix: Compatiblity with multicompany module.
Fix: Edit propal line was losing product supplier price id.
Fix: Delete linked element to supplier invoice when deleted.
Fix: [ bug #1061 ] Bad info shipped products.
Fix: [ bug #1062 ] Documents lost in propals and contracts validating.
Fix: Supplier price displayed on document lines and margin infos didnt take discount.
Fix: sorting on qty did not work in supplier product list.
Fix: there was no escaping on filter fields in supplier product list.
Fix: bugs on margin reports and better margin calculation on credit notes.
Qual: Add travis-ci integration.

***** ChangeLog for 3.4 compared to 3.3.* *****
For users:
- New: Can use ODS templates as document templates.
- New: Add link to autofill/reset with quantity to ship when creating a
  delivery receipt.
- New: Event into calendar use different colors for different users.
- New: Support revenue stamp onto invoices.
- New: Add a tab "consumption" on thirdparties to list products bought/sells.
- New: Some performance enhancements.
- New: Can attach files onto trip and expenses modules.
- New: Add hidden option MAIN_PDF_TITLE_BACKGROUND_COLOR.
- New: Merge tab customer and prospect.
- New: Add ES formated address country rule.
- New: Can define a hierarchical responsible on user and add a tree view to 
  see hierarchy of users.
- New: Can expand/collapse menus, categories and users list.
- New: extra parameters are supported into ODT/ODS templates.
- New: total per vat rate are available as tags for ODT/ODS templates.
- New: Some part of interface use more CSS3 (ie: agenda)
- New: [ task #707 ] Create option "ProfIdx is mandatory to validate a invoice".
- New: Can define if we want to use VAT or not for subscriptions (foundation module).
- New: Can define a default choice for "More action when recording a
  subscription" (foundation module).
- New: Add link to check professional id for India.
- New: [ task #731 ] Uniformize ref generation
- New: [ task #748 ] Add a link "Dolibarr" into left menu
- New: Script email_unpaid_invoices_to_representative accepts now a parameter "test"
  and a "late delay".
- New: Can define different clicktodial setups for each user.
- New: Add hidden option INVOICE_CAN_NEVER_BE_REMOVED.
- New: Enhance agenda module to reach RFC2445 ("type" not enabled by default and add
  "busy" information).
- New: Add module Opensurvey.
- New: Default approver for holidays is set by default to hierchical parent.
- First change to prepare feature "click to print" (IPP) for PDF.
- New: [ task #350 ] Merge tab customer and prospect.
- New: [ task #710 ] Add substitution into mailing send (and HTML is now valid).
- New: [ task #711 ] Add combobox for contact, as done for product/thirdparty.
- New: [ task #714 ] In Emailing module admin autogenerate security key of READRECEIPT.
- New: [ task #743 ] GED : Add aministration option to disable autotree display.
- New: [ task #767 ] Customer Address fallback when a contact doesn't have an address.
- New: [ task #768 ] WYSIWYG for all mails.
- New: [ task #773 ] Add Project document in GED(ECM) modules.
- New: [ task #783 ] Add more types for extra parameters (lists, phone, emails, checkbox,
  prices, radio).
- New: [ task #798 ] Add range limit date on product/services as it is done on order 
  and invoice.
- New: [ task #814 ] Add extrafield feature for projects ands tasks.
- New: [ task #770 ] Add ODT document generation for Projects module.
- New: [ task #741 ] Add intervention box.
- New: [ task #826 ] Optionnal increase stock when deleting an invoice already validated.
- New: [ task #823 ] Shipping_validate email notification.
- New: [ task #900 ] Review code of ficheinter.class.php
- Fix: [Bug #958] LocalTax2 for Spain fails on Suppliers
- Fix: [ bug #972 ] Auto completion contact field do not take account the min caract number before search
- Fix: [ bug #971 ] html.form.class.php select_contact with autocomplete do not exclude id from exclude array
- Fix: Expedition creation, can retreive product from other expedition

For translators:
- Update language files.

For developers:
- System of menu managers has been rewritten to reduce code to do same things. 
- An external module can force its theme.
- Add function dol_set_focus('#xxx').
- A mymodule can bring its own core/modules/mymodule/modules_mymodule.php file.
- Removed not used libraries.
- More web services. 
- Renamed some database fields, code variables and parameters from french to english.
- First change to manage margins on contracts.
- Add hook getFormMail.
- Function plimit of databases drivers accept -1 as value (it means default value set
  into conf->liste_limit).
- New: Add option dol_hide_topmenu, dol_hide_leftmenu, dol_optimize_smallscreen,
  dol_no_mouse_hover and dol_use_jmobile onto login page (to support different terminal).
- New: dol_syslog method accept a suffix to use different log files for log. 
- New: Type of fields are received by export format handlers.
- New: when adding an action, we can define a free code to tag it for a specific need.
- New: Enhance Dolibarr migration process to include migration script of external 
  modules.
- New: [ task #811 ] Uniformanize note field.
  

WARNING: If you used external modules, some of them may need to be upgraded due to:
- Fields of classes were renamed to be normalized (nom, prenom, cp, ville, adresse, tel
  were renamed into lastname, firstname, zip, town, address, phone).
  This may also be true for some fields into web services.
- If module use hook pdf_writelinedesc, module may have to add return 1 at end of 
  function to keep same behaviour.

TODO:
backport commit 53672dff75f4fdaeeed037ff9d15f860968022ca to fix confirm with jmobile
backport commit 384e3812eb73a15adafb472cacfb93397a54459b to fix W3C/edit contract
 


***** ChangeLog for 3.3.5 compared to 3.3.4 *****
- Fix: Change to make debian package ok despite removal of ckeditor.
- Fix: jcrop file to match debian rules
- Fix: Add missing country UK.
- Fix: Minor fix into package.
- Fix: Add missing label on project field.

***** ChangeLog for 3.3.4 compared to 3.3.3 *****
- Fix: [ bug #1001 ] Social Contribution : State not correct
- Fix: Better management of pdf generation when tcpdf is not available.
- Fix: Change to be more debian compliant natively.

***** ChangeLog for 3.3.3 compared to 3.3.2 *****
- Fix: [ bug #903 ] Fatal error: Call to undefined function dol_get_first_day() in htdocs/commande/liste.php
- Fix: [ bug #934 ] Error on proformat invoice creation (pgsql)
- Fix: [ bug #947 ] Can't create proposal lines with unit price = 0

***** ChangeLog for 3.3.2 compared to 3.3.1 *****
- Fix: Dutch (nl_NL) translation
- Generalize fix: file with a specific mask not found, again
- Fix: translations and BILL_SUPPLIER_BUILDDOC trigger
- Fix: Can't reset payment due date
- Fix: Orderstoinvoice didn't act as expected when no order was checked
- Fix: Bad link to all proposals into Third party card if customer is prospect
- Fix: Some bugs on withdrawal rejects
- Fix: [ bug #774 ] Bug on creating event with box "all day" crossed
- Fix: [ bug #787 ] Invoice supplier box incorrect tooltip when delay on payment
- Fix: [ bug #789 ] VAT not being calculated in POS
- Fix: [ bug #790 ] Spanish localtax RE not being correctly calculated
- Fix: [ bug #794 ] Lost filter on zipcode in prospect list 
- Fix: [ bug #806 ] Margins module with orders2invoice does not respect cost price
- Fix: [ bug #810 ] Cannot update ODT template path
- Fix: [ bug #816 ] Sales journal does not reflect localtaxes
- Fix: [ bug #817 ] Purchases journal does not reflect localtaxes
- Fix: [ bug #824 ] MAIN_DB_PREFIX not use into dictionnary
- Fix: [ bug #828 ] Error when code_region is not a number in llx_c_regions (with postgres)
- Fix: [ bug #855 ] Holiday approval email in French
- Fix: [ bug #856 ] (Holidays module) Mail error if destination user doesn't have an email
- Fix: [ bug #857 ] Invoice created from shipment does not have the order discount
- Fix: [ bug #861 ] Impossible to create a new event in agenda
- Fix: [ bug #827 ] AJAX search does not respect multiprice level
- Fix: [ bug #865 ] Dolibarr navigation array in project/task do not work
- Fix: [ bug #866 ] Standing order from an invoice suggests invoice total amount instead of remaining to pay
- Fix: [ bug #788 ] Date of linked interventions are not shown
- Fix: external users should not see costprice and margin infos
- Fix: [ bug #806 ] Tasks are ordered alphabetically instead of chronological order

***** ChangeLog for 3.3.1 compared to 3.3 *****
- Fix: [ bug #733 ] Mass emailing tools do not support <style HTML tag
- Fix: Package for launchpad
- Fix: [ bug #736 ] Missing column in llx_c_chargesociales  
- Fix: Localtax2 for Spain must be based into buyer
- Fix: [ bug #762 ] Bad profit calculation in Reporting
- Fix: bug dictionnary with wrong prefix table

***** ChangeLog for 3.3 compared to 3.2.* *****
For users:
- New: Add holiday module, to declare and follow holidays of your employees.
- New: Add margin management module.
- New: Add new theme Amarok.
- New: [ task #289 ] Can reorder tasks.
- New: Add field "signature" into user card. If filled, text is added 
       at end of predefined email texts. If option MAIN_MAIL_DO_NOT_USE_SIGN is on, this
       feature is disabled.
- New: Can input a payment back onto an credit note.
- New: Add link "Back to list" on all cards.
- New: After first install, warning are visible onto mandatory setup not
       configured. Show also total number of activated modules.
- New: Can filter list of proposal, order or invoice on sales representative.
- New: Add supplier ref on supplier orders.
- New: Can export supplier orders and customers shipments.
- New: First change to install external plugins from gui (experimental). 
- New: Monaco is like France for default vat calculation
- New: Can list elements (invoices, orders or proposals) on a particular
  user contact). This allow to view a "basket" of its elements.
- New: Show bank account on payment list of invoice card.
- New: Cloning project allow to clones task, notes, projects files, tasks files, contacts. 
- New: Enhance default style.
- New: Can edit and resiliate member status from list.
- New: Can insert URL links into elements lines. Also reported into PDF.
- New: When a member is validated, we can subscribe to mailing-lists
       according to its type.
- New: Add a tab into members statistics to count members by nature.
- New: Add link to third party into sells and purchase journal.
- New: Suggest a method to generate a backup file for user with no access
       to mysqldump binary.
- New: Can also use extrafields on contacts/addresses and users.
- New: Support unique field for extrafields.
- New: Extra fields supports more types (int, string, double, date, datetime).
- New: Can correct stock of a warehouse from warehouse card.
- New: [ task #185 ] Can input amount when correcting stock to recalculate PMP.
- New: [ task #454 ] Add "No category" into filters on category.
- New: Auto check box on page to edit interface options of user.
- New: More surface control on stock correction page.
- New: Add great britain provinces.
- New: [ task #494 ] Send an email to foundation when a new member has auto-subscribed.
- New: [ task #326 ] Add a numbering module to suggest automatically a product ref.
- New: Add conditional substitution IF/ELSEIF/ENDIF for ODT templates.
- New: Add unit foot2, inch2, foot3 and inch3 for surface and volumes.
- New: Can select thirdparties into emailing targets, even if module category is not enabled.
- New: [ task #498 ] Improvement of the block to add products/services lines.
- New: ECM autodir works also for files joined to products and services.
- New: Add a selection module for emailing to enter a recipient from gui.
- New: Allow to search thirds and products from barcodes directly from the permanent mini search left box.
- New: Allow to search product from barcodes directly from invoices, proposals... through AJAX.
- New: Can make one invoice for several orders.
- New: POS module can works with only one payment method (cach, chq, credit card).
- New: Add possibility to defined position/job of a user.
- New: Add hidden option to add slashes between lines into PDF.
- New: [ task #210 ] Can choose cash account during POS login.
- New: [ task #104 ] Can create an invoice from several orders.
- New: Update libs/tools/logo for DoliWamp (now use PHP 5.3).
- New: Added ODT Template tag {object_total_discount_ht}
- New: Add new import options: Third parties bank details, warehouses and stocks, categories and suppliers prices
- New: English bank account need a bank code (called sort code) to identify an account. 
- New: Can choose menu entry to show with external site module.
- New: Add hidden option MAIN_PDF_MARGIN_LEFT, MAIN_PDF_MARGIN_RIGHT, MAIN_PDF_MARGIN_TOP, MAIN_PDF_MARGIN_BOTTOM to force margins of generated PDF.
- New: [ task #314 ] Can define if prof id are mandatory or not.
- New: Add button on order card to create intervention from services.
- New: Add search box to find products by supplier reference.
- New: Add option MAIN_HELPCENTER_LINKTOUSE to define target link "I need help" onto logon page. 
- New: [ task #608 ] Can clone a supplier order with prices updates
- New: [ task #559 ] Can define a discount % regarding quantity in supplier prices and price by quantity in customer prices
- New: [ task #527 ] After cloning a suplier invoice, go onto invoice ref into edit mode

New experimental module:
- New: Add commissions management module.

- Fix: [ bug #499 ] Supplier order input method not translated
- Fix: No images into product description lines as PDF generation does not work with this.
- Fix: Errors weren't being shown in customer's & supplier's orders
- Fix: Lastname wasn't being recorded in xinputuser emailing module.
- Fix: [ bug #653 ] Error while creating agenda additional attributes
- Fix: [ bug #654 ] Event rapport PDF showing ActionAC_OTH_AUTO
- Fix: [ bug #658 ] Search on bank do not work for description
- Fix: [ bug #659 ] Comment in recurrent invoices is not stored
- Fix: [ bug #622 ] Attaching wrong file when sending the invoice via e-mail

For developers:
- New: Add webservice for thirdparty creation and list.
- New: A module can overwrite templates parts.
- New: Can add a link on title field of added dictionnary.
- New: Uniformize code.
- New: Add option WORKFLOW_DISABLE_CREATE_INVOICE_FROM_ORDER and 
       WORKFLOW_DISABLE_CLASSIFY_BILLED_FROM_ORDER.
- New: A module can add several css and js.
- New: removed deprecated methods
       ldap::connect, formadmin::select_lang,
       html::select_tva
- New: Add custom substitution function for ODT product lines: mymodule_completesubstitutionarray_lines()
- New: Basic implementation of hooks and triggers for a lot (most) of core modules: 
  action/calendar, trips and expenses, dons, vat payment, contact/society, contract, product lines, 
  expedition, order supplier and order invoice (lines included), intervention card, project, tasks.
- New: Add ChromePHP output into syslog module.
- New: Add PRODUCT_PRICE_MODIFY trigger.
- New: Created function to retrieve total amount of discount of an invoice/proposal...
- New: We can use a dynamic value ($conf->global->XXX for example) into titles of menus.
- New: Use PHP classes DateTime* for some data functions instead of adodb 
- Qual: Renamed SUPPLIER_INVOICE_BUILDDOC trigger to BILL_SUPPLIER_BUILDDOC
- Qual: Renamed INVOICE_SUPPLIER_DELETE trigger to BILL_SUPPLIER_DELETE
- Qual: Renamed SUPLIER_ORDER_BUILDDOC trigger to ORDER_SUPPLIER_BUILDDOC
- Qual: Renamed CONTRACTLINE_DELETE trigger to CONTRACT_LINE_DELETE
- Qual: Renamed all ficheinter.class.php triggers so that they start with 'FICHINTER_'
- Fix: [ bug #655 ] ORDER_REOPEN trigger incorrectly named
- Fix: [ bug #656 ] Contracts trigger CONTRACT_MODIFY incorrectly named
- Fix: [ bug #657 ] Usergroup class' GROUP_DELETE trigger incorrectly named

For translators:
- New: Update language files (de, tr, pt, ca, es, en, fr).
- New: Added bg_BG autotranslated language.
- New: Translate the donation receipt.

Dolibarr license has also been updated from GPLv2+ to GPLv3+.



***** ChangeLog for 3.2.3 compared to 3.2.2 *****
- Fix: Some permission into agenda module.
- Fix: Generation of PDF was not using correct font for some languages.
- Fix some translations.
- Fix: [ bug #607 ] Nom de société avec guillemets.
- Fix: Option MAIN_MAIL_SENDMAIL_FORCE_BA and MAIN_FIX_BUGGED_MTA was not
  complete.
- Fix: comaptiblity with multicompany module.
- Fix: Bad label when validating/paying an invoice from POS module.
- Fix: Correct recipient into rouget template.
- Fix: A lot of fix into PDF pagebreak management.
- Update VAT for some countries.
- Firstname was missing when sending email from file list.
- Added en_SA language.



***** ChangeLog for 3.2.2 compared to 3.2.1 *****
- Fix: Modify spanish VAT to new rates.
- Fix: Add error message when creating already existing product.
- Fix: Edition of percentage of an event.
- Fix: Minor look fix for theme bureau2crea.
- Fix: Start and end date not saved at project creation
- Fix: Default vat is zero for customer invoices if company does not use vat
- Fix: Localtaxes unit prices precision



***** ChangeLog for 3.2.1 compared to 3.2.0 *****
- Fix: Edit of projects.
- Fix: Activation of modules does not fails if directory install was removed.
- Fix: [ bug #444 ] Regression on auto-closing for proposals and orders.
- Fix: Update translations (catalan, french, spanish, brazilian).
- Fix: [ bug #445 ] Hex escaping in descriptions.
- Fix: error when validating shipment for non predefined products with a
  selected warehouse.
- Fix: Bad local taxes if price base type is TTC for spanish local taxes.
- Fix: Phone not saved when using web service.
- Fix: [ bug #464 ] Payment form should allow to add transmitter for bank transfers.
- Fix: Allows to use a comma decimal separator in supplier invoices payments.
- Fix: Translation for tr_TR, es_ES, pt_BR.
- Fix: Products with no prices not visible.
- Fix: Access to product card created with very old version of Dolibarr.
- Fix: Delete temporary files after validating an invoice.
- Fix: preview of supplier order and invoice template.
- Fix: [ bug #485 ] Configurated amount for public auto-subscription form is not taken into account
- Fix: Average amount graphs weren't comparing the previous year stats
- Fix: Closed project didn't show the new status unless the page was refreshed
- Fix: Files were not being uploaded to a project's task
- Fix: [ bug #503 ] Unable to delete linked file to a deposit
- Fix: [ bug #501 ] Error while trying to modify an user
- Fix: [ bug #506 ] Can't set percentage of a started event
- Fix: Bad assignation of const for pdf delivery module name



***** ChangeLog for 3.2.0 compared to 3.1.* *****
WARNING: PHP lower than 5.x are no more supported.
WARNING: Because of a major datastructure change onto supplier prices tables, be aware
to make a backup of your database before making upgrade.

For users:
- New: Each user can remove/add its own boxes.
- New: Add signature at end of predefined email text.
- New: Can use personalized fields on products/services.
- New: Can attach files on social contributions.
- New: Show payments terms and conditions onto muscadet template.
- New: Can open back a closed commercial proposal.
- New: show thirdparty barcode on main tab.
- New: Can input note (private and public) during note and expenses creation.
- New: Print ticket show invoice ref into POS module.
- New: Can edit customer discounts from invoice create and edit card.
- New: task #11243: Show quantity into stocks for each sub-products into the sub-product tab.
- New: task #10500: Option to choose if professional id are unique.
- New: Add hidden option FOURN_PRODUCT_AVAILABILITY.
- New: task #11123: Add best supplier price.
- New: Enhancement in styles.
- New: Can conciliate several lines in one operation.
- New: task #11289 : Modify third party accountancy code generator aquarium.
- New: task #10606 : more comprehensive message error.
- New: task #11278 : Option into point of sale module to add services in list.
- New: task #11261 : Add an entry into menu called "New shipment".
- New: [ task #187 ] Gerer les evenement recurrents dans les imports ical.
- New: Make option MAIN_GENERATE_DOCUMENTS_WITHOUT_VAT available by default.
- New: Can build PDF in USLetter format or canada format (change paper size).
- New: Can export into Excel 2007 format.
- New: Add hidden option CASHDESK_FORCE_STOCK_ON_BILL
- New: Can search on part of barcode into POS module.
- New: Cheques into cheques receipts are ordered by operation date.
- New: Add hidden option MAIN_DISABLE_PDF_AUTOUPDATE to avoid generating pdf each time data change.
- New: Add hidden option PROJECT_HIDE_UNSELECTABLES to hide project you can't select into combo list.
- New: Add option INVOICE_POSITIVE_CREDIT_NOTE.
- New: Support zip/town autocompletion into warehouses.
- New: Add box for last expired services.
- New: Reduce seriously size of packages.
- New: Can define country code for import.
- New: When invoice was generated from order, order date is visible on PDF, after order ref.
- New: [ task #181 ] Hide password of click2dial in user card.
- New: Chart are faster to build
- New: Value of data into charts are visible on mouse hover.
- New: Import wizard can import contacts.
- New: Import wizard can import personalized fields.
- New: Personalized fields support int type.
- New: Install process is now two times faster.
- New: Can sort files into backup tool.
- New: Default output charset are utf8 into backup tool.
- New: Add brazilian states.
- New: Increase usability of module project.
- New: [ task #285 ] Add search filter on project in tasks list.
- New: Automatic list of documents in ECM module is ok for customers,
       suppliers invoice, orders, customers orders, proposals and social contributions.
- New: All professional id can contains up to 128 chars instead of 32. 
- New: [ task #176 ] Allow to use ODT templates for proposals and orders like it's done for invoices
- New: Add hidden option MAIN_ADD_PDF_BACKGROUND to add a PDF as background of invoice/order generated PDF.
- New: Can convert a product/service into service/product.
- New: Show delivery date into proposal template azur. 
- New: Support tags into header and footer into ODT templates.
- Fix: Can use POS module with several concurrent users.
- Fix: Installer don't fails with Mysql version that added a ssl_cypher field.
- Fix: Sanitize input parameters.
- Fix: [ bug #368 ] Product list
- Fix: [ bug #370 ] Filter in accountancy -> suppliers_bills
- Fix: [ bug #399 ] Bad calculation of local taxes in update line products
- Fix: [ bug #427 ] Bad links to wiki help in certains menus

For developers:
- New: Can add a left menu into an existing top menu or left menu.
- New: Add webservice to get or create a product or service.
- New: Add webservice to get a user.
- New: Add more "hooks" (like hooks to change way of showing/editing lines into dictionnaries).
- New: Log module outputs can be setup with "or" rule (not only "xor").
- New: Add FirePHP output for logging module.
- New: Add trigger ACTION_DELETE and ACTION_MODIFY.
- New: Trigger now have a priority to define sort execution order.
- New: Can define different requests according to database type into migration files.
- New: Add "canvas" feature to overwrite page of thirdparty, contact, product with yours.
- New: Removed artichow deprecated libraries.
- New: A page can force reload of css style sheet
- New: A module can add import description for import wizard, even for tables with foreign keys.
- New: Can add tabs on statistics views.
- New: Add CSS id/class into public payment pages.
- Qual: Add a lot of more PHPUnit tests.
- Qual: Data structure for supplier prices is simpler.
- Qual: Removed no more used external libraries.
- Qual: Cleaned a lot of dead code.
- Qual: More OOP (usage of "abstract", "static", ...), uniformize constructors.
- Qual: Fix a lot of checkstyle warnings.
- Qual: task #216 : Move /lib into /core/lib directory
- Qual: task #217 : Move core files into core directory (login, menus, triggers, boxes, modules)
WARNING: To reduce technic debt, all functions dolibarr_xxx were renamed int dol_xxx.



***** ChangeLog for 3.1.3 compared to 3.1.2 *****
Fix: PgSQL - property must be set if success
Fix: Provide a solution for backup when mysqldump is not available
Fix: Bug #460 - Wrong entity assignment when creating a warehouse
Fix: bug #405 - Late icon always displayed on comm/propal.php



***** ChangeLog for 3.1.2 compared to 3.1.1 *****
- Fix: Can clone a proposal
- Fix: Add member ID in substitution method
- Fix: Duplicate end tag and missing form parts
- Fix: Support companies with no prof id.
- Fix: Sanitize data
- Fix: Bug #318
- Fix: Bug #369
- Fix: More bugs



***** ChangeLog for 3.1.1 compared to 3.1.0 *****
- New: Add option FACTURE_DEPOSITS_ARE_JUST_PAYMENTS. With this option added, 
       credit notes are not removed from total amount of invoice but are just 
       payments used to reducs remain to pay.
- New: Added hidden option MAIN_FIX_FOR_BUGGED_MTA to fix bugged MTA.       
- Fix: Removed warnings during install.
- Fix: State into address of paypal payments were lost.
- Fix: Currency into paypal payments were always euros.
- Fix: Removed Bare LF from emails sent with smtps method.
- Fix: Can show report on selected period.
- Fix: product removed from list after deleted into order.
- Fix: [bug #270] PostgreSQL backend try to connect throught TCP socket for 
- Fix: price was not without tax when using multiprice into POS module.
- Fix: Can delete bank account.
- Fix: [ bug #277 ] Year dropdown in table header of supplier invoices.
- Fix: Some other very minor fixes.


***** ChangeLog for 3.1 compared to 3.0 *****
WARNING: IE6 browser is no more supported in this version.
For users:
- New: War against number of clicks:
     - When adding a free bank transaction, form to add next one is still
       visible (save one click).
     - task #10969 : Add checkbox to close automatically invoice if
       payment is complete (save 3 clicks).
     - Reduce a step into supplier order workflow to save time. If user
       has permission to approve, order is approved when order is validated.
       (Save 2 clicks).
     - In commercial main menu, left menu are already opened. This save one click
       to open a proposal or order.
     - Can add a discount for third party, during invoice edition (and we 
       saved clicks again).
     - When creating a contract, sales representative are preset to user. This save
       4 clicks.
     - Can edit several fields in bank transaction line page into one update.
     - Creation of contacts from third party page go back to third party.
     - Preselect model if there is only one. This save 2 clicks. 
     - Can remove a project if project has tasks. No need to delete task one by one.
- New: Enhance donation module. Add a status "canceled".
- New: Add filters on all statistics report pages.
- New: If a service contains subproducts, subpoducts are decrease when service
       is decrease.
- New: Add status for third parties to disable a third party.
- New: Can send interventions cards by email.
- New: Increase list of available notifications into module Notifications.
- New: Add option MAIN_FIRST_TO_UPPER to force upper case of first 
       letters for names and firstname.
- New: Can filter of payment type in bank transaction list.
- New: Status of users is visible into user list.
- New: Support BSB code for bank account in Australia.
- New: Can set date of payment for autocreate invoice/payment when 
       creating a foundation subscription.
- New: Can edit note of payment.
- New: Option to make login not mandatory in member module.
- New: Add box for last members for foundation module.
- New: A specialized menu can now be used when using smartphones.
- New: Can add information on current user on ODT generation.
- New: Prefix on third party is not used by default. Hidden option
       SOCIETE_USEPREFIX can restore old feature.
- New: Standing orders module use bank account from banks module.
- New: Ask password when creating a user from a contact.
- New: task #10577: Use a numbering module for shipment and contract.
- New: Can create manually order from proposal.
- New: Add a first workflow module to create automatic action on some
       events (create order on proposal closing).
- New: Use autocompletion on invoice select when creating replacement 
       or credit note invoice.
- New: task #10885: Add a week view for calendar.
- New: task #11018: Add a status "not applicable" on events.
- New: Add subscriptions/country/region/town statistics for member module.
- New: Can define a proxy for external web access.
- New: task #11003: checkbox on checks for deposit.
- New: Add status into export. Add third party default language into export.
- New: Can filter on date and bank account when building check receipts.
- New: task #10958 : Add link to cheque receipts into bank transaction 
       line if exists
- New: Can import external ical url into dolibarr agenda view.
- New: Can add a logo on third parties card.
- New: task #11194 : Can delete uploaded photos 
- New: task #9744 : Add the barcode to select products on Point of Sale module
- New: Subscription/Unsubscription to mailman mailing-list can be done on 
       validate/resiliate in foundation module.
- New: Can use extrafields on third parties.
- New: Add chart to report counts by status on element home area pages.
- New: Look: Usage of Jquery Notify to show result or error messages on action.
- New: Look: Minor enhancements into agenda view.
- New: Look: Nicer tooltips with transparency and shadow.
- New: task #11004: Create invoice from intervention.
- New: task #10501: Can use point of sale with different bank accounts.
- Fix: Better Postgresql compatibility.
- Fix: Numbering module for invoices use same number for invoice 
       and credit note if mask is same.
- Fix: Debug and clean withdraw module.
- Fix: Allow access permission for point of sale module.
- Fix: Permissions issues with suppliers.
- Fix: Admin dict data is showing with active language 

For developers:
- New: External modules can add tabs on agenda views.
- New: External modules can also remove default tabs.
- New: External modules can force skin directory so force their own skins.
- New: External modules can add their own menu manager.
- New: External modules can force menu manager.
- New: External modules can overwrite all default language files by
       forcing priority on langs directories on its own lang directory.
- New: External modules can show export list with an "enabled" condition.
- New: Support a backtopage parameter on contact creation page.
- New: Add id on div to show logo.
- New: Install wizard can activate a module at end of install.
- New: Dictionary setup works with very large external dictionnaries (Add 
       page navigation).
- New: Add api to draw graphics with javascript (using Jquery Flot).
- New: Can add user login into menu urls added by modules.

For translators:
- New: Add fa_IR language.
- Fix: Move language ar_AR to ar_SA, sv_SV to sv_SE and da_Da to da_DK.



***** ChangeLog for 3.0 compared to 2.9.* *****
For users:
- New: Can edit date of cheque receipts.
- New: Add Sales journal and Purchase journal report.
- New: Can create supplier invoice from supplier order.
- New: Support login by openid
- New: Support "full day" event in calendar module.
- New: Add a weather on dashboard.
- New: Add a Paypal module.
- New: Can choose third party to use in point of sale module during logon.
- New: A lot of enhancements into ECM module:
       Directories can contains special characters,
       Speed enhancements,
       Directories can be created outside of Dolibarr, refresh button will 
       update database,
       Can rename a file.
- New: Reordering lines in invoice, orders, commercial proposal is faster (use Ajax
       technology).      
- New: Can import members using assistant.
- New: Can exclude deposit, replacement or credit notes in script rebuild_merge_pdf.
- New: task #10473 : Option MAIN_PROFIDx_IN_ADDRESS must no more be hidden.
- New: Can generate business card for on particular member.
- New: Task #10553 : Can attach files on members card.
- New: Can filter on payment type and bank account in payment lists.
- New: When sending supplier orders by mail, a text is predefined.
- New: Upgrade process works with Postgresql.
- New: Task #10538: Add filter on expiration date of subscription for
       foundation module email selector.
- New: Task #9643: Add 2 status (tosell/tobuy) on products instead of only
       1 status for both selling and buying.       
- New: Can input payment conditions on several lines.
- New: Add hidden option MAIN_LOGOUT_GOTO_URL to set the exit url after
       a logout.
- New: For germany, we invert order of address.
- New: Add hidden option MAIN_SERVICES_ARE_ECOMMERCE_200238EC.
- New: Support NPR in customer product prices.
- New: Add more volume units (ounce, gallon, inch, feet, ...)
- New: Delivery date accepts hours and minutes.
- New: Can add a comment on stock dispatching to be save into stock movements.
- New: Can filter product list with too low stocks.
- New: Add option to send all emails sent to a bulk carbon copy.
- New: Preview of emails sent by member module is shown.
- New: task #10100 : Add button to create invoice from a subscription
- New: Reorganize tabs on third parties.
- New: Option MAIN_INVERT_SENDER_RECIPIENT is available in einstein pdf template.
- New: Easier way to define url for clicktodial module.
- New: Add a fckeditor test area in fckeditor module setup.
- New: Add property "Event on full day" on agenda
- New: Enhancement and better compatibility (google, thunderbird) for agenda export.
- New: Can use image editor on user photo.
- New: Task #10796: Add Spain ProfId1 Verification
- New: Page "supplier summary" is now available.
- New: Task #10611: Add option to choose order of field in bank account info on PDF
- New: If a transaction was reconciliated and should not, there was no way to reverse error.
- New: Ubuntu package now works also on debian.
- Perf: Avoid reading database to determine country code after each
        page call.
- Fix: Special chars are now supported in ECM module for filename (not yet for
       directories).
- Fix: Better Postgresql compatibility.
- Fix: Box order is saved when moved.
- Fix: Database name can contains "-" characters.
- Fix: In coloring negative amounts.
- Fix: Date input use date format of user and not dd/mm/yyyy format.
- Fix: Fixed a very old bug making file attachment fails with some emails 
       readers when using "mail php function".
- Fix: When cloning commercial proposal, due date is creation date + delay
       by default.
- Fix: Can edit ordering methods.

For translators:
- New: Update and complete slovenian language sl_SL.
- New: Add full manually translated files for de_AT en de_DE (thanks to eCleaner.at).
- New: Create the language ja_JP.
- New: Add el_GR language.

For developers:
- New: Add jquery by default.
- New: Removed PWC libraries.
- New: Removed Scriptaculous libraries.
- New: Removed Prototype libraries.
- New: Add first Selenium GUI tests.
- New: Enhance a lot of internal function to build external modules
       more easily.
- New: Add a user field ref_ext in object tables to allow external
       systems to store their id and make self-developed synchronizing
       functions easier to build.        
- New: Local user timezone is saved into session (not used yet).
- New: Works with Mysql 5.5.
- Qual: Menu system code is simpler.
- Qual: Mutualize some duplicate code.
- Qual: Renamed some fields into database to be more internationnal.
- Qual: Removed deprecated code.


***** ChangeLog for 2.9 compared to 2.8.* *****
For users:
- New: POS module allow to choose which warehouse to use.
- New: Support "Department/State" field on company setup, contact, 
       bank account and members card.
- New: Can reopen a refused/canceled supplier order.
- New: Add Gant diagramm on project module.
- New: Add a new mode for automatic stock increase: Can be increased
       on dispatching of products from a supplier order receipt.
- New: Can set a past delay to limit calendar export.
- New: Can attach files on emailing campaigns.
- New: Add statistics on trips and expenses module.
- New: Can reopen a closed customer order.
- New: Add module externalsite to add a web site/tools inside 
       menu and a Dolibarr frame.
- New: Can link trips and fees to a project.
- New: Add civility title in foundation module.
- New: Can set accountancy code for product (buy and sell).
- New: Can filter third parties lists on categories.
- New: Can filter products and services lists on categories.
- New: task #10202 : Support categories for members.
- New: Can build documents for third parties (Using ODT templates, need PHP 5.2+). 
- New: Support new products properties: length and area.
- New: Add the "payment due before" field in invoice exports.
- New: Add feature to resize or crop image files (for products photos)
- New: task #10113 : Show list of emailing on clicking on "number of mass emailing received"
- New: Add default language for third parties and use it when multilang is enabled
       to define default language for document generation.
- New: Can reopen a closed supplier invoice.
- New: Move permission "see hidden categories" into "see hidden products/services".
- New: Can delete several files at once in FTP module.
- New: Add box "last contracts".
- New: Works even if Web hosting provider has disabled PHP "glob" function.
- New: Can now send supplier orders by email.
- New: task #10076 : Show content of message in notification module.
- New: Bank name is shown on invoice.
- New: IBAN value is called IFSC if country is India.
- New: Add option to choose to show firstname then name or name then firstname on PDF.
- New: Add company in fields exported by export of members tool.
- New: Reorganise bank menus.
- New: Bookmarks can be sorted on a particular order.
- New: Support spanish RE and IRPF taxes on invoices.
- New: Module category offers categories for foundation module.
- New: Can filter on category on third parties, products and members listings.
- New: A flag is visible before country labels.
- New: When activating a new module, permissions for admin user are set. This save
       time when configuring Dolibarr.
- New: Dolibarr 2.9 is faster than 2.8.
- New: A lot of more predefined VAT values, states, regions for 
       miscelaneous contries.
- New: Enhance skin engine to make themes easier.
- New: Add images into menu "eldy".
- New: Auguria theme is now more modern.
- New: Update tools refers to www.dolibarr.org but also www.dolistore.com web site.
- New: Postgresql experimental support seems to work completely. 
- New: Changes in Dolibarr core to allow to use cache servers (see Memcached module on
       dolistore.com).
- New: Default choice for interactive confirm box is yes by default, and no only for
       delete actions. This reduce number of clicks required to validate actions and 
       is still safe to dangerous actions.
- Fix: Durations are correctly shown for languages using PM/AM dates.
- Fix: A lot of fixes in Point of Sale module.
- Fix: Debug experimental module widthrawal.
- Fix: Format number was wrong for ar_AR language.
- Fix: Can change password if user has only permission "change password".
- Fix: Project PDF document shows all tasks.
- Fix: bug #29278 : SMTP fails with IP instead of hostname.
- Fix: Default language on login page was wrong.
- Fix: Complete support of euros sign (even in PDF).
- Fix: Bad setup of phpMyAdmin for DoliWamp installer.
- Fix: Tracking number should be available on sending sheets.
- Fix: Stock value is not reset when product is transfered into other warehouse. 
- Fix: A lot of not tracked bugs fixed.
- Fix: Some fixes in barcode management.
- Fix: Access to phpMyAdmin is now ok on new DoliWamp installation.

For translators:
- Fix: Major update of italian translation (it_IT).
- Fix: A lot of translation fixes in all languages.
- New: Added translations (sl_SL, is_IS).
- New: Add translations for the DoliWamp installer.

For developers:
- More comments in code.
- Uniformize some code. 
- All arrays "lignes" were renamed into "lines".
- Delete all useless pre.inc.php files (this also increase speed).
- Fix W3C errors in page forging.
- Qual: Mutualize code of menu managers.
- Better isolation of modules files and dolibarr core files. 
- Task #8682 : Remove functions unix_timestamp.
- The makepack tool now make pack with UID 500.
- More css class and div to output menu to allow more skins.
- Generated documentation can be build from Eclipse using Doxygen plugin.
- Snapshot is provided with PHPunit tests.

WARNING: 
- A lot of class files (*.class.php) has moved into subdirectories. So If you use
  or develop non official modules that includes Dolibarr classes, you will have to rename
  path to thoose classes into the include function.
- Also, parameters of the "fetch()" method for class "User" has changed to reflect
  other fetch methods.   
- If you build a personalised themes, you must rename the style sheet into style.css.php.   
- This version is also the last one to support PHP 4.*, Mysql 3.1, IE6.
  Dolibarr 3.* will be supported with PHP 5+ and MySql 4.1+ only.


***** ChangeLog for 2.8.1 compared to 2.8 *****
For users:
- Fix: Works on database with _ in name.
- Fix: Broken feature in trips and expense module.
- Fix: Can use $ in database and login/pass values.
- Fix: No error on upgrade if there is orphelins tasks.
- Fix: Failed to login when user agent string was longer than 128.
- Fix: bug #29526 : Numérotation Proposition Incorrecte après duplication


***** ChangeLog for 2.8 compared to 2.7.* *****
For users:
- New: Support note on trips module
- New: Can link contacts to projects
- New: Can removed attached file on email form if attachment was wrong.
- New: Add option to show your logo on top of left menu.
- New: task #9935: Can edit accountancy code.
- New: Add an option to make users email required.
- New: Module notification can send email on order or proposal validation.
- New: Can use any command line antivirus on file upload.
- New: A customer can also be a prospect.
- New: task #9802 : Can link an action to a project and use project to 
       filter agenda.
- New: Project can be set on contract creation.
- New: Initial sold can be conciliated on bank module.
- New: Add a default errors-to email for emailing module.
- New: Can filter on user on stock movement list.
- New: When creating a third party from a member, it is set as a new
       customer.
- New: Can use {tttt} in numbering mask setup. It will be replaced
       with third party type.
- New: VAT number is stored in one field. This is more "international".
- New: task #9782 : Add possibility to delete a warehouse.
- New: task #9640 : Add label for stock movements.
- New: task #9916 : Add FREE text for interventions card.
- New: Can define the new product ref when cloning.
- New: Project module support status of project and end date.
- New: Provide a ubuntu package.
- New: Add link to check a SIREN for french users.
- New: Add link "now" to fill date when creating invoices.
- Fix: Import module works even if prefix is empty in source file.
- Fix: bug #28055 : Unable to modify the date of a cloned command.
- Fix: bug #27891.
- Fix: Change of numbering module was not effective.
- Fix: Change error management when adding already used supplier ref
       for a product.
- Fix: Running sending-email.php
- Fix: Warning should not appears for invoice closed
- Fix: Import for companies works even with prefix empty.
- Fix: bug #28895 : Création d'utilisateur impossible.
- Fix: Can change password if has only permission change password.

For developers:
- Qual: Reorganize /dev directory.
- Qual: Change the way items are linked together.
- Qual: The login page now use a template in /core/template/login.tpl.php.
- New: Modules can add their own tab on projects cards.
- New: Add management of triger FICHEINTER_VALIDATE


***** ChangeLog for 2.7.1 compared to 2.7 *****
For users:
- Fix: Bad decimal management for it_IT and fr_BE languages.
- Fix: A third party created from a member is created as a 
       customer.
- Fix: Change of numbering module was not effective.
- Fix: Report of balance missing supplier invoices.
- Fix: Running sendmaing-email.php script.
- Fix: Detection of country for IBAN management.
- Fix: Update member photo.


***** ChangeLog for 2.7 compared to 2.6.* *****
For users:
- New: Add a print icon to show a page to print without menus.
- New: Can add a free text on bank cheque receipts.
- New: Price level can be defined also for prospects.
- New: Add a help and support center.
- New: Can export commercial proposals.
- New: Can use a cache for xcal exports.
- New: Option for faster confirmation process with one ajax popup.
- New: Complete theme bluelagoon and rodolphe
- New: Can select third parties emails in emailing module for all
       third parties with expired contract's lines.
- New: Can add a field errors-to in emailing.
- New: Can use inline images in emails.
- New: Add predefined invoices (can be use for repeated invoices).
- New: Add a confirmation when cloning products.
- New: Add stock in product lists.
- New: Can filter list of stock movement on date or product.
- New: Added a link from product list to their stock movements.
- New: Several speed enhancements after using the Google Page speed 
  plugin for FireBug.
- New: Add a confirmation on dangerous admin purge feature.
- New: Add navigation on donation sheets.
- New: Added estimated value for stocks.
- New: Added module Gravatar to found photo of users or members
       from their email on gravatar.com.
- New: Include Dolibarr version in suggested dump filename.
- New: Enhancement in project module.
- New: Add log tab on emailing module.
- New: Minor enhancements in look themes.
- New: Add option to hide help in menu.
- New: Added a "force LDAP synchronize" on member and contact cards.
- New: Can split a discount into two smaller discount. This allows to use a
       discount on an invoice even if invoice amount is lower than discount
       credit available.
- New: Can use variables into the free text on PDF (__TOTAL_TTC_, __TOTAL_VAT...)
- New: Increase page loading speed (all changes reported by Google PageSpeed
       tool has been added).
- New: Add support of constant MAIN_ONLY_LOGIN_ALLOWED to allow to lock all
       access to any users except the one defined in constant.
- New: Add an admin page of PHP sessions with a way to lock new connections
       for other users than yourself. Can also purge existing sessions.
- New: Add point of sale module.
- New: Better usage when using with smartphones.
- New: Add module FTP client.
- New: Can set first day of week.
- New: Installer now create a .htaccess to protect documents directory.
- New: Experimental support for Postgresql.
- New: Full support of SMTPS (can works with Google SMTP).
- Fix: "Now" link works when date popup is not used.
- Fix: Debug seriously the email notification module.
- Fix: Error Call to a member function trans when refusing a supplier order.
- Fix: Fix payment conditions on commercial proposals.
- Fix: Nb of orders to process was wrong.
- Fix: Customer code was not correct on PDF it if contains special 
       characters.
- Fix: Can update price even with "NPR" VAT rates.
- Fix: When product type is missing, description is not lost when adding 
       new product lines.
- Fix: CC and BCC in emails was not used if using SMTPS handler.
- Fix: Last character was lost when text end with n or r.
- Fix: LDAP synchronization is now more robust (transaction and 
  use modify instead of delete/add).
- Fix: Fix: Setup of member synchronization does not conflict 
  with contact or user synchronization.

For translators:
- Update some language files.
- Can accept right to left languages. Added an "automatic" arabe translation.

For developers:
- An external module can force the third party code to be required whatever
  is the rule of third party code module.
- Update fckeditor to 2.6.4.
- Update Smarty to 2.6.26.
- Removed some deprecated code and files.
- Creation of directory in module descriptor is simpler.
- Can use an alternate document_root directory to develop with 
  sources on two repositories.
- Removed useless code of old commercial module.
- Move some modules into the CVS modules repository dolibarrmod. This reduces
  amount of code in main branch.
- Updated wiki documentation.
- Better W3C standard.
- Can add init data when enabling a module.
- Can fix some corruptions in database by calling the update page 
  /install/repair.ksh
- Log files contains more information (PHP_SELD added and OS user used for 
  log of command lines scripts) 
- Can protect a module to not being enabled if javascript disabled.
- If module numberwords is installed, code can use langs->getLabelFromNumber 
  to get value of an amount in text.
- A module can add subsitution keys in makesubsitutions() functions.
- Add $conf->browser->phone defined to optimise code for smartphone browsers.
- All external libs are now in same directory /includes.
- All install files are now in same directory /install.


***** ChangeLog for 2.6 compared to 2.5.* *****
For users:
- New: Add filter on status in emailing selector for Dolibarr users.
- New: Can add bookmarks on all pages.
- New: Enhance bank transactions reporting.
- New: When creating a contact from a third party, informations from third
  party card are automatically suggested.
- New: Sort list of languages in combo box.
- New: EMails links are show with function dol_print_email
- New: Add graph report on number of entities in product statistics page.
- New: Can delete a supplier order whatever is its status.
- New: No limit on free text on PDF generated documents.
- New: Can force login value when creating a user from a member.
- New: Can clone commercial proposals and orders.
- New: Major enhancement of project module.
- New: Added product label in invoice exports fields.
- New: Add VAT number in export fields.
- New: Upgrade FPDF to 1.6
- New: Upgrade Scriptaculous to 1.8.2 and Prototype to 1.6.0.3
- New: Added keywords in PDF.
- New: Add hidden option MAIN_DISABLE_PDF_COMPRESSION.
- New: Add attachments on intervention cards.
- New: Can add personalized fields in emailing selectors.
- New: Customer code and supplier code can be defined automatically.
- New: Emailing feature can extract civility from contacts.
- New: Can create a third party from a member of foundation module.
- New: Can set a limit for stock alert to 0.
- New: Support SMTPS.
- New: Added a page /support to provide a help center service on Dolibarr.
- New: Distinct status "running not expired" from "running expired" in lines 
  contract status.
- New: Add a first version of a module for Paybox.
- New: Can add contact to suppliers orders.
- New: Changes to support the external Bit Torrent module.
- New: Can filter on social contribution type in list.
- New: Upload of joined files need create/modify permissions to work.
- New: For admin users, show the SQL request in export build.
- New: Can modify proposal date if status is draft.
- New: The help link on some pages now links directly to the wiki web page.
- New: Enhancements in barcode module.
- New: Can use decimal values in stocks.
- Fix: Partial payment on social contributions not shown on main page.
- Fix: Handle correctly the comment in status changing of supplier orders.
- Fix: Author, title and topic are correctly encoded in PDF.
- Fix: Now HTML output is always UTF8, this solve bad PDF encoding on old
  users.
- Fix: Save new model when changed on interventions.
- Fix: Failed to go on the future view of bank transaction if there is no 
  future bank transaction already wrote.  
- Fix: Bad ref in supplier list.
- Fix: Bad link in product statistics for supplier referrers.
- Fix: Usage of reset of cursor in personalized numbering modules for a particular
  month (@ option) was broken.
- Can add contacts to a supplier invoice.
- Fix: When an invoice is changed back to status draft, warehouse is increased 
  back.
- Fix: Category of a bank transaction was not saved.
- Fix: Clicktodial plugin works correctly now
- Fix: Multiprices features works correctly.
- Fix: Project module and task creation.
- Fix: Validation of order if a file was attached.
- Fix: A lot of fixes in PDF generators.
- Fix: Bad line/page break with long description of products on PDF.
- Fix: Option force invoice date to validation date working correctly.
- Fix: Creation of a member from the example public page works.

For translators:
- Added 10 more new language files.
- Added autotranslator tool. A tool to build/update automatically
  languages files using Google API for a new language. Wonderful to start a
  new translation.
  
For developers:
- Removed some deprecated files.
- Removed treemenu library.
- Renamed all function dolibarr_xxx into dol_xxx to have same prefix everywhere.
- Rewrite clone feature for supplier invoice to work like other clone features.
- First change to manage a future feature "stock PMP value".
- A module can add a new tab in third party view tabs.
- First change for future geoip module.


***** ChangeLog for 2.5 compared to 2.4.* *****
For users:
- Sessions timeout can be configured to overwrite PHP setup.
- Can filter on date in services list.
- Support bookmark add of product cards.
- Enhancement in stock management (Automatic increase/decrease
  from order or invoice is possible).
- New filter options in prospect lists (category and level).
- New view in ECM module.
- Look enhancements for graphics (add transparency).
- Added statistics report for supplier invoices.
- Added average amount in invoices statistics reports.
- Can move a contract line to another contract of same third party.
- Add an export definition to export interventions.
- Can set umask file permissions on Unix/Linux/BSD systems.
- Miscelanous bug fixes.
- A lot of other enhancements to increase productivity.
- All phone numbers show the clicktodial link if module is enabled.
- Can define hour and minutes in intervention cards.
- Can edit a validated intervention.
- Add filters on intervention list.
- Add juridical status and number of employees in third party 
  export definition.
- A lot of enhancements and translation in withdraw module.
- Full support of Mysql option mode=strict.
- Added a new event from member module to agenda tracked events.
- Can attach a file to suppliers orders.
- Change to make Bank Account Number form more "internationnal".
- Can clone an invoice.
- Can clone an emailing.
- Reduce memory usage (about 2%).
- Add weight and size in sendings module.
- Add a fast search form on left menu for member module.
- Fix: Do not show export filter for disabled modules
- Show greyed lines for not allowed export filters.
- Add nature in product fields (manufactured product or not).
- Add export filters for category module and trip and expenses module.
- Can choose login of dolibarr account created when create from contact

For translators:
- The errors language file contains only error or warning messages with 
  prefix Error or Warning.
- HTML Output is by default in UTF8 and language files can be provided
  in UTF8.

For developers:
- Update skeletons (some fixes and add function createFromClone).
- Add an experimental Cash Desk module.
- Added new triggers events in agenda module.
- All submodules are moved in the includes directory.
- Removed some deprecated files.
- Menu managers now use same class name for their menu entry
  and add a different value in an HTML id for each entry. This allows
  to build skins that use different style for each menu entry.
- All emails and url HTML output use same function.
- Add more integrity check on database
- Can disable modules on logon page. This make possible to
  have several profiles of demo with only one demo. Also added a new
  Dolibarr demo front page (in htdocs/public/demo).
- Allow modules to add new tabs.

   

***** ChangeLog for 2.4 compared to 2.2.* *****
For users:
- Add a calendar module (module agenda) with ical/vcal/rss export.
- Look enhancement in graphics (thanks artichow).
- Add tel and fax on delivery addresses.
- Add a tool to edit personalized menu.
- Add an ical and vcal export link in agenda and webcalendar module.
- Reduce memory usage.
- Now triggers are enabled/disabled according to module they refers to.
- Fix infinite loop on popup calendar.
- Change in tanslation to make Dolibarr easier to understand.
- Add a warning when sending a mail from a user with no email defined.
- Added clicktodial module.
- Add a property private/public in contact. This allows to user Dolibarr
  for a personnal address book.
- French NAF code can accept 5 chars.
- Supplier prices can be input with or without taxe.
- New generic numbering modules to offer more solutions for generating
  automatic id.
- Add new predefined exports wizards (stocks, suppliers, taxes...).
- Add feature to log security events (logon, change of users, passwords).
- Can link all documents (included supplier invoices and orders) to a 
  project.
- Can attach several files to email when sending an invoice, order or
  proposal by email.
- Can choose accuracy (number of decimals) for prices.
- Localization for decimal and thousand delimiter on number is fully
  supported.
- More informations reported in system information pages.
- Add a budget report.
- Added a security audit report.
- Other minor changes (features, look, fixes)
- Added compatibility with Firefox 3.
- Changes for compatibility with PHP6/Mysql6.
- Some bug fixes.

For translators:
- Added spanish es_ES translation.
- Added en_AU translation.

For developers:
- Removed useless code:
  Replaced phplot and phplot5 librairies by artichow.
  Removed cryptograph library replaced by artichow.
- Login functions are now externalised as modules.
- Update code skeletons examples.
- Several enhancements to make addon development easier.
- Add a tool to generate PHP classes completely mapped to a table.
- Added a check to enable external modules only if dolibarr version is
  high enough.
- Changes in wizard installer to allow building autoexe installer for
  Windows with Apache and Mysql included.


***** ChangeLog for 2.2 compared to 2.1.* *****
- Add more statistics on main page.
- Add option to add message on login page.
- Management of categories for third parties.
- Add volume on products properties.
- Support for LDAP authentication.
- Full member synchronisation with LDAP database in
  fundation module.
- More LDAP fields supported for user synchronization.
- Better logger for install.
- First changes to support UTF8.
- Add a "forget password" feature.
- Setup process can run several migrate files if need
  to jump several versions to upgrade.
- Support for webcalendar 1.1 in webcalendar module.
- Support for menu in database.
- Better support for using Dolibarr on more WHP.
- Removed some deprecated files and clean code.
- New theme: Auguria
- Removed PHP warnings.
- Some bugs fixes.
- Traduction more complete.
- Better code comments for Doxygen documentation.
- Better support of vcard export format.
- A lot of security enhancements (no more password in log files,
  crypted password in database, in config file...).
- Themes are full CSS compliant.
- A lot of other minor changes...
- Option to scan uploaded document by an antivirus.
- Transparency for picto files works with IE.
- Can drag and drop boxes on main page.


***** ChangeLog for 2.1 compared to 2.0.* *****
- Added a better installer.
- Support user and groups permissions.
- Translation in english and support for several languages.
- New enhanced look and several new themes.
- Small search boxes for each Dolibarr elements (invoices, contracts,
  orders, proposals...)
- Added an export assistant module to export main dolibarr data.
- Added backup tool to backup database via mysqldump.
- Added product categories management with a categorie tree.
- Management of companies' discounts (relative or absolute).
- Support credit note and discounts (relative and absolute) on
  commercial proposal, orders and invoices.
- Support multi-langual description for products.
- Graphical enhancements (picto to describe all status).
- Added more permissions (ie: can restrict access for a commercial user
  to elements of its companies only).
- Little enhancements to OSCommerce module.
- Added a second OSCommerce module working through web services.
- Added a Mantis module to have a Mantis application in Dolibarr menu.
- Building a PDF document for invoices works like other modules. You
  can change model just before generating the PDF.
- Can generate documents (PDF) for customer orders. Can send them by mail.
- Added FPDI and FPDI_Protection (ie: PDF with password-protection)
- Can make one payment for several supplier invoices.
- Rule to suggests passwords when creating a user are in modules
  allowing to add easily other rules.
- Option to encrypt passwords in database (MD5).
- Add Dolibarr triggers support on users creation/change.
- Add Dolibarr triggers support on payments.
- Add Dolibarr triggers on supplier and customers orders.
- Webcalendar triggers for actions on Member module.
- Support optional new javascript popup selector for date fields.
- Support for several RSS boxes in external RSS module. Setup easier.
- Can attach documents on Action, Orders, Invoices, Commercial proposals.
- Can attach contacts on proposals, orders, contracts, invoices.
- Preview on results of PDF generator modules in setup pages.
- Code cleaner. Remove unused or duplicate code.
- Save and show last connexion date for users.
- Enhancements on a lot of forms for better ergonomy.
- Can add/remove company logo.
- Added LDAP synchronisation for users, groups and/or contacts.
- Can configure your own SMTP server/port for mail sendings.
- Works even on "UTF8 by default" systems (Mysql, Linux...)
- Better compatibility with different PHP version or setup.
- Added mysqli driver.
- Add a WISIWYG editor (FCKEditor) to edit note and comment areas.
- Added AJAX features like a 'search product selector'.
- Modules boxes on main page can be dragged and dropped (with firefox only).
- Support for PHP5.
- Experimental support for Postgresql (not working yet, but waiting feedbacks).
- Removed obsolete files and documentation.
- Added admin tools (backup and files purge).
- Added a tool to build a lang package.
- Added a tool to build a module package.
- Added a tool to build a theme package.
- Traduction more complete.
- Added skeletons for code examples.
- Lot of fixes after 2.0 release not fixed in 2.0.1.
- Added more security option (ie: encrypted password in database)




***** ChangeLog for 2.0.1 compared to 2.0 *****
Minor bug fixes



***** ChangeLog for 2.0 compared to 1.0.* *****
ChangeLog file size is so important, that it is not included inside Dolibarr
package. You can find it at www.dolibarr.org<|MERGE_RESOLUTION|>--- conflicted
+++ resolved
@@ -5,21 +5,18 @@
 ***** ChangeLog for 3.6.1 compared to 3.6.* *****
 For users:
 - Fix: Can upload files on services.
-- Fix: sql errors on updat fichinter
-- Fix: debian script syntax error
+- Fix: sql errors on updat fichinter.
+- Fix: debian script syntax error.
 - Fix: error "menu param is not inside list" into pos module.
-- Fix: Salary payments are not reflected on the reporting sheets
-- Fix: Unsubscribe emailing not working
-- Fix: Trigger on create category call failed because user is not passed on card
-- Fix: list event view lost type event filter
-- Fix: Save also code event
-<<<<<<< HEAD
-- Fix: VAT payment - Add control on field date value
-- Fix: Salaries payment - Field date value is now required and add control on it
-=======
+- Fix: Salary payments are not reflected on the reporting sheets.
+- Fix: Unsubscribe emailing not working.
+- Fix: Trigger on create category call failed because user is not passed on card.
+- Fix: list event view lost type event filter.
+- Fix: Save also code event.
+- Fix: VAT payment - Add control on field date value.
+- Fix: Salaries payment - Field date value is now required and add control on it.
 - Fix: Iban was used instead of Bic into SEPA file.
 - Fix: Must unaccent strings into SEPA file.
->>>>>>> 0e944b04
 
 ***** ChangeLog for 3.6 compared to 3.5.* *****
 For users:
