--- conflicted
+++ resolved
@@ -36,15 +36,8 @@
 NEW: add option PROPOSAL_AUTO_ADD_AUTHOR_AS_CONTACT
 NEW: Add option to display thirdparty adress in combolist
 NEW: Add option to swap sender/recipient address on PDF
-<<<<<<< HEAD
-NEW: Add option to display thirdparty adress in combolist
-NEW: Add project on pament of salaries
-NEW: Add SHIPPING_PDF_HIDE_WEIGHT_AND_VOLUME and
-NEW: Add somes hooks in bank planned entries
-=======
 NEW: Add project on payment of salaries
 NEW: Add SHIPPING_PDF_HIDE_WEIGHT_AND_VOLUME and
->>>>>>> 98c14efa
 NEW: Add supplier ref in item reception page
 NEW: Advanced permission to ignore price min
 NEW: Allow to enter a timespent with a numeric value
@@ -90,10 +83,7 @@
 For developers:
 NEW: Add lib for multiselect with checkboxes
 NEW: Add function isValidMXRecord
-<<<<<<< HEAD
-=======
 NEW: Add somes hooks in bank planned entries
->>>>>>> 98c14efa
 NEW: Add hook changeRoundingMode in update_price
 NEW: Add hook formconfirm to contractcard
 NEW: Add hook for virtual stock
