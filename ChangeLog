--- conflicted
+++ resolved
@@ -3,7 +3,6 @@
 --------------------------------------------------------------
 
 
-<<<<<<< HEAD
 ***** ChangeLog for 12.0.0 compared to 11.0.0 *****
 For Users:
 NEW: Module MO (Manufacturing Order) is available as stable module.
@@ -27,7 +26,7 @@
   by a "_" automatically when a reference (with a custom numbering mask that use it) is generated.  
   
   
-=======
+
 ***** ChangeLog for 11.0.3 compared to 11.0.2 *****
 FIX: unit price for selected supplier products not set. NaN was used.
 FIX: use bad var to check if total is positive for each VAT rate when validating an invoice
@@ -55,7 +54,6 @@
 FIX: Ticket - Load Cache Messages Ticket, wrong message's status
 FIX: Ticket Public  - Private messages are displayed
 
->>>>>>> b41ac2a4
 ***** ChangeLog for 11.0.2 compared to 11.0.1 *****
 FIX: #10309
 FIX: #13110
