--- conflicted
+++ resolved
@@ -11,7 +11,6 @@
 Upgrading to any other version or any other database system is abolutely required BEFORE trying
 make a Dolibarr upgrade.
 
-<<<<<<< HEAD
 
 ***** ChangeLog for 4.0.0 compared to 3.9.* *****
 For users:
@@ -162,9 +161,6 @@
   if (! $res) include_once DOL_DOCUMENT_ROOT . '/core/tpl/document_actions_pre_headers.tpl.php';
 
 
-
-=======
->>>>>>> 58c18f43
 ***** ChangeLog for 3.9.3 compared to 3.9.2 *****
 FIX: #4383 $userid not defined
 FIX: #4448 $filebonprev is not used, $this->filename now
