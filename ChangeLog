--- conflicted
+++ resolved
@@ -2,7 +2,7 @@
 English Dolibarr ChangeLog
 --------------------------------------------------------------
 
-<<<<<<< HEAD
+
 ***** ChangeLog for 13.0.0 compared to 12.0.0 *****
 For users:
 NEW: Add module Credit transfer SEPA to manage payment of supplier using bank credit transfer SEPA files
@@ -22,7 +22,8 @@
 * If you build a class that implement CommonObject to use the incoterm properties or method (->fk_incoterm, ->label_incoterm, ->location_incoterm),
   you must now also include declaration of the Trait CommonIncoterm in your class. All incoterm functions were moved into this Trait. 
 * The GETPOST(..., 'alpha') has now the same behaviour than GETPOST(..., 'alpahnohtml');
-=======
+
+
 ***** ChangeLog for 12.0.3 compared to 12.0.2 *****
 FIX: 10.0 - when the mime file name is different from the filesystem name, the attachment name should be the mime filename
 FIX: 11.0 - expenses lines overlapping the total amounts frame
@@ -67,7 +68,6 @@
 FIX: Visualization rights correction on last modified contacts box
 FIX: Wrong redirection
 FIX: Yogosha report 4425 (backport)
->>>>>>> 693a8430
 
 ***** ChangeLog for 12.0.2 compared to 12.0.1 *****
 FIX: computation of the bottom margin of <body> returns NaN because body is not loaded yet
