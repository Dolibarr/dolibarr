--- conflicted
+++ resolved
@@ -1,6 +1,31 @@
 --------------------------------------------------------------
 English Dolibarr ChangeLog
 --------------------------------------------------------------
+
+
+***** ChangeLog for 11.0.0 compared to 10.0.0 *****
+For Users:
+
+
+For Developers:
+
+
+WARNING:
+
+Following changes may create regressions for some external modules, but were necessary to make Dolibarr better:
+* Properties ->libelle_incoterms were renamed into ->label_incoterms
+* Removed the method liste_array() of project class. It was not used by core code.
+* The function show_theme() hase been renamed into showSkins()
+* Rename 'module_part' parameter into 'modulepart' into document APIs, for consistency.
+* The deprecated method get_OutstandingBill has been removed. You can use getOutstandingBills() instead.
+* The hook "moreFamily" must return payment into var "totalpayment" and no more "paiement" (english replace french).
+* Removed deprecated method actioncomm->add(), use create() instead
+* If you have developed your own emailing target selector and used parent::add_to_target(...), you must now use parent::addToTargets(...)
+* Removed function dol_micro_time. Use native PHP microtime instead.
+* The trigger BON_PRELEVEMENT_CREATE has been renamed into DIRECT_DEBIT_ORDER_CREATE.
+* The constant INVOICE_SHOW_POS_IN_EXPORT has been renamed into INVOICE_SHOW_POS.
+* If your logo was visible on the menu bar, you must upload a new logo into 'Home-Setup-Company/Organization' to have it visible agin in menu. 
+
 
 ***** ChangeLog for 10.0.3 compared to 10.0.2 *****
 FIX: #11702 
@@ -64,414 +89,6 @@
 FIX: XSS
 
 ***** ChangeLog for 10.0.2 compared to 10.0.1 *****
-FIX: #10460 compatibility with MariaDB 10.4
-FIX: #11401 Adherent unknown language key
-FIX: #11422 Can't edit his own events with standard rights
-FIX: #11427 require product class (fixes POST /supplierinvoices REST API endpoint)
-FIX: #11570
-FIX: #11591 FIX: #11592
-FIX: #11671 CVE-2019-15062
-FIX: #11672
-FIX: #11685
-FIX: #11702
-FIX: #11711
-FIX: #11720
-FIX: #11746 Unable to modify amount of insurance of a loan
-FIX: #11752
-FIX: #11789 FIX: #11790
-FIX: #11804 list of tickets from a customer card display ALL tickets
-FIX: #11834
-FIX: Add char $ and ; in sanitizing of filenames.
-FIX: Add comment before protected functions
-FIX: Add log and type of content in dolWebsiteOutput and
-FIX: Add repair.php option 'restore' to restore user picture after v10
-FIX: amount opened on thirdparty card dont care of credit note not converted
-FIX: Api of documents work with value 'thirdparty'
-FIX: author in message / ticket API
-FIX: avoid sql error if fk_project is empty during update
-FIX: avoid Warning: A non-numeric value encountered
-FIX: bad consistency in list of invoice for direct debit order.
-FIX: Bad error management in zip compress and web site export
-FIX: bad substitution for extrafields type checkbox
-FIX: better help message with multicompany
-FIX: calculation of $products_dispatched
-FIX: Can't add a new chart of account
-FIX: Can't delete a draft leave even if it should
-FIX: Can't save setup of mailman module
-FIX: column jabberid missing
-FIX: Confirmation of deletion
-FIX: Consistency in direct debit order lists.
-FIX: Content send before header warning
-FIX: credit note can be split
-FIX: credit note used on list
-FIX: Css was saved on wrong website.
-FIX: delivery extrafields
-FIX: Disabling a website does not put it offline
-FIX: display only stripe sources for customer
-FIX: display payment intent in stripe's charge list
-FIX: document list for products in API
-FIX: dol_thirdparty_id for stripe PI
-FIX: Do not show tooltip if tooltip is empty
-FIX: duplicate css tag, decrease padding-bottom for boxes in eldy theme
-FIX: duration when creating service
-FIX: EDB-ID:47370
-FIX: Enable web site
-FIX: error management when adding a property with type real
-FIX: Fatal situation if payment removed on expense report. Action
-FIX: filepath of generated documents doesn't handle products with special characters
-FIX: for MAIN_MAXTABS_IN_CARD = $i card
-FIX: gzip and bzip2 must use option -f
-FIX: It was possible to create cashfence without entering data.
-FIX: javascript error when using dol_use_jmobile=1
-FIX: logout redirect to takepos.php
-FIX: Look and feel v10
-FIX: Make protected all pfd models functions
-FIX: management of extrafields in modulebuilder
-FIX: Missing div for buttons in tax, loan, various payment modules
-FIX: missing include (dol_convert_file not found)
-FIX: Missing some replacements in website module
-FIX: missing test on permission on button to delete ledger record
-FIX: Missing the filter fields in export of expense report and leaves
-FIX: Missing ticket icon on md theme
-FIX: Missing transaction
-FIX: Mode smartphone was not triggered when there is too loo menu
-FIX: Must escape shell
-FIX: Must exclude logs and some dirs for compressed backup
-FIX: name and position of hook FIX: #11710
-FIX: Not showing MAIN_INVERT_SENDER_RECIPIENT when edit field
-FIX: Nowrap missing on amount in boxes
-FIX: Option to use ZipArchive instead of PclZip bugged with large files.
-FIX: order or proposals billed if both workflow conf activated
-FIX: permission check on API intervention
-FIX: phpcs
-FIX: placement function
-FIX: qty in invoice list on product's stats
-FIX: remove disabled product type from product list
-FIX: Return code of pdf_einstein.modules.php and proformat
-FIX: round for application fee in stripe
-FIX: Sens of the balance (Debit - Credit in accountancy not contrary)
-FIX: Several pb in export of documents
-FIX: SQL syntax error and CSRF check on vat reports
-FIX: takepos layout clear or focus search
-FIX: too many record in sql request. Whena criteria is a filter, we must
-FIX: Translation of month
-FIX: USEDOLIBARREDITOR not always set
-FIX: VAT number for Monaco (it uses FR)
-FIX: vulenrability in uploading file found by 美创科技安全实验室
-FIX: wrong display (and hidden input) for already dispatched quantity
-FIX: wrong parameters (same error in branch 9, 10, develop)
-FIX: Wrong variable. Must be PROJECT_HIDE_UNSELECTABLES
-
-***** ChangeLog for 10.0.1 compared to 10.0.0 *****
-FIX: #10930
-FIX: #10984 FIX: reposition on "Build backup" button
-FIX: #11400
-FIX: #11412
-FIX: #11460 FIX: #11492 FIX: #11576 FIX: #11590
-FIX: #11463
-FIX: #11466
-FIX: #11498
-FIX: #11505
-FIX: #11506
-FIX: #11507
-FIX: #11509
-FIX: #11537
-FIX: #11543
-FIX: #11553
-FIX: #11584
-FIX: accounting mode must be taken from global conf, because there's no way to choose a mode with interface
-FIX: Add message from public interface
-FIX: add missing hook calls
-FIX: Add warning when setup is strange
-FIX: ajax call for line positioning when CSRFCHECK_WITH_TOKEN is on
-FIX: API return 404 sometimes even if API exists
-FIX: Attachment was lost when we validate an expense report
-FIX: avoid conflict with "$classname" in card.php
-FIX: Bad sql request
-FIX: better compatibility with multicompany transverse mode
-FIX: Better PHP compatibility
-FIX: Block to link with tickets
-FIX: Can't submit a ticket from public interface
-FIX: categories import: prevent mismatch between category type and object type
-FIX: Closing ticket from public interface
-FIX: Column 'paid' missing in expense report
-FIX: compatibility mysql 8. rank is reserved
-FIX: Computed field were not calculated into lists.
-FIX: Content of email for subscription
-FIX: correct error in files with multiple spaces
-FIX: CVE-2019-11199
-FIX: delete of links between objects
-FIX: div not balanced
-FIX: do not return formatted prices in json string
-FIX: duplicate on the check (TODO field $onetrtd not used ?)
-FIX: element name in update_price
-FIX: empty product_use_units in product configuration
-FIX: expedition card: infinite loop for printObjectLine hook if return > 0
-FIX: extrafield loading bug due to assumption that an object is a third party while it may be a contact if MAIN_USE_COMPANY_NAME_OF_CONTACT is set.
-FIX: Fatal error on dol_htmloutput_mesg with corrupted array
-FIX: Fatal situation if payment removed on expense report. Action
-FIX: FEC Format - Missing date_creation in general ledger when you add a new transaction
-FIX: FEC Format - Save translation of the journal label in database & nowrap on amount
-FIX: floating point precision errors in the triggers of the workflow module
-FIX: for #11232
-FIX: format of field with type timestamp
-FIX: fournrprice log for insert
-FIX: help text
-FIX: import filter error
-FIX: __INFOS__ tag not exists
-FIX: issue #9300: install error with PostgreSQL using custom table prefix
-FIX: issue #9300: install error with PostgreSQL when using custom table prefix
-FIX: Language key
-FIX: Limit of uploaded files (max_post_size was not used)
-FIX: list of balance of leaves
-FIX: minor spelling issues
-FIX: missing "dropdown-icon" replacement
-FIX: Missing field "Conciliated" into bank transaction export
-FIX: missing filter by current contact
-FIX: missing token
-FIX: Missing where on entity
-FIX: move sql request in INNER JOIN
-FIX: name was able to be in field but went back to new line
-FIX: Nowrap on amount
-FIX: Online payment
-FIX: on shipment delete confirm dialog, a new checkbox allows the user to choose if they want their stock re-incremented after the deletion.
-FIX: option EXPORT_LABEL_FOR_SELECT to restore compatibility in export
-FIX: Option THIRDPARTY_SUGGEST_ALSO_ADDRESS_CREATION
-FIX: outdated phpdoc
-FIX: Permission for BOM menu
-FIX: permission to delete a draft purchase order
-FIX: phpcs
-FIX: Position was lost when we edit the line of template invoice
-FIX: product_use_units was set to 0 each time a conf in block other was set
-FIX: propal createFrom hook: undefined parameter attached
-FIX: Responsive of public interface of ticket
-FIX: search by phone pro
-FIX: Setup of TakePos was not possible after a clean install
-FIX: Show list of events on tickets
-FIX: socpeople assigned list in action com list
-FIX: SQL problem on donation & nowrap on amount
-FIX: stock increase on shipment deletion if STOCK_CALCULATE_ON_SHIPMENT_NEW: is set
-FIX:  stripe webhook ID constant set
-FIX: summary of time spent in preview tab of projects
-FIX: the feature to bill time spent was not enabled.
-FIX: The new feature to attach document on lines was not correclty
-FIX: The proposed new supplier code does not work
-FIX: this function can not be private
-FIX: tk9877 - PDF rouget requires product.lib.php (otherwise measuring_units_string() is not defined)
-FIX: Update the file index table when we validate/rename a ref.
-FIX: use rounding to compare the amounts
-FIX: We must save code instead of value in database for template invoice modelpdf
-FIX: we need to be able to add freeline with qty between 0 & 1 in supplierorder line
-FIX: We should remove property comments only for project and task api.
-FIX: When saving an action it didn't save the label based on the type of event if the label is empty and the type is customized
-FIX: when STOCK_CALCULATE_ON_SHIPMENT_NEW: is set, deleting a "closed" shipment now increases stock as expected
-FIX: wrong path sociales/index.php doesnt exist anymore
-
-***** ChangeLog for 10.0.0 compared to 9.0.0 *****
-For Users:
-NEW: Module "Ticket" is available as a stable module.
-NEW: Module "Email Collector" is available as a stable module.
-NEW: Module "TakePOS" is available as a stable module.
-NEW: Experimental module "Vendor receptions".
-NEW: Experimental module "BOM".
-NEW: Accounting - Add default accounting account for member subcriptions.
-NEW: Accounting - More comprehensive menu.
-NEW: Agenda/event - add description column available in list (hidden by default).
-NEW: Add accounting account for result.
-NEW: Add accounting code for EEC sales and export sales on products.
-NEW: Add a security permission to edit php dynamic content on the WebSite module.
-NEW: Attached document on bank account are now visible in automatic ECM.
-NEW: Add Autofill Remainder Amount picto on the Expense Report Payment Page.
-NEW: Add contact status in category export
-NEW: Add Default Warehouse to user record (if module stock is on)
-NEW: Add employee/user to subledger account list
-NEW: Add gender in member card
-NEW: Add getFormatedCustomerRef and getFormatedSupplierRef methods
-NEW: Add history to view and print previous sales on TakePos.
-NEW: Add import of accounting account for intra/export selling on product card
-NEW: Adding code to show update date of supplier price shown
-NEW: Add line total on list of payments
-NEW: Add LinkedIn field in social network module
-NEW: Add more complete error messages in log on stripe payments
-NEW: Add no_email field in contact list
-NEW: Add notes are show in tooltips
-NEW: Add option DONATION_USE_THIRDPARTIES in admin of membership module
-NEW: Add option STOCK_SHOW_VIRTUAL_STOCK_IN_PRODUCTS_COMBO
-NEW: add page to setup opening hours of the company
-NEW: add payments table to pdf of expense report
-NEW: add payment terms to invoices list
-NEW: Add picto of deletion on mass action combo lists
-NEW: add product extrafields available into shipping export
-NEW: add ref supplier on supplier invoice
-NEW: Add stats on entries & movements by fiscal year
-NEW: Add subledger in various payment module
-NEW: Add tag for ODT generation for localtax rates
-NEW: Add the now link when creating expense report
-NEW: Ask date of invoice when using the Clone feature.
-NEW: auto event msg
-NEW: Automatically binding for intra/export accountancy code in customer list
-NEW: automatic / manual selector form
-NEW: Better explanation for setup of WebDav module
-NEW: Can add more lines on situation invoices at end of project when there is extra to add.
-NEW: Can change the customer account of an instance
-NEW: Can choose the root category to show products for TakePOS module
-NEW: Can edit supplier on draft order supplier
-NEW: Can enter price with or without tax when entering expense repor line
-NEW: Can filter on the date of period for social contributions
-NEW: Can generate invoices from the timespent entered on a project
-NEW: Can update product supplier price ref
-NEW: Can upload files from the edit page of expense report
-NEW: Color for hover and for checked line is on by default
-NEW: Column of parent company is available in list of third parties
-NEW: conditionnal add member button by statut
-NEW: constant KEEP_DISCOUNT_LINES_FROM_ORIGIN
-NEW: Contact related items tab
-NEW: Can create of supplier invoice from a reception
-NEW: Ensure External RSS Links Open in New Window
-NEW: Export available for reception module
-NEW: Extend import option to Order's card and Propal's card
-NEW: filter by thirdparty on report CA by prod/serv
-NEW: Save space by moving the meteo on the title line
-NEW: Get the list of groups of a user with the REST API.
-NEW: Hidden option MAIN_CAN_EDIT_SUPPLIER_ON_SUPPLIER_ORDER to edit supplier on draft supplier order
-NEW: Improve Displaying Shortcut Access Keys in Navigation.
-NEW: Improve Expensereport, Inverse Receiver.
-NEW: Improve pdf description item visibitity.
-NEW: Introduce a config parameter $dolibarr_main_instance_unique_id
-NEW: Introduce css "nobottomiftotal"
-NEW: Introduce PhpSpreadsheet for export (need php5.6+)
-NEW: Invoice creation from the timesheet
-NEW: Can list remote stripe's payout in a dedicated page.
-NEW: Manage account sell_intra & sell_export in page accoutancy admin default product
-NEW: Manage loan schedule.
-NEW: Manage status of member types.
-NEW: Mass action "create bills" for validated reception
-NEW: Measuring unit are now defined into an editable dictionary. Add product size/unit into product import. 
-NEW: Template pdf 'canelle_reception' displays linked reception lines.
-NEW: Moral/physic status can be defined at member type level
-NEW: Pagination into list of time spent.
-NEW: Performance enhancement (Replace dirname(__FILE__) with __DIR__)
-NEW: POS support in order (ex: online cart).
-NEW: Preview of images into the filemanager component.
-NEW: Resource module can be used in products/services (in a dedicated tab)
-NEW: Retrieve invoice infos from order when billing shipment
-NEW: Save and display type of membership in subscription table for more explicit historic
-NEW: Setup default thirdparty type (customer or prospect/customer)
-NEW: Add shipping "set draft" button and can update lines.
-NEW: show in blod, the invoice amount where we came from, when making payment
-NEW: Show product dimensions in product tooltips.
-NEW: Show the latest date of subscription in member statistics reports.
-NEW: Sort list of templates alphabetically
-NEW: Stripe Payment Intent (need option to use this new Stripe api method)
-NEW: Can support barcode on supplier price references.
-NEW: Support tag {ccc} on payment ref
-NEW: The preview of PDF files generates only 1 png file, even if several pages.
-NEW: Can select a Thirdparty object in donation module if option ON.
-NEW: Tooltip with VAT amount and price incl tax on lines of objects.
-NEW: Unsubscribed emails are now stored in a dedicated table.
-NEW: Update working chkbxlst filter for lists.
-NEW: Use ajax switch into setup of donation.php and multi-currency module.
-NEW: use recipient language when generating the fullname for emails.
-NEW: When you create product or service, sell accountancy account by default is suggested.
-NEW: Widget birthdays of the month.
-NEW: Option in workflow module to set a reception billed on validate supplier bill.
-NEW: Autocompletion on lists should be available on mobile applications.
-NEW: Add mass action to close several members.
-NEW: Add hidden option ADD_UNSPLASH_LOGIN_BACKGROUND for random background
-NEW: Add hidden option to be ready for BREXIT
-
-For Developers:
-NEW: Module "DebugBar" is available as a stable module.
-NEW: Add API REST for donations
-NEW: Add a script 'purge-data.php' to purge data older than a defined creation date
-NEW: Add constant XFRAMEOPTIONS_ALLOWALL
-NEW: Add function isValidVATID() to heck syntax of a VAT ID/number.
-NEW: Add document's product support in APIs
-NEW: Add REST API: get the list of objects in a category.
-NEW: Update Stripe library to 6.35
-NEW: Upgrade jquery lib to 3.3.1
-NEW: Add hook 'addHtmlHeader()'
-NEW: Add hook 'createRecurringInvoices()'
-NEW: Add hook 'afterSelectContactOptions'
-NEW: Add hook 'getAccessForbiddenMessage'
-NEW: Add hook support in accountancy index
-NEW: Add hook support in list of template invoices
-NEW: Add parameter 'replaceambiguouschars' on getRandomPassword function
-NEW: Add property 'noteditable' in modulebuilder
-NEW: Add the current modulepart into the Conf class object
-NEW: Add trigger FICHINTER_UNVALIDATE
-NEW: Add visibility with value 4 in framework to define fields to show
-NEW: More option to tune initialization of a new module with modulebuilder.
-NEW: Add REST API to list currencies
-NEW: REST API Proposal, Orders, Invoices: Add contact details
-NEW: hidden option to change concat order of description/product label.
-NEW: Enhance management of webhooks
-NEW: Generation of doc by modulebuilder can include README and CHANGELOG
-NEW: massfilesarea feature is possible for external modules
-NEW: Show list of enabled modules in dol_print_error().
-NEW: Simplification of CSS styles of default themes. 
-NEW: Clean code of a lot of deprecated code.
-NEW: Add hidden option to set a search entry to the top
-NEW: add hidden option DISPLAY_DISCOUNTED_SUPPLIER_PRICE
-NEW: add hidden option MAIN_DEFAULT_LANGUAGE_FILTER
-NEW: add hidden option NO_CONCAT_DESCRIPTION
-NEW: Add hidden option ACCOUNTANCY_COMBO_FOR_AUX
-NEW: Add Hidden option OVERRIDE_VAT_FOR_EXPENSE_REPORT
-NEW: add hidden option MAIN_DOC_UPLOAD_NOT_RENAME_BY_DEFAULT
-NEW: Hidden conf to improve pdf desc item visibitity
-NEW: Look and feel v10 - Add CSS 'tabBarNoTop'
-
-
-WARNING:
-
-Following changes may create regressions for some external modules, but were necessary to make Dolibarr better:
-* PHP 5.4 is no more supported. Minimum PHP is now 5.5+.
-* The PHP extension php-intl is not mandatory and must be installed to have new features working correctly.
-* Method GetUrlTrackingStatus were renamed into getUrlTrackingStatus for consistency with naming rules.
-* API getListOfCivility has been renamed into getListOfCivilities for consistency with naming rules.
-* Deprecated function img_phone as been removed. You can use img_picto(..., 'call|call_out') instead.; 
-* Files for variables of themes were renamed from graph-color.php into theme_vars.inc.php to match naming 
-  convention of extension .inc.php for files to be included.
-* All methods set_draft() were renamed into setDraft().
-* Signatures of methods createFromClone() has been standardized. All methods requires the object User as first parameter.
-* Removed deprecated function function test_sql_and_script_inject that was replaced with testSqlAndScriptInject.
-* Method load_measuring_units were renamed into selectMeasuringUnits and select_measuring_units was deprecated.
-* Hidden option CHANGE_ORDER_CONCAT_DESCRIPTION were renamed into MAIN_CHANGE_ORDER_CONCAT_DESCRIPTION.
-* Method dolEscapeXML was moved from functions.lib.php into function2.lib.php (not used enough to be loaded by default).
-* Removed deprecated use of string in dol_print_date(). Only date allowed.
-* Deprecated property ->fk_departement is now ->state_id everywhere.
-* Removed the method 4 of GETPOST (to get $_COOKIE). It was not used and not recommanded to use in Dolibarr.
-* Column llx_facture.facnumber change to llx_facture.ref
-* Variable $dolibarr_main_cookie_cryptkey is no more created at install (it was not used by Dolibarr). A new variable 
-  called $dolibarr_main_instance_unique_id is now generated at each installation. It will be used by some future features.
-
-
-***** ChangeLog for 11.0.0 compared to 10.0.0 *****
-For Users:
-
-
-For Developers:
-
-
-WARNING:
-
-Following changes may create regressions for some external modules, but were necessary to make Dolibarr better:
-* Properties ->libelle_incoterms were renamed into ->label_incoterms
-* Removed the method liste_array() of project class. It was not used by core code.
-* The function show_theme() hase been renamed into showSkins()
-* Rename 'module_part' parameter into 'modulepart' into document APIs, for consistency.
-* The deprecated method get_OutstandingBill has been removed. You can use getOutstandingBills() instead.
-* The hook "moreFamily" must return payment into var "totalpayment" and no more "paiement" (english replace french).
-* Removed deprecated method actioncomm->add(), use create() instead
-* If you have developed your own emailing target selector and used parent::add_to_target(...), you must now use parent::addToTargets(...)
-* Removed function dol_micro_time. Use native PHP microtime instead.
-* The trigger BON_PRELEVEMENT_CREATE has been renamed into DIRECT_DEBIT_ORDER_CREATE.
-* The constant INVOICE_SHOW_POS_IN_EXPORT has been renamed into INVOICE_SHOW_POS.
-* If your logo was visible on the menu bar, you must upload a new logo into 'Home-Setup-Company/Organization' to have it visible agin in menu. 
-
-
-***** ChangeLog for 10.0.2 compared to 10.0.1 *****
-
 FIX: #10460 compatibility with MariaDB 10.4
 FIX: #11401 Adherent unknown language key
 FIX: #11422 Can't edit his own events with standard rights
@@ -1184,11 +801,7 @@
 NEW: Add option to display thirdparty adress in combolist
 NEW: Add option to swap sender/recipient address on PDF
 NEW: Add option to display thirdparty adress in combolist
-<<<<<<< HEAD
 NEW: Add project on payment of salaries
-=======
-NEW: Add project on pament of salaries
->>>>>>> ee5fdc32
 NEW: Add SHIPPING_PDF_HIDE_WEIGHT_AND_VOLUME and
 NEW: Add somes hooks in bank planned entries
 NEW: Add supplier ref in item reception page
