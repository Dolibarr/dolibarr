--- conflicted
+++ resolved
@@ -12,8 +12,6 @@
 make a Dolibarr upgrade.
 
 
-<<<<<<< HEAD
-=======
 ***** ChangeLog for 3.9.1 compared to 3.9.* *****
 FIX: #3815 Call to undefined function local_by_date()
 FIX: #4424 Missing email of user popup in supplier orders area
@@ -79,7 +77,6 @@
 FIX: When using option Price per level, when adding a predefined product, the vat for customer was not correctly set.
 
 
->>>>>>> 9b5dc9da
 ***** ChangeLog for 3.9.0 compared to 3.8.* *****
 For users:
 NEW: A new and more modern look for "eldy" theme.
