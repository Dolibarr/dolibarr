--------------------------------------------------------------
English Dolibarr ChangeLog
--------------------------------------------------------------


***** ChangeLog for 3.7 compared to 3.6.* *****
For users:
- New: [ task #867 ] Remove ESAEB external module code from core.
- New: Can create proposal from an intervention.
- New: Can filter events on a group of users.
- New: Can filter events of a thirdparty.
- New: Split Agenda view (month, week, day) into different tabs.
- New: Form to add a photo is immediatly available on photo page if
       permissions are ok (save one click per photo to add).
- New: Add option PRODUCT_MAX_VISIBLE_PHOTO to limit number of photos
       shown on main product card.
- New: Add event FICHINTER_CLASSIFY_BILLED into list of possible events to
       create an automatic event into agenda.
- New: Add new type of event (when type of events are used, not by default)
- New: Add country into table of thirdparties type. This will allow to provide
       a list of thirdparty types specific to a country (like argentina that
       need type A or B).
- New: Can force a specific bank account onto an invoice/order...      
- Fix: [ bug #1487 ] PAYMENT_DELETE trigger does not intercept trigger action
- Fix: [ bug #1470, #1472, #1473] User trigger problem
- Fix: [ bug #1489, #1491 ] Intervention trigger problem
- Fix: [ bug #1492, #1493 ] Member trigger problem
- Fix: [ bug #1474, #1475 ] Contract trigger problem
- Fix: [ bug #1496 ] ACTION_DELETE trigger does not show trigger error
- Fix: [ bug #1494 ] CATEGORY_CREATE and CATEGORY_MODIFY triggers do not intercept trigger action
- Fix: [ bug #1502 ] DON_CREATE trigger does not intercept trigger action
- Fix: [ bug #1505, #1504] Project trigger problem
<<<<<<< HEAD
- New: [ task #1204 ] add a ref_int contract field
=======
- Fix: [ bug #1463, #1464 ] Proposal triggers problem
- Fix: [ bug #1498, #1499 ] Shipment/Delivery triggers problem
- Fix: [ bug #1465, #1466 ] Product triggers problem
- Fix: [ bug #1508 ] STOCK_MOVEMENT does not show trigger error message
- Fix: [ bug #1501 ] DEPLACEMENT_CREATE trigger do not intercept trigger action
- Fix: [ bug #1506, #1507 ] ECM trigger error problem
- Fix: [ bug #1469 ] Triggers CONTACT_MODIFY and CONTACT_DELETE duplicates error message

>>>>>>> 728ca221

For translators:
- Update language files.

For developers:
- New: Add hook "searchAgendaFrom".
- New: Add trigger DON_UPDATE, DON_DELETE
- New: Add country iso code on 3 chars into table of countries.
- Qual: Removed hard coded rowid into data init of table llx_c_action_trigger.     

WARNING: Following change may create regression for some external modules, but was necessary to make
Dolibarr better:

- Change the way parameters are provides to scripts sync_xxx_ldap2dolibarr.php  
 

***** ChangeLog for 3.6 compared to 3.5.* *****
For users:
- New: Update ckeditor to version 4.
- New: Add form "search customer order" on commercial main page.
- New: Can create contract from an order.
- New: Add list of orders products in tab "consumption" on thirdparties.
- New: Add graph stats for suppliers orders in tab "stats" on products.
- New: Add option MAIN_HIDE_INACTIVETAB_ON_PRINT to hide inactive tabs when you
       use the "print" view on screen.
- New: Add option MAIN_AUTO_TIMESTAMP_IN_PUBLIC_NOTES and MAIN_AUTO_TIMESTAMP_IN_PRIVATE_NOTES
       to automatically add timestamp and user line into edition field when editing a note.
- New: Add button cancel into edition of notes.
- New: Improved Barcode module:
       Can input barcode during product creation step.
       Add autonumbering of barcode value for products.
       Add a page/tool for mass barcode generation.
- New: Improved Opensurvey module:
       Added options to disable comments and disable public votes.
       Limit dates use calendar popup.
       Description of survey use wysiwig editor.
       More information shown on result tab.
       Renamed "survey" into "poll" (better translation).
- New: Add filter on text and status into survey list. Can also sort on id, text and date end.
- New: The box "balance of bank accounts" show all opened accounts.
- New: Add option MAIN_ADD_SALE_REP_SIGNATURE_IN_NOTE to add sale represnative into public
       note of generated documents.
- New: Add warning if supplier payment is higher that due amount.
- New: Increase length of url into bookmark module.
- New: Automatic events sending mails add info about linked objects into email content. 
- New: Price management enhancement (multiprice level, price by customer, if MAIN_FEATURES_LEVEL=2 Price by qty).
- New: Add option MAIN_FAVICON_URL.
- New: Created {line_price_ht_locale}, {line_price_vat_locale} and {line_price_ttc_locale} ODT tags.
- New: Add filter on project status into task list. By default, only "opened" project are visible.
- New: Status "validated" for project are renamed into "opened".
- New: Add barcode fields into user database.
- New: Add manager name (ceo, director, president...) into main company information page.
- New: Add field url as product properties.
- New: More options to create a credit note (can be filled autatically according to remain to pay).
- New: Can define custom fields for categories.
- New: Prepare generation of SEPA files into module withdrawal.
- New: Can filter on status for supplier order.
- New: Add option FACTURE_SENDBYEMAIL_FOR_ALL_STATUS to allow to send invoice by email 
       whatever is its status.
- New: Add filter date in bank writing list page.
- New: Extrafields can be used as substitution key %EXTRA_XXX% into emails texts for members.
- New: Add categories translation.
- New: Enable option "clone target emailing".
- New: Improved tax module: Add specific page for salaries payment	
- New: Add composer.json file so Dolibarr can be publish onto packagist.org.
- New: The combo list of juridical status is now sorted
- New: [ task #926 ] Add extrafield feature on order lines.
- New: [ task #927 ] Add extrafield feature on Proposal lines.
- New: [ task #928 ] Add extrafield feature on invoice lines.
- New: Paypal/paybox email sent after backcall of a payment is now a formated and translated
       HTML content. For member subscription renewal, there is also a link to member.
- New: When a subscription is recorded with invoice and payment:
       - the document (PDF) of invoice is also generated.
       - the invoice is set to status paid.
- New: Can enter holiday for someone else if user has permission for.
- Fix: Project Task numbering customs rule works.
- Fix: Add actions events not implemented.
- Fix: Price min of composition is not supplier price min by quantity.
- Fix: [ bug #1356 ] Bank accountancy number is limited to 8 numbers.
- Fix: [ bug #1439 ] impossible to remove a a translation (multilanguage-feature) 
- New: If multilangue is enabled, mail (from propal, invoice, etc...) message is pre-defaulted in Customer language
- Fix: [ bug #1459 ] _ADD_CONTACT and _DEL_CONTACT triggers do not intercept insertion when reported an error
- Fix: [ bug #1478 ] BILL_PAYED trigger action does not intercept failure under some circumstances
- Fix: [ bug #1479 ] Several customer invoice triggers do not intercept trigger action
- Fix: [ bug #1477 ] Several customer invoice triggers do not show trigger error messages
- Fix: [ bug #1471 ] Several PHP warnings when intercepting USER_CREATE trigger.
- Fix: [ bug #1517 ] Packages sizes.

For translators:
- Update language files.

For developers:
- New: Add path file of trigger into admin trigger list page.
- New: More phpunit tests.
- New: Payments and supplier payment pages tabs can now be extended from modules.
- New: Add option 'aZ' into GETPOST function to check parameters contains 
       only a to z or A to Z characters.
- New: Opensurvey polls tab cards can now be extended from external modules.
- New: Triggers OPENSURVEY_CREATE, OPENSURVEY_DELETE added.
- New: Add new hook function addMoreActionsButtons to allow a module to add/replace
       action buttons into an element.
- New: Normalize code for barcode generation to match other modules.
- New: Uniformize code for contacts forms.
- New: Add some hooks for financial reports.
- New: A module can add its own ECM view.
- New: A module can disable a standard ECM view.
- New: Add multilang support into product webservice.
- New: Add hooks on project card page.
- New: Add call_trigger method on CommonObject class. So new trigger call within object is just : 
$result = $this->call_trigger($trigger_name, $user) 

WARNING: Following change may create regression for some external modules, but was necessary to make
Dolibarr better:

- The deprecated way (with 4 parameters) to declare a new tab into a module descriptor file has been
removed. You must now use the 6 parameters way. See file modMyModule.class.php for example. 
- Remove the javascript function ac_delay() that is not used anymore by core code.
- Properties "dictionnaries" into module descriptor files have been renamed into "dictionaries".
- Method form->select_currency() has been removed. Use instead print form->selectCurrency().
- Method form->select_methodes_commande() has been renamed into english name selectInputMethod().
- The following hooks are now 'addreplace' hooks: "formCreateThirdpartyOptions" 
  So check that return value is 0 to keep default standard behaviour after hook, or 1 to disable
  default standard behaviour.
- Properties "civilite_id" were renamed into "civility_id".



***** ChangeLog for 3.5.4 compared to 3.5.3 *****
Fix: Hide title of event when agenda module disabled.
Fix: When using option MAIN_MAIL_ALLOW_SENDMAIL_F, a mail was sent to sender.
Fix: Question about warehouse must not be done when module stock is disabled.
Fix: Option STOCK_SUPPORTS_SERVICES was not correctly implemented
     (missing test at some places).
Fix: Renaming a project with uplaoded files failed.
Fix: [ bug #1476 ] Invoice creation form loses invoice date when there is a validation error.
Fix: [ bug #1431 ] Reception and Send supplier order box has a weird top margin.
Fix: [ bug #1428 ] "Nothing" is shown in the middle of the screen in a supplier order.
Fix: The object deliverycompany was not used anymore and output of
     details for delivery reports was lost during 3.5. Rewrite code to
     restore feature.
Fix: [ bug #1445 ] html fix : missing </tr>
Fix: [ bug #1415 ] Intervention document model name and suppliers model names is not shown
     properly in module configuration
Fix: [ bug #1416 ] Supplier order does not list document models in the select box of the 
     supplier order card
Fix: [ bug #1443 ] Payment conditions is erased after editing supplier invoice label or 
     limit date for payment
Fix: Filter on status was not visible when selected from url.
Fix: Filtering on status was last when asking to sort.
Fix: [ bug #1432 ] Trigger SHIPPING_CREATE ignores interception on error.
Fix: [ bug #1449 ] Trigger ORDER_CREATE, LINEORDER_DELETE, LINEORDER_UPDATE and LINEORDER_INSERT ignore interception on error.
Fix: [ bug #1450 ] Several Customer order's triggers do not report the error from the trigger handler.
Fix: [ bug #1451 ] Interrupted order clone through trigger, loads nonexistent order.
Fix: [ bug #1454 ] Mention de bas de page erroné
Fix: Do not display dictionnay for non activated module 
Fix: Link element from element project pages
Fix: [ bug #1509 ] Expedition admin free text & watermark submit error
Fix: [ bug #1349 ] AJAX contact selector does not work fine in Project card
Fix: [ bug #1452 ] variable used but not defined
Fix: If multiprice level is used the VAT on addline is not correct
Fix: [ bug #1254 ] Error when using "Enter" on qty input box of a product (on supplier order part)
Fix: [ bug #1462, 1468, 1480, 1483, 1490, 1497] $this instead of $object
Fix: [ bug #1455 ] outstanding amount
Fix: [ bug #1425 ] LINEBILL_SUPPLIER_DELETE failure trigger leads to an endless loop
Fix: [ bug #1460 ] Several supplier order triggers do not show error messages
Fix: [ bug #1461 ] LINEORDER_SUPPLIER_CREATE does not intercept supplier order line insertion
Fix: [ bug #1484 ] BILL_SUPPLIER_PAYED trigger action does not intercept failure under some circumstances
Fix: [ bug #1482 ] Several supplier invoice triggers do not show trigger error messages
Fix: [ bug #1486 ] LINEBILL_SUPPLIER_CREATE and LINEBILL_SUPPLIER_UPDATE triggers do not intercept trigger action

***** ChangeLog for 3.5.3 compared to 3.5.2 *****
Fix: Error on field accountancy code for export profile of invoices.
Fix: [ bug #1351 ] VIES verification link broken.
Fix: [ bug #1352 ] Removing a shipping does not remove the delivery.
Fix: Option MAIN_INVERT_SENDER_RECIPIENT broken with typhon template.
Fix: Can disable features with PHPEXCEL (no DLSF compatible).
Fix: Can disable features with CKEDITOR. 
Fix: Pb of records not correctly cleaned when module marge is
     uninstalled (conflict between 'margin' and 'margins').
Fix: [ bug #1341 ] Lastname not added by file or direct input in mass e-mailing.
Fix: [ bug #1357 ] Invoice creator state not printed in generated invoice documents.
Fix: Suppliers invoice mask fails using {tttt} in numbering.
Fix: [ bug #1350 ] pdf template name for typhon was not correctly set when enabling module.
Fix: Navigation on notes for shipments was not working.
Fix: [ bug #1353 ] Email notifications, wrong URL.
Fix: [ bug #1362 ] Note is not saved.
Fix: tr/td balance.
Fix: [ bug #1360 ] note indicator for member tab.
Fix: Nb of notes and doc not visible onto tasks.
Fix: [ bug #1372 ] Margin calculation does not work in proposals.
Fix: [ bug #1381 ] PHP Warning when listing stock transactions page.
Fix: [ bug #1367 ] "Show invoice" link after a POS sell throws an error.
Fix: TCPDF error file not found in member card generation.
Fix: [ bug #1380 ] Customer invoices are not grouped in company results report.
Fix: [ bug #1393 ] PHP Warning when creating a supplier invoice.
Fix: [ bug #1399 ] [pgsql] Silent warning when setting a propal as "facturée" in propal.php
Fix: When number reach 9999 with default numbering module, next number
     will be 10000 instead of 0000 and error.
Fix: element page on project give wrong href link.
Fix: [ bug #1397 ] Filter by supplier orders with status Draft does not filter.
Fix: [ bug #1388 ] Wrong date when invoicing several orders.
Fix: [ bug #1411 ] Unable to set an expedition note if invoices module is not enabled.
Fix: [ bug #1407 ] Rouget pdf overlapped when using tracking number and public notes.
Fix: [ bug #1405 ] Rouget PDF expedition incorrect when two expeditions under the same commande
Fix: [ bug #1434 ] Muscadet supplier order document model linked objects overlap the text

***** ChangeLog for 3.5.2 compared to 3.5.1 *****
Fix: Can't add user for a task.
Fix: Autoselect of warehouse if there is only one warehouse.
Fix: Install of odt template for project and tasks.
Fix: [ bug #1318 ] Problem with enter key when adding an existing
     product to a customer invoice.
Fix: [ bug #1307 ] Quotes get removed from several inputs.
Fix: [ bug #1317 ] Removing a category does not remove all child categories
Fix: [ bug #1312 ] Call to undefined function _()
Fix: Restore build for obs and launchpad.
Fix: deleting files into backup system tools.
Fix: Dump using php not not include lock on tables that are deleted.
Fix: Fixed a problem with bank accounts sharing across entities.
Fix: fields into group by of sql requests for module margins must be
     same than fields into select.
Fix: When select_date is called with '' as preselected date,
     automatic user date was not correctly et (We must set a date into PHP
     server timezone area)
Fix: First param of select_date must always be forged with a dolibarr
     date function and not time().
Fix: fix can't add line with product in supplier order
Fix: [bug #1309]   
Fix: Solve pb of too many embedded tables     
Fix: [ bug #1306 ] Fatal error when adding an external calendar
Fix: A fix to manage automatic creation of code for import.
Fix: Try to add code to provide easy way to fix warning on timezone not
     defined.
Fix: Several fix into workflow/condition for invoice payments or convert
     into discount.
Fix: Option MAIN_PDF_DASH_BETWEEN_LINES was not working when tcpdf was
     making a pagebreak higher than 2 pages.     
Fix: form to add images should not show link form.
Fix: Correction when adding order line with price as '0'.
Fix: [ bug #1283 ] ROUGET Shipment PDF.
Fix: [ bug #1300 ]
Fix: Miscellaneous problems on task tabs (withproject parameter lost and
     download fails).
Fix: Avoid home project page to hung when too many tasks opened.
Fix: bug #1295: Error when creating an agenda extrafield with a number as reference
Fix: Translation of number for pt_PT.
Fix: Error on ajax_constantonoff function.
Fix: [ bug #1323 ] problème pour générer un odt depuis les taches dans projet.
Fix: Can not make withdrawals 

***** ChangeLog for 3.5.1 compared to 3.5.0 *****
Fix: Do not report trigger errors twice.
Fix: Error when creating event was not reported.
Fix: Bug of import of agenda when using https link
Fix: Field nature not saved correctly
Fix: Substitution of extra field was ko for order
Fix: Bad translation of date format for pt_BR.
Fix: priority field of agenda record is smallint.
Fix: Missing loading of lang in some pages.
Fix: Write note in invoice when using pos module.
Fix: Link to paypal was invalid into email text.
Fix: ref and date of supplier invoice.
Fix: Check on bank account.
Fix: Problem with file upload and download.
Fix: Page load not ending when large number of thirdparties. We 
     added option MAIN_DISABLE_AJAX_COMBOX to disable javascript
     combo feature that is root cause of problem.
Fix: [ bug #1231 ] PDF always generated in interventions
Fix: Be sure there is no duplicate default rib.
Fix: Enable extrafields for customer order, proposal and invoice lines. This feature
     was developed for 3.5 but was disabled (hidden) because of a bug not possible to
     fix enough quickly for 3.5.0 release. 
Fix: user right on Holiday for month report nor working.
Fix: [ bug #1250 ] "Supplier Ref. product" sidebar search box does not work
Fix: Bad space in predefined messages. 
Fix: [ bug #1256 ] Signature was not added for email sent from thirdparty page.
Fix: Action event SHIPPING_VALIDATE is not implemented
Fix: The customer code was set to uppercase when using numbering module leopard. We
     must keep data safe of any change.
Fix: [ bug #1291 ] Loading actions extrafields fails.
Fix: [ bug #1123 ] Paid deposit invoices are always shown as partially paid when fully paid
Fix: Corrected project contact types translation.
Fix: [ bug #1206 ] PMP price is bad calculated.
Fix: [ bug #520 ] Product statistics and detailed lists are wrong.
Fix: [ bug #1240 ] traduction.
Fix: [ bug #1238 ] When creating accompte with a %, free product are used for calculation.
Fix: [ bug #1280 ] service with not end of date was tagged as expired.
Fix: [ bug #1295 ] Error when creating an agenda extrafield with a number as reference.
Fix: [ bug #1306 ] Fatal error when adding an external calendar.
New: Added es_CL language
Fix: Margin tabs bad data show
Fix: [ bug #1318 ] Problem with enter key when adding an existing product to a customer invoice.
Fix: [ bug #1410 ] Add customer order line asks for required Unit Price but doesn't interrupt the creation of the line

***** ChangeLog for 3.5 compared to 3.4.* *****
For users:
- New: Add hidden option BANK_DISABLE_DIRECT_INPUT.
- New: More options to select status of users into select user list.
- New: [ task #862 ] Add ODT on shipments.
- New: [ task #149 ] Add # of notes and attachments in tabs.
- New: Can edit customer ref at any time.
- New: [ task #877 ] Reorganize menus.
- New: [ task #858 ] Holiday module: note on manual holiday assignation.
- New: [ task #892 ] Add hidden option in thirdparty customer/supplier module to hide non active
  companies in select_company method.
- New: [ task #531 ] Add a workload field on tasks.
- New: Add graph of bank account input/output into input-output report page.
- New: Add script export-bank-receipts.php
- New: Add option "filter=bank" onto script rebuild_merge_pdf.php to merge PDF that
  has one payment on a specific bank account.*
- New: [ task #901 ] Add Extrafield on Fiche Inter.
- New: Show process id in all command line scripts.
- New: Module mailman can subscribe/unsubscribe to ML according to categories or type of member.
- New: Add object_hour and object_date_rfc as substitution tag for open document generation.
- New: Add options to send an email when paypal or paybox payment is done.
- New: Clone product/service composition.
- New: Add option ADHERENT_LOGIN_NOT_REQUIRED.
- New: Add a cron module to define scheduled jobs.
- New: Add new graphical boxes (customer and supplier invoices and orders per month).
- New: [ task #286 ] Enhance rounding function of prices to allow round of sum instead of sum of rounding.
- New: Can add an event automatically when a project is create. 
- New: Add option MAIN_GENERATE_DOCUMENT_WITH_PICTURE.
- New: Add option excludethirdparties and onlythirdparties into merge pdf scripts.
- New: [ task #925 ] Add ODT document generation for Tasks in project module.
- New: [ task #924 ] Add numbering rule on task.
- New: [ task #165 ] Add import/export of multiprices.
- New: Add Maghreb regions and departments.
- New: A more responsive design for statistic box of home page.
- New: [ task #1005 ] Adapting to Spanish legislation bill numbering
- New: [ task #1011 ] Now supplier order and invoice deal with payment terms and mode.
- New: [ task #1014 ] Add option to recursively add parent category.
- New: [ task #1016 ] Can define a specific numbering for deposits.
- New: [ task #918 ] Stock replenishment.
- New : Add pdf link into supplier invoice list and supplier order list.
- New : Genrate auto the PDF for supplier invoice.
- New : Add category into filter webservice thirdparty method getListOfThirdParties.
- New : Allow to define margin or mark rate during quoting, ordering, invoicing.
- New : User permissions on margin module.
- New : Add ref supplier into muscadet model/
- New : Add ability to copy contact address to clipboard.
- New: Can use tag {mm} before {yy} even when there is a reset into numbering masks.
- New: [ task #1060 ] Register fields localtax(1|2)_type into details tables.
- New: [ task #923 ] Localtax support for ODT templates. 
- New: [ task #90 ] Barcode search.
- New: Add hidden option MAIN_VAT_DEFAULT_IF_AUTODETECT_FAILS.
- New: Can send an email from thirdparty card.
- New: Can cancel holidays that were previously validated.
- New: Can choose contact on event (action com) creation, and filtered by thirdparty.
- New: Add hidden option MAIN_FORCE_DEFAULT_STATE_ID.
- New: Add page to make mass stock movement.
- New: Add field oustanding limit into thirdparty properties.
- New: Can enter a vat payment of zero.
- New: Add path to installed dir of external modules + Name and web of module provider.
- New: Add option to use a specific mask for uploaded filename.
- New: Can attach external links to objects as we can attach files.
- Qual: Implement same rule for return value of all command line scripts (0 when success, <>0 if error).
- Fix: [ bug #992 ] Proforma invoices don't have a separated numeric count.
- Fix: [ bug #1022 ] correct margin calculation for credit notes.
- Fix: Better management of using ajax for upload form (to solve problem when enabling ajax jquery multifile upload in some cases).
- Fix: Lost stats filters into year selection.
- Fix: Some config data are shared between suppliers orders and suppliers invoices

New experimental module:
- New: [ task #157 ] Add a Skype button (adherents / third parties / contacts)

For translators:
- Qual: Normalized sort order of all languages files with English reference files.
- New: Add language code files for South Africa, France new Caledonia, Vietnam.
- New: Translate string for email to change password.

For developers:
- New: DolGraph can build graph with three lines.
- New: DolGraph accept a parameter to cache data of graph getNbByMonthWithPrevYear.
- New: Can enable tuning info with option MAIN_SHOW_TUNING_INFO.
- New: Show version of client lib used by mysql drivers.
- New: Add function to get content of an url (using all dolibarr setup like timeout, proxies...)
- New: Upgrade lib of TCPDF to 6.0
- New: Upgrade jquery flot library to 0.8.1
- New: Add property "hidden" into module descriptors to allow to hide a module according to
  some dynamic conditions.
- New: Add option MAIN_MOTD_SETUPPAGE to add a content onto setup page. Also content for
  MAIN_MOTD_SETUPPAGE, MAIN_MOTD_SETUPPAGE, MAIN_HOME now accept "|langfile" into translation
  key to use a specific language file.
- New: Make some changes to allow usage of several alternative $dolibarr_main_url_root variables.
- Qual: All nowrap properties are now using CSS class nowrap.
- Qual: Move hard coded code of module mailmanspip into trigger.
- New: Into POST forms, if you can add a parameter DOL_AUTOSET_COOKIE with a value that is list name,
  separated by a coma, of other POST parameters, Dolibarr will automatically save this parameters
  into user cookies.
- New: Add hook addHomeSetup.
- New: Add trigger CATEGORY_LINK and CATEGORY_UNLINK.
- New: A trigger can return an array of error strings instead of one error string.
- New: Add method to use a dictionary as a combo box.
- New: Add update method for web service product.
- Fix also several bugs with old code. 

WARNING: Following change may create regression for some external modules, but was necessary to make
Dolibarr better:

1) We started to clean hooks code. 
If your hook want to modify value of $actions, it's role of your hook to modify it. Dolibarr 
hook code will no more decide this for your module. If your action class for hook was returning
a string or an array, instead your module must set $actionclassinstance->results (to return array) 
or $actionclassinstance->resprints (to return string) to return same thing. The return value must 
be replaced by a "return 0";
Goal is to fix old compatibility code that does not match hook specifications: 
 http://wiki.dolibarr.org/index.php/Hooks_system   

2) If you implemented hook printTopRightMenu, check that output does not include '<td>' tags any more.
All content added must be tagged by a '<div>' with css class="login_block_elem"

3) Some methods object->addline used a first parameter that was object->id, some not. Of course
this was not a good practice, since object->id is already known, there is no need to provide id as 
parameter. All methods addline in this case were modified to remove this parameter. 

4) Method ->classer_facturee() is deprecated. It must be replace with ->classifyBilled().

5) Property ->tel on objects is now ->phone

6) Trigger LINEPROPAL_MODIFY is renamed into LINEPROPAL_UPDATE and
   Trigger CONTRACT_LINE_DELETE rnamed into LINECONTRACT_DELETE to match naming rules.



***** ChangeLog for 3.4.3 compared to 3.4.2 *****
Fix: Bad get of localtaxes into contracts add lines
Fix: Warning into bank conciliation feature.
Fix: Bad get of localtaxes into contracts add lines.
Fix: Add a limit into list to avoid browser to hang when database is too large.
Fix: [ bug #1212 ] 'jqueryFileTree.php' directory traversal vulnerability
Fix: Agenda and Banks module were not working with multicompany module
Fix: [ bug #1317 ] Removing a category does not remove all child categories

***** ChangeLog for 3.4.2 compared to 3.4.1 *****
Fix: field's problem into company's page (RIB).
Fix: Document cerfa doesn't contained firstname & lastname from donator.
Fix: Bad rounding on margin calculations and display.
Fix: Option drop table into backup was broken.
Fix: [ bug #1105 ] Searching Boxes other search option.
Fix: wrong buy price update.
Fix: [ bug #1142 ] Set paiement on invoice (PGSql).
Fix: [ bug #1145 ] Agenda button list type do not display.
Fix: [ bug #1148 ] Product consomation : supplier order bad status.
Fix: [ bug #1159 ] Commercial search "other" give p.note do not exists.
Fix: [ bug #1174 ] Product translated description not good into PDF.
Fix: [ bug #1163 ] SQL Error when searching for supplier orders.
Fix: [ bug #1162 ] Translaction for morning and afternoon.
Fix: [ bug #1161 ] Search on product label.
Fix: [ bug #1075 ] POS module doesn't decrement stock of products in delayed payment mode.
Fix: [ bug #1171 ] Documents lost in interventions after validating.
Fix: fix unsubscribe URL into mailing when sending manually (not by script).
Fix: [ bug #1182 ] ODT company_country tag is htmlencoded.
Fix: [ bug #1196 ] Product barcode search does not expect 13th digit on EAN13 type.
Fix: [ bug #1202 ] Wrong amount in deposit % invoice from proposal.
Fix: Removed analytics tags into doc page.
Fix: Call Image on this instead of pdf.
Fix: Missing parameter for photo.
Fix: Bad SQL request for turnover report.

***** ChangeLog for 3.4.1 compared to 3.4.0 *****
Fix: Display buying price on line edit when no supplier price is defined.
Fix: Retrieving of margin info when invoice created automatically from order.
Fix: Reordering supplier products in list by supplier or supplier ref was crashing.
Fix: [ bug #1029 ] Tulip numbering mask.
Fix: Supplier invoice and supplier order are not displayed into object link into agenda event card.
Fix: [ bug #1033 ] SUPPLIER REF disappeared.
Fix: update extrafield do not display immediatly after update.
Fix: Fix bug with canvas thirdparty.
Fix: [ bug #1037 ] Consumption> Supplier invoices related.
Fix: User group name do not display in card (view or edit mode).
Fix: Link "Show all supplier invoice" on suplier card not working. 
Fix: [ bug #1039 ] Pre-defined invoices conversion.
Fix: If only service module is activated, it's impossible to delete service.
Fix: [ bug #1043 ] Bad interventions ref numbering.
Fix: Mailing module : if an email is already in destinaires list all other email from selector was not inserted.
Fix: Localtaxes balance not showing.
Fix: Intervention box links to contracts id.
Fix: Compatiblity with multicompany module.
Fix: Edit propal line was losing product supplier price id.
Fix: Delete linked element to supplier invoice when deleted.
Fix: [ bug #1061 ] Bad info shipped products.
Fix: [ bug #1062 ] Documents lost in propals and contracts validating.
Fix: Supplier price displayed on document lines and margin infos didnt take discount.
Fix: sorting on qty did not work in supplier product list.
Fix: there was no escaping on filter fields in supplier product list.
Fix: bugs on margin reports and better margin calculation on credit notes.
Qual: Add travis-ci integration.

***** ChangeLog for 3.4 compared to 3.3.* *****
For users:
- New: Can use ODS templates as document templates.
- New: Add link to autofill/reset with quantity to ship when creating a
  delivery receipt.
- New: Event into calendar use different colors for different users.
- New: Support revenue stamp onto invoices.
- New: Add a tab "consumption" on thirdparties to list products bought/sells.
- New: Some performance enhancements.
- New: Can attach files onto trip and expenses modules.
- New: Add hidden option MAIN_PDF_TITLE_BACKGROUND_COLOR.
- New: Merge tab customer and prospect.
- New: Add ES formated address country rule.
- New: Can define a hierarchical responsible on user and add a tree view to 
  see hierarchy of users.
- New: Can expand/collapse menus, categories and users list.
- New: extra parameters are supported into ODT/ODS templates.
- New: total per vat rate are available as tags for ODT/ODS templates.
- New: Some part of interface use more CSS3 (ie: agenda)
- New: [ task #707 ] Create option "ProfIdx is mandatory to validate a invoice".
- New: Can define if we want to use VAT or not for subscriptions (foundation module).
- New: Can define a default choice for "More action when recording a
  subscription" (foundation module).
- New: Add link to check professional id for India.
- New: [ task #731 ] Uniformize ref generation
- New: [ task #748 ] Add a link "Dolibarr" into left menu
- New: Script email_unpaid_invoices_to_representative accepts now a parameter "test"
  and a "late delay".
- New: Can define different clicktodial setups for each user.
- New: Add hidden option INVOICE_CAN_NEVER_BE_REMOVED.
- New: Enhance agenda module to reach RFC2445 ("type" not enabled by default and add
  "busy" information).
- New: Add module Opensurvey.
- New: Default approver for holidays is set by default to hierchical parent.
- First change to prepare feature "click to print" (IPP) for PDF.
- New: [ task #350 ] Merge tab customer and prospect.
- New: [ task #710 ] Add substitution into mailing send (and HTML is now valid).
- New: [ task #711 ] Add combobox for contact, as done for product/thirdparty.
- New: [ task #714 ] In Emailing module admin autogenerate security key of READRECEIPT.
- New: [ task #743 ] GED : Add aministration option to disable autotree display.
- New: [ task #767 ] Customer Address fallback when a contact doesn't have an address.
- New: [ task #768 ] WYSIWYG for all mails.
- New: [ task #773 ] Add Project document in GED(ECM) modules.
- New: [ task #783 ] Add more types for extra parameters (lists, phone, emails, checkbox,
  prices, radio).
- New: [ task #798 ] Add range limit date on product/services as it is done on order 
  and invoice.
- New: [ task #814 ] Add extrafield feature for projects ands tasks.
- New: [ task #770 ] Add ODT document generation for Projects module.
- New: [ task #741 ] Add intervention box.
- New: [ task #826 ] Optionnal increase stock when deleting an invoice already validated.
- New: [ task #823 ] Shipping_validate email notification.
- New: [ task #900 ] Review code of ficheinter.class.php
- Fix: [Bug #958] LocalTax2 for Spain fails on Suppliers
- Fix: [ bug #972 ] Auto completion contact field do not take account the min caract number before search
- Fix: [ bug #971 ] html.form.class.php select_contact with autocomplete do not exclude id from exclude array
- Fix: Expedition creation, can retreive product from other expedition

For translators:
- Update language files.

For developers:
- System of menu managers has been rewritten to reduce code to do same things. 
- An external module can force its theme.
- Add function dol_set_focus('#xxx').
- A mymodule can bring its own core/modules/mymodule/modules_mymodule.php file.
- Removed not used libraries.
- More web services. 
- Renamed some database fields, code variables and parameters from french to english.
- First change to manage margins on contracts.
- Add hook getFormMail.
- Function plimit of databases drivers accept -1 as value (it means default value set
  into conf->liste_limit).
- New: Add option dol_hide_topmenu, dol_hide_leftmenu, dol_optimize_smallscreen,
  dol_no_mouse_hover and dol_use_jmobile onto login page (to support different terminal).
- New: dol_syslog method accept a suffix to use different log files for log. 
- New: Type of fields are received by export format handlers.
- New: when adding an action, we can define a free code to tag it for a specific need.
- New: Enhance Dolibarr migration process to include migration script of external 
  modules.
- New: [ task #811 ] Uniformanize note field.
  

WARNING: If you used external modules, some of them may need to be upgraded due to:
- Fields of classes were renamed to be normalized (nom, prenom, cp, ville, adresse, tel
  were renamed into lastname, firstname, zip, town, address, phone).
  This may also be true for some fields into web services.
- If module use hook pdf_writelinedesc, module may have to add return 1 at end of 
  function to keep same behaviour.

TODO:
backport commit 53672dff75f4fdaeeed037ff9d15f860968022ca to fix confirm with jmobile
backport commit 384e3812eb73a15adafb472cacfb93397a54459b to fix W3C/edit contract
 


***** ChangeLog for 3.3.5 compared to 3.3.4 *****
- Fix: Change to make debian package ok despite removal of ckeditor.
- Fix: jcrop file to match debian rules
- Fix: Add missing country UK.
- Fix: Minor fix into package.
- Fix: Add missing label on project field.

***** ChangeLog for 3.3.4 compared to 3.3.3 *****
- Fix: [ bug #1001 ] Social Contribution : State not correct
- Fix: Better management of pdf generation when tcpdf is not available.
- Fix: Change to be more debian compliant natively.

***** ChangeLog for 3.3.3 compared to 3.3.2 *****
- Fix: [ bug #903 ] Fatal error: Call to undefined function dol_get_first_day() in htdocs/commande/liste.php
- Fix: [ bug #934 ] Error on proformat invoice creation (pgsql)
- Fix: [ bug #947 ] Can't create proposal lines with unit price = 0

***** ChangeLog for 3.3.2 compared to 3.3.1 *****
- Fix: Dutch (nl_NL) translation
- Generalize fix: file with a specific mask not found, again
- Fix: translations and BILL_SUPPLIER_BUILDDOC trigger
- Fix: Can't reset payment due date
- Fix: Orderstoinvoice didn't act as expected when no order was checked
- Fix: Bad link to all proposals into Third party card if customer is prospect
- Fix: Some bugs on withdrawal rejects
- Fix: [ bug #774 ] Bug on creating event with box "all day" crossed
- Fix: [ bug #787 ] Invoice supplier box incorrect tooltip when delay on payment
- Fix: [ bug #789 ] VAT not being calculated in POS
- Fix: [ bug #790 ] Spanish localtax RE not being correctly calculated
- Fix: [ bug #794 ] Lost filter on zipcode in prospect list 
- Fix: [ bug #806 ] Margins module with orders2invoice does not respect cost price
- Fix: [ bug #810 ] Cannot update ODT template path
- Fix: [ bug #816 ] Sales journal does not reflect localtaxes
- Fix: [ bug #817 ] Purchases journal does not reflect localtaxes
- Fix: [ bug #824 ] MAIN_DB_PREFIX not use into dictionnary
- Fix: [ bug #828 ] Error when code_region is not a number in llx_c_regions (with postgres)
- Fix: [ bug #855 ] Holiday approval email in French
- Fix: [ bug #856 ] (Holidays module) Mail error if destination user doesn't have an email
- Fix: [ bug #857 ] Invoice created from shipment does not have the order discount
- Fix: [ bug #861 ] Impossible to create a new event in agenda
- Fix: [ bug #827 ] AJAX search does not respect multiprice level
- Fix: [ bug #865 ] Dolibarr navigation array in project/task do not work
- Fix: [ bug #866 ] Standing order from an invoice suggests invoice total amount instead of remaining to pay
- Fix: [ bug #788 ] Date of linked interventions are not shown
- Fix: external users should not see costprice and margin infos
- Fix: [ bug #806 ] Tasks are ordered alphabetically instead of chronological order

***** ChangeLog for 3.3.1 compared to 3.3 *****
- Fix: [ bug #733 ] Mass emailing tools do not support <style HTML tag
- Fix: Package for launchpad
- Fix: [ bug #736 ] Missing column in llx_c_chargesociales  
- Fix: Localtax2 for Spain must be based into buyer
- Fix: [ bug #762 ] Bad profit calculation in Reporting
- Fix: bug dictionnary with wrong prefix table

***** ChangeLog for 3.3 compared to 3.2.* *****
For users:
- New: Add holiday module, to declare and follow holidays of your employees.
- New: Add margin management module.
- New: Add new theme Amarok.
- New: [ task #289 ] Can reorder tasks.
- New: Add field "signature" into user card. If filled, text is added 
       at end of predefined email texts. If option MAIN_MAIL_DO_NOT_USE_SIGN is on, this
       feature is disabled.
- New: Can input a payment back onto an credit note.
- New: Add link "Back to list" on all cards.
- New: After first install, warning are visible onto mandatory setup not
       configured. Show also total number of activated modules.
- New: Can filter list of proposal, order or invoice on sales representative.
- New: Add supplier ref on supplier orders.
- New: Can export supplier orders and customers shipments.
- New: First change to install external plugins from gui (experimental). 
- New: Monaco is like France for default vat calculation
- New: Can list elements (invoices, orders or proposals) on a particular
  user contact). This allow to view a "basket" of its elements.
- New: Show bank account on payment list of invoice card.
- New: Cloning project allow to clones task, notes, projects files, tasks files, contacts. 
- New: Enhance default style.
- New: Can edit and resiliate member status from list.
- New: Can insert URL links into elements lines. Also reported into PDF.
- New: When a member is validated, we can subscribe to mailing-lists
       according to its type.
- New: Add a tab into members statistics to count members by nature.
- New: Add link to third party into sells and purchase journal.
- New: Suggest a method to generate a backup file for user with no access
       to mysqldump binary.
- New: Can also use extrafields on contacts/addresses and users.
- New: Support unique field for extrafields.
- New: Extra fields supports more types (int, string, double, date, datetime).
- New: Can correct stock of a warehouse from warehouse card.
- New: [ task #185 ] Can input amount when correcting stock to recalculate PMP.
- New: [ task #454 ] Add "No category" into filters on category.
- New: Auto check box on page to edit interface options of user.
- New: More surface control on stock correction page.
- New: Add great britain provinces.
- New: [ task #494 ] Send an email to foundation when a new member has auto-subscribed.
- New: [ task #326 ] Add a numbering module to suggest automatically a product ref.
- New: Add conditional substitution IF/ELSEIF/ENDIF for ODT templates.
- New: Add unit foot2, inch2, foot3 and inch3 for surface and volumes.
- New: Can select thirdparties into emailing targets, even if module category is not enabled.
- New: [ task #498 ] Improvement of the block to add products/services lines.
- New: ECM autodir works also for files joined to products and services.
- New: Add a selection module for emailing to enter a recipient from gui.
- New: Allow to search thirds and products from barcodes directly from the permanent mini search left box.
- New: Allow to search product from barcodes directly from invoices, proposals... through AJAX.
- New: Can make one invoice for several orders.
- New: POS module can works with only one payment method (cach, chq, credit card).
- New: Add possibility to defined position/job of a user.
- New: Add hidden option to add slashes between lines into PDF.
- New: [ task #210 ] Can choose cash account during POS login.
- New: [ task #104 ] Can create an invoice from several orders.
- New: Update libs/tools/logo for DoliWamp (now use PHP 5.3).
- New: Added ODT Template tag {object_total_discount_ht}
- New: Add new import options: Third parties bank details, warehouses and stocks, categories and suppliers prices
- New: English bank account need a bank code (called sort code) to identify an account. 
- New: Can choose menu entry to show with external site module.
- New: Add hidden option MAIN_PDF_MARGIN_LEFT, MAIN_PDF_MARGIN_RIGHT, MAIN_PDF_MARGIN_TOP, MAIN_PDF_MARGIN_BOTTOM to force margins of generated PDF.
- New: [ task #314 ] Can define if prof id are mandatory or not.
- New: Add button on order card to create intervention from services.
- New: Add search box to find products by supplier reference.
- New: Add option MAIN_HELPCENTER_LINKTOUSE to define target link "I need help" onto logon page. 
- New: [ task #608 ] Can clone a supplier order with prices updates
- New: [ task #559 ] Can define a discount % regarding quantity in supplier prices and price by quantity in customer prices
- New: [ task #527 ] After cloning a suplier invoice, go onto invoice ref into edit mode

New experimental module:
- New: Add commissions management module.

- Fix: [ bug #499 ] Supplier order input method not translated
- Fix: No images into product description lines as PDF generation does not work with this.
- Fix: Errors weren't being shown in customer's & supplier's orders
- Fix: Lastname wasn't being recorded in xinputuser emailing module.
- Fix: [ bug #653 ] Error while creating agenda additional attributes
- Fix: [ bug #654 ] Event rapport PDF showing ActionAC_OTH_AUTO
- Fix: [ bug #658 ] Search on bank do not work for description
- Fix: [ bug #659 ] Comment in recurrent invoices is not stored
- Fix: [ bug #622 ] Attaching wrong file when sending the invoice via e-mail

For developers:
- New: Add webservice for thirdparty creation and list.
- New: A module can overwrite templates parts.
- New: Can add a link on title field of added dictionnary.
- New: Uniformize code.
- New: Add option WORKFLOW_DISABLE_CREATE_INVOICE_FROM_ORDER and 
       WORKFLOW_DISABLE_CLASSIFY_BILLED_FROM_ORDER.
- New: A module can add several css and js.
- New: removed deprecated methods
       ldap::connect, formadmin::select_lang,
       html::select_tva
- New: Add custom substitution function for ODT product lines: mymodule_completesubstitutionarray_lines()
- New: Basic implementation of hooks and triggers for a lot (most) of core modules: 
  action/calendar, trips and expenses, dons, vat payment, contact/society, contract, product lines, 
  expedition, order supplier and order invoice (lines included), intervention card, project, tasks.
- New: Add ChromePHP output into syslog module.
- New: Add PRODUCT_PRICE_MODIFY trigger.
- New: Created function to retrieve total amount of discount of an invoice/proposal...
- New: We can use a dynamic value ($conf->global->XXX for example) into titles of menus.
- New: Use PHP classes DateTime* for some data functions instead of adodb 
- Qual: Renamed SUPPLIER_INVOICE_BUILDDOC trigger to BILL_SUPPLIER_BUILDDOC
- Qual: Renamed INVOICE_SUPPLIER_DELETE trigger to BILL_SUPPLIER_DELETE
- Qual: Renamed SUPLIER_ORDER_BUILDDOC trigger to ORDER_SUPPLIER_BUILDDOC
- Qual: Renamed CONTRACTLINE_DELETE trigger to CONTRACT_LINE_DELETE
- Qual: Renamed all ficheinter.class.php triggers so that they start with 'FICHINTER_'
- Fix: [ bug #655 ] ORDER_REOPEN trigger incorrectly named
- Fix: [ bug #656 ] Contracts trigger CONTRACT_MODIFY incorrectly named
- Fix: [ bug #657 ] Usergroup class' GROUP_DELETE trigger incorrectly named

For translators:
- New: Update language files (de, tr, pt, ca, es, en, fr).
- New: Added bg_BG autotranslated language.
- New: Translate the donation receipt.

Dolibarr license has also been updated from GPLv2+ to GPLv3+.



***** ChangeLog for 3.2.3 compared to 3.2.2 *****
- Fix: Some permission into agenda module.
- Fix: Generation of PDF was not using correct font for some languages.
- Fix some translations.
- Fix: [ bug #607 ] Nom de société avec guillemets.
- Fix: Option MAIN_MAIL_SENDMAIL_FORCE_BA and MAIN_FIX_BUGGED_MTA was not
  complete.
- Fix: comaptiblity with multicompany module.
- Fix: Bad label when validating/paying an invoice from POS module.
- Fix: Correct recipient into rouget template.
- Fix: A lot of fix into PDF pagebreak management.
- Update VAT for some countries.
- Firstname was missing when sending email from file list.
- Added en_SA language.



***** ChangeLog for 3.2.2 compared to 3.2.1 *****
- Fix: Modify spanish VAT to new rates.
- Fix: Add error message when creating already existing product.
- Fix: Edition of percentage of an event.
- Fix: Minor look fix for theme bureau2crea.
- Fix: Start and end date not saved at project creation
- Fix: Default vat is zero for customer invoices if company does not use vat
- Fix: Localtaxes unit prices precision



***** ChangeLog for 3.2.1 compared to 3.2.0 *****
- Fix: Edit of projects.
- Fix: Activation of modules does not fails if directory install was removed.
- Fix: [ bug #444 ] Regression on auto-closing for proposals and orders.
- Fix: Update translations (catalan, french, spanish, brazilian).
- Fix: [ bug #445 ] Hex escaping in descriptions.
- Fix: error when validating shipment for non predefined products with a
  selected warehouse.
- Fix: Bad local taxes if price base type is TTC for spanish local taxes.
- Fix: Phone not saved when using web service.
- Fix: [ bug #464 ] Payment form should allow to add transmitter for bank transfers.
- Fix: Allows to use a comma decimal separator in supplier invoices payments.
- Fix: Translation for tr_TR, es_ES, pt_BR.
- Fix: Products with no prices not visible.
- Fix: Access to product card created with very old version of Dolibarr.
- Fix: Delete temporary files after validating an invoice.
- Fix: preview of supplier order and invoice template.
- Fix: [ bug #485 ] Configurated amount for public auto-subscription form is not taken into account
- Fix: Average amount graphs weren't comparing the previous year stats
- Fix: Closed project didn't show the new status unless the page was refreshed
- Fix: Files were not being uploaded to a project's task
- Fix: [ bug #503 ] Unable to delete linked file to a deposit
- Fix: [ bug #501 ] Error while trying to modify an user
- Fix: [ bug #506 ] Can't set percentage of a started event
- Fix: Bad assignation of const for pdf delivery module name



***** ChangeLog for 3.2.0 compared to 3.1.* *****
WARNING: PHP lower than 5.x are no more supported.
WARNING: Because of a major datastructure change onto supplier prices tables, be aware
to make a backup of your database before making upgrade.

For users:
- New: Each user can remove/add its own boxes.
- New: Add signature at end of predefined email text.
- New: Can use personalized fields on products/services.
- New: Can attach files on social contributions.
- New: Show payments terms and conditions onto muscadet template.
- New: Can open back a closed commercial proposal.
- New: show thirdparty barcode on main tab.
- New: Can input note (private and public) during note and expenses creation.
- New: Print ticket show invoice ref into POS module.
- New: Can edit customer discounts from invoice create and edit card.
- New: task #11243: Show quantity into stocks for each sub-products into the sub-product tab.
- New: task #10500: Option to choose if professional id are unique.
- New: Add hidden option FOURN_PRODUCT_AVAILABILITY.
- New: task #11123: Add best supplier price.
- New: Enhancement in styles.
- New: Can conciliate several lines in one operation.
- New: task #11289 : Modify third party accountancy code generator aquarium.
- New: task #10606 : more comprehensive message error.
- New: task #11278 : Option into point of sale module to add services in list.
- New: task #11261 : Add an entry into menu called "New shipment".
- New: [ task #187 ] Gerer les evenement recurrents dans les imports ical.
- New: Make option MAIN_GENERATE_DOCUMENTS_WITHOUT_VAT available by default.
- New: Can build PDF in USLetter format or canada format (change paper size).
- New: Can export into Excel 2007 format.
- New: Add hidden option CASHDESK_FORCE_STOCK_ON_BILL
- New: Can search on part of barcode into POS module.
- New: Cheques into cheques receipts are ordered by operation date.
- New: Add hidden option MAIN_DISABLE_PDF_AUTOUPDATE to avoid generating pdf each time data change.
- New: Add hidden option PROJECT_HIDE_UNSELECTABLES to hide project you can't select into combo list.
- New: Add option INVOICE_POSITIVE_CREDIT_NOTE.
- New: Support zip/town autocompletion into warehouses.
- New: Add box for last expired services.
- New: Reduce seriously size of packages.
- New: Can define country code for import.
- New: When invoice was generated from order, order date is visible on PDF, after order ref.
- New: [ task #181 ] Hide password of click2dial in user card.
- New: Chart are faster to build
- New: Value of data into charts are visible on mouse hover.
- New: Import wizard can import contacts.
- New: Import wizard can import personalized fields.
- New: Personalized fields support int type.
- New: Install process is now two times faster.
- New: Can sort files into backup tool.
- New: Default output charset are utf8 into backup tool.
- New: Add brazilian states.
- New: Increase usability of module project.
- New: [ task #285 ] Add search filter on project in tasks list.
- New: Automatic list of documents in ECM module is ok for customers,
       suppliers invoice, orders, customers orders, proposals and social contributions.
- New: All professional id can contains up to 128 chars instead of 32. 
- New: [ task #176 ] Allow to use ODT templates for proposals and orders like it's done for invoices
- New: Add hidden option MAIN_ADD_PDF_BACKGROUND to add a PDF as background of invoice/order generated PDF.
- New: Can convert a product/service into service/product.
- New: Show delivery date into proposal template azur. 
- New: Support tags into header and footer into ODT templates.
- Fix: Can use POS module with several concurrent users.
- Fix: Installer don't fails with Mysql version that added a ssl_cypher field.
- Fix: Sanitize input parameters.
- Fix: [ bug #368 ] Product list
- Fix: [ bug #370 ] Filter in accountancy -> suppliers_bills
- Fix: [ bug #399 ] Bad calculation of local taxes in update line products
- Fix: [ bug #427 ] Bad links to wiki help in certains menus

For developers:
- New: Can add a left menu into an existing top menu or left menu.
- New: Add webservice to get or create a product or service.
- New: Add webservice to get a user.
- New: Add more "hooks" (like hooks to change way of showing/editing lines into dictionnaries).
- New: Log module outputs can be setup with "or" rule (not only "xor").
- New: Add FirePHP output for logging module.
- New: Add trigger ACTION_DELETE and ACTION_MODIFY.
- New: Trigger now have a priority to define sort execution order.
- New: Can define different requests according to database type into migration files.
- New: Add "canvas" feature to overwrite page of thirdparty, contact, product with yours.
- New: Removed artichow deprecated libraries.
- New: A page can force reload of css style sheet
- New: A module can add import description for import wizard, even for tables with foreign keys.
- New: Can add tabs on statistics views.
- New: Add CSS id/class into public payment pages.
- Qual: Add a lot of more PHPUnit tests.
- Qual: Data structure for supplier prices is simpler.
- Qual: Removed no more used external libraries.
- Qual: Cleaned a lot of dead code.
- Qual: More OOP (usage of "abstract", "static", ...), uniformize constructors.
- Qual: Fix a lot of checkstyle warnings.
- Qual: task #216 : Move /lib into /core/lib directory
- Qual: task #217 : Move core files into core directory (login, menus, triggers, boxes, modules)
WARNING: To reduce technic debt, all functions dolibarr_xxx were renamed int dol_xxx.



***** ChangeLog for 3.1.3 compared to 3.1.2 *****
Fix: PgSQL - property must be set if success
Fix: Provide a solution for backup when mysqldump is not available
Fix: Bug #460 - Wrong entity assignment when creating a warehouse
Fix: bug #405 - Late icon always displayed on comm/propal.php



***** ChangeLog for 3.1.2 compared to 3.1.1 *****
- Fix: Can clone a proposal
- Fix: Add member ID in substitution method
- Fix: Duplicate end tag and missing form parts
- Fix: Support companies with no prof id.
- Fix: Sanitize data
- Fix: Bug #318
- Fix: Bug #369
- Fix: More bugs



***** ChangeLog for 3.1.1 compared to 3.1.0 *****
- New: Add option FACTURE_DEPOSITS_ARE_JUST_PAYMENTS. With this option added, 
       credit notes are not removed from total amount of invoice but are just 
       payments used to reducs remain to pay.
- New: Added hidden option MAIN_FIX_FOR_BUGGED_MTA to fix bugged MTA.       
- Fix: Removed warnings during install.
- Fix: State into address of paypal payments were lost.
- Fix: Currency into paypal payments were always euros.
- Fix: Removed Bare LF from emails sent with smtps method.
- Fix: Can show report on selected period.
- Fix: product removed from list after deleted into order.
- Fix: [bug #270] PostgreSQL backend try to connect throught TCP socket for 
- Fix: price was not without tax when using multiprice into POS module.
- Fix: Can delete bank account.
- Fix: [ bug #277 ] Year dropdown in table header of supplier invoices.
- Fix: Some other very minor fixes.


***** ChangeLog for 3.1 compared to 3.0 *****
WARNING: IE6 browser is no more supported in this version.
For users:
- New: War against number of clicks:
     - When adding a free bank transaction, form to add next one is still
       visible (save one click).
     - task #10969 : Add checkbox to close automatically invoice if
       payment is complete (save 3 clicks).
     - Reduce a step into supplier order workflow to save time. If user
       has permission to approve, order is approved when order is validated.
       (Save 2 clicks).
     - In commercial main menu, left menu are already opened. This save one click
       to open a proposal or order.
     - Can add a discount for third party, during invoice edition (and we 
       saved clicks again).
     - When creating a contract, sales representative are preset to user. This save
       4 clicks.
     - Can edit several fields in bank transaction line page into one update.
     - Creation of contacts from third party page go back to third party.
     - Preselect model if there is only one. This save 2 clicks. 
     - Can remove a project if project has tasks. No need to delete task one by one.
- New: Enhance donation module. Add a status "canceled".
- New: Add filters on all statistics report pages.
- New: If a service contains subproducts, subpoducts are decrease when service
       is decrease.
- New: Add status for third parties to disable a third party.
- New: Can send interventions cards by email.
- New: Increase list of available notifications into module Notifications.
- New: Add option MAIN_FIRST_TO_UPPER to force upper case of first 
       letters for names and firstname.
- New: Can filter of payment type in bank transaction list.
- New: Status of users is visible into user list.
- New: Support BSB code for bank account in Australia.
- New: Can set date of payment for autocreate invoice/payment when 
       creating a foundation subscription.
- New: Can edit note of payment.
- New: Option to make login not mandatory in member module.
- New: Add box for last members for foundation module.
- New: A specialized menu can now be used when using smartphones.
- New: Can add information on current user on ODT generation.
- New: Prefix on third party is not used by default. Hidden option
       SOCIETE_USEPREFIX can restore old feature.
- New: Standing orders module use bank account from banks module.
- New: Ask password when creating a user from a contact.
- New: task #10577: Use a numbering module for shipment and contract.
- New: Can create manually order from proposal.
- New: Add a first workflow module to create automatic action on some
       events (create order on proposal closing).
- New: Use autocompletion on invoice select when creating replacement 
       or credit note invoice.
- New: task #10885: Add a week view for calendar.
- New: task #11018: Add a status "not applicable" on events.
- New: Add subscriptions/country/region/town statistics for member module.
- New: Can define a proxy for external web access.
- New: task #11003: checkbox on checks for deposit.
- New: Add status into export. Add third party default language into export.
- New: Can filter on date and bank account when building check receipts.
- New: task #10958 : Add link to cheque receipts into bank transaction 
       line if exists
- New: Can import external ical url into dolibarr agenda view.
- New: Can add a logo on third parties card.
- New: task #11194 : Can delete uploaded photos 
- New: task #9744 : Add the barcode to select products on Point of Sale module
- New: Subscription/Unsubscription to mailman mailing-list can be done on 
       validate/resiliate in foundation module.
- New: Can use extrafields on third parties.
- New: Add chart to report counts by status on element home area pages.
- New: Look: Usage of Jquery Notify to show result or error messages on action.
- New: Look: Minor enhancements into agenda view.
- New: Look: Nicer tooltips with transparency and shadow.
- New: task #11004: Create invoice from intervention.
- New: task #10501: Can use point of sale with different bank accounts.
- Fix: Better Postgresql compatibility.
- Fix: Numbering module for invoices use same number for invoice 
       and credit note if mask is same.
- Fix: Debug and clean withdraw module.
- Fix: Allow access permission for point of sale module.
- Fix: Permissions issues with suppliers.
- Fix: Admin dict data is showing with active language 

For developers:
- New: External modules can add tabs on agenda views.
- New: External modules can also remove default tabs.
- New: External modules can force skin directory so force their own skins.
- New: External modules can add their own menu manager.
- New: External modules can force menu manager.
- New: External modules can overwrite all default language files by
       forcing priority on langs directories on its own lang directory.
- New: External modules can show export list with an "enabled" condition.
- New: Support a backtopage parameter on contact creation page.
- New: Add id on div to show logo.
- New: Install wizard can activate a module at end of install.
- New: Dictionary setup works with very large external dictionnaries (Add 
       page navigation).
- New: Add api to draw graphics with javascript (using Jquery Flot).
- New: Can add user login into menu urls added by modules.

For translators:
- New: Add fa_IR language.
- Fix: Move language ar_AR to ar_SA, sv_SV to sv_SE and da_Da to da_DK.



***** ChangeLog for 3.0 compared to 2.9.* *****
For users:
- New: Can edit date of cheque receipts.
- New: Add Sales journal and Purchase journal report.
- New: Can create supplier invoice from supplier order.
- New: Support login by openid
- New: Support "full day" event in calendar module.
- New: Add a weather on dashboard.
- New: Add a Paypal module.
- New: Can choose third party to use in point of sale module during logon.
- New: A lot of enhancements into ECM module:
       Directories can contains special characters,
       Speed enhancements,
       Directories can be created outside of Dolibarr, refresh button will 
       update database,
       Can rename a file.
- New: Reordering lines in invoice, orders, commercial proposal is faster (use Ajax
       technology).      
- New: Can import members using assistant.
- New: Can exclude deposit, replacement or credit notes in script rebuild_merge_pdf.
- New: task #10473 : Option MAIN_PROFIDx_IN_ADDRESS must no more be hidden.
- New: Can generate business card for on particular member.
- New: Task #10553 : Can attach files on members card.
- New: Can filter on payment type and bank account in payment lists.
- New: When sending supplier orders by mail, a text is predefined.
- New: Upgrade process works with Postgresql.
- New: Task #10538: Add filter on expiration date of subscription for
       foundation module email selector.
- New: Task #9643: Add 2 status (tosell/tobuy) on products instead of only
       1 status for both selling and buying.       
- New: Can input payment conditions on several lines.
- New: Add hidden option MAIN_LOGOUT_GOTO_URL to set the exit url after
       a logout.
- New: For germany, we invert order of address.
- New: Add hidden option MAIN_SERVICES_ARE_ECOMMERCE_200238EC.
- New: Support NPR in customer product prices.
- New: Add more volume units (ounce, gallon, inch, feet, ...)
- New: Delivery date accepts hours and minutes.
- New: Can add a comment on stock dispatching to be save into stock movements.
- New: Can filter product list with too low stocks.
- New: Add option to send all emails sent to a bulk carbon copy.
- New: Preview of emails sent by member module is shown.
- New: task #10100 : Add button to create invoice from a subscription
- New: Reorganize tabs on third parties.
- New: Option MAIN_INVERT_SENDER_RECIPIENT is available in einstein pdf template.
- New: Easier way to define url for clicktodial module.
- New: Add a fckeditor test area in fckeditor module setup.
- New: Add property "Event on full day" on agenda
- New: Enhancement and better compatibility (google, thunderbird) for agenda export.
- New: Can use image editor on user photo.
- New: Task #10796: Add Spain ProfId1 Verification
- New: Page "supplier summary" is now available.
- New: Task #10611: Add option to choose order of field in bank account info on PDF
- New: If a transaction was reconciliated and should not, there was no way to reverse error.
- New: Ubuntu package now works also on debian.
- Perf: Avoid reading database to determine country code after each
        page call.
- Fix: Special chars are now supported in ECM module for filename (not yet for
       directories).
- Fix: Better Postgresql compatibility.
- Fix: Box order is saved when moved.
- Fix: Database name can contains "-" characters.
- Fix: In coloring negative amounts.
- Fix: Date input use date format of user and not dd/mm/yyyy format.
- Fix: Fixed a very old bug making file attachment fails with some emails 
       readers when using "mail php function".
- Fix: When cloning commercial proposal, due date is creation date + delay
       by default.
- Fix: Can edit ordering methods.

For translators:
- New: Update and complete slovenian language sl_SL.
- New: Add full manually translated files for de_AT en de_DE (thanks to eCleaner.at).
- New: Create the language ja_JP.
- New: Add el_GR language.

For developers:
- New: Add jquery by default.
- New: Removed PWC libraries.
- New: Removed Scriptaculous libraries.
- New: Removed Prototype libraries.
- New: Add first Selenium GUI tests.
- New: Enhance a lot of internal function to build external modules
       more easily.
- New: Add a user field ref_ext in object tables to allow external
       systems to store their id and make self-developed synchronizing
       functions easier to build.        
- New: Local user timezone is saved into session (not used yet).
- New: Works with Mysql 5.5.
- Qual: Menu system code is simpler.
- Qual: Mutualize some duplicate code.
- Qual: Renamed some fields into database to be more internationnal.
- Qual: Removed deprecated code.


***** ChangeLog for 2.9 compared to 2.8.* *****
For users:
- New: POS module allow to choose which warehouse to use.
- New: Support "Department/State" field on company setup, contact, 
       bank account and members card.
- New: Can reopen a refused/canceled supplier order.
- New: Add Gant diagramm on project module.
- New: Add a new mode for automatic stock increase: Can be increased
       on dispatching of products from a supplier order receipt.
- New: Can set a past delay to limit calendar export.
- New: Can attach files on emailing campaigns.
- New: Add statistics on trips and expenses module.
- New: Can reopen a closed customer order.
- New: Add module externalsite to add a web site/tools inside 
       menu and a Dolibarr frame.
- New: Can link trips and fees to a project.
- New: Add civility title in foundation module.
- New: Can set accountancy code for product (buy and sell).
- New: Can filter third parties lists on categories.
- New: Can filter products and services lists on categories.
- New: task #10202 : Support categories for members.
- New: Can build documents for third parties (Using ODT templates, need PHP 5.2+). 
- New: Support new products properties: length and area.
- New: Add the "payment due before" field in invoice exports.
- New: Add feature to resize or crop image files (for products photos)
- New: task #10113 : Show list of emailing on clicking on "number of mass emailing received"
- New: Add default language for third parties and use it when multilang is enabled
       to define default language for document generation.
- New: Can reopen a closed supplier invoice.
- New: Move permission "see hidden categories" into "see hidden products/services".
- New: Can delete several files at once in FTP module.
- New: Add box "last contracts".
- New: Works even if Web hosting provider has disabled PHP "glob" function.
- New: Can now send supplier orders by email.
- New: task #10076 : Show content of message in notification module.
- New: Bank name is shown on invoice.
- New: IBAN value is called IFSC if country is India.
- New: Add option to choose to show firstname then name or name then firstname on PDF.
- New: Add company in fields exported by export of members tool.
- New: Reorganise bank menus.
- New: Bookmarks can be sorted on a particular order.
- New: Support spanish RE and IRPF taxes on invoices.
- New: Module category offers categories for foundation module.
- New: Can filter on category on third parties, products and members listings.
- New: A flag is visible before country labels.
- New: When activating a new module, permissions for admin user are set. This save
       time when configuring Dolibarr.
- New: Dolibarr 2.9 is faster than 2.8.
- New: A lot of more predefined VAT values, states, regions for 
       miscelaneous contries.
- New: Enhance skin engine to make themes easier.
- New: Add images into menu "eldy".
- New: Auguria theme is now more modern.
- New: Update tools refers to www.dolibarr.org but also www.dolistore.com web site.
- New: Postgresql experimental support seems to work completely. 
- New: Changes in Dolibarr core to allow to use cache servers (see Memcached module on
       dolistore.com).
- New: Default choice for interactive confirm box is yes by default, and no only for
       delete actions. This reduce number of clicks required to validate actions and 
       is still safe to dangerous actions.
- Fix: Durations are correctly shown for languages using PM/AM dates.
- Fix: A lot of fixes in Point of Sale module.
- Fix: Debug experimental module widthrawal.
- Fix: Format number was wrong for ar_AR language.
- Fix: Can change password if user has only permission "change password".
- Fix: Project PDF document shows all tasks.
- Fix: bug #29278 : SMTP fails with IP instead of hostname.
- Fix: Default language on login page was wrong.
- Fix: Complete support of euros sign (even in PDF).
- Fix: Bad setup of phpMyAdmin for DoliWamp installer.
- Fix: Tracking number should be available on sending sheets.
- Fix: Stock value is not reset when product is transfered into other warehouse. 
- Fix: A lot of not tracked bugs fixed.
- Fix: Some fixes in barcode management.
- Fix: Access to phpMyAdmin is now ok on new DoliWamp installation.

For translators:
- Fix: Major update of italian translation (it_IT).
- Fix: A lot of translation fixes in all languages.
- New: Added translations (sl_SL, is_IS).
- New: Add translations for the DoliWamp installer.

For developers:
- More comments in code.
- Uniformize some code. 
- All arrays "lignes" were renamed into "lines".
- Delete all useless pre.inc.php files (this also increase speed).
- Fix W3C errors in page forging.
- Qual: Mutualize code of menu managers.
- Better isolation of modules files and dolibarr core files. 
- Task #8682 : Remove functions unix_timestamp.
- The makepack tool now make pack with UID 500.
- More css class and div to output menu to allow more skins.
- Generated documentation can be build from Eclipse using Doxygen plugin.
- Snapshot is provided with PHPunit tests.

WARNING: 
- A lot of class files (*.class.php) has moved into subdirectories. So If you use
  or develop non official modules that includes Dolibarr classes, you will have to rename
  path to thoose classes into the include function.
- Also, parameters of the "fetch()" method for class "User" has changed to reflect
  other fetch methods.   
- If you build a personalised themes, you must rename the style sheet into style.css.php.   
- This version is also the last one to support PHP 4.*, Mysql 3.1, IE6.
  Dolibarr 3.* will be supported with PHP 5+ and MySql 4.1+ only.


***** ChangeLog for 2.8.1 compared to 2.8 *****
For users:
- Fix: Works on database with _ in name.
- Fix: Broken feature in trips and expense module.
- Fix: Can use $ in database and login/pass values.
- Fix: No error on upgrade if there is orphelins tasks.
- Fix: Failed to login when user agent string was longer than 128.
- Fix: bug #29526 : Numérotation Proposition Incorrecte après duplication


***** ChangeLog for 2.8 compared to 2.7.* *****
For users:
- New: Support note on trips module
- New: Can link contacts to projects
- New: Can removed attached file on email form if attachment was wrong.
- New: Add option to show your logo on top of left menu.
- New: task #9935: Can edit accountancy code.
- New: Add an option to make users email required.
- New: Module notification can send email on order or proposal validation.
- New: Can use any command line antivirus on file upload.
- New: A customer can also be a prospect.
- New: task #9802 : Can link an action to a project and use project to 
       filter agenda.
- New: Project can be set on contract creation.
- New: Initial sold can be conciliated on bank module.
- New: Add a default errors-to email for emailing module.
- New: Can filter on user on stock movement list.
- New: When creating a third party from a member, it is set as a new
       customer.
- New: Can use {tttt} in numbering mask setup. It will be replaced
       with third party type.
- New: VAT number is stored in one field. This is more "international".
- New: task #9782 : Add possibility to delete a warehouse.
- New: task #9640 : Add label for stock movements.
- New: task #9916 : Add FREE text for interventions card.
- New: Can define the new product ref when cloning.
- New: Project module support status of project and end date.
- New: Provide a ubuntu package.
- New: Add link to check a SIREN for french users.
- New: Add link "now" to fill date when creating invoices.
- Fix: Import module works even if prefix is empty in source file.
- Fix: bug #28055 : Unable to modify the date of a cloned command.
- Fix: bug #27891.
- Fix: Change of numbering module was not effective.
- Fix: Change error management when adding already used supplier ref
       for a product.
- Fix: Running sending-email.php
- Fix: Warning should not appears for invoice closed
- Fix: Import for companies works even with prefix empty.
- Fix: bug #28895 : Création d'utilisateur impossible.
- Fix: Can change password if has only permission change password.

For developers:
- Qual: Reorganize /dev directory.
- Qual: Change the way items are linked together.
- Qual: The login page now use a template in /core/template/login.tpl.php.
- New: Modules can add their own tab on projects cards.
- New: Add management of triger FICHEINTER_VALIDATE


***** ChangeLog for 2.7.1 compared to 2.7 *****
For users:
- Fix: Bad decimal management for it_IT and fr_BE languages.
- Fix: A third party created from a member is created as a 
       customer.
- Fix: Change of numbering module was not effective.
- Fix: Report of balance missing supplier invoices.
- Fix: Running sendmaing-email.php script.
- Fix: Detection of country for IBAN management.
- Fix: Update member photo.


***** ChangeLog for 2.7 compared to 2.6.* *****
For users:
- New: Add a print icon to show a page to print without menus.
- New: Can add a free text on bank cheque receipts.
- New: Price level can be defined also for prospects.
- New: Add a help and support center.
- New: Can export commercial proposals.
- New: Can use a cache for xcal exports.
- New: Option for faster confirmation process with one ajax popup.
- New: Complete theme bluelagoon and rodolphe
- New: Can select third parties emails in emailing module for all
       third parties with expired contract's lines.
- New: Can add a field errors-to in emailing.
- New: Can use inline images in emails.
- New: Add predefined invoices (can be use for repeated invoices).
- New: Add a confirmation when cloning products.
- New: Add stock in product lists.
- New: Can filter list of stock movement on date or product.
- New: Added a link from product list to their stock movements.
- New: Several speed enhancements after using the Google Page speed 
  plugin for FireBug.
- New: Add a confirmation on dangerous admin purge feature.
- New: Add navigation on donation sheets.
- New: Added estimated value for stocks.
- New: Added module Gravatar to found photo of users or members
       from their email on gravatar.com.
- New: Include Dolibarr version in suggested dump filename.
- New: Enhancement in project module.
- New: Add log tab on emailing module.
- New: Minor enhancements in look themes.
- New: Add option to hide help in menu.
- New: Added a "force LDAP synchronize" on member and contact cards.
- New: Can split a discount into two smaller discount. This allows to use a
       discount on an invoice even if invoice amount is lower than discount
       credit available.
- New: Can use variables into the free text on PDF (__TOTAL_TTC_, __TOTAL_VAT...)
- New: Increase page loading speed (all changes reported by Google PageSpeed
       tool has been added).
- New: Add support of constant MAIN_ONLY_LOGIN_ALLOWED to allow to lock all
       access to any users except the one defined in constant.
- New: Add an admin page of PHP sessions with a way to lock new connections
       for other users than yourself. Can also purge existing sessions.
- New: Add point of sale module.
- New: Better usage when using with smartphones.
- New: Add module FTP client.
- New: Can set first day of week.
- New: Installer now create a .htaccess to protect documents directory.
- New: Experimental support for Postgresql.
- New: Full support of SMTPS (can works with Google SMTP).
- Fix: "Now" link works when date popup is not used.
- Fix: Debug seriously the email notification module.
- Fix: Error Call to a member function trans when refusing a supplier order.
- Fix: Fix payment conditions on commercial proposals.
- Fix: Nb of orders to process was wrong.
- Fix: Customer code was not correct on PDF it if contains special 
       characters.
- Fix: Can update price even with "NPR" VAT rates.
- Fix: When product type is missing, description is not lost when adding 
       new product lines.
- Fix: CC and BCC in emails was not used if using SMTPS handler.
- Fix: Last character was lost when text end with n or r.
- Fix: LDAP synchronization is now more robust (transaction and 
  use modify instead of delete/add).
- Fix: Fix: Setup of member synchronization does not conflict 
  with contact or user synchronization.

For translators:
- Update some language files.
- Can accept right to left languages. Added an "automatic" arabe translation.

For developers:
- An external module can force the third party code to be required whatever
  is the rule of third party code module.
- Update fckeditor to 2.6.4.
- Update Smarty to 2.6.26.
- Removed some deprecated code and files.
- Creation of directory in module descriptor is simpler.
- Can use an alternate document_root directory to develop with 
  sources on two repositories.
- Removed useless code of old commercial module.
- Move some modules into the CVS modules repository dolibarrmod. This reduces
  amount of code in main branch.
- Updated wiki documentation.
- Better W3C standard.
- Can add init data when enabling a module.
- Can fix some corruptions in database by calling the update page 
  /install/repair.ksh
- Log files contains more information (PHP_SELD added and OS user used for 
  log of command lines scripts) 
- Can protect a module to not being enabled if javascript disabled.
- If module numberwords is installed, code can use langs->getLabelFromNumber 
  to get value of an amount in text.
- A module can add subsitution keys in makesubsitutions() functions.
- Add $conf->browser->phone defined to optimise code for smartphone browsers.
- All external libs are now in same directory /includes.
- All install files are now in same directory /install.


***** ChangeLog for 2.6 compared to 2.5.* *****
For users:
- New: Add filter on status in emailing selector for Dolibarr users.
- New: Can add bookmarks on all pages.
- New: Enhance bank transactions reporting.
- New: When creating a contact from a third party, informations from third
  party card are automatically suggested.
- New: Sort list of languages in combo box.
- New: EMails links are show with function dol_print_email
- New: Add graph report on number of entities in product statistics page.
- New: Can delete a supplier order whatever is its status.
- New: No limit on free text on PDF generated documents.
- New: Can force login value when creating a user from a member.
- New: Can clone commercial proposals and orders.
- New: Major enhancement of project module.
- New: Added product label in invoice exports fields.
- New: Add VAT number in export fields.
- New: Upgrade FPDF to 1.6
- New: Upgrade Scriptaculous to 1.8.2 and Prototype to 1.6.0.3
- New: Added keywords in PDF.
- New: Add hidden option MAIN_DISABLE_PDF_COMPRESSION.
- New: Add attachments on intervention cards.
- New: Can add personalized fields in emailing selectors.
- New: Customer code and supplier code can be defined automatically.
- New: Emailing feature can extract civility from contacts.
- New: Can create a third party from a member of foundation module.
- New: Can set a limit for stock alert to 0.
- New: Support SMTPS.
- New: Added a page /support to provide a help center service on Dolibarr.
- New: Distinct status "running not expired" from "running expired" in lines 
  contract status.
- New: Add a first version of a module for Paybox.
- New: Can add contact to suppliers orders.
- New: Changes to support the external Bit Torrent module.
- New: Can filter on social contribution type in list.
- New: Upload of joined files need create/modify permissions to work.
- New: For admin users, show the SQL request in export build.
- New: Can modify proposal date if status is draft.
- New: The help link on some pages now links directly to the wiki web page.
- New: Enhancements in barcode module.
- New: Can use decimal values in stocks.
- Fix: Partial payment on social contributions not shown on main page.
- Fix: Handle correctly the comment in status changing of supplier orders.
- Fix: Author, title and topic are correctly encoded in PDF.
- Fix: Now HTML output is always UTF8, this solve bad PDF encoding on old
  users.
- Fix: Save new model when changed on interventions.
- Fix: Failed to go on the future view of bank transaction if there is no 
  future bank transaction already wrote.  
- Fix: Bad ref in supplier list.
- Fix: Bad link in product statistics for supplier referrers.
- Fix: Usage of reset of cursor in personalized numbering modules for a particular
  month (@ option) was broken.
- Can add contacts to a supplier invoice.
- Fix: When an invoice is changed back to status draft, warehouse is increased 
  back.
- Fix: Category of a bank transaction was not saved.
- Fix: Clicktodial plugin works correctly now
- Fix: Multiprices features works correctly.
- Fix: Project module and task creation.
- Fix: Validation of order if a file was attached.
- Fix: A lot of fixes in PDF generators.
- Fix: Bad line/page break with long description of products on PDF.
- Fix: Option force invoice date to validation date working correctly.
- Fix: Creation of a member from the example public page works.

For translators:
- Added 10 more new language files.
- Added autotranslator tool. A tool to build/update automatically
  languages files using Google API for a new language. Wonderful to start a
  new translation.
  
For developers:
- Removed some deprecated files.
- Removed treemenu library.
- Renamed all function dolibarr_xxx into dol_xxx to have same prefix everywhere.
- Rewrite clone feature for supplier invoice to work like other clone features.
- First change to manage a future feature "stock PMP value".
- A module can add a new tab in third party view tabs.
- First change for future geoip module.


***** ChangeLog for 2.5 compared to 2.4.* *****
For users:
- Sessions timeout can be configured to overwrite PHP setup.
- Can filter on date in services list.
- Support bookmark add of product cards.
- Enhancement in stock management (Automatic increase/decrease
  from order or invoice is possible).
- New filter options in prospect lists (category and level).
- New view in ECM module.
- Look enhancements for graphics (add transparency).
- Added statistics report for supplier invoices.
- Added average amount in invoices statistics reports.
- Can move a contract line to another contract of same third party.
- Add an export definition to export interventions.
- Can set umask file permissions on Unix/Linux/BSD systems.
- Miscelanous bug fixes.
- A lot of other enhancements to increase productivity.
- All phone numbers show the clicktodial link if module is enabled.
- Can define hour and minutes in intervention cards.
- Can edit a validated intervention.
- Add filters on intervention list.
- Add juridical status and number of employees in third party 
  export definition.
- A lot of enhancements and translation in withdraw module.
- Full support of Mysql option mode=strict.
- Added a new event from member module to agenda tracked events.
- Can attach a file to suppliers orders.
- Change to make Bank Account Number form more "internationnal".
- Can clone an invoice.
- Can clone an emailing.
- Reduce memory usage (about 2%).
- Add weight and size in sendings module.
- Add a fast search form on left menu for member module.
- Fix: Do not show export filter for disabled modules
- Show greyed lines for not allowed export filters.
- Add nature in product fields (manufactured product or not).
- Add export filters for category module and trip and expenses module.
- Can choose login of dolibarr account created when create from contact

For translators:
- The errors language file contains only error or warning messages with 
  prefix Error or Warning.
- HTML Output is by default in UTF8 and language files can be provided
  in UTF8.

For developers:
- Update skeletons (some fixes and add function createFromClone).
- Add an experimental Cash Desk module.
- Added new triggers events in agenda module.
- All submodules are moved in the includes directory.
- Removed some deprecated files.
- Menu managers now use same class name for their menu entry
  and add a different value in an HTML id for each entry. This allows
  to build skins that use different style for each menu entry.
- All emails and url HTML output use same function.
- Add more integrity check on database
- Can disable modules on logon page. This make possible to
  have several profiles of demo with only one demo. Also added a new
  Dolibarr demo front page (in htdocs/public/demo).
- Allow modules to add new tabs.

   

***** ChangeLog for 2.4 compared to 2.2.* *****
For users:
- Add a calendar module (module agenda) with ical/vcal/rss export.
- Look enhancement in graphics (thanks artichow).
- Add tel and fax on delivery addresses.
- Add a tool to edit personalized menu.
- Add an ical and vcal export link in agenda and webcalendar module.
- Reduce memory usage.
- Now triggers are enabled/disabled according to module they refers to.
- Fix infinite loop on popup calendar.
- Change in tanslation to make Dolibarr easier to understand.
- Add a warning when sending a mail from a user with no email defined.
- Added clicktodial module.
- Add a property private/public in contact. This allows to user Dolibarr
  for a personnal address book.
- French NAF code can accept 5 chars.
- Supplier prices can be input with or without taxe.
- New generic numbering modules to offer more solutions for generating
  automatic id.
- Add new predefined exports wizards (stocks, suppliers, taxes...).
- Add feature to log security events (logon, change of users, passwords).
- Can link all documents (included supplier invoices and orders) to a 
  project.
- Can attach several files to email when sending an invoice, order or
  proposal by email.
- Can choose accuracy (number of decimals) for prices.
- Localization for decimal and thousand delimiter on number is fully
  supported.
- More informations reported in system information pages.
- Add a budget report.
- Added a security audit report.
- Other minor changes (features, look, fixes)
- Added compatibility with Firefox 3.
- Changes for compatibility with PHP6/Mysql6.
- Some bug fixes.

For translators:
- Added spanish es_ES translation.
- Added en_AU translation.

For developers:
- Removed useless code:
  Replaced phplot and phplot5 librairies by artichow.
  Removed cryptograph library replaced by artichow.
- Login functions are now externalised as modules.
- Update code skeletons examples.
- Several enhancements to make addon development easier.
- Add a tool to generate PHP classes completely mapped to a table.
- Added a check to enable external modules only if dolibarr version is
  high enough.
- Changes in wizard installer to allow building autoexe installer for
  Windows with Apache and Mysql included.


***** ChangeLog for 2.2 compared to 2.1.* *****
- Add more statistics on main page.
- Add option to add message on login page.
- Management of categories for third parties.
- Add volume on products properties.
- Support for LDAP authentication.
- Full member synchronisation with LDAP database in
  fundation module.
- More LDAP fields supported for user synchronization.
- Better logger for install.
- First changes to support UTF8.
- Add a "forget password" feature.
- Setup process can run several migrate files if need
  to jump several versions to upgrade.
- Support for webcalendar 1.1 in webcalendar module.
- Support for menu in database.
- Better support for using Dolibarr on more WHP.
- Removed some deprecated files and clean code.
- New theme: Auguria
- Removed PHP warnings.
- Some bugs fixes.
- Traduction more complete.
- Better code comments for Doxygen documentation.
- Better support of vcard export format.
- A lot of security enhancements (no more password in log files,
  crypted password in database, in config file...).
- Themes are full CSS compliant.
- A lot of other minor changes...
- Option to scan uploaded document by an antivirus.
- Transparency for picto files works with IE.
- Can drag and drop boxes on main page.


***** ChangeLog for 2.1 compared to 2.0.* *****
- Added a better installer.
- Support user and groups permissions.
- Translation in english and support for several languages.
- New enhanced look and several new themes.
- Small search boxes for each Dolibarr elements (invoices, contracts,
  orders, proposals...)
- Added an export assistant module to export main dolibarr data.
- Added backup tool to backup database via mysqldump.
- Added product categories management with a categorie tree.
- Management of companies' discounts (relative or absolute).
- Support credit note and discounts (relative and absolute) on
  commercial proposal, orders and invoices.
- Support multi-langual description for products.
- Graphical enhancements (picto to describe all status).
- Added more permissions (ie: can restrict access for a commercial user
  to elements of its companies only).
- Little enhancements to OSCommerce module.
- Added a second OSCommerce module working through web services.
- Added a Mantis module to have a Mantis application in Dolibarr menu.
- Building a PDF document for invoices works like other modules. You
  can change model just before generating the PDF.
- Can generate documents (PDF) for customer orders. Can send them by mail.
- Added FPDI and FPDI_Protection (ie: PDF with password-protection)
- Can make one payment for several supplier invoices.
- Rule to suggests passwords when creating a user are in modules
  allowing to add easily other rules.
- Option to encrypt passwords in database (MD5).
- Add Dolibarr triggers support on users creation/change.
- Add Dolibarr triggers support on payments.
- Add Dolibarr triggers on supplier and customers orders.
- Webcalendar triggers for actions on Member module.
- Support optional new javascript popup selector for date fields.
- Support for several RSS boxes in external RSS module. Setup easier.
- Can attach documents on Action, Orders, Invoices, Commercial proposals.
- Can attach contacts on proposals, orders, contracts, invoices.
- Preview on results of PDF generator modules in setup pages.
- Code cleaner. Remove unused or duplicate code.
- Save and show last connexion date for users.
- Enhancements on a lot of forms for better ergonomy.
- Can add/remove company logo.
- Added LDAP synchronisation for users, groups and/or contacts.
- Can configure your own SMTP server/port for mail sendings.
- Works even on "UTF8 by default" systems (Mysql, Linux...)
- Better compatibility with different PHP version or setup.
- Added mysqli driver.
- Add a WISIWYG editor (FCKEditor) to edit note and comment areas.
- Added AJAX features like a 'search product selector'.
- Modules boxes on main page can be dragged and dropped (with firefox only).
- Support for PHP5.
- Experimental support for Postgresql (not working yet, but waiting feedbacks).
- Removed obsolete files and documentation.
- Added admin tools (backup and files purge).
- Added a tool to build a lang package.
- Added a tool to build a module package.
- Added a tool to build a theme package.
- Traduction more complete.
- Added skeletons for code examples.
- Lot of fixes after 2.0 release not fixed in 2.0.1.
- Added more security option (ie: encrypted password in database)




***** ChangeLog for 2.0.1 compared to 2.0 *****
Minor bug fixes



***** ChangeLog for 2.0 compared to 1.0.* *****
ChangeLog file size is so important, that it is not included inside Dolibarr
package. You can find it at www.dolibarr.org<|MERGE_RESOLUTION|>--- conflicted
+++ resolved
@@ -30,9 +30,6 @@
 - Fix: [ bug #1494 ] CATEGORY_CREATE and CATEGORY_MODIFY triggers do not intercept trigger action
 - Fix: [ bug #1502 ] DON_CREATE trigger does not intercept trigger action
 - Fix: [ bug #1505, #1504] Project trigger problem
-<<<<<<< HEAD
-- New: [ task #1204 ] add a ref_int contract field
-=======
 - Fix: [ bug #1463, #1464 ] Proposal triggers problem
 - Fix: [ bug #1498, #1499 ] Shipment/Delivery triggers problem
 - Fix: [ bug #1465, #1466 ] Product triggers problem
@@ -40,8 +37,7 @@
 - Fix: [ bug #1501 ] DEPLACEMENT_CREATE trigger do not intercept trigger action
 - Fix: [ bug #1506, #1507 ] ECM trigger error problem
 - Fix: [ bug #1469 ] Triggers CONTACT_MODIFY and CONTACT_DELETE duplicates error message
-
->>>>>>> 728ca221
+- New: [ task #1204 ] add a ref_int contract field
 
 For translators:
 - Update language files.
