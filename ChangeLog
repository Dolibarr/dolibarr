--- conflicted
+++ resolved
@@ -2,7 +2,6 @@
 English Dolibarr ChangeLog
 --------------------------------------------------------------
 
-<<<<<<< HEAD
 
 ***** ChangeLog for 15.0.0 compared to 14.0.0 *****
 
@@ -17,7 +16,7 @@
 * The method static ActionComm::getActions($db, ...) is no more static. Use $actioncomm->getActions(...) instead (without $db param). 
 * The 'action=delete&file=...' has been replaced with 'action=deletefile&file=...' to avoid confusion with deletion of object lines.
 
-=======
+
 ***** ChangeLog for 14.0.3 compared to 14.0.2 *****
 
 FIX: #18698 Supplier invoice list - "alert" checkbox not working
@@ -59,7 +58,6 @@
 FIX: translation into email for member at membership validation.
 FIX: unprivileged user can see task associated with a not allowed project
 FIX: user without permission can set ticket subject
->>>>>>> 46eed376
 
 ***** ChangeLog for 14.0.2 compared to 14.0.1 *****
 
