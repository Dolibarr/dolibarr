--------------------------------------------------------------
English Dolibarr ChangeLog
--------------------------------------------------------------


***** ChangeLog for 3.7 compared to 3.6.* *****
For users:
- New: [ task #867 ] Remove ESAEB external module code from core.
- New: Can create proposal from an intervention.
- New: Can filter events on a group of users.
- New: Can filter events of a thirdparty.
- New: Split Agenda view (month, week, day) into different tabs.
- New: Form to add a photo is immediatly available on photo page if
       permissions are ok (save one click per photo to add).
- New: Add option PRODUCT_MAX_VISIBLE_PHOTO to limit number of photos
       shown on main product card.
- New: Add event FICHINTER_CLASSIFY_BILLED into list of possible events to
       create an automatic event into agenda.
- New: Add new type of event (when type of events are used, not by default)
- New: Add country into table of thirdparties type. This will allow to provide
       a list of thirdparty types specific to a country (like argentina that
       need type A or B).
- New: Can force a specific bank account onto an invoice/order...      
- Fix: [ bug #1487 ] PAYMENT_DELETE trigger does not intercept trigger action
- Fix: [ bug #1470, #1472, #1473] User trigger problem
- Fix: [ bug #1489, #1491 ] Intervention trigger problem
- Fix: [ bug #1492, #1493 ] Member trigger problem
- Fix: [ bug #1474, #1475 ] Contract trigger problem
- Fix: [ bug #1496 ] ACTION_DELETE trigger does not show trigger error
- Fix: [ bug #1494 ] CATEGORY_CREATE and CATEGORY_MODIFY triggers do not intercept trigger action
- Fix: [ bug #1502 ] DON_CREATE trigger does not intercept trigger action
- Fix: [ bug #1505, #1504] Project trigger problem
- Fix: [ bug #1463, #1464 ] Proposal triggers problem
- Fix: [ bug #1498, #1499 ] Shipment/Delivery triggers problem
- Fix: [ bug #1465, #1466 ] Product triggers problem
- Fix: [ bug #1508 ] STOCK_MOVEMENT does not show trigger error message
- Fix: [ bug #1501 ] DEPLACEMENT_CREATE trigger do not intercept trigger action
- Fix: [ bug #1506, #1507 ] ECM trigger error problem
- Fix: [ bug #1469 ] Triggers CONTACT_MODIFY and CONTACT_DELETE duplicates error message
- New: [ task #1204 ] add a External reference to contract

For translators:
- Update language files.

For developers:
- New: Add hook "searchAgendaFrom".
- New: Add trigger DON_UPDATE, DON_DELETE
- New: Add country iso code on 3 chars into table of countries.
- Qual: Removed hard coded rowid into data init of table llx_c_action_trigger.
- LINEBILL_DELETE, LINK_DELETE, ORDER_SUPPLIER_DELETE, RESOURCE_DELETE trigger called before SQL delete
- New: [ Task #1481 ] Add trigger BILL_SUPPLIER_UPDATE.
- New: [ Task #1495 ] Add trigger LINECONTRACT_CREATE.

WARNING: Following change may create regression for some external modules, but was necessary to make
Dolibarr better:

- Change the way parameters are provides to scripts sync_xxx_ldap2dolibarr.php  
 

***** ChangeLog for 3.6 compared to 3.5.* *****
For users:
- New: Update ckeditor to version 4.
- New: Add form "search customer order" on commercial main page.
- New: Can create contract from an order.
- New: Add list of orders products in tab "consumption" on thirdparties.
- New: Add graph stats for suppliers orders in tab "stats" on products.
- New: Add option MAIN_HIDE_INACTIVETAB_ON_PRINT to hide inactive tabs when you
       use the "print" view on screen.
- New: Add option MAIN_AUTO_TIMESTAMP_IN_PUBLIC_NOTES and MAIN_AUTO_TIMESTAMP_IN_PRIVATE_NOTES
       to automatically add timestamp and user line into edition field when editing a note.
- New: Add button cancel into edition of notes.
- New: Improved Barcode module:
       Can input barcode during product creation step.
       Add autonumbering of barcode value for products.
       Add a page/tool for mass barcode generation.
- New: Improved Opensurvey module:
       Added options to disable comments and disable public votes.
       Limit dates use calendar popup.
       Description of survey use wysiwig editor.
       More information shown on result tab.
       Renamed "survey" into "poll" (better translation).
- New: Add filter on text and status into survey list. Can also sort on id, text and date end.
- New: The box "balance of bank accounts" show all opened accounts.
- New: Add option MAIN_ADD_SALE_REP_SIGNATURE_IN_NOTE to add sale represnative into public
       note of generated documents.
- New: Add warning if supplier payment is higher that due amount.
- New: Increase length of url into bookmark module.
- New: Automatic events sending mails add info about linked objects into email content. 
- New: Price management enhancement (multiprice level, price by customer, if MAIN_FEATURES_LEVEL=2 Price by qty).
- New: Add option MAIN_FAVICON_URL.
- New: Created {line_price_ht_locale}, {line_price_vat_locale} and {line_price_ttc_locale} ODT tags.
- New: Add filter on project status into task list. By default, only "opened" project are visible.
- New: Status "validated" for project are renamed into "opened".
- New: Add barcode fields into user database.
- New: Add manager name (ceo, director, president...) into main company information page.
- New: Add field url as product properties.
- New: More options to create a credit note (can be filled autatically according to remain to pay).
- New: Can define custom fields for categories.
- New: Prepare generation of SEPA files into module withdrawal.
- New: Can filter on status for supplier order.
- New: Add option FACTURE_SENDBYEMAIL_FOR_ALL_STATUS to allow to send invoice by email 
       whatever is its status.
- New: Add filter date in bank writing list page.
- New: Extrafields can be used as substitution key %EXTRA_XXX% into emails texts for members.
- New: Add categories translation.
- New: Enable option "clone target emailing".
- New: Improved tax module: Add specific page for salaries payment	
- New: Add composer.json file so Dolibarr can be publish onto packagist.org.
- New: The combo list of juridical status is now sorted
- New: [ task #926 ] Add extrafield feature on order lines.
- New: [ task #927 ] Add extrafield feature on Proposal lines.
- New: [ task #928 ] Add extrafield feature on invoice lines.
- New: Paypal/paybox email sent after backcall of a payment is now a formated and translated
       HTML content. For member subscription renewal, there is also a link to member.
- New: When a subscription is recorded with invoice and payment:
       - the document (PDF) of invoice is also generated.
       - the invoice is set to status paid.
- New: Can enter holiday for someone else if user has permission for.
- Fix: Project Task numbering customs rule works.
- Fix: Add actions events not implemented.
- Fix: Price min of composition is not supplier price min by quantity.
- Fix: [ bug #1356 ] Bank accountancy number is limited to 8 numbers.
- Fix: [ bug #1439 ] impossible to remove a a translation (multilanguage-feature) 
- New: If multilangue is enabled, mail (from propal, invoice, etc...) message is pre-defaulted in Customer language
- Fix: [ bug #1459 ] _ADD_CONTACT and _DEL_CONTACT triggers do not intercept insertion when reported an error
- Fix: [ bug #1478 ] BILL_PAYED trigger action does not intercept failure under some circumstances
- Fix: [ bug #1479 ] Several customer invoice triggers do not intercept trigger action
- Fix: [ bug #1477 ] Several customer invoice triggers do not show trigger error messages
- Fix: [ bug #1471 ] Several PHP warnings when intercepting USER_CREATE trigger.
- Fix: [ bug #1517 ] Packages sizes.

For translators:
- Update language files.

For developers:
- New: Add path file of trigger into admin trigger list page.
- New: More phpunit tests.
- New: Payments and supplier payment pages tabs can now be extended from modules.
- New: Add option 'aZ' into GETPOST function to check parameters contains 
       only a to z or A to Z characters.
- New: Opensurvey polls tab cards can now be extended from external modules.
- New: Triggers OPENSURVEY_CREATE, OPENSURVEY_DELETE added.
- New: Add new hook function addMoreActionsButtons to allow a module to add/replace
       action buttons into an element.
- New: Normalize code for barcode generation to match other modules.
- New: Uniformize code for contacts forms.
- New: Add some hooks for financial reports.
- New: A module can add its own ECM view.
- New: A module can disable a standard ECM view.
- New: Add multilang support into product webservice.
- New: Add hooks on project card page.
- New: Add call_trigger method on CommonObject class. So new trigger call within object is just : 
$result = $this->call_trigger($trigger_name, $user) 

WARNING: Following change may create regression for some external modules, but was necessary to make
Dolibarr better:

- The deprecated way (with 4 parameters) to declare a new tab into a module descriptor file has been
removed. You must now use the 6 parameters way. See file modMyModule.class.php for example. 
- Remove the javascript function ac_delay() that is not used anymore by core code.
- Properties "dictionnaries" into module descriptor files have been renamed into "dictionaries".
- Method form->select_currency() has been removed. Use instead print form->selectCurrency().
- Method form->select_methodes_commande() has been renamed into english name selectInputMethod().
- The following hooks are now 'addreplace' hooks: "formCreateThirdpartyOptions" 
  So check that return value is 0 to keep default standard behaviour after hook, or 1 to disable
  default standard behaviour.
- Properties "civilite_id" were renamed into "civility_id".
- Remove add_photo_web() that is ot used anymore by core code.



***** ChangeLog for 3.5.4 compared to 3.5.3 *****
Fix: Hide title of event when agenda module disabled.
Fix: When using option MAIN_MAIL_ALLOW_SENDMAIL_F, a mail was sent to sender.
Fix: Question about warehouse must not be done when module stock is disabled.
Fix: Option STOCK_SUPPORTS_SERVICES was not correctly implemented
     (missing test at some places).
Fix: Renaming a project with uplaoded files failed.
Fix: [ bug #1476 ] Invoice creation form loses invoice date when there is a validation error.
Fix: [ bug #1431 ] Reception and Send supplier order box has a weird top margin.
Fix: [ bug #1428 ] "Nothing" is shown in the middle of the screen in a supplier order.
Fix: The object deliverycompany was not used anymore and output of
     details for delivery reports was lost during 3.5. Rewrite code to
     restore feature.
Fix: [ bug #1445 ] html fix : missing </tr>
Fix: [ bug #1415 ] Intervention document model name and suppliers model names is not shown
     properly in module configuration
Fix: [ bug #1416 ] Supplier order does not list document models in the select box of the 
     supplier order card
Fix: [ bug #1443 ] Payment conditions is erased after editing supplier invoice label or 
     limit date for payment
Fix: Filter on status was not visible when selected from url.
Fix: Filtering on status was last when asking to sort.
Fix: [ bug #1432 ] Trigger SHIPPING_CREATE ignores interception on error.
Fix: [ bug #1449 ] Trigger ORDER_CREATE, LINEORDER_DELETE, LINEORDER_UPDATE and LINEORDER_INSERT ignore interception on error.
Fix: [ bug #1450 ] Several Customer order's triggers do not report the error from the trigger handler.
Fix: [ bug #1451 ] Interrupted order clone through trigger, loads nonexistent order.
Fix: [ bug #1454 ] Mention de bas de page erroné
Fix: Do not display dictionnay for non activated module 
Fix: Link element from element project pages
Fix: [ bug #1509 ] Expedition admin free text & watermark submit error
Fix: [ bug #1349 ] AJAX contact selector does not work fine in Project card
Fix: [ bug #1452 ] variable used but not defined
Fix: If multiprice level is used the VAT on addline is not correct
Fix: [ bug #1254 ] Error when using "Enter" on qty input box of a product (on supplier order part)
Fix: [ bug #1462, 1468, 1480, 1483, 1490, 1497] $this instead of $object
Fix: [ bug #1455 ] outstanding amount
Fix: [ bug #1425 ] LINEBILL_SUPPLIER_DELETE failure trigger leads to an endless loop
Fix: [ bug #1460 ] Several supplier order triggers do not show error messages
Fix: [ bug #1461 ] LINEORDER_SUPPLIER_CREATE does not intercept supplier order line insertion
Fix: [ bug #1484 ] BILL_SUPPLIER_PAYED trigger action does not intercept failure under some circumstances
Fix: [ bug #1482 ] Several supplier invoice triggers do not show trigger error messages
Fix: [ bug #1486 ] LINEBILL_SUPPLIER_CREATE and LINEBILL_SUPPLIER_UPDATE triggers do not intercept trigger action
Fix: [ bug #1522 ] Element list into associate object into project are no more filterd by project thirdparty
<<<<<<< HEAD
=======
Fix: [ bug #1526 ] Thumbs of files uploaded with dots in their names do not load correctly
>>>>>>> 9acf60d7
Fix: Import ProfId1 to siren and ProfId2 to siret

***** ChangeLog for 3.5.3 compared to 3.5.2 *****
Fix: Error on field accountancy code for export profile of invoices.
Fix: [ bug #1351 ] VIES verification link broken.
Fix: [ bug #1352 ] Removing a shipping does not remove the delivery.
Fix: Option MAIN_INVERT_SENDER_RECIPIENT broken with typhon template.
Fix: Can disable features with PHPEXCEL (no DLSF compatible).
Fix: Can disable features with CKEDITOR. 
Fix: Pb of records not correctly cleaned when module marge is
     uninstalled (conflict between 'margin' and 'margins').
Fix: [ bug #1341 ] Lastname not added by file or direct input in mass e-mailing.
Fix: [ bug #1357 ] Invoice creator state not printed in generated invoice documents.
Fix: Suppliers invoice mask fails using {tttt} in numbering.
Fix: [ bug #1350 ] pdf template name for typhon was not correctly set when enabling module.
Fix: Navigation on notes for shipments was not working.
Fix: [ bug #1353 ] Email notifications, wrong URL.
Fix: [ bug #1362 ] Note is not saved.
Fix: tr/td balance.
Fix: [ bug #1360 ] note indicator for member tab.
Fix: Nb of notes and doc not visible onto tasks.
Fix: [ bug #1372 ] Margin calculation does not work in proposals.
Fix: [ bug #1381 ] PHP Warning when listing stock transactions page.
Fix: [ bug #1367 ] "Show invoice" link after a POS sell throws an error.
Fix: TCPDF error file not found in member card generation.
Fix: [ bug #1380 ] Customer invoices are not grouped in company results report.
Fix: [ bug #1393 ] PHP Warning when creating a supplier invoice.
Fix: [ bug #1399 ] [pgsql] Silent warning when setting a propal as "facturée" in propal.php
Fix: When number reach 9999 with default numbering module, next number
     will be 10000 instead of 0000 and error.
Fix: element page on project give wrong href link.
Fix: [ bug #1397 ] Filter by supplier orders with status Draft does not filter.
Fix: [ bug #1388 ] Wrong date when invoicing several orders.
Fix: [ bug #1411 ] Unable to set an expedition note if invoices module is not enabled.
Fix: [ bug #1407 ] Rouget pdf overlapped when using tracking number and public notes.
Fix: [ bug #1405 ] Rouget PDF expedition incorrect when two expeditions under the same commande
Fix: [ bug #1434 ] Muscadet supplier order document model linked objects overlap the text

***** ChangeLog for 3.5.2 compared to 3.5.1 *****
Fix: Can't add user for a task.
Fix: Autoselect of warehouse if there is only one warehouse.
Fix: Install of odt template for project and tasks.
Fix: [ bug #1318 ] Problem with enter key when adding an existing
     product to a customer invoice.
Fix: [ bug #1307 ] Quotes get removed from several inputs.
Fix: [ bug #1317 ] Removing a category does not remove all child categories
Fix: [ bug #1312 ] Call to undefined function _()
Fix: Restore build for obs and launchpad.
Fix: deleting files into backup system tools.
Fix: Dump using php not not include lock on tables that are deleted.
Fix: Fixed a problem with bank accounts sharing across entities.
Fix: fields into group by of sql requests for module margins must be
     same than fields into select.
Fix: When select_date is called with '' as preselected date,
     automatic user date was not correctly et (We must set a date into PHP
     server timezone area)
Fix: First param of select_date must always be forged with a dolibarr
     date function and not time().
Fix: fix can't add line with product in supplier order
Fix: [bug #1309]   
Fix: Solve pb of too many embedded tables     
Fix: [ bug #1306 ] Fatal error when adding an external calendar
Fix: A fix to manage automatic creation of code for import.
Fix: Try to add code to provide easy way to fix warning on timezone not
     defined.
Fix: Several fix into workflow/condition for invoice payments or convert
     into discount.
Fix: Option MAIN_PDF_DASH_BETWEEN_LINES was not working when tcpdf was
     making a pagebreak higher than 2 pages.     
Fix: form to add images should not show link form.
Fix: Correction when adding order line with price as '0'.
Fix: [ bug #1283 ] ROUGET Shipment PDF.
Fix: [ bug #1300 ]
Fix: Miscellaneous problems on task tabs (withproject parameter lost and
     download fails).
Fix: Avoid home project page to hung when too many tasks opened.
Fix: bug #1295: Error when creating an agenda extrafield with a number as reference
Fix: Translation of number for pt_PT.
Fix: Error on ajax_constantonoff function.
Fix: [ bug #1323 ] problème pour générer un odt depuis les taches dans projet.
Fix: Can not make withdrawals 

***** ChangeLog for 3.5.1 compared to 3.5.0 *****
Fix: Do not report trigger errors twice.
Fix: Error when creating event was not reported.
Fix: Bug of import of agenda when using https link
Fix: Field nature not saved correctly
Fix: Substitution of extra field was ko for order
Fix: Bad translation of date format for pt_BR.
Fix: priority field of agenda record is smallint.
Fix: Missing loading of lang in some pages.
Fix: Write note in invoice when using pos module.
Fix: Link to paypal was invalid into email text.
Fix: ref and date of supplier invoice.
Fix: Check on bank account.
Fix: Problem with file upload and download.
Fix: Page load not ending when large number of thirdparties. We 
     added option MAIN_DISABLE_AJAX_COMBOX to disable javascript
     combo feature that is root cause of problem.
Fix: [ bug #1231 ] PDF always generated in interventions
Fix: Be sure there is no duplicate default rib.
Fix: Enable extrafields for customer order, proposal and invoice lines. This feature
     was developed for 3.5 but was disabled (hidden) because of a bug not possible to
     fix enough quickly for 3.5.0 release. 
Fix: user right on Holiday for month report nor working.
Fix: [ bug #1250 ] "Supplier Ref. product" sidebar search box does not work
Fix: Bad space in predefined messages. 
Fix: [ bug #1256 ] Signature was not added for email sent from thirdparty page.
Fix: Action event SHIPPING_VALIDATE is not implemented
Fix: The customer code was set to uppercase when using numbering module leopard. We
     must keep data safe of any change.
Fix: [ bug #1291 ] Loading actions extrafields fails.
Fix: [ bug #1123 ] Paid deposit invoices are always shown as partially paid when fully paid
Fix: Corrected project contact types translation.
Fix: [ bug #1206 ] PMP price is bad calculated.
Fix: [ bug #520 ] Product statistics and detailed lists are wrong.
Fix: [ bug #1240 ] traduction.
Fix: [ bug #1238 ] When creating accompte with a %, free product are used for calculation.
Fix: [ bug #1280 ] service with not end of date was tagged as expired.
Fix: [ bug #1295 ] Error when creating an agenda extrafield with a number as reference.
Fix: [ bug #1306 ] Fatal error when adding an external calendar.
New: Added es_CL language
Fix: Margin tabs bad data show
Fix: [ bug #1318 ] Problem with enter key when adding an existing product to a customer invoice.
Fix: [ bug #1410 ] Add customer order line asks for required Unit Price but doesn't interrupt the creation of the line

***** ChangeLog for 3.5 compared to 3.4.* *****
For users:
- New: Add hidden option BANK_DISABLE_DIRECT_INPUT.
- New: More options to select status of users into select user list.
- New: [ task #862 ] Add ODT on shipments.
- New: [ task #149 ] Add # of notes and attachments in tabs.
- New: Can edit customer ref at any time.
- New: [ task #877 ] Reorganize menus.
- New: [ task #858 ] Holiday module: note on manual holiday assignation.
- New: [ task #892 ] Add hidden option in thirdparty customer/supplier module to hide non active
  companies in select_company method.
- New: [ task #531 ] Add a workload field on tasks.
- New: Add graph of bank account input/output into input-output report page.
- New: Add script export-bank-receipts.php
- New: Add option "filter=bank" onto script rebuild_merge_pdf.php to merge PDF that
  has one payment on a specific bank account.*
- New: [ task #901 ] Add Extrafield on Fiche Inter.
- New: Show process id in all command line scripts.
- New: Module mailman can subscribe/unsubscribe to ML according to categories or type of member.
- New: Add object_hour and object_date_rfc as substitution tag for open document generation.
- New: Add options to send an email when paypal or paybox payment is done.
- New: Clone product/service composition.
- New: Add option ADHERENT_LOGIN_NOT_REQUIRED.
- New: Add a cron module to define scheduled jobs.
- New: Add new graphical boxes (customer and supplier invoices and orders per month).
- New: [ task #286 ] Enhance rounding function of prices to allow round of sum instead of sum of rounding.
- New: Can add an event automatically when a project is create. 
- New: Add option MAIN_GENERATE_DOCUMENT_WITH_PICTURE.
- New: Add option excludethirdparties and onlythirdparties into merge pdf scripts.
- New: [ task #925 ] Add ODT document generation for Tasks in project module.
- New: [ task #924 ] Add numbering rule on task.
- New: [ task #165 ] Add import/export of multiprices.
- New: Add Maghreb regions and departments.
- New: A more responsive design for statistic box of home page.
- New: [ task #1005 ] Adapting to Spanish legislation bill numbering
- New: [ task #1011 ] Now supplier order and invoice deal with payment terms and mode.
- New: [ task #1014 ] Add option to recursively add parent category.
- New: [ task #1016 ] Can define a specific numbering for deposits.
- New: [ task #918 ] Stock replenishment.
- New : Add pdf link into supplier invoice list and supplier order list.
- New : Genrate auto the PDF for supplier invoice.
- New : Add category into filter webservice thirdparty method getListOfThirdParties.
- New : Allow to define margin or mark rate during quoting, ordering, invoicing.
- New : User permissions on margin module.
- New : Add ref supplier into muscadet model/
- New : Add ability to copy contact address to clipboard.
- New: Can use tag {mm} before {yy} even when there is a reset into numbering masks.
- New: [ task #1060 ] Register fields localtax(1|2)_type into details tables.
- New: [ task #923 ] Localtax support for ODT templates. 
- New: [ task #90 ] Barcode search.
- New: Add hidden option MAIN_VAT_DEFAULT_IF_AUTODETECT_FAILS.
- New: Can send an email from thirdparty card.
- New: Can cancel holidays that were previously validated.
- New: Can choose contact on event (action com) creation, and filtered by thirdparty.
- New: Add hidden option MAIN_FORCE_DEFAULT_STATE_ID.
- New: Add page to make mass stock movement.
- New: Add field oustanding limit into thirdparty properties.
- New: Can enter a vat payment of zero.
- New: Add path to installed dir of external modules + Name and web of module provider.
- New: Add option to use a specific mask for uploaded filename.
- New: Can attach external links to objects as we can attach files.
- Qual: Implement same rule for return value of all command line scripts (0 when success, <>0 if error).
- Fix: [ bug #992 ] Proforma invoices don't have a separated numeric count.
- Fix: [ bug #1022 ] correct margin calculation for credit notes.
- Fix: Better management of using ajax for upload form (to solve problem when enabling ajax jquery multifile upload in some cases).
- Fix: Lost stats filters into year selection.
- Fix: Some config data are shared between suppliers orders and suppliers invoices

New experimental module:
- New: [ task #157 ] Add a Skype button (adherents / third parties / contacts)

For translators:
- Qual: Normalized sort order of all languages files with English reference files.
- New: Add language code files for South Africa, France new Caledonia, Vietnam.
- New: Translate string for email to change password.

For developers:
- New: DolGraph can build graph with three lines.
- New: DolGraph accept a parameter to cache data of graph getNbByMonthWithPrevYear.
- New: Can enable tuning info with option MAIN_SHOW_TUNING_INFO.
- New: Show version of client lib used by mysql drivers.
- New: Add function to get content of an url (using all dolibarr setup like timeout, proxies...)
- New: Upgrade lib of TCPDF to 6.0
- New: Upgrade jquery flot library to 0.8.1
- New: Add property "hidden" into module descriptors to allow to hide a module according to
  some dynamic conditions.
- New: Add option MAIN_MOTD_SETUPPAGE to add a content onto setup page. Also content for
  MAIN_MOTD_SETUPPAGE, MAIN_MOTD_SETUPPAGE, MAIN_HOME now accept "|langfile" into translation
  key to use a specific language file.
- New: Make some changes to allow usage of several alternative $dolibarr_main_url_root variables.
- Qual: All nowrap properties are now using CSS class nowrap.
- Qual: Move hard coded code of module mailmanspip into trigger.
- New: Into POST forms, if you can add a parameter DOL_AUTOSET_COOKIE with a value that is list name,
  separated by a coma, of other POST parameters, Dolibarr will automatically save this parameters
  into user cookies.
- New: Add hook addHomeSetup.
- New: Add trigger CATEGORY_LINK and CATEGORY_UNLINK.
- New: A trigger can return an array of error strings instead of one error string.
- New: Add method to use a dictionary as a combo box.
- New: Add update method for web service product.
- Fix also several bugs with old code. 

WARNING: Following change may create regression for some external modules, but was necessary to make
Dolibarr better:

1) We started to clean hooks code. 
If your hook want to modify value of $actions, it's role of your hook to modify it. Dolibarr 
hook code will no more decide this for your module. If your action class for hook was returning
a string or an array, instead your module must set $actionclassinstance->results (to return array) 
or $actionclassinstance->resprints (to return string) to return same thing. The return value must 
be replaced by a "return 0";
Goal is to fix old compatibility code that does not match hook specifications: 
 http://wiki.dolibarr.org/index.php/Hooks_system   

2) If you implemented hook printTopRightMenu, check that output does not include '<td>' tags any more.
All content added must be tagged by a '<div>' with css class="login_block_elem"

3) Some methods object->addline used a first parameter that was object->id, some not. Of course
this was not a good practice, since object->id is already known, there is no need to provide id as 
parameter. All methods addline in this case were modified to remove this parameter. 

4) Method ->classer_facturee() is deprecated. It must be replace with ->classifyBilled().

5) Property ->tel on objects is now ->phone

6) Trigger LINEPROPAL_MODIFY is renamed into LINEPROPAL_UPDATE and
   Trigger CONTRACT_LINE_DELETE rnamed into LINECONTRACT_DELETE to match naming rules.



***** ChangeLog for 3.4.3 compared to 3.4.2 *****
Fix: Bad get of localtaxes into contracts add lines
Fix: Warning into bank conciliation feature.
Fix: Bad get of localtaxes into contracts add lines.
Fix: Add a limit into list to avoid browser to hang when database is too large.
Fix: [ bug #1212 ] 'jqueryFileTree.php' directory traversal vulnerability
Fix: Agenda and Banks module were not working with multicompany module
Fix: [ bug #1317 ] Removing a category does not remove all child categories

***** ChangeLog for 3.4.2 compared to 3.4.1 *****
Fix: field's problem into company's page (RIB).
Fix: Document cerfa doesn't contained firstname & lastname from donator.
Fix: Bad rounding on margin calculations and display.
Fix: Option drop table into backup was broken.
Fix: [ bug #1105 ] Searching Boxes other search option.
Fix: wrong buy price update.
Fix: [ bug #1142 ] Set paiement on invoice (PGSql).
Fix: [ bug #1145 ] Agenda button list type do not display.
Fix: [ bug #1148 ] Product consomation : supplier order bad status.
Fix: [ bug #1159 ] Commercial search "other" give p.note do not exists.
Fix: [ bug #1174 ] Product translated description not good into PDF.
Fix: [ bug #1163 ] SQL Error when searching for supplier orders.
Fix: [ bug #1162 ] Translaction for morning and afternoon.
Fix: [ bug #1161 ] Search on product label.
Fix: [ bug #1075 ] POS module doesn't decrement stock of products in delayed payment mode.
Fix: [ bug #1171 ] Documents lost in interventions after validating.
Fix: fix unsubscribe URL into mailing when sending manually (not by script).
Fix: [ bug #1182 ] ODT company_country tag is htmlencoded.
Fix: [ bug #1196 ] Product barcode search does not expect 13th digit on EAN13 type.
Fix: [ bug #1202 ] Wrong amount in deposit % invoice from proposal.
Fix: Removed analytics tags into doc page.
Fix: Call Image on this instead of pdf.
Fix: Missing parameter for photo.
Fix: Bad SQL request for turnover report.

***** ChangeLog for 3.4.1 compared to 3.4.0 *****
Fix: Display buying price on line edit when no supplier price is defined.
Fix: Retrieving of margin info when invoice created automatically from order.
Fix: Reordering supplier products in list by supplier or supplier ref was crashing.
Fix: [ bug #1029 ] Tulip numbering mask.
Fix: Supplier invoice and supplier order are not displayed into object link into agenda event card.
Fix: [ bug #1033 ] SUPPLIER REF disappeared.
Fix: update extrafield do not display immediatly after update.
Fix: Fix bug with canvas thirdparty.
Fix: [ bug #1037 ] Consumption> Supplier invoices related.
Fix: User group name do not display in card (view or edit mode).
Fix: Link "Show all supplier invoice" on suplier card not working. 
Fix: [ bug #1039 ] Pre-defined invoices conversion.
Fix: If only service module is activated, it's impossible to delete service.
Fix: [ bug #1043 ] Bad interventions ref numbering.
Fix: Mailing module : if an email is already in destinaires list all other email from selector was not inserted.
Fix: Localtaxes balance not showing.
Fix: Intervention box links to contracts id.
Fix: Compatiblity with multicompany module.
Fix: Edit propal line was losing product supplier price id.
Fix: Delete linked element to supplier invoice when deleted.
Fix: [ bug #1061 ] Bad info shipped products.
Fix: [ bug #1062 ] Documents lost in propals and contracts validating.
Fix: Supplier price displayed on document lines and margin infos didnt take discount.
Fix: sorting on qty did not work in supplier product list.
Fix: there was no escaping on filter fields in supplier product list.
Fix: bugs on margin reports and better margin calculation on credit notes.
Qual: Add travis-ci integration.

***** ChangeLog for 3.4 compared to 3.3.* *****
For users:
- New: Can use ODS templates as document templates.
- New: Add link to autofill/reset with quantity to ship when creating a
  delivery receipt.
- New: Event into calendar use different colors for different users.
- New: Support revenue stamp onto invoices.
- New: Add a tab "consumption" on thirdparties to list products bought/sells.
- New: Some performance enhancements.
- New: Can attach files onto trip and expenses modules.
- New: Add hidden option MAIN_PDF_TITLE_BACKGROUND_COLOR.
- New: Merge tab customer and prospect.
- New: Add ES formated address country rule.
- New: Can define a hierarchical responsible on user and add a tree view to 
  see hierarchy of users.
- New: Can expand/collapse menus, categories and users list.
- New: extra parameters are supported into ODT/ODS templates.
- New: total per vat rate are available as tags for ODT/ODS templates.
- New: Some part of interface use more CSS3 (ie: agenda)
- New: [ task #707 ] Create option "ProfIdx is mandatory to validate a invoice".
- New: Can define if we want to use VAT or not for subscriptions (foundation module).
- New: Can define a default choice for "More action when recording a
  subscription" (foundation module).
- New: Add link to check professional id for India.
- New: [ task #731 ] Uniformize ref generation
- New: [ task #748 ] Add a link "Dolibarr" into left menu
- New: Script email_unpaid_invoices_to_representative accepts now a parameter "test"
  and a "late delay".
- New: Can define different clicktodial setups for each user.
- New: Add hidden option INVOICE_CAN_NEVER_BE_REMOVED.
- New: Enhance agenda module to reach RFC2445 ("type" not enabled by default and add
  "busy" information).
- New: Add module Opensurvey.
- New: Default approver for holidays is set by default to hierchical parent.
- First change to prepare feature "click to print" (IPP) for PDF.
- New: [ task #350 ] Merge tab customer and prospect.
- New: [ task #710 ] Add substitution into mailing send (and HTML is now valid).
- New: [ task #711 ] Add combobox for contact, as done for product/thirdparty.
- New: [ task #714 ] In Emailing module admin autogenerate security key of READRECEIPT.
- New: [ task #743 ] GED : Add aministration option to disable autotree display.
- New: [ task #767 ] Customer Address fallback when a contact doesn't have an address.
- New: [ task #768 ] WYSIWYG for all mails.
- New: [ task #773 ] Add Project document in GED(ECM) modules.
- New: [ task #783 ] Add more types for extra parameters (lists, phone, emails, checkbox,
  prices, radio).
- New: [ task #798 ] Add range limit date on product/services as it is done on order 
  and invoice.
- New: [ task #814 ] Add extrafield feature for projects ands tasks.
- New: [ task #770 ] Add ODT document generation for Projects module.
- New: [ task #741 ] Add intervention box.
- New: [ task #826 ] Optionnal increase stock when deleting an invoice already validated.
- New: [ task #823 ] Shipping_validate email notification.
- New: [ task #900 ] Review code of ficheinter.class.php
- Fix: [Bug #958] LocalTax2 for Spain fails on Suppliers
- Fix: [ bug #972 ] Auto completion contact field do not take account the min caract number before search
- Fix: [ bug #971 ] html.form.class.php select_contact with autocomplete do not exclude id from exclude array
- Fix: Expedition creation, can retreive product from other expedition

For translators:
- Update language files.

For developers:
- System of menu managers has been rewritten to reduce code to do same things. 
- An external module can force its theme.
- Add function dol_set_focus('#xxx').
- A mymodule can bring its own core/modules/mymodule/modules_mymodule.php file.
- Removed not used libraries.
- More web services. 
- Renamed some database fields, code variables and parameters from french to english.
- First change to manage margins on contracts.
- Add hook getFormMail.
- Function plimit of databases drivers accept -1 as value (it means default value set
  into conf->liste_limit).
- New: Add option dol_hide_topmenu, dol_hide_leftmenu, dol_optimize_smallscreen,
  dol_no_mouse_hover and dol_use_jmobile onto login page (to support different terminal).
- New: dol_syslog method accept a suffix to use different log files for log. 
- New: Type of fields are received by export format handlers.
- New: when adding an action, we can define a free code to tag it for a specific need.
- New: Enhance Dolibarr migration process to include migration script of external 
  modules.
- New: [ task #811 ] Uniformanize note field.
  

WARNING: If you used external modules, some of them may need to be upgraded due to:
- Fields of classes were renamed to be normalized (nom, prenom, cp, ville, adresse, tel
  were renamed into lastname, firstname, zip, town, address, phone).
  This may also be true for some fields into web services.
- If module use hook pdf_writelinedesc, module may have to add return 1 at end of 
  function to keep same behaviour.

TODO:
backport commit 53672dff75f4fdaeeed037ff9d15f860968022ca to fix confirm with jmobile
backport commit 384e3812eb73a15adafb472cacfb93397a54459b to fix W3C/edit contract
 


***** ChangeLog for 3.3.5 compared to 3.3.4 *****
- Fix: Change to make debian package ok despite removal of ckeditor.
- Fix: jcrop file to match debian rules
- Fix: Add missing country UK.
- Fix: Minor fix into package.
- Fix: Add missing label on project field.

***** ChangeLog for 3.3.4 compared to 3.3.3 *****
- Fix: [ bug #1001 ] Social Contribution : State not correct
- Fix: Better management of pdf generation when tcpdf is not available.
- Fix: Change to be more debian compliant natively.

***** ChangeLog for 3.3.3 compared to 3.3.2 *****
- Fix: [ bug #903 ] Fatal error: Call to undefined function dol_get_first_day() in htdocs/commande/liste.php
- Fix: [ bug #934 ] Error on proformat invoice creation (pgsql)
- Fix: [ bug #947 ] Can't create proposal lines with unit price = 0

***** ChangeLog for 3.3.2 compared to 3.3.1 *****
- Fix: Dutch (nl_NL) translation
- Generalize fix: file with a specific mask not found, again
- Fix: translations and BILL_SUPPLIER_BUILDDOC trigger
- Fix: Can't reset payment due date
- Fix: Orderstoinvoice didn't act as expected when no order was checked
- Fix: Bad link to all proposals into Third party card if customer is prospect
- Fix: Some bugs on withdrawal rejects
- Fix: [ bug #774 ] Bug on creating event with box "all day" crossed
- Fix: [ bug #787 ] Invoice supplier box incorrect tooltip when delay on payment
- Fix: [ bug #789 ] VAT not being calculated in POS
- Fix: [ bug #790 ] Spanish localtax RE not being correctly calculated
- Fix: [ bug #794 ] Lost filter on zipcode in prospect list 
- Fix: [ bug #806 ] Margins module with orders2invoice does not respect cost price
- Fix: [ bug #810 ] Cannot update ODT template path
- Fix: [ bug #816 ] Sales journal does not reflect localtaxes
- Fix: [ bug #817 ] Purchases journal does not reflect localtaxes
- Fix: [ bug #824 ] MAIN_DB_PREFIX not use into dictionnary
- Fix: [ bug #828 ] Error when code_region is not a number in llx_c_regions (with postgres)
- Fix: [ bug #855 ] Holiday approval email in French
- Fix: [ bug #856 ] (Holidays module) Mail error if destination user doesn't have an email
- Fix: [ bug #857 ] Invoice created from shipment does not have the order discount
- Fix: [ bug #861 ] Impossible to create a new event in agenda
- Fix: [ bug #827 ] AJAX search does not respect multiprice level
- Fix: [ bug #865 ] Dolibarr navigation array in project/task do not work
- Fix: [ bug #866 ] Standing order from an invoice suggests invoice total amount instead of remaining to pay
- Fix: [ bug #788 ] Date of linked interventions are not shown
- Fix: external users should not see costprice and margin infos
- Fix: [ bug #806 ] Tasks are ordered alphabetically instead of chronological order

***** ChangeLog for 3.3.1 compared to 3.3 *****
- Fix: [ bug #733 ] Mass emailing tools do not support <style HTML tag
- Fix: Package for launchpad
- Fix: [ bug #736 ] Missing column in llx_c_chargesociales  
- Fix: Localtax2 for Spain must be based into buyer
- Fix: [ bug #762 ] Bad profit calculation in Reporting
- Fix: bug dictionnary with wrong prefix table

***** ChangeLog for 3.3 compared to 3.2.* *****
For users:
- New: Add holiday module, to declare and follow holidays of your employees.
- New: Add margin management module.
- New: Add new theme Amarok.
- New: [ task #289 ] Can reorder tasks.
- New: Add field "signature" into user card. If filled, text is added 
       at end of predefined email texts. If option MAIN_MAIL_DO_NOT_USE_SIGN is on, this
       feature is disabled.
- New: Can input a payment back onto an credit note.
- New: Add link "Back to list" on all cards.
- New: After first install, warning are visible onto mandatory setup not
       configured. Show also total number of activated modules.
- New: Can filter list of proposal, order or invoice on sales representative.
- New: Add supplier ref on supplier orders.
- New: Can export supplier orders and customers shipments.
- New: First change to install external plugins from gui (experimental). 
- New: Monaco is like France for default vat calculation
- New: Can list elements (invoices, orders or proposals) on a particular
  user contact). This allow to view a "basket" of its elements.
- New: Show bank account on payment list of invoice card.
- New: Cloning project allow to clones task, notes, projects files, tasks files, contacts. 
- New: Enhance default style.
- New: Can edit and resiliate member status from list.
- New: Can insert URL links into elements lines. Also reported into PDF.
- New: When a member is validated, we can subscribe to mailing-lists
       according to its type.
- New: Add a tab into members statistics to count members by nature.
- New: Add link to third party into sells and purchase journal.
- New: Suggest a method to generate a backup file for user with no access
       to mysqldump binary.
- New: Can also use extrafields on contacts/addresses and users.
- New: Support unique field for extrafields.
- New: Extra fields supports more types (int, string, double, date, datetime).
- New: Can correct stock of a warehouse from warehouse card.
- New: [ task #185 ] Can input amount when correcting stock to recalculate PMP.
- New: [ task #454 ] Add "No category" into filters on category.
- New: Auto check box on page to edit interface options of user.
- New: More surface control on stock correction page.
- New: Add great britain provinces.
- New: [ task #494 ] Send an email to foundation when a new member has auto-subscribed.
- New: [ task #326 ] Add a numbering module to suggest automatically a product ref.
- New: Add conditional substitution IF/ELSEIF/ENDIF for ODT templates.
- New: Add unit foot2, inch2, foot3 and inch3 for surface and volumes.
- New: Can select thirdparties into emailing targets, even if module category is not enabled.
- New: [ task #498 ] Improvement of the block to add products/services lines.
- New: ECM autodir works also for files joined to products and services.
- New: Add a selection module for emailing to enter a recipient from gui.
- New: Allow to search thirds and products from barcodes directly from the permanent mini search left box.
- New: Allow to search product from barcodes directly from invoices, proposals... through AJAX.
- New: Can make one invoice for several orders.
- New: POS module can works with only one payment method (cach, chq, credit card).
- New: Add possibility to defined position/job of a user.
- New: Add hidden option to add slashes between lines into PDF.
- New: [ task #210 ] Can choose cash account during POS login.
- New: [ task #104 ] Can create an invoice from several orders.
- New: Update libs/tools/logo for DoliWamp (now use PHP 5.3).
- New: Added ODT Template tag {object_total_discount_ht}
- New: Add new import options: Third parties bank details, warehouses and stocks, categories and suppliers prices
- New: English bank account need a bank code (called sort code) to identify an account. 
- New: Can choose menu entry to show with external site module.
- New: Add hidden option MAIN_PDF_MARGIN_LEFT, MAIN_PDF_MARGIN_RIGHT, MAIN_PDF_MARGIN_TOP, MAIN_PDF_MARGIN_BOTTOM to force margins of generated PDF.
- New: [ task #314 ] Can define if prof id are mandatory or not.
- New: Add button on order card to create intervention from services.
- New: Add search box to find products by supplier reference.
- New: Add option MAIN_HELPCENTER_LINKTOUSE to define target link "I need help" onto logon page. 
- New: [ task #608 ] Can clone a supplier order with prices updates
- New: [ task #559 ] Can define a discount % regarding quantity in supplier prices and price by quantity in customer prices
- New: [ task #527 ] After cloning a suplier invoice, go onto invoice ref into edit mode

New experimental module:
- New: Add commissions management module.

- Fix: [ bug #499 ] Supplier order input method not translated
- Fix: No images into product description lines as PDF generation does not work with this.
- Fix: Errors weren't being shown in customer's & supplier's orders
- Fix: Lastname wasn't being recorded in xinputuser emailing module.
- Fix: [ bug #653 ] Error while creating agenda additional attributes
- Fix: [ bug #654 ] Event rapport PDF showing ActionAC_OTH_AUTO
- Fix: [ bug #658 ] Search on bank do not work for description
- Fix: [ bug #659 ] Comment in recurrent invoices is not stored
- Fix: [ bug #622 ] Attaching wrong file when sending the invoice via e-mail

For developers:
- New: Add webservice for thirdparty creation and list.
- New: A module can overwrite templates parts.
- New: Can add a link on title field of added dictionnary.
- New: Uniformize code.
- New: Add option WORKFLOW_DISABLE_CREATE_INVOICE_FROM_ORDER and 
       WORKFLOW_DISABLE_CLASSIFY_BILLED_FROM_ORDER.
- New: A module can add several css and js.
- New: removed deprecated methods
       ldap::connect, formadmin::select_lang,
       html::select_tva
- New: Add custom substitution function for ODT product lines: mymodule_completesubstitutionarray_lines()
- New: Basic implementation of hooks and triggers for a lot (most) of core modules: 
  action/calendar, trips and expenses, dons, vat payment, contact/society, contract, product lines, 
  expedition, order supplier and order invoice (lines included), intervention card, project, tasks.
- New: Add ChromePHP output into syslog module.
- New: Add PRODUCT_PRICE_MODIFY trigger.
- New: Created function to retrieve total amount of discount of an invoice/proposal...
- New: We can use a dynamic value ($conf->global->XXX for example) into titles of menus.
- New: Use PHP classes DateTime* for some data functions instead of adodb 
- Qual: Renamed SUPPLIER_INVOICE_BUILDDOC trigger to BILL_SUPPLIER_BUILDDOC
- Qual: Renamed INVOICE_SUPPLIER_DELETE trigger to BILL_SUPPLIER_DELETE
- Qual: Renamed SUPLIER_ORDER_BUILDDOC trigger to ORDER_SUPPLIER_BUILDDOC
- Qual: Renamed CONTRACTLINE_DELETE trigger to CONTRACT_LINE_DELETE
- Qual: Renamed all ficheinter.class.php triggers so that they start with 'FICHINTER_'
- Fix: [ bug #655 ] ORDER_REOPEN trigger incorrectly named
- Fix: [ bug #656 ] Contracts trigger CONTRACT_MODIFY incorrectly named
- Fix: [ bug #657 ] Usergroup class' GROUP_DELETE trigger incorrectly named

For translators:
- New: Update language files (de, tr, pt, ca, es, en, fr).
- New: Added bg_BG autotranslated language.
- New: Translate the donation receipt.

Dolibarr license has also been updated from GPLv2+ to GPLv3+.



***** ChangeLog for 3.2.3 compared to 3.2.2 *****
- Fix: Some permission into agenda module.
- Fix: Generation of PDF was not using correct font for some languages.
- Fix some translations.
- Fix: [ bug #607 ] Nom de société avec guillemets.
- Fix: Option MAIN_MAIL_SENDMAIL_FORCE_BA and MAIN_FIX_BUGGED_MTA was not
  complete.
- Fix: comaptiblity with multicompany module.
- Fix: Bad label when validating/paying an invoice from POS module.
- Fix: Correct recipient into rouget template.
- Fix: A lot of fix into PDF pagebreak management.
- Update VAT for some countries.
- Firstname was missing when sending email from file list.
- Added en_SA language.



***** ChangeLog for 3.2.2 compared to 3.2.1 *****
- Fix: Modify spanish VAT to new rates.
- Fix: Add error message when creating already existing product.
- Fix: Edition of percentage of an event.
- Fix: Minor look fix for theme bureau2crea.
- Fix: Start and end date not saved at project creation
- Fix: Default vat is zero for customer invoices if company does not use vat
- Fix: Localtaxes unit prices precision



***** ChangeLog for 3.2.1 compared to 3.2.0 *****
- Fix: Edit of projects.
- Fix: Activation of modules does not fails if directory install was removed.
- Fix: [ bug #444 ] Regression on auto-closing for proposals and orders.
- Fix: Update translations (catalan, french, spanish, brazilian).
- Fix: [ bug #445 ] Hex escaping in descriptions.
- Fix: error when validating shipment for non predefined products with a
  selected warehouse.
- Fix: Bad local taxes if price base type is TTC for spanish local taxes.
- Fix: Phone not saved when using web service.
- Fix: [ bug #464 ] Payment form should allow to add transmitter for bank transfers.
- Fix: Allows to use a comma decimal separator in supplier invoices payments.
- Fix: Translation for tr_TR, es_ES, pt_BR.
- Fix: Products with no prices not visible.
- Fix: Access to product card created with very old version of Dolibarr.
- Fix: Delete temporary files after validating an invoice.
- Fix: preview of supplier order and invoice template.
- Fix: [ bug #485 ] Configurated amount for public auto-subscription form is not taken into account
- Fix: Average amount graphs weren't comparing the previous year stats
- Fix: Closed project didn't show the new status unless the page was refreshed
- Fix: Files were not being uploaded to a project's task
- Fix: [ bug #503 ] Unable to delete linked file to a deposit
- Fix: [ bug #501 ] Error while trying to modify an user
- Fix: [ bug #506 ] Can't set percentage of a started event
- Fix: Bad assignation of const for pdf delivery module name



***** ChangeLog for 3.2.0 compared to 3.1.* *****
WARNING: PHP lower than 5.x are no more supported.
WARNING: Because of a major datastructure change onto supplier prices tables, be aware
to make a backup of your database before making upgrade.

For users:
- New: Each user can remove/add its own boxes.
- New: Add signature at end of predefined email text.
- New: Can use personalized fields on products/services.
- New: Can attach files on social contributions.
- New: Show payments terms and conditions onto muscadet template.
- New: Can open back a closed commercial proposal.
- New: show thirdparty barcode on main tab.
- New: Can input note (private and public) during note and expenses creation.
- New: Print ticket show invoice ref into POS module.
- New: Can edit customer discounts from invoice create and edit card.
- New: task #11243: Show quantity into stocks for each sub-products into the sub-product tab.
- New: task #10500: Option to choose if professional id are unique.
- New: Add hidden option FOURN_PRODUCT_AVAILABILITY.
- New: task #11123: Add best supplier price.
- New: Enhancement in styles.
- New: Can conciliate several lines in one operation.
- New: task #11289 : Modify third party accountancy code generator aquarium.
- New: task #10606 : more comprehensive message error.
- New: task #11278 : Option into point of sale module to add services in list.
- New: task #11261 : Add an entry into menu called "New shipment".
- New: [ task #187 ] Gerer les evenement recurrents dans les imports ical.
- New: Make option MAIN_GENERATE_DOCUMENTS_WITHOUT_VAT available by default.
- New: Can build PDF in USLetter format or canada format (change paper size).
- New: Can export into Excel 2007 format.
- New: Add hidden option CASHDESK_FORCE_STOCK_ON_BILL
- New: Can search on part of barcode into POS module.
- New: Cheques into cheques receipts are ordered by operation date.
- New: Add hidden option MAIN_DISABLE_PDF_AUTOUPDATE to avoid generating pdf each time data change.
- New: Add hidden option PROJECT_HIDE_UNSELECTABLES to hide project you can't select into combo list.
- New: Add option INVOICE_POSITIVE_CREDIT_NOTE.
- New: Support zip/town autocompletion into warehouses.
- New: Add box for last expired services.
- New: Reduce seriously size of packages.
- New: Can define country code for import.
- New: When invoice was generated from order, order date is visible on PDF, after order ref.
- New: [ task #181 ] Hide password of click2dial in user card.
- New: Chart are faster to build
- New: Value of data into charts are visible on mouse hover.
- New: Import wizard can import contacts.
- New: Import wizard can import personalized fields.
- New: Personalized fields support int type.
- New: Install process is now two times faster.
- New: Can sort files into backup tool.
- New: Default output charset are utf8 into backup tool.
- New: Add brazilian states.
- New: Increase usability of module project.
- New: [ task #285 ] Add search filter on project in tasks list.
- New: Automatic list of documents in ECM module is ok for customers,
       suppliers invoice, orders, customers orders, proposals and social contributions.
- New: All professional id can contains up to 128 chars instead of 32. 
- New: [ task #176 ] Allow to use ODT templates for proposals and orders like it's done for invoices
- New: Add hidden option MAIN_ADD_PDF_BACKGROUND to add a PDF as background of invoice/order generated PDF.
- New: Can convert a product/service into service/product.
- New: Show delivery date into proposal template azur. 
- New: Support tags into header and footer into ODT templates.
- Fix: Can use POS module with several concurrent users.
- Fix: Installer don't fails with Mysql version that added a ssl_cypher field.
- Fix: Sanitize input parameters.
- Fix: [ bug #368 ] Product list
- Fix: [ bug #370 ] Filter in accountancy -> suppliers_bills
- Fix: [ bug #399 ] Bad calculation of local taxes in update line products
- Fix: [ bug #427 ] Bad links to wiki help in certains menus

For developers:
- New: Can add a left menu into an existing top menu or left menu.
- New: Add webservice to get or create a product or service.
- New: Add webservice to get a user.
- New: Add more "hooks" (like hooks to change way of showing/editing lines into dictionnaries).
- New: Log module outputs can be setup with "or" rule (not only "xor").
- New: Add FirePHP output for logging module.
- New: Add trigger ACTION_DELETE and ACTION_MODIFY.
- New: Trigger now have a priority to define sort execution order.
- New: Can define different requests according to database type into migration files.
- New: Add "canvas" feature to overwrite page of thirdparty, contact, product with yours.
- New: Removed artichow deprecated libraries.
- New: A page can force reload of css style sheet
- New: A module can add import description for import wizard, even for tables with foreign keys.
- New: Can add tabs on statistics views.
- New: Add CSS id/class into public payment pages.
- Qual: Add a lot of more PHPUnit tests.
- Qual: Data structure for supplier prices is simpler.
- Qual: Removed no more used external libraries.
- Qual: Cleaned a lot of dead code.
- Qual: More OOP (usage of "abstract", "static", ...), uniformize constructors.
- Qual: Fix a lot of checkstyle warnings.
- Qual: task #216 : Move /lib into /core/lib directory
- Qual: task #217 : Move core files into core directory (login, menus, triggers, boxes, modules)
WARNING: To reduce technic debt, all functions dolibarr_xxx were renamed int dol_xxx.



***** ChangeLog for 3.1.3 compared to 3.1.2 *****
Fix: PgSQL - property must be set if success
Fix: Provide a solution for backup when mysqldump is not available
Fix: Bug #460 - Wrong entity assignment when creating a warehouse
Fix: bug #405 - Late icon always displayed on comm/propal.php



***** ChangeLog for 3.1.2 compared to 3.1.1 *****
- Fix: Can clone a proposal
- Fix: Add member ID in substitution method
- Fix: Duplicate end tag and missing form parts
- Fix: Support companies with no prof id.
- Fix: Sanitize data
- Fix: Bug #318
- Fix: Bug #369
- Fix: More bugs



***** ChangeLog for 3.1.1 compared to 3.1.0 *****
- New: Add option FACTURE_DEPOSITS_ARE_JUST_PAYMENTS. With this option added, 
       credit notes are not removed from total amount of invoice but are just 
       payments used to reducs remain to pay.
- New: Added hidden option MAIN_FIX_FOR_BUGGED_MTA to fix bugged MTA.       
- Fix: Removed warnings during install.
- Fix: State into address of paypal payments were lost.
- Fix: Currency into paypal payments were always euros.
- Fix: Removed Bare LF from emails sent with smtps method.
- Fix: Can show report on selected period.
- Fix: product removed from list after deleted into order.
- Fix: [bug #270] PostgreSQL backend try to connect throught TCP socket for 
- Fix: price was not without tax when using multiprice into POS module.
- Fix: Can delete bank account.
- Fix: [ bug #277 ] Year dropdown in table header of supplier invoices.
- Fix: Some other very minor fixes.


***** ChangeLog for 3.1 compared to 3.0 *****
WARNING: IE6 browser is no more supported in this version.
For users:
- New: War against number of clicks:
     - When adding a free bank transaction, form to add next one is still
       visible (save one click).
     - task #10969 : Add checkbox to close automatically invoice if
       payment is complete (save 3 clicks).
     - Reduce a step into supplier order workflow to save time. If user
       has permission to approve, order is approved when order is validated.
       (Save 2 clicks).
     - In commercial main menu, left menu are already opened. This save one click
       to open a proposal or order.
     - Can add a discount for third party, during invoice edition (and we 
       saved clicks again).
     - When creating a contract, sales representative are preset to user. This save
       4 clicks.
     - Can edit several fields in bank transaction line page into one update.
     - Creation of contacts from third party page go back to third party.
     - Preselect model if there is only one. This save 2 clicks. 
     - Can remove a project if project has tasks. No need to delete task one by one.
- New: Enhance donation module. Add a status "canceled".
- New: Add filters on all statistics report pages.
- New: If a service contains subproducts, subpoducts are decrease when service
       is decrease.
- New: Add status for third parties to disable a third party.
- New: Can send interventions cards by email.
- New: Increase list of available notifications into module Notifications.
- New: Add option MAIN_FIRST_TO_UPPER to force upper case of first 
       letters for names and firstname.
- New: Can filter of payment type in bank transaction list.
- New: Status of users is visible into user list.
- New: Support BSB code for bank account in Australia.
- New: Can set date of payment for autocreate invoice/payment when 
       creating a foundation subscription.
- New: Can edit note of payment.
- New: Option to make login not mandatory in member module.
- New: Add box for last members for foundation module.
- New: A specialized menu can now be used when using smartphones.
- New: Can add information on current user on ODT generation.
- New: Prefix on third party is not used by default. Hidden option
       SOCIETE_USEPREFIX can restore old feature.
- New: Standing orders module use bank account from banks module.
- New: Ask password when creating a user from a contact.
- New: task #10577: Use a numbering module for shipment and contract.
- New: Can create manually order from proposal.
- New: Add a first workflow module to create automatic action on some
       events (create order on proposal closing).
- New: Use autocompletion on invoice select when creating replacement 
       or credit note invoice.
- New: task #10885: Add a week view for calendar.
- New: task #11018: Add a status "not applicable" on events.
- New: Add subscriptions/country/region/town statistics for member module.
- New: Can define a proxy for external web access.
- New: task #11003: checkbox on checks for deposit.
- New: Add status into export. Add third party default language into export.
- New: Can filter on date and bank account when building check receipts.
- New: task #10958 : Add link to cheque receipts into bank transaction 
       line if exists
- New: Can import external ical url into dolibarr agenda view.
- New: Can add a logo on third parties card.
- New: task #11194 : Can delete uploaded photos 
- New: task #9744 : Add the barcode to select products on Point of Sale module
- New: Subscription/Unsubscription to mailman mailing-list can be done on 
       validate/resiliate in foundation module.
- New: Can use extrafields on third parties.
- New: Add chart to report counts by status on element home area pages.
- New: Look: Usage of Jquery Notify to show result or error messages on action.
- New: Look: Minor enhancements into agenda view.
- New: Look: Nicer tooltips with transparency and shadow.
- New: task #11004: Create invoice from intervention.
- New: task #10501: Can use point of sale with different bank accounts.
- Fix: Better Postgresql compatibility.
- Fix: Numbering module for invoices use same number for invoice 
       and credit note if mask is same.
- Fix: Debug and clean withdraw module.
- Fix: Allow access permission for point of sale module.
- Fix: Permissions issues with suppliers.
- Fix: Admin dict data is showing with active language 

For developers:
- New: External modules can add tabs on agenda views.
- New: External modules can also remove default tabs.
- New: External modules can force skin directory so force their own skins.
- New: External modules can add their own menu manager.
- New: External modules can force menu manager.
- New: External modules can overwrite all default language files by
       forcing priority on langs directories on its own lang directory.
- New: External modules can show export list with an "enabled" condition.
- New: Support a backtopage parameter on contact creation page.
- New: Add id on div to show logo.
- New: Install wizard can activate a module at end of install.
- New: Dictionary setup works with very large external dictionnaries (Add 
       page navigation).
- New: Add api to draw graphics with javascript (using Jquery Flot).
- New: Can add user login into menu urls added by modules.

For translators:
- New: Add fa_IR language.
- Fix: Move language ar_AR to ar_SA, sv_SV to sv_SE and da_Da to da_DK.



***** ChangeLog for 3.0 compared to 2.9.* *****
For users:
- New: Can edit date of cheque receipts.
- New: Add Sales journal and Purchase journal report.
- New: Can create supplier invoice from supplier order.
- New: Support login by openid
- New: Support "full day" event in calendar module.
- New: Add a weather on dashboard.
- New: Add a Paypal module.
- New: Can choose third party to use in point of sale module during logon.
- New: A lot of enhancements into ECM module:
       Directories can contains special characters,
       Speed enhancements,
       Directories can be created outside of Dolibarr, refresh button will 
       update database,
       Can rename a file.
- New: Reordering lines in invoice, orders, commercial proposal is faster (use Ajax
       technology).      
- New: Can import members using assistant.
- New: Can exclude deposit, replacement or credit notes in script rebuild_merge_pdf.
- New: task #10473 : Option MAIN_PROFIDx_IN_ADDRESS must no more be hidden.
- New: Can generate business card for on particular member.
- New: Task #10553 : Can attach files on members card.
- New: Can filter on payment type and bank account in payment lists.
- New: When sending supplier orders by mail, a text is predefined.
- New: Upgrade process works with Postgresql.
- New: Task #10538: Add filter on expiration date of subscription for
       foundation module email selector.
- New: Task #9643: Add 2 status (tosell/tobuy) on products instead of only
       1 status for both selling and buying.       
- New: Can input payment conditions on several lines.
- New: Add hidden option MAIN_LOGOUT_GOTO_URL to set the exit url after
       a logout.
- New: For germany, we invert order of address.
- New: Add hidden option MAIN_SERVICES_ARE_ECOMMERCE_200238EC.
- New: Support NPR in customer product prices.
- New: Add more volume units (ounce, gallon, inch, feet, ...)
- New: Delivery date accepts hours and minutes.
- New: Can add a comment on stock dispatching to be save into stock movements.
- New: Can filter product list with too low stocks.
- New: Add option to send all emails sent to a bulk carbon copy.
- New: Preview of emails sent by member module is shown.
- New: task #10100 : Add button to create invoice from a subscription
- New: Reorganize tabs on third parties.
- New: Option MAIN_INVERT_SENDER_RECIPIENT is available in einstein pdf template.
- New: Easier way to define url for clicktodial module.
- New: Add a fckeditor test area in fckeditor module setup.
- New: Add property "Event on full day" on agenda
- New: Enhancement and better compatibility (google, thunderbird) for agenda export.
- New: Can use image editor on user photo.
- New: Task #10796: Add Spain ProfId1 Verification
- New: Page "supplier summary" is now available.
- New: Task #10611: Add option to choose order of field in bank account info on PDF
- New: If a transaction was reconciliated and should not, there was no way to reverse error.
- New: Ubuntu package now works also on debian.
- Perf: Avoid reading database to determine country code after each
        page call.
- Fix: Special chars are now supported in ECM module for filename (not yet for
       directories).
- Fix: Better Postgresql compatibility.
- Fix: Box order is saved when moved.
- Fix: Database name can contains "-" characters.
- Fix: In coloring negative amounts.
- Fix: Date input use date format of user and not dd/mm/yyyy format.
- Fix: Fixed a very old bug making file attachment fails with some emails 
       readers when using "mail php function".
- Fix: When cloning commercial proposal, due date is creation date + delay
       by default.
- Fix: Can edit ordering methods.

For translators:
- New: Update and complete slovenian language sl_SL.
- New: Add full manually translated files for de_AT en de_DE (thanks to eCleaner.at).
- New: Create the language ja_JP.
- New: Add el_GR language.

For developers:
- New: Add jquery by default.
- New: Removed PWC libraries.
- New: Removed Scriptaculous libraries.
- New: Removed Prototype libraries.
- New: Add first Selenium GUI tests.
- New: Enhance a lot of internal function to build external modules
       more easily.
- New: Add a user field ref_ext in object tables to allow external
       systems to store their id and make self-developed synchronizing
       functions easier to build.        
- New: Local user timezone is saved into session (not used yet).
- New: Works with Mysql 5.5.
- Qual: Menu system code is simpler.
- Qual: Mutualize some duplicate code.
- Qual: Renamed some fields into database to be more internationnal.
- Qual: Removed deprecated code.


***** ChangeLog for 2.9 compared to 2.8.* *****
For users:
- New: POS module allow to choose which warehouse to use.
- New: Support "Department/State" field on company setup, contact, 
       bank account and members card.
- New: Can reopen a refused/canceled supplier order.
- New: Add Gant diagramm on project module.
- New: Add a new mode for automatic stock increase: Can be increased
       on dispatching of products from a supplier order receipt.
- New: Can set a past delay to limit calendar export.
- New: Can attach files on emailing campaigns.
- New: Add statistics on trips and expenses module.
- New: Can reopen a closed customer order.
- New: Add module externalsite to add a web site/tools inside 
       menu and a Dolibarr frame.
- New: Can link trips and fees to a project.
- New: Add civility title in foundation module.
- New: Can set accountancy code for product (buy and sell).
- New: Can filter third parties lists on categories.
- New: Can filter products and services lists on categories.
- New: task #10202 : Support categories for members.
- New: Can build documents for third parties (Using ODT templates, need PHP 5.2+). 
- New: Support new products properties: length and area.
- New: Add the "payment due before" field in invoice exports.
- New: Add feature to resize or crop image files (for products photos)
- New: task #10113 : Show list of emailing on clicking on "number of mass emailing received"
- New: Add default language for third parties and use it when multilang is enabled
       to define default language for document generation.
- New: Can reopen a closed supplier invoice.
- New: Move permission "see hidden categories" into "see hidden products/services".
- New: Can delete several files at once in FTP module.
- New: Add box "last contracts".
- New: Works even if Web hosting provider has disabled PHP "glob" function.
- New: Can now send supplier orders by email.
- New: task #10076 : Show content of message in notification module.
- New: Bank name is shown on invoice.
- New: IBAN value is called IFSC if country is India.
- New: Add option to choose to show firstname then name or name then firstname on PDF.
- New: Add company in fields exported by export of members tool.
- New: Reorganise bank menus.
- New: Bookmarks can be sorted on a particular order.
- New: Support spanish RE and IRPF taxes on invoices.
- New: Module category offers categories for foundation module.
- New: Can filter on category on third parties, products and members listings.
- New: A flag is visible before country labels.
- New: When activating a new module, permissions for admin user are set. This save
       time when configuring Dolibarr.
- New: Dolibarr 2.9 is faster than 2.8.
- New: A lot of more predefined VAT values, states, regions for 
       miscelaneous contries.
- New: Enhance skin engine to make themes easier.
- New: Add images into menu "eldy".
- New: Auguria theme is now more modern.
- New: Update tools refers to www.dolibarr.org but also www.dolistore.com web site.
- New: Postgresql experimental support seems to work completely. 
- New: Changes in Dolibarr core to allow to use cache servers (see Memcached module on
       dolistore.com).
- New: Default choice for interactive confirm box is yes by default, and no only for
       delete actions. This reduce number of clicks required to validate actions and 
       is still safe to dangerous actions.
- Fix: Durations are correctly shown for languages using PM/AM dates.
- Fix: A lot of fixes in Point of Sale module.
- Fix: Debug experimental module widthrawal.
- Fix: Format number was wrong for ar_AR language.
- Fix: Can change password if user has only permission "change password".
- Fix: Project PDF document shows all tasks.
- Fix: bug #29278 : SMTP fails with IP instead of hostname.
- Fix: Default language on login page was wrong.
- Fix: Complete support of euros sign (even in PDF).
- Fix: Bad setup of phpMyAdmin for DoliWamp installer.
- Fix: Tracking number should be available on sending sheets.
- Fix: Stock value is not reset when product is transfered into other warehouse. 
- Fix: A lot of not tracked bugs fixed.
- Fix: Some fixes in barcode management.
- Fix: Access to phpMyAdmin is now ok on new DoliWamp installation.

For translators:
- Fix: Major update of italian translation (it_IT).
- Fix: A lot of translation fixes in all languages.
- New: Added translations (sl_SL, is_IS).
- New: Add translations for the DoliWamp installer.

For developers:
- More comments in code.
- Uniformize some code. 
- All arrays "lignes" were renamed into "lines".
- Delete all useless pre.inc.php files (this also increase speed).
- Fix W3C errors in page forging.
- Qual: Mutualize code of menu managers.
- Better isolation of modules files and dolibarr core files. 
- Task #8682 : Remove functions unix_timestamp.
- The makepack tool now make pack with UID 500.
- More css class and div to output menu to allow more skins.
- Generated documentation can be build from Eclipse using Doxygen plugin.
- Snapshot is provided with PHPunit tests.

WARNING: 
- A lot of class files (*.class.php) has moved into subdirectories. So If you use
  or develop non official modules that includes Dolibarr classes, you will have to rename
  path to thoose classes into the include function.
- Also, parameters of the "fetch()" method for class "User" has changed to reflect
  other fetch methods.   
- If you build a personalised themes, you must rename the style sheet into style.css.php.   
- This version is also the last one to support PHP 4.*, Mysql 3.1, IE6.
  Dolibarr 3.* will be supported with PHP 5+ and MySql 4.1+ only.


***** ChangeLog for 2.8.1 compared to 2.8 *****
For users:
- Fix: Works on database with _ in name.
- Fix: Broken feature in trips and expense module.
- Fix: Can use $ in database and login/pass values.
- Fix: No error on upgrade if there is orphelins tasks.
- Fix: Failed to login when user agent string was longer than 128.
- Fix: bug #29526 : Numérotation Proposition Incorrecte après duplication


***** ChangeLog for 2.8 compared to 2.7.* *****
For users:
- New: Support note on trips module
- New: Can link contacts to projects
- New: Can removed attached file on email form if attachment was wrong.
- New: Add option to show your logo on top of left menu.
- New: task #9935: Can edit accountancy code.
- New: Add an option to make users email required.
- New: Module notification can send email on order or proposal validation.
- New: Can use any command line antivirus on file upload.
- New: A customer can also be a prospect.
- New: task #9802 : Can link an action to a project and use project to 
       filter agenda.
- New: Project can be set on contract creation.
- New: Initial sold can be conciliated on bank module.
- New: Add a default errors-to email for emailing module.
- New: Can filter on user on stock movement list.
- New: When creating a third party from a member, it is set as a new
       customer.
- New: Can use {tttt} in numbering mask setup. It will be replaced
       with third party type.
- New: VAT number is stored in one field. This is more "international".
- New: task #9782 : Add possibility to delete a warehouse.
- New: task #9640 : Add label for stock movements.
- New: task #9916 : Add FREE text for interventions card.
- New: Can define the new product ref when cloning.
- New: Project module support status of project and end date.
- New: Provide a ubuntu package.
- New: Add link to check a SIREN for french users.
- New: Add link "now" to fill date when creating invoices.
- Fix: Import module works even if prefix is empty in source file.
- Fix: bug #28055 : Unable to modify the date of a cloned command.
- Fix: bug #27891.
- Fix: Change of numbering module was not effective.
- Fix: Change error management when adding already used supplier ref
       for a product.
- Fix: Running sending-email.php
- Fix: Warning should not appears for invoice closed
- Fix: Import for companies works even with prefix empty.
- Fix: bug #28895 : Création d'utilisateur impossible.
- Fix: Can change password if has only permission change password.

For developers:
- Qual: Reorganize /dev directory.
- Qual: Change the way items are linked together.
- Qual: The login page now use a template in /core/template/login.tpl.php.
- New: Modules can add their own tab on projects cards.
- New: Add management of triger FICHEINTER_VALIDATE


***** ChangeLog for 2.7.1 compared to 2.7 *****
For users:
- Fix: Bad decimal management for it_IT and fr_BE languages.
- Fix: A third party created from a member is created as a 
       customer.
- Fix: Change of numbering module was not effective.
- Fix: Report of balance missing supplier invoices.
- Fix: Running sendmaing-email.php script.
- Fix: Detection of country for IBAN management.
- Fix: Update member photo.


***** ChangeLog for 2.7 compared to 2.6.* *****
For users:
- New: Add a print icon to show a page to print without menus.
- New: Can add a free text on bank cheque receipts.
- New: Price level can be defined also for prospects.
- New: Add a help and support center.
- New: Can export commercial proposals.
- New: Can use a cache for xcal exports.
- New: Option for faster confirmation process with one ajax popup.
- New: Complete theme bluelagoon and rodolphe
- New: Can select third parties emails in emailing module for all
       third parties with expired contract's lines.
- New: Can add a field errors-to in emailing.
- New: Can use inline images in emails.
- New: Add predefined invoices (can be use for repeated invoices).
- New: Add a confirmation when cloning products.
- New: Add stock in product lists.
- New: Can filter list of stock movement on date or product.
- New: Added a link from product list to their stock movements.
- New: Several speed enhancements after using the Google Page speed 
  plugin for FireBug.
- New: Add a confirmation on dangerous admin purge feature.
- New: Add navigation on donation sheets.
- New: Added estimated value for stocks.
- New: Added module Gravatar to found photo of users or members
       from their email on gravatar.com.
- New: Include Dolibarr version in suggested dump filename.
- New: Enhancement in project module.
- New: Add log tab on emailing module.
- New: Minor enhancements in look themes.
- New: Add option to hide help in menu.
- New: Added a "force LDAP synchronize" on member and contact cards.
- New: Can split a discount into two smaller discount. This allows to use a
       discount on an invoice even if invoice amount is lower than discount
       credit available.
- New: Can use variables into the free text on PDF (__TOTAL_TTC_, __TOTAL_VAT...)
- New: Increase page loading speed (all changes reported by Google PageSpeed
       tool has been added).
- New: Add support of constant MAIN_ONLY_LOGIN_ALLOWED to allow to lock all
       access to any users except the one defined in constant.
- New: Add an admin page of PHP sessions with a way to lock new connections
       for other users than yourself. Can also purge existing sessions.
- New: Add point of sale module.
- New: Better usage when using with smartphones.
- New: Add module FTP client.
- New: Can set first day of week.
- New: Installer now create a .htaccess to protect documents directory.
- New: Experimental support for Postgresql.
- New: Full support of SMTPS (can works with Google SMTP).
- Fix: "Now" link works when date popup is not used.
- Fix: Debug seriously the email notification module.
- Fix: Error Call to a member function trans when refusing a supplier order.
- Fix: Fix payment conditions on commercial proposals.
- Fix: Nb of orders to process was wrong.
- Fix: Customer code was not correct on PDF it if contains special 
       characters.
- Fix: Can update price even with "NPR" VAT rates.
- Fix: When product type is missing, description is not lost when adding 
       new product lines.
- Fix: CC and BCC in emails was not used if using SMTPS handler.
- Fix: Last character was lost when text end with n or r.
- Fix: LDAP synchronization is now more robust (transaction and 
  use modify instead of delete/add).
- Fix: Fix: Setup of member synchronization does not conflict 
  with contact or user synchronization.

For translators:
- Update some language files.
- Can accept right to left languages. Added an "automatic" arabe translation.

For developers:
- An external module can force the third party code to be required whatever
  is the rule of third party code module.
- Update fckeditor to 2.6.4.
- Update Smarty to 2.6.26.
- Removed some deprecated code and files.
- Creation of directory in module descriptor is simpler.
- Can use an alternate document_root directory to develop with 
  sources on two repositories.
- Removed useless code of old commercial module.
- Move some modules into the CVS modules repository dolibarrmod. This reduces
  amount of code in main branch.
- Updated wiki documentation.
- Better W3C standard.
- Can add init data when enabling a module.
- Can fix some corruptions in database by calling the update page 
  /install/repair.ksh
- Log files contains more information (PHP_SELD added and OS user used for 
  log of command lines scripts) 
- Can protect a module to not being enabled if javascript disabled.
- If module numberwords is installed, code can use langs->getLabelFromNumber 
  to get value of an amount in text.
- A module can add subsitution keys in makesubsitutions() functions.
- Add $conf->browser->phone defined to optimise code for smartphone browsers.
- All external libs are now in same directory /includes.
- All install files are now in same directory /install.


***** ChangeLog for 2.6 compared to 2.5.* *****
For users:
- New: Add filter on status in emailing selector for Dolibarr users.
- New: Can add bookmarks on all pages.
- New: Enhance bank transactions reporting.
- New: When creating a contact from a third party, informations from third
  party card are automatically suggested.
- New: Sort list of languages in combo box.
- New: EMails links are show with function dol_print_email
- New: Add graph report on number of entities in product statistics page.
- New: Can delete a supplier order whatever is its status.
- New: No limit on free text on PDF generated documents.
- New: Can force login value when creating a user from a member.
- New: Can clone commercial proposals and orders.
- New: Major enhancement of project module.
- New: Added product label in invoice exports fields.
- New: Add VAT number in export fields.
- New: Upgrade FPDF to 1.6
- New: Upgrade Scriptaculous to 1.8.2 and Prototype to 1.6.0.3
- New: Added keywords in PDF.
- New: Add hidden option MAIN_DISABLE_PDF_COMPRESSION.
- New: Add attachments on intervention cards.
- New: Can add personalized fields in emailing selectors.
- New: Customer code and supplier code can be defined automatically.
- New: Emailing feature can extract civility from contacts.
- New: Can create a third party from a member of foundation module.
- New: Can set a limit for stock alert to 0.
- New: Support SMTPS.
- New: Added a page /support to provide a help center service on Dolibarr.
- New: Distinct status "running not expired" from "running expired" in lines 
  contract status.
- New: Add a first version of a module for Paybox.
- New: Can add contact to suppliers orders.
- New: Changes to support the external Bit Torrent module.
- New: Can filter on social contribution type in list.
- New: Upload of joined files need create/modify permissions to work.
- New: For admin users, show the SQL request in export build.
- New: Can modify proposal date if status is draft.
- New: The help link on some pages now links directly to the wiki web page.
- New: Enhancements in barcode module.
- New: Can use decimal values in stocks.
- Fix: Partial payment on social contributions not shown on main page.
- Fix: Handle correctly the comment in status changing of supplier orders.
- Fix: Author, title and topic are correctly encoded in PDF.
- Fix: Now HTML output is always UTF8, this solve bad PDF encoding on old
  users.
- Fix: Save new model when changed on interventions.
- Fix: Failed to go on the future view of bank transaction if there is no 
  future bank transaction already wrote.  
- Fix: Bad ref in supplier list.
- Fix: Bad link in product statistics for supplier referrers.
- Fix: Usage of reset of cursor in personalized numbering modules for a particular
  month (@ option) was broken.
- Can add contacts to a supplier invoice.
- Fix: When an invoice is changed back to status draft, warehouse is increased 
  back.
- Fix: Category of a bank transaction was not saved.
- Fix: Clicktodial plugin works correctly now
- Fix: Multiprices features works correctly.
- Fix: Project module and task creation.
- Fix: Validation of order if a file was attached.
- Fix: A lot of fixes in PDF generators.
- Fix: Bad line/page break with long description of products on PDF.
- Fix: Option force invoice date to validation date working correctly.
- Fix: Creation of a member from the example public page works.

For translators:
- Added 10 more new language files.
- Added autotranslator tool. A tool to build/update automatically
  languages files using Google API for a new language. Wonderful to start a
  new translation.
  
For developers:
- Removed some deprecated files.
- Removed treemenu library.
- Renamed all function dolibarr_xxx into dol_xxx to have same prefix everywhere.
- Rewrite clone feature for supplier invoice to work like other clone features.
- First change to manage a future feature "stock PMP value".
- A module can add a new tab in third party view tabs.
- First change for future geoip module.


***** ChangeLog for 2.5 compared to 2.4.* *****
For users:
- Sessions timeout can be configured to overwrite PHP setup.
- Can filter on date in services list.
- Support bookmark add of product cards.
- Enhancement in stock management (Automatic increase/decrease
  from order or invoice is possible).
- New filter options in prospect lists (category and level).
- New view in ECM module.
- Look enhancements for graphics (add transparency).
- Added statistics report for supplier invoices.
- Added average amount in invoices statistics reports.
- Can move a contract line to another contract of same third party.
- Add an export definition to export interventions.
- Can set umask file permissions on Unix/Linux/BSD systems.
- Miscelanous bug fixes.
- A lot of other enhancements to increase productivity.
- All phone numbers show the clicktodial link if module is enabled.
- Can define hour and minutes in intervention cards.
- Can edit a validated intervention.
- Add filters on intervention list.
- Add juridical status and number of employees in third party 
  export definition.
- A lot of enhancements and translation in withdraw module.
- Full support of Mysql option mode=strict.
- Added a new event from member module to agenda tracked events.
- Can attach a file to suppliers orders.
- Change to make Bank Account Number form more "internationnal".
- Can clone an invoice.
- Can clone an emailing.
- Reduce memory usage (about 2%).
- Add weight and size in sendings module.
- Add a fast search form on left menu for member module.
- Fix: Do not show export filter for disabled modules
- Show greyed lines for not allowed export filters.
- Add nature in product fields (manufactured product or not).
- Add export filters for category module and trip and expenses module.
- Can choose login of dolibarr account created when create from contact

For translators:
- The errors language file contains only error or warning messages with 
  prefix Error or Warning.
- HTML Output is by default in UTF8 and language files can be provided
  in UTF8.

For developers:
- Update skeletons (some fixes and add function createFromClone).
- Add an experimental Cash Desk module.
- Added new triggers events in agenda module.
- All submodules are moved in the includes directory.
- Removed some deprecated files.
- Menu managers now use same class name for their menu entry
  and add a different value in an HTML id for each entry. This allows
  to build skins that use different style for each menu entry.
- All emails and url HTML output use same function.
- Add more integrity check on database
- Can disable modules on logon page. This make possible to
  have several profiles of demo with only one demo. Also added a new
  Dolibarr demo front page (in htdocs/public/demo).
- Allow modules to add new tabs.

   

***** ChangeLog for 2.4 compared to 2.2.* *****
For users:
- Add a calendar module (module agenda) with ical/vcal/rss export.
- Look enhancement in graphics (thanks artichow).
- Add tel and fax on delivery addresses.
- Add a tool to edit personalized menu.
- Add an ical and vcal export link in agenda and webcalendar module.
- Reduce memory usage.
- Now triggers are enabled/disabled according to module they refers to.
- Fix infinite loop on popup calendar.
- Change in tanslation to make Dolibarr easier to understand.
- Add a warning when sending a mail from a user with no email defined.
- Added clicktodial module.
- Add a property private/public in contact. This allows to user Dolibarr
  for a personnal address book.
- French NAF code can accept 5 chars.
- Supplier prices can be input with or without taxe.
- New generic numbering modules to offer more solutions for generating
  automatic id.
- Add new predefined exports wizards (stocks, suppliers, taxes...).
- Add feature to log security events (logon, change of users, passwords).
- Can link all documents (included supplier invoices and orders) to a 
  project.
- Can attach several files to email when sending an invoice, order or
  proposal by email.
- Can choose accuracy (number of decimals) for prices.
- Localization for decimal and thousand delimiter on number is fully
  supported.
- More informations reported in system information pages.
- Add a budget report.
- Added a security audit report.
- Other minor changes (features, look, fixes)
- Added compatibility with Firefox 3.
- Changes for compatibility with PHP6/Mysql6.
- Some bug fixes.

For translators:
- Added spanish es_ES translation.
- Added en_AU translation.

For developers:
- Removed useless code:
  Replaced phplot and phplot5 librairies by artichow.
  Removed cryptograph library replaced by artichow.
- Login functions are now externalised as modules.
- Update code skeletons examples.
- Several enhancements to make addon development easier.
- Add a tool to generate PHP classes completely mapped to a table.
- Added a check to enable external modules only if dolibarr version is
  high enough.
- Changes in wizard installer to allow building autoexe installer for
  Windows with Apache and Mysql included.


***** ChangeLog for 2.2 compared to 2.1.* *****
- Add more statistics on main page.
- Add option to add message on login page.
- Management of categories for third parties.
- Add volume on products properties.
- Support for LDAP authentication.
- Full member synchronisation with LDAP database in
  fundation module.
- More LDAP fields supported for user synchronization.
- Better logger for install.
- First changes to support UTF8.
- Add a "forget password" feature.
- Setup process can run several migrate files if need
  to jump several versions to upgrade.
- Support for webcalendar 1.1 in webcalendar module.
- Support for menu in database.
- Better support for using Dolibarr on more WHP.
- Removed some deprecated files and clean code.
- New theme: Auguria
- Removed PHP warnings.
- Some bugs fixes.
- Traduction more complete.
- Better code comments for Doxygen documentation.
- Better support of vcard export format.
- A lot of security enhancements (no more password in log files,
  crypted password in database, in config file...).
- Themes are full CSS compliant.
- A lot of other minor changes...
- Option to scan uploaded document by an antivirus.
- Transparency for picto files works with IE.
- Can drag and drop boxes on main page.


***** ChangeLog for 2.1 compared to 2.0.* *****
- Added a better installer.
- Support user and groups permissions.
- Translation in english and support for several languages.
- New enhanced look and several new themes.
- Small search boxes for each Dolibarr elements (invoices, contracts,
  orders, proposals...)
- Added an export assistant module to export main dolibarr data.
- Added backup tool to backup database via mysqldump.
- Added product categories management with a categorie tree.
- Management of companies' discounts (relative or absolute).
- Support credit note and discounts (relative and absolute) on
  commercial proposal, orders and invoices.
- Support multi-langual description for products.
- Graphical enhancements (picto to describe all status).
- Added more permissions (ie: can restrict access for a commercial user
  to elements of its companies only).
- Little enhancements to OSCommerce module.
- Added a second OSCommerce module working through web services.
- Added a Mantis module to have a Mantis application in Dolibarr menu.
- Building a PDF document for invoices works like other modules. You
  can change model just before generating the PDF.
- Can generate documents (PDF) for customer orders. Can send them by mail.
- Added FPDI and FPDI_Protection (ie: PDF with password-protection)
- Can make one payment for several supplier invoices.
- Rule to suggests passwords when creating a user are in modules
  allowing to add easily other rules.
- Option to encrypt passwords in database (MD5).
- Add Dolibarr triggers support on users creation/change.
- Add Dolibarr triggers support on payments.
- Add Dolibarr triggers on supplier and customers orders.
- Webcalendar triggers for actions on Member module.
- Support optional new javascript popup selector for date fields.
- Support for several RSS boxes in external RSS module. Setup easier.
- Can attach documents on Action, Orders, Invoices, Commercial proposals.
- Can attach contacts on proposals, orders, contracts, invoices.
- Preview on results of PDF generator modules in setup pages.
- Code cleaner. Remove unused or duplicate code.
- Save and show last connexion date for users.
- Enhancements on a lot of forms for better ergonomy.
- Can add/remove company logo.
- Added LDAP synchronisation for users, groups and/or contacts.
- Can configure your own SMTP server/port for mail sendings.
- Works even on "UTF8 by default" systems (Mysql, Linux...)
- Better compatibility with different PHP version or setup.
- Added mysqli driver.
- Add a WISIWYG editor (FCKEditor) to edit note and comment areas.
- Added AJAX features like a 'search product selector'.
- Modules boxes on main page can be dragged and dropped (with firefox only).
- Support for PHP5.
- Experimental support for Postgresql (not working yet, but waiting feedbacks).
- Removed obsolete files and documentation.
- Added admin tools (backup and files purge).
- Added a tool to build a lang package.
- Added a tool to build a module package.
- Added a tool to build a theme package.
- Traduction more complete.
- Added skeletons for code examples.
- Lot of fixes after 2.0 release not fixed in 2.0.1.
- Added more security option (ie: encrypted password in database)




***** ChangeLog for 2.0.1 compared to 2.0 *****
Minor bug fixes



***** ChangeLog for 2.0 compared to 1.0.* *****
ChangeLog file size is so important, that it is not included inside Dolibarr
package. You can find it at www.dolibarr.org<|MERGE_RESOLUTION|>--- conflicted
+++ resolved
@@ -212,10 +212,7 @@
 Fix: [ bug #1482 ] Several supplier invoice triggers do not show trigger error messages
 Fix: [ bug #1486 ] LINEBILL_SUPPLIER_CREATE and LINEBILL_SUPPLIER_UPDATE triggers do not intercept trigger action
 Fix: [ bug #1522 ] Element list into associate object into project are no more filterd by project thirdparty
-<<<<<<< HEAD
-=======
 Fix: [ bug #1526 ] Thumbs of files uploaded with dots in their names do not load correctly
->>>>>>> 9acf60d7
 Fix: Import ProfId1 to siren and ProfId2 to siret
 
 ***** ChangeLog for 3.5.3 compared to 3.5.2 *****
