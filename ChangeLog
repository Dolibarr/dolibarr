--- conflicted
+++ resolved
@@ -141,11 +141,7 @@
 
  Modules
 NEW: Module Partnership Management
-<<<<<<< HEAD
-NEW: Experimental Module Event Organization Management
-=======
 NEW: Module Event Organization Management
->>>>>>> 110f7a47
 
 
 For developers or integrators:
