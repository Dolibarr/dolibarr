--------------------------------------------------------------
English Dolibarr ChangeLog
--------------------------------------------------------------

***** ChangeLog for 3.6.3 compared to 3.6.2 *****
- Fix: ref_ext was not saved when recording a customer order from web service
- Fix: amarok is a bugged theme making dolidroid failed. We switch to eldy automatically with dolidroid.
- Fix: [ bug #1788 ] Duplicated doActions hook in product/fournisseurs.php
- Fix: withdrawal create error if in the same month are deleted previous withdrawals.
- Fix: [ bug #1801 ] FAC_FORCE_DATE_VALIDATION constant alters supplier invoice date given to numeration modules
- Fix: [ bug #1802 ] SQL error when updating a task with PostgreSQL database
- Fix: [ bug #1785 ] Start date is lost in Project > Linked objects
- Fix: [ bug #1804 ] SQL error when sending email without address
- Fix: [ bug #1803 ] AJAX company contact input is not aligned
- Fix: [ bug #1787 ] Incorrect behaviour of doActions hook
- Fix: [ bug #1796 ] Unable to use numeration modules from an external module
- Fix: [ bug #1783 ] SQL error when enabling 3rd party module with PostgreSQL and MySQL strict mode ON
- Fix: [ bug #1717 ] Sorting unpaid invoices by amount received brings due amount
- Fix: [ bug #1784 ] MOTD doesn't show up in Amarok theme
- Fix: Tracking number not visible on shipment pdf
- Fix: [ bug #1812 ] SQL Error message while sending emailing with PostgreSQL database
- Fix: [ bug #1819 ] SQL error when searching for an invoice payment
- Fix: [ bug #1827 ] Tax reports gives incorrect amounts when using external modules that create lines with special codes
- Fix: [ bug #1822 ] SQL error in clientfourn.php report with PostgreSQL
- Fix: [ bug #1832 ] SQL error when adding a product with no price defined to an object
- Fix: [ bug #1833 ] user permissions in contact/note.php not working
- Fix: [ bug #1826 ] Supplier payment types are not translated into fourn/facture/paiement.php
- Fix: [ bug #1830 ] Salaries payment only allows checking accounts
- Fix: [ bug #1825 ] External agenda: hide/show checkbox doesn't work
- Fix: [ bug #1790 ] Email form behaves in an unexpected way when pressing Enter key
- Fix: Bad SEPA xml file creation
- Fix: [ bug #1892 ] PHP Fatal error when using USER_UPDATE_SESSION trigger and adding a supplier invoice payment
- Fix: Showing system error if not enough stock of product into orders creation with lines
<<<<<<< HEAD
- Fix: [ bug #2543 ] Untranslated "Contract" origin string when creating an invoice from a contract
- Fix: [ bug #2534 ] SQL error when editing a supplier invoice line
=======
- Fix: [ bug #2535 ] Untranslated string in "Linked objects" page of a project
>>>>>>> 5c8e92d5

***** ChangeLog for 3.6.2 compared to 3.6.1 *****
- Fix: fix ErrorBadValueForParamNotAString error message in price customer multiprice.
- Fix: bug 1588 : relative discount.
- Fix: label of input method not translated.
- Fix: box of customer and prospects were not correctly disabled.
- Fix: [ bug #1618 ] PHP Error thrown when saving a barcode
- Fix: Civility & birthdate wasn't save into adherent module.
- Fix: webservice Thirdparty parameter lastname for individual creation is now lastname and not ref
- Fix: Chars - is no more allowed into value for code for extra fields.
- Fix: [ bug #1622 ] Requesting holiday than spans across two years cause high CPU usage by Apache
- Fix: [ bug #1595 ] Selected boolean extrafield in intervention creation page, does not save state
- Fix: Show sender Country on PDF docs when sender Country <> receiver Country
- Fix: [ bug #1624 ] Use lowest buying price for margin when selling with POS
- Fix: [ bug #1749 ] Undefined $mailchimp
- Fix: [ bug #1649 ] Cancel button of several thirdparty actions, does the same thing as modify
- Fix: [ bug #1736 ] Failing supplier Elephant numeration module with some masks
- Fix: [ bug #1731 ] Can't use quick navigation on project tasks secondary tabs

***** ChangeLog for 3.6.1 compared to 3.6.* *****
For users:
- Fix: Can upload files on services.
- Fix: sql errors on update fichinter.
- Fix: debian script syntax error.
- Fix: error "menu param is not inside list" into pos module.
- Fix: Salary payments are not reflected on the reporting sheets.
- Fix: Unsubscribe emailing not working.
- Fix: Trigger on create category call failed because user is not passed on card.
- Fix: list event view lost type event filter.
- Fix: Save also code event.
- Fix: VAT payment - Add control on field date value.
- Fix: Salaries payment - Field date value is now required and add control on it.
- Fix: Iban was used instead of Bic into SEPA file.
- Fix: Must unaccent strings into SEPA file.
- Fix: Extrafield feature select from table should try to translate multiple column when not needed 
- Fix: cents for indian ruppes are called paisa and paise.
- Fix: Invoices payments may be older than invoices.
- Fix: Withdrawal total amount is double
- Fix: [ bug #1593 ] Spanish Localtax IRPF not being calculated since 3.6.0 in supplier invoices when adding a line
- Fix: Web service categorie WDSL declaration is correct
- Fix: ErrorBadValueForParamNotAString was displayed in virtual product if no base price defined
- Fix: Category creation failed and no message output
- Fix: Lang for Payment Type
- Fix: PHPCheckstyle 1.5.5

***** ChangeLog for 3.6 compared to 3.5.* *****
For users:
- New: Update ckeditor to version 4.
- New: Add form "search customer order" on commercial main page.
- New: Can create contract from an order.
- New: Add list of orders products in tab "consumption" on thirdparties.
- New: Add graph stats for suppliers orders in tab "stats" on products.
- New: Add option MAIN_HIDE_INACTIVETAB_ON_PRINT to hide inactive tabs when you
       use the "print" view on screen.
- New: Add option MAIN_AUTO_TIMESTAMP_IN_PUBLIC_NOTES and MAIN_AUTO_TIMESTAMP_IN_PRIVATE_NOTES
       to automatically add timestamp and user line into edition field when editing a note.
- New: Add button cancel into edition of notes.
- New: Improved Barcode module:
       Can input barcode during product creation step.
       Add autonumbering of barcode value for products.
       Add a page/tool for mass barcode generation.
- New: Improved Opensurvey module:
       Added options to disable comments and disable public votes.
       Limit dates use calendar popup.
       Description of survey use wysiwyg editor.
       More information shown on result tab.
       Renamed "survey" into "poll" (better translation).
- New: Add filter on text and status into survey list. Can also sort on id, text and date end.
- New: The box "balance of bank accounts" show all opened accounts.
- New: Add option MAIN_ADD_SALE_REP_SIGNATURE_IN_NOTE to add sale representative into public
       note of generated documents.
- New: Add warning if supplier payment is higher that due amount.
- New: Increase length of url into bookmark module.
- New: Automatic events sending mails add info about linked objects into email content. 
- New: Price management enhancement (multiprice level, price by customer, if MAIN_FEATURES_LEVEL=2 Price by qty).
- New: Add option MAIN_FAVICON_URL.
- New: Created {line_price_ht_locale}, {line_price_vat_locale} and {line_price_ttc_locale} ODT tags.
- New: Add filter on project status into task list. By default, only "opened" project are visible.
- New: Status "validated" for project are renamed into "opened".
- New: Add barcode fields into user database.
- New: Add manager name (ceo, director, president...) into main company information page.
- New: Add field url as product properties.
- New: More options to create a credit note (can be filled automatically according to remain to pay).
- New: Can define custom fields for categories.
- New: Prepare generation of SEPA files into module withdrawal.
- New: [ task #1164 ] Add "Ref. supplier" search box in supplier orders
- New: [ task #1345 ] Can filter on status for supplier order.
- New: Add option FACTURE_SENDBYEMAIL_FOR_ALL_STATUS to allow to send invoice by email 
       whatever is its status.
- New: Add filter date in bank writing list page.
- New: Extrafields can be used as substitution key %EXTRA_XXX% into emails texts for members.
- New: Add categories translation.
- New: Enable option "clone target emailing".
- New: Improved tax module: Add specific page for salaries payment	
- New: Add composer.json file so Dolibarr can be publish onto packagist.org.
- New: The combo list of juridical status is now sorted
- New: [ task #926 ] Add extrafield feature on order lines.
- New: [ task #927 ] Add extrafield feature on Proposal lines.
- New: [ task #928 ] Add extrafield feature on invoice lines.
- New: Paypal/paybox email sent after backcall of a payment is now a formatted and translated
       HTML content. For member subscription renewal, there is also a link to member.
- New: When a subscription is recorded with invoice and payment:
       - the document (PDF) of invoice is also generated.
       - the invoice is set to status paid.
- New: Can enter holiday for someone else if user has permission for.
- Fix: Project Task numbering customs rule works.
- Fix: Add actions events not implemented.
- Fix: Price min of composition is not supplier price min by quantity.
- Fix: [ bug #1356 ] Bank accountancy number is limited to 8 numbers.
- Fix: [ bug #1478 ] BILL_PAYED trigger action does not intercept failure under some circumstances
- Fix: [ bug #1479 ] Several customer invoice triggers do not intercept trigger action
- Fix: [ bug #1477 ] Several customer invoice triggers do not show trigger error messages
- Fix: [ bug #1471 ] Several PHP warnings when intercepting USER_CREATE trigger.
- Fix: [ bug #1517 ] Packages sizes.
- Fix: [ bug #1521 ] The second order's page from a provider shows all orders

For translators:
- Update language files.

For developers:
- New: Add path file of trigger into admin trigger list page.
- New: More phpunit tests.
- New: Payments and supplier payment pages tabs can now be extended from modules.
- New: Add option 'aZ' into GETPOST function to check parameters contains 
       only a to z or A to Z characters.
- New: Opensurvey polls tab cards can now be extended from external modules.
- New: Triggers OPENSURVEY_CREATE, OPENSURVEY_DELETE added.
- New: Add new hook function addMoreActionsButtons to allow a module to add/replace
       action buttons into an element.
- New: Normalize code for barcode generation to match other modules.
- New: Uniformize code for contacts forms.
- New: Add some hooks for financial reports.
- New: A module can add its own ECM view.
- New: A module can disable a standard ECM view.
- New: Add multilang support into product webservice.
- New: Add hooks on project card page.

WARNING: Following change may create regression for some external modules, but was necessary to make
Dolibarr better:

- The deprecated way (with 4 parameters) to declare a new tab into a module descriptor file has been
removed. You must now use the 6 parameters way. See file modMyModule.class.php for example. 
- Remove the javascript function ac_delay() that is not used anymore by core code.
- Properties "dictionnaries" into module descriptor files has been renamed into "dictionaries".
- Method form->select_currency() has been removed. Use instead print form->selectCurrency().
- Method form->select_methodes_commande() has been renamed into english name selectInputMethod().
- The following hooks are now 'addreplace' hooks: "formCreateThirdpartyOptions" 
  So check that return value is 0 to keep default standard behaviour after hook or 1 to disable
  default standard behaviour.
- Properties "civilite_id" were renamed into "civility_id".
- Remove add_photo_web() that is not used anymore by core code.


***** ChangeLog for 3.5.7 compared to 3.5.6 *****
Fix: Paypal link were broken due to SSL v3 closed.
Fix: [ bug #1769 ] Error when installing to a PostgreSQL DB that contains numbers
Fix: [ bug #1752 ] Date filter of margins module, filters since 12H instead of 00H
Fix: [ bug #1757 ] Sorting breaks product/service statistics
Fix: [ bug #1797 ] Tulip supplier invoice module takes creation date instead of invoice date
Fix: [ bug #1792 ] Users are not allowed to see margins module index page when no product view permission is enabled
Fix: [ bug #1846 ] Browser IE11 not detected

***** ChangeLog for 3.5.6 compared to 3.5.5 *****
Fix: Avoid missing class error for fetch_thirdparty method #1973
Fix: Can't update phone_pro from web service
Fix: Some security holes.
Fix: copy extrafields when creating order from proposal.
Fix: report on action was not filtering by environment.
Fix: Avoid missing class error.
Fix: Add function dolEscapeXML.
Fix: Bad days and month reported by function.
Fix: Bad margin calculation.

***** ChangeLog for 3.5.5 compared to 3.5.4 *****
Fix: Holiday module was broken. Initialization of amount of holidays failed.
Fix: [ bug #1523 ] suite bug #1334 : filtre et ordre de tri conjoints ne s'appliquent pas.
Fix: Fusion PDF button on unpaid invoice is no more displayed.
Fix: Unpaid invoice launch fusion PDF action even if it is only search (with enter keyboard input instead of lens click).
Fix: Pb when showing log list of holiday module with some mysql versions.
Fix: Error with bad timezone pushed by some browsers.
Fix: shipping list SQL request was not filtering on shipping element
Fix: debian package provided by dolibarr team must use embedded libraries.
Fix: [ bug #1528 ] Leopard Services numeration module description is not translated.
Fix: [ bug #1523 ] suite bug #1334 : filtre et ordre de tri conjoints ne s'appliquent pas.
Fix: [ bug #1534 ] Unknown error when deleting a product photo under special circumstances.
Fix: Update impayees.php
Fix: Link product, In list view and label product.
Fix: visible task into area "time" for "My task" must limit task to tasks i am assigned to.
Fix: When disabled, all fields to add time into task line must be disabled.
Fix: Missing include files.lib.php in some pages that use dol_delete_recursive
Fix: [ bug #1558 ] Product/service edit page title shows new Ref instead of old ref.
Fix: [ bug #1553 ] Saving User displays setup removes menu.
Fix: [ bug #1544 ] Can remove date from invoice.
Fix: list event view lost type event filter.
Fix: Add code save on create event.
Fix: SQL injection.
Fix: [ bug #1589 ] Menu type in "Edit menu" page is not translated
Fix: [ bug #1591 ] Linked object block shows Total HT/TTC even if not having permission to read them
Fix: [ bug #1577 ] When creating new Private individual third, selected third type is ignored
Fix: [ bug #1555 ] Update accountancy code of products does not throw PRODUCT_MODIFY trigger
Fix: [ bug #1548 ] Supplier payment card shows type in French
Fix: [ bug #1546 ] Incorrect page number when searching in the list of bank transactions

***** ChangeLog for 3.5.4 compared to 3.5.3 *****
Fix: Hide title of event when agenda module disabled.
Fix: When using option MAIN_MAIL_ALLOW_SENDMAIL_F, a mail was sent to sender.
Fix: Question about warehouse must not be done when module stock is disabled.
Fix: Option STOCK_SUPPORTS_SERVICES was not correctly implemented
     (missing test at some places).
Fix: Renaming a project with uploaded files failed.
Fix: [ bug #1476 ] Invoice creation form loses invoice date when there is a validation error.
Fix: [ bug #1431 ] Reception and Send supplier order box has a weird top margin.
Fix: [ bug #1428 ] "Nothing" is shown in the middle of the screen in a supplier order.
Fix: The object deliverycompany was not used anymore and output of
     details for delivery reports was lost during 3.5. Rewrite code to
     restore feature.
Fix: [ bug #1445 ] html fix : missing </tr>
Fix: [ bug #1415 ] Intervention document model name and suppliers model names is not shown
     properly in module configuration
Fix: [ bug #1416 ] Supplier order does not list document models in the select box of the 
     supplier order card
Fix: [ bug #1443 ] Payment conditions is erased after editing supplier invoice label or 
     limit date for payment
Fix: Filter on status was not visible when selected from url.
Fix: Filtering on status was last when asking to sort.
Fix: [ bug #1432 ] Trigger SHIPPING_CREATE ignores interception on error.
Fix: [ bug #1449 ] Trigger ORDER_CREATE, LINEORDER_DELETE, LINEORDER_UPDATE and LINEORDER_INSERT ignore interception on error.
Fix: [ bug #1450 ] Several Customer order's triggers do not report the error from the trigger handler.
Fix: [ bug #1451 ] Interrupted order clone through trigger, loads nonexistent order.
Fix: [ bug #1454 ] Mention de bas de page erroné
Fix: Do not display dictionary for non activated module 
Fix: Link element from element project pages
Fix: [ bug #1509 ] Expedition admin free text & watermark submit error
Fix: [ bug #1349 ] AJAX contact selector does not work fine in Project card
Fix: [ bug #1452 ] variable used but not defined
Fix: If multiprice level is used the VAT on addline is not correct
Fix: [ bug #1254 ] Error when using "Enter" on qty input box of a product (on supplier order part)
Fix: [ bug #1462, 1468, 1480, 1483, 1490, 1497] $this instead of $object
Fix: [ bug #1455 ] outstanding amount
Fix: [ bug #1425 ] LINEBILL_SUPPLIER_DELETE failure trigger leads to an endless loop
Fix: [ bug #1460 ] Several supplier order triggers do not show error messages
Fix: [ bug #1461 ] LINEORDER_SUPPLIER_CREATE does not intercept supplier order line insertion
Fix: [ bug #1484 ] BILL_SUPPLIER_PAYED trigger action does not intercept failure under some circumstances
Fix: [ bug #1482 ] Several supplier invoice triggers do not show trigger error messages
Fix: [ bug #1486 ] LINEBILL_SUPPLIER_CREATE and LINEBILL_SUPPLIER_UPDATE triggers do not intercept trigger action
Fix: [ bug #1522 ] Element list into associate object into project are no more filterd by project thirdparty
Fix: [ bug #1526 ] Thumbs of files uploaded with dots in their names do not load correctly
Fix: Import ProfId1 to siren and ProfId2 to siret

***** ChangeLog for 3.5.3 compared to 3.5.2 *****
Fix: Error on field accountancy code for export profile of invoices.
Fix: [ bug #1351 ] VIES verification link broken.
Fix: [ bug #1352 ] Removing a shipping does not remove the delivery.
Fix: Option MAIN_INVERT_SENDER_RECIPIENT broken with typhon template.
Fix: Can disable features with PHPEXCEL (no DLSF compatible).
Fix: Can disable features with CKEDITOR. 
Fix: Pb of records not correctly cleaned when module marge is
     uninstalled (conflict between 'margin' and 'margins').
Fix: [ bug #1341 ] Lastname not added by file or direct input in mass e-mailing.
Fix: [ bug #1357 ] Invoice creator state not printed in generated invoice documents.
Fix: Suppliers invoice mask fails using {tttt} in numbering.
Fix: [ bug #1350 ] pdf template name for typhon was not correctly set when enabling module.
Fix: Navigation on notes for shipments was not working.
Fix: [ bug #1353 ] Email notifications, wrong URL.
Fix: [ bug #1362 ] Note is not saved.
Fix: tr/td balance.
Fix: [ bug #1360 ] note indicator for member tab.
Fix: Nb of notes and doc not visible onto tasks.
Fix: [ bug #1372 ] Margin calculation does not work in proposals.
Fix: [ bug #1381 ] PHP Warning when listing stock transactions page.
Fix: [ bug #1367 ] "Show invoice" link after a POS sell throws an error.
Fix: TCPDF error file not found in member card generation.
Fix: [ bug #1380 ] Customer invoices are not grouped in company results report.
Fix: [ bug #1393 ] PHP Warning when creating a supplier invoice.
Fix: [ bug #1399 ] [pgsql] Silent warning when setting a propal as "facturée" in propal.php
Fix: When number reach 9999 with default numbering module, next number
     will be 10000 instead of 0000 and error.
Fix: element page on project give wrong href link.
Fix: [ bug #1397 ] Filter by supplier orders with status Draft does not filter.
Fix: [ bug #1388 ] Wrong date when invoicing several orders.
Fix: [ bug #1411 ] Unable to set an expedition note if invoices module is not enabled.
Fix: [ bug #1407 ] Rouget pdf overlapped when using tracking number and public notes.
Fix: [ bug #1405 ] Rouget PDF expedition incorrect when two expeditions under the same commande
Fix: [ bug #1434 ] Muscadet supplier order document model linked objects overlap the text

***** ChangeLog for 3.5.2 compared to 3.5.1 *****
Fix: Can't add user for a task.
Fix: Autoselect of warehouse if there is only one warehouse.
Fix: Install of odt template for project and tasks.
Fix: [ bug #1318 ] Problem with enter key when adding an existing
     product to a customer invoice.
Fix: [ bug #1307 ] Quotes get removed from several inputs.
Fix: [ bug #1317 ] Removing a category does not remove all child categories
Fix: [ bug #1312 ] Call to undefined function _()
Fix: Restore build for obs and launchpad.
Fix: deleting files into backup system tools.
Fix: Dump using php not not include lock on tables that are deleted.
Fix: Fixed a problem with bank accounts sharing across entities.
Fix: fields into group by of sql requests for module margins must be
     same than fields into select.
Fix: When select_date is called with '' as preselected date,
     automatic user date was not correctly et (We must set a date into PHP
     server timezone area)
Fix: First param of select_date must always be forged with a dolibarr
     date function and not time().
Fix: fix can't add line with product in supplier order
Fix: [bug #1309]   
Fix: Solve pb of too many embedded tables     
Fix: [ bug #1306 ] Fatal error when adding an external calendar
Fix: A fix to manage automatic creation of code for import.
Fix: Try to add code to provide easy way to fix warning on timezone not
     defined.
Fix: Several fix into workflow/condition for invoice payments or convert
     into discount.
Fix: Option MAIN_PDF_DASH_BETWEEN_LINES was not working when tcpdf was
     making a pagebreak higher than 2 pages.     
Fix: form to add images should not show link form.
Fix: Correction when adding order line with price as '0'.
Fix: [ bug #1283 ] ROUGET Shipment PDF.
Fix: [ bug #1300 ]
Fix: Miscellaneous problems on task tabs (withproject parameter lost and
     download fails).
Fix: Avoid home project page to hung when too many tasks opened.
Fix: bug #1295: Error when creating an agenda extrafield with a number as reference
Fix: Translation of number for pt_PT.
Fix: Error on ajax_constantonoff function.
Fix: [ bug #1323 ] problème pour générer un odt depuis les taches dans projet.
Fix: Can not make withdrawals 

***** ChangeLog for 3.5.1 compared to 3.5.0 *****
Fix: Do not report trigger errors twice.
Fix: Error when creating event was not reported.
Fix: Bug of import of agenda when using https link
Fix: Field nature not saved correctly
Fix: Substitution of extra field was ko for order
Fix: Bad translation of date format for pt_BR.
Fix: priority field of agenda record is smallint.
Fix: Missing loading of lang in some pages.
Fix: Write note in invoice when using pos module.
Fix: Link to paypal was invalid into email text.
Fix: ref and date of supplier invoice.
Fix: Check on bank account.
Fix: Problem with file upload and download.
Fix: Page load not ending when large number of thirdparties. We 
     added option MAIN_DISABLE_AJAX_COMBOX to disable javascript
     combo feature that is root cause of problem.
Fix: [ bug #1231 ] PDF always generated in interventions
Fix: Be sure there is no duplicate default rib.
Fix: Enable extrafields for customer order, proposal and invoice lines. This feature
     was developed for 3.5 but was disabled (hidden) because of a bug not possible to
     fix enough quickly for 3.5.0 release. 
Fix: user right on Holiday for month report nor working.
Fix: [ bug #1250 ] "Supplier Ref. product" sidebar search box does not work
Fix: Bad space in predefined messages. 
Fix: [ bug #1256 ] Signature was not added for email sent from thirdparty page.
Fix: Action event SHIPPING_VALIDATE is not implemented
Fix: The customer code was set to uppercase when using numbering module leopard. We
     must keep data safe of any change.
Fix: [ bug #1291 ] Loading actions extrafields fails.
Fix: [ bug #1123 ] Paid deposit invoices are always shown as partially paid when fully paid
Fix: Corrected project contact types translation.
Fix: [ bug #1206 ] PMP price is bad calculated.
Fix: [ bug #520 ] Product statistics and detailed lists are wrong.
Fix: [ bug #1240 ] traduction.
Fix: [ bug #1238 ] When creating accompte with a %, free product are used for calculation.
Fix: [ bug #1280 ] service with not end of date was tagged as expired.
Fix: [ bug #1295 ] Error when creating an agenda extrafield with a number as reference.
Fix: [ bug #1306 ] Fatal error when adding an external calendar.
New: Added es_CL language
Fix: Margin tabs bad data show
Fix: [ bug #1318 ] Problem with enter key when adding an existing product to a customer invoice.
Fix: [ bug #1410 ] Add customer order line asks for required Unit Price but doesn't interrupt the creation of the line

***** ChangeLog for 3.5 compared to 3.4.* *****
For users:
- New: Add hidden option BANK_DISABLE_DIRECT_INPUT.
- New: More options to select status of users into select user list.
- New: [ task #862 ] Add ODT on shipments.
- New: [ task #149 ] Add # of notes and attachments in tabs.
- New: Can edit customer ref at any time.
- New: [ task #877 ] Reorganize menus.
- New: [ task #858 ] Holiday module: note on manual holiday assignation.
- New: [ task #892 ] Add hidden option in thirdparty customer/supplier module to hide non active
  companies in select_company method.
- New: [ task #531 ] Add a workload field on tasks.
- New: Add graph of bank account input/output into input-output report page.
- New: Add script export-bank-receipts.php
- New: Add option "filter=bank" onto script rebuild_merge_pdf.php to merge PDF that
  has one payment on a specific bank account.*
- New: [ task #901 ] Add Extrafield on Fiche Inter.
- New: Show process id in all command line scripts.
- New: Module mailman can subscribe/unsubscribe to ML according to categories or type of member.
- New: Add object_hour and object_date_rfc as substitution tag for open document generation.
- New: Add options to send an email when paypal or paybox payment is done.
- New: Clone product/service composition.
- New: Add option ADHERENT_LOGIN_NOT_REQUIRED.
- New: Add a cron module to define scheduled jobs.
- New: Add new graphical boxes (customer and supplier invoices and orders per month).
- New: [ task #286 ] Enhance rounding function of prices to allow round of sum instead of sum of rounding.
- New: Can add an event automatically when a project is create. 
- New: Add option MAIN_GENERATE_DOCUMENT_WITH_PICTURE.
- New: Add option excludethirdparties and onlythirdparties into merge pdf scripts.
- New: [ task #925 ] Add ODT document generation for Tasks in project module.
- New: [ task #924 ] Add numbering rule on task.
- New: [ task #165 ] Add import/export of multiprices.
- New: Add Maghreb regions and departments.
- New: A more responsive design for statistic box of home page.
- New: [ task #1005 ] Adapting to Spanish legislation bill numbering
- New: [ task #1011 ] Now supplier order and invoice deal with payment terms and mode.
- New: [ task #1014 ] Add option to recursively add parent category.
- New: [ task #1016 ] Can define a specific numbering for deposits.
- New: [ task #918 ] Stock replenishment.
- New : Add pdf link into supplier invoice list and supplier order list.
- New : Genrate auto the PDF for supplier invoice.
- New : Add category into filter webservice thirdparty method getListOfThirdParties.
- New : Allow to define margin or mark rate during quoting, ordering, invoicing.
- New : User permissions on margin module.
- New : Add ref supplier into muscadet model/
- New : Add ability to copy contact address to clipboard.
- New: Can use tag {mm} before {yy} even when there is a reset into numbering masks.
- New: [ task #1060 ] Register fields localtax(1|2)_type into details tables.
- New: [ task #923 ] Localtax support for ODT templates. 
- New: [ task #90 ] Barcode search.
- New: Add hidden option MAIN_VAT_DEFAULT_IF_AUTODETECT_FAILS.
- New: Can send an email from thirdparty card.
- New: Can cancel holidays that were previously validated.
- New: Can choose contact on event (action com) creation, and filtered by thirdparty.
- New: Add hidden option MAIN_FORCE_DEFAULT_STATE_ID.
- New: Add page to make mass stock movement.
- New: Add field oustanding limit into thirdparty properties.
- New: Can enter a vat payment of zero.
- New: Add path to installed dir of external modules + Name and web of module provider.
- New: Add option to use a specific mask for uploaded filename.
- New: Can attach external links to objects as we can attach files.
- Qual: Implement same rule for return value of all command line scripts (0 when success, <>0 if error).
- Fix: [ bug #992 ] Proforma invoices don't have a separated numeric count.
- Fix: [ bug #1022 ] correct margin calculation for credit notes.
- Fix: Better management of using ajax for upload form (to solve problem when enabling ajax jquery multifile upload in some cases).
- Fix: Lost stats filters into year selection.
- Fix: Some config data are shared between suppliers orders and suppliers invoices

New experimental module:
- New: [ task #157 ] Add a Skype button (adherents / third parties / contacts)

For translators:
- Qual: Normalized sort order of all languages files with English reference files.
- New: Add language code files for South Africa, France new Caledonia, Vietnam.
- New: Translate string for email to change password.

For developers:
- New: DolGraph can build graph with three lines.
- New: DolGraph accept a parameter to cache data of graph getNbByMonthWithPrevYear.
- New: Can enable tuning info with option MAIN_SHOW_TUNING_INFO.
- New: Show version of client lib used by mysql drivers.
- New: Add function to get content of an url (using all dolibarr setup like timeout, proxies...)
- New: Upgrade lib of TCPDF to 6.0
- New: Upgrade jquery flot library to 0.8.1
- New: Add property "hidden" into module descriptors to allow to hide a module according to
  some dynamic conditions.
- New: Add option MAIN_MOTD_SETUPPAGE to add a content onto setup page. Also content for
  MAIN_MOTD_SETUPPAGE, MAIN_MOTD_SETUPPAGE, MAIN_HOME now accept "|langfile" into translation
  key to use a specific language file.
- New: Make some changes to allow usage of several alternative $dolibarr_main_url_root variables.
- Qual: All nowrap properties are now using CSS class nowrap.
- Qual: Move hard coded code of module mailmanspip into trigger.
- New: Into POST forms, if you can add a parameter DOL_AUTOSET_COOKIE with a value that is list name,
  separated by a coma, of other POST parameters, Dolibarr will automatically save this parameters
  into user cookies.
- New: Add hook addHomeSetup.
- New: Add trigger CATEGORY_LINK and CATEGORY_UNLINK.
- New: A trigger can return an array of error strings instead of one error string.
- New: Add method to use a dictionary as a combo box.
- New: Add update method for web service product.
- Fix also several bugs with old code. 

WARNING: Following change may create regression for some external modules, but was necessary to make
Dolibarr better:

1) We started to clean hooks code. 
If your hook want to modify value of $actions, it's role of your hook to modify it. Dolibarr 
hook code will no more decide this for your module. If your action class for hook was returning
a string or an array, instead your module must set $actionclassinstance->results (to return array) 
or $actionclassinstance->resprints (to return string) to return same thing. The return value must 
be replaced by a "return 0";
Goal is to fix old compatibility code that does not match hook specifications: 
 http://wiki.dolibarr.org/index.php/Hooks_system   

2) If you implemented hook printTopRightMenu, check that output does not include '<td>' tags any more.
All content added must be tagged by a '<div>' with css class="login_block_elem"

3) Some methods object->addline used a first parameter that was object->id, some not. Of course
this was not a good practice, since object->id is already known, there is no need to provide id as 
parameter. All methods addline in this case were modified to remove this parameter. 

4) Method ->classer_facturee() is deprecated. It must be replace with ->classifyBilled().

5) Property ->tel on objects is now ->phone

6) Trigger LINEPROPAL_MODIFY is renamed into LINEPROPAL_UPDATE and
   Trigger CONTRACT_LINE_DELETE rnamed into LINECONTRACT_DELETE to match naming rules.



***** ChangeLog for 3.4.3 compared to 3.4.2 *****
Fix: Bad get of localtaxes into contracts add lines
Fix: Warning into bank conciliation feature.
Fix: Bad get of localtaxes into contracts add lines.
Fix: Add a limit into list to avoid browser to hang when database is too large.
Fix: [ bug #1212 ] 'jqueryFileTree.php' directory traversal vulnerability
Fix: Agenda and Banks module were not working with multicompany module
Fix: [ bug #1317 ] Removing a category does not remove all child categories
Fix: [ bug #1380 ] Customer invoices are not grouped in company results report.

***** ChangeLog for 3.4.2 compared to 3.4.1 *****
Fix: field's problem into company's page (RIB).
Fix: Document cerfa doesn't contained firstname & lastname from donator.
Fix: Bad rounding on margin calculations and display.
Fix: Option drop table into backup was broken.
Fix: [ bug #1105 ] Searching Boxes other search option.
Fix: wrong buy price update.
Fix: [ bug #1142 ] Set paiement on invoice (PGSql).
Fix: [ bug #1145 ] Agenda button list type do not display.
Fix: [ bug #1148 ] Product consomation : supplier order bad status.
Fix: [ bug #1159 ] Commercial search "other" give p.note do not exists.
Fix: [ bug #1174 ] Product translated description not good into PDF.
Fix: [ bug #1163 ] SQL Error when searching for supplier orders.
Fix: [ bug #1162 ] Translaction for morning and afternoon.
Fix: [ bug #1161 ] Search on product label.
Fix: [ bug #1075 ] POS module doesn't decrement stock of products in delayed payment mode.
Fix: [ bug #1171 ] Documents lost in interventions after validating.
Fix: fix unsubscribe URL into mailing when sending manually (not by script).
Fix: [ bug #1182 ] ODT company_country tag is htmlencoded.
Fix: [ bug #1196 ] Product barcode search does not expect 13th digit on EAN13 type.
Fix: [ bug #1202 ] Wrong amount in deposit % invoice from proposal.
Fix: Removed analytics tags into doc page.
Fix: Call Image on this instead of pdf.
Fix: Missing parameter for photo.
Fix: Bad SQL request for turnover report.

***** ChangeLog for 3.4.1 compared to 3.4.0 *****
Fix: Display buying price on line edit when no supplier price is defined.
Fix: Retrieving of margin info when invoice created automatically from order.
Fix: Reordering supplier products in list by supplier or supplier ref was crashing.
Fix: [ bug #1029 ] Tulip numbering mask.
Fix: Supplier invoice and supplier order are not displayed into object link into agenda event card.
Fix: [ bug #1033 ] SUPPLIER REF disappeared.
Fix: update extrafield do not display immediatly after update.
Fix: Fix bug with canvas thirdparty.
Fix: [ bug #1037 ] Consumption> Supplier invoices related.
Fix: User group name do not display in card (view or edit mode).
Fix: Link "Show all supplier invoice" on suplier card not working. 
Fix: [ bug #1039 ] Pre-defined invoices conversion.
Fix: If only service module is activated, it's impossible to delete service.
Fix: [ bug #1043 ] Bad interventions ref numbering.
Fix: Mailing module : if an email is already in destinaires list all other email from selector was not inserted.
Fix: Localtaxes balance not showing.
Fix: Intervention box links to contracts id.
Fix: Compatiblity with multicompany module.
Fix: Edit propal line was losing product supplier price id.
Fix: Delete linked element to supplier invoice when deleted.
Fix: [ bug #1061 ] Bad info shipped products.
Fix: [ bug #1062 ] Documents lost in propals and contracts validating.
Fix: Supplier price displayed on document lines and margin infos didnt take discount.
Fix: sorting on qty did not work in supplier product list.
Fix: there was no escaping on filter fields in supplier product list.
Fix: bugs on margin reports and better margin calculation on credit notes.
Qual: Add travis-ci integration.

***** ChangeLog for 3.4 compared to 3.3.* *****
For users:
- New: Can use ODS templates as document templates.
- New: Add link to autofill/reset with quantity to ship when creating a
  delivery receipt.
- New: Event into calendar use different colors for different users.
- New: Support revenue stamp onto invoices.
- New: Add a tab "consumption" on thirdparties to list products bought/sells.
- New: Some performance enhancements.
- New: Can attach files onto trip and expenses modules.
- New: Add hidden option MAIN_PDF_TITLE_BACKGROUND_COLOR.
- New: Merge tab customer and prospect.
- New: Add ES formated address country rule.
- New: Can define a hierarchical responsible on user and add a tree view to 
  see hierarchy of users.
- New: Can expand/collapse menus, categories and users list.
- New: extra parameters are supported into ODT/ODS templates.
- New: total per vat rate are available as tags for ODT/ODS templates.
- New: Some part of interface use more CSS3 (ie: agenda)
- New: [ task #707 ] Create option "ProfIdx is mandatory to validate a invoice".
- New: Can define if we want to use VAT or not for subscriptions (foundation module).
- New: Can define a default choice for "More action when recording a
  subscription" (foundation module).
- New: Add link to check professional id for India.
- New: [ task #731 ] Uniformize ref generation
- New: [ task #748 ] Add a link "Dolibarr" into left menu
- New: Script email_unpaid_invoices_to_representative accepts now a parameter "test"
  and a "late delay".
- New: Can define different clicktodial setups for each user.
- New: Add hidden option INVOICE_CAN_NEVER_BE_REMOVED.
- New: Enhance agenda module to reach RFC2445 ("type" not enabled by default and add
  "busy" information).
- New: Add module Opensurvey.
- New: Default approver for holidays is set by default to hierchical parent.
- First change to prepare feature "click to print" (IPP) for PDF.
- New: [ task #350 ] Merge tab customer and prospect.
- New: [ task #710 ] Add substitution into mailing send (and HTML is now valid).
- New: [ task #711 ] Add combobox for contact, as done for product/thirdparty.
- New: [ task #714 ] In Emailing module admin autogenerate security key of READRECEIPT.
- New: [ task #743 ] GED : Add aministration option to disable autotree display.
- New: [ task #767 ] Customer Address fallback when a contact doesn't have an address.
- New: [ task #768 ] WYSIWYG for all mails.
- New: [ task #773 ] Add Project document in GED(ECM) modules.
- New: [ task #783 ] Add more types for extra parameters (lists, phone, emails, checkbox,
  prices, radio).
- New: [ task #798 ] Add range limit date on product/services as it is done on order 
  and invoice.
- New: [ task #814 ] Add extrafield feature for projects ands tasks.
- New: [ task #770 ] Add ODT document generation for Projects module.
- New: [ task #741 ] Add intervention box.
- New: [ task #826 ] Optionnal increase stock when deleting an invoice already validated.
- New: [ task #823 ] Shipping_validate email notification.
- New: [ task #900 ] Review code of ficheinter.class.php
- Fix: [Bug #958] LocalTax2 for Spain fails on Suppliers
- Fix: [ bug #972 ] Auto completion contact field do not take account the min caract number before search
- Fix: [ bug #971 ] html.form.class.php select_contact with autocomplete do not exclude id from exclude array
- Fix: Expedition creation, can retreive product from other expedition

For translators:
- Update language files.

For developers:
- System of menu managers has been rewritten to reduce code to do same things. 
- An external module can force its theme.
- Add function dol_set_focus('#xxx').
- A mymodule can bring its own core/modules/mymodule/modules_mymodule.php file.
- Removed not used libraries.
- More web services. 
- Renamed some database fields, code variables and parameters from french to english.
- First change to manage margins on contracts.
- Add hook getFormMail.
- Function plimit of databases drivers accept -1 as value (it means default value set
  into conf->liste_limit).
- New: Add option dol_hide_topmenu, dol_hide_leftmenu, dol_optimize_smallscreen,
  dol_no_mouse_hover and dol_use_jmobile onto login page (to support different terminal).
- New: dol_syslog method accept a suffix to use different log files for log. 
- New: Type of fields are received by export format handlers.
- New: when adding an action, we can define a free code to tag it for a specific need.
- New: Enhance Dolibarr migration process to include migration script of external 
  modules.
- New: [ task #811 ] Uniformanize note field.
  

WARNING: If you used external modules, some of them may need to be upgraded due to:
- Fields of classes were renamed to be normalized (nom, prenom, cp, ville, adresse, tel
  were renamed into lastname, firstname, zip, town, address, phone).
  This may also be true for some fields into web services.
- If module use hook pdf_writelinedesc, module may have to add return 1 at end of 
  function to keep same behaviour.

TODO:
backport commit 53672dff75f4fdaeeed037ff9d15f860968022ca to fix confirm with jmobile
backport commit 384e3812eb73a15adafb472cacfb93397a54459b to fix W3C/edit contract
 


***** ChangeLog for 3.3.5 compared to 3.3.4 *****
- Fix: Change to make debian package ok despite removal of ckeditor.
- Fix: jcrop file to match debian rules
- Fix: Add missing country UK.
- Fix: Minor fix into package.
- Fix: Add missing label on project field.

***** ChangeLog for 3.3.4 compared to 3.3.3 *****
- Fix: [ bug #1001 ] Social Contribution : State not correct
- Fix: Better management of pdf generation when tcpdf is not available.
- Fix: Change to be more debian compliant natively.

***** ChangeLog for 3.3.3 compared to 3.3.2 *****
- Fix: [ bug #903 ] Fatal error: Call to undefined function dol_get_first_day() in htdocs/commande/liste.php
- Fix: [ bug #934 ] Error on proformat invoice creation (pgsql)
- Fix: [ bug #947 ] Can't create proposal lines with unit price = 0

***** ChangeLog for 3.3.2 compared to 3.3.1 *****
- Fix: Dutch (nl_NL) translation
- Generalize fix: file with a specific mask not found, again
- Fix: translations and BILL_SUPPLIER_BUILDDOC trigger
- Fix: Can't reset payment due date
- Fix: Orderstoinvoice didn't act as expected when no order was checked
- Fix: Bad link to all proposals into Third party card if customer is prospect
- Fix: Some bugs on withdrawal rejects
- Fix: [ bug #774 ] Bug on creating event with box "all day" crossed
- Fix: [ bug #787 ] Invoice supplier box incorrect tooltip when delay on payment
- Fix: [ bug #789 ] VAT not being calculated in POS
- Fix: [ bug #790 ] Spanish localtax RE not being correctly calculated
- Fix: [ bug #794 ] Lost filter on zipcode in prospect list 
- Fix: [ bug #806 ] Margins module with orders2invoice does not respect cost price
- Fix: [ bug #810 ] Cannot update ODT template path
- Fix: [ bug #816 ] Sales journal does not reflect localtaxes
- Fix: [ bug #817 ] Purchases journal does not reflect localtaxes
- Fix: [ bug #824 ] MAIN_DB_PREFIX not use into dictionnary
- Fix: [ bug #828 ] Error when code_region is not a number in llx_c_regions (with postgres)
- Fix: [ bug #855 ] Holiday approval email in French
- Fix: [ bug #856 ] (Holidays module) Mail error if destination user doesn't have an email
- Fix: [ bug #857 ] Invoice created from shipment does not have the order discount
- Fix: [ bug #861 ] Impossible to create a new event in agenda
- Fix: [ bug #827 ] AJAX search does not respect multiprice level
- Fix: [ bug #865 ] Dolibarr navigation array in project/task do not work
- Fix: [ bug #866 ] Standing order from an invoice suggests invoice total amount instead of remaining to pay
- Fix: [ bug #788 ] Date of linked interventions are not shown
- Fix: external users should not see costprice and margin infos
- Fix: [ bug #806 ] Tasks are ordered alphabetically instead of chronological order

***** ChangeLog for 3.3.1 compared to 3.3 *****
- Fix: [ bug #733 ] Mass emailing tools do not support <style HTML tag
- Fix: Package for launchpad
- Fix: [ bug #736 ] Missing column in llx_c_chargesociales  
- Fix: Localtax2 for Spain must be based into buyer
- Fix: [ bug #762 ] Bad profit calculation in Reporting
- Fix: bug dictionnary with wrong prefix table

***** ChangeLog for 3.3 compared to 3.2.* *****
For users:
- New: Add holiday module, to declare and follow holidays of your employees.
- New: Add margin management module.
- New: Add new theme Amarok.
- New: [ task #289 ] Can reorder tasks.
- New: Add field "signature" into user card. If filled, text is added 
       at end of predefined email texts. If option MAIN_MAIL_DO_NOT_USE_SIGN is on, this
       feature is disabled.
- New: Can input a payment back onto an credit note.
- New: Add link "Back to list" on all cards.
- New: After first install, warning are visible onto mandatory setup not
       configured. Show also total number of activated modules.
- New: Can filter list of proposal, order or invoice on sales representative.
- New: Add supplier ref on supplier orders.
- New: Can export supplier orders and customers shipments.
- New: First change to install external plugins from gui (experimental). 
- New: Monaco is like France for default vat calculation
- New: Can list elements (invoices, orders or proposals) on a particular
  user contact). This allow to view a "basket" of its elements.
- New: Show bank account on payment list of invoice card.
- New: Cloning project allow to clones task, notes, projects files, tasks files, contacts. 
- New: Enhance default style.
- New: Can edit and resiliate member status from list.
- New: Can insert URL links into elements lines. Also reported into PDF.
- New: When a member is validated, we can subscribe to mailing-lists
       according to its type.
- New: Add a tab into members statistics to count members by nature.
- New: Add link to third party into sells and purchase journal.
- New: Suggest a method to generate a backup file for user with no access
       to mysqldump binary.
- New: Can also use extrafields on contacts/addresses and users.
- New: Support unique field for extrafields.
- New: Extra fields supports more types (int, string, double, date, datetime).
- New: Can correct stock of a warehouse from warehouse card.
- New: [ task #185 ] Can input amount when correcting stock to recalculate PMP.
- New: [ task #454 ] Add "No category" into filters on category.
- New: Auto check box on page to edit interface options of user.
- New: More surface control on stock correction page.
- New: Add great britain provinces.
- New: [ task #494 ] Send an email to foundation when a new member has auto-subscribed.
- New: [ task #326 ] Add a numbering module to suggest automatically a product ref.
- New: Add conditional substitution IF/ELSEIF/ENDIF for ODT templates.
- New: Add unit foot2, inch2, foot3 and inch3 for surface and volumes.
- New: Can select thirdparties into emailing targets, even if module category is not enabled.
- New: [ task #498 ] Improvement of the block to add products/services lines.
- New: ECM autodir works also for files joined to products and services.
- New: Add a selection module for emailing to enter a recipient from gui.
- New: Allow to search thirds and products from barcodes directly from the permanent mini search left box.
- New: Allow to search product from barcodes directly from invoices, proposals... through AJAX.
- New: Can make one invoice for several orders.
- New: POS module can works with only one payment method (cach, chq, credit card).
- New: Add possibility to defined position/job of a user.
- New: Add hidden option to add slashes between lines into PDF.
- New: [ task #210 ] Can choose cash account during POS login.
- New: [ task #104 ] Can create an invoice from several orders.
- New: Update libs/tools/logo for DoliWamp (now use PHP 5.3).
- New: Added ODT Template tag {object_total_discount_ht}
- New: Add new import options: Third parties bank details, warehouses and stocks, categories and suppliers prices
- New: English bank account need a bank code (called sort code) to identify an account. 
- New: Can choose menu entry to show with external site module.
- New: Add hidden option MAIN_PDF_MARGIN_LEFT, MAIN_PDF_MARGIN_RIGHT, MAIN_PDF_MARGIN_TOP, MAIN_PDF_MARGIN_BOTTOM to force margins of generated PDF.
- New: [ task #314 ] Can define if prof id are mandatory or not.
- New: Add button on order card to create intervention from services.
- New: Add search box to find products by supplier reference.
- New: Add option MAIN_HELPCENTER_LINKTOUSE to define target link "I need help" onto logon page. 
- New: [ task #608 ] Can clone a supplier order with prices updates
- New: [ task #559 ] Can define a discount % regarding quantity in supplier prices and price by quantity in customer prices
- New: [ task #527 ] After cloning a suplier invoice, go onto invoice ref into edit mode

New experimental module:
- New: Add commissions management module.

- Fix: [ bug #499 ] Supplier order input method not translated
- Fix: No images into product description lines as PDF generation does not work with this.
- Fix: Errors weren't being shown in customer's & supplier's orders
- Fix: Lastname wasn't being recorded in xinputuser emailing module.
- Fix: [ bug #653 ] Error while creating agenda additional attributes
- Fix: [ bug #654 ] Event rapport PDF showing ActionAC_OTH_AUTO
- Fix: [ bug #658 ] Search on bank do not work for description
- Fix: [ bug #659 ] Comment in recurrent invoices is not stored
- Fix: [ bug #622 ] Attaching wrong file when sending the invoice via e-mail

For developers:
- New: Add webservice for thirdparty creation and list.
- New: A module can overwrite templates parts.
- New: Can add a link on title field of added dictionnary.
- New: Uniformize code.
- New: Add option WORKFLOW_DISABLE_CREATE_INVOICE_FROM_ORDER and 
       WORKFLOW_DISABLE_CLASSIFY_BILLED_FROM_ORDER.
- New: A module can add several css and js.
- New: removed deprecated methods
       ldap::connect, formadmin::select_lang,
       html::select_tva
- New: Add custom substitution function for ODT product lines: mymodule_completesubstitutionarray_lines()
- New: Basic implementation of hooks and triggers for a lot (most) of core modules: 
  action/calendar, trips and expenses, dons, vat payment, contact/society, contract, product lines, 
  expedition, order supplier and order invoice (lines included), intervention card, project, tasks.
- New: Add ChromePHP output into syslog module.
- New: Add PRODUCT_PRICE_MODIFY trigger.
- New: Created function to retrieve total amount of discount of an invoice/proposal...
- New: We can use a dynamic value ($conf->global->XXX for example) into titles of menus.
- New: Use PHP classes DateTime* for some data functions instead of adodb 
- Qual: Renamed SUPPLIER_INVOICE_BUILDDOC trigger to BILL_SUPPLIER_BUILDDOC
- Qual: Renamed INVOICE_SUPPLIER_DELETE trigger to BILL_SUPPLIER_DELETE
- Qual: Renamed SUPLIER_ORDER_BUILDDOC trigger to ORDER_SUPPLIER_BUILDDOC
- Qual: Renamed CONTRACTLINE_DELETE trigger to CONTRACT_LINE_DELETE
- Qual: Renamed all ficheinter.class.php triggers so that they start with 'FICHINTER_'
- Fix: [ bug #655 ] ORDER_REOPEN trigger incorrectly named
- Fix: [ bug #656 ] Contracts trigger CONTRACT_MODIFY incorrectly named
- Fix: [ bug #657 ] Usergroup class' GROUP_DELETE trigger incorrectly named

For translators:
- New: Update language files (de, tr, pt, ca, es, en, fr).
- New: Added bg_BG autotranslated language.
- New: Translate the donation receipt.

Dolibarr license has also been updated from GPLv2+ to GPLv3+.



***** ChangeLog for 3.2.3 compared to 3.2.2 *****
- Fix: Some permission into agenda module.
- Fix: Generation of PDF was not using correct font for some languages.
- Fix some translations.
- Fix: [ bug #607 ] Nom de société avec guillemets.
- Fix: Option MAIN_MAIL_SENDMAIL_FORCE_BA and MAIN_FIX_BUGGED_MTA was not
  complete.
- Fix: comaptiblity with multicompany module.
- Fix: Bad label when validating/paying an invoice from POS module.
- Fix: Correct recipient into rouget template.
- Fix: A lot of fix into PDF pagebreak management.
- Update VAT for some countries.
- Firstname was missing when sending email from file list.
- Added en_SA language.



***** ChangeLog for 3.2.2 compared to 3.2.1 *****
- Fix: Modify spanish VAT to new rates.
- Fix: Add error message when creating already existing product.
- Fix: Edition of percentage of an event.
- Fix: Minor look fix for theme bureau2crea.
- Fix: Start and end date not saved at project creation
- Fix: Default vat is zero for customer invoices if company does not use vat
- Fix: Localtaxes unit prices precision



***** ChangeLog for 3.2.1 compared to 3.2.0 *****
- Fix: Edit of projects.
- Fix: Activation of modules does not fails if directory install was removed.
- Fix: [ bug #444 ] Regression on auto-closing for proposals and orders.
- Fix: Update translations (catalan, french, spanish, brazilian).
- Fix: [ bug #445 ] Hex escaping in descriptions.
- Fix: error when validating shipment for non predefined products with a
  selected warehouse.
- Fix: Bad local taxes if price base type is TTC for spanish local taxes.
- Fix: Phone not saved when using web service.
- Fix: [ bug #464 ] Payment form should allow to add transmitter for bank transfers.
- Fix: Allows to use a comma decimal separator in supplier invoices payments.
- Fix: Translation for tr_TR, es_ES, pt_BR.
- Fix: Products with no prices not visible.
- Fix: Access to product card created with very old version of Dolibarr.
- Fix: Delete temporary files after validating an invoice.
- Fix: preview of supplier order and invoice template.
- Fix: [ bug #485 ] Configurated amount for public auto-subscription form is not taken into account
- Fix: Average amount graphs weren't comparing the previous year stats
- Fix: Closed project didn't show the new status unless the page was refreshed
- Fix: Files were not being uploaded to a project's task
- Fix: [ bug #503 ] Unable to delete linked file to a deposit
- Fix: [ bug #501 ] Error while trying to modify an user
- Fix: [ bug #506 ] Can't set percentage of a started event
- Fix: Bad assignation of const for pdf delivery module name



***** ChangeLog for 3.2.0 compared to 3.1.* *****
WARNING: PHP lower than 5.x are no more supported.
WARNING: Because of a major datastructure change onto supplier prices tables, be aware
to make a backup of your database before making upgrade.

For users:
- New: Each user can remove/add its own boxes.
- New: Add signature at end of predefined email text.
- New: Can use personalized fields on products/services.
- New: Can attach files on social contributions.
- New: Show payments terms and conditions onto muscadet template.
- New: Can open back a closed commercial proposal.
- New: show thirdparty barcode on main tab.
- New: Can input note (private and public) during note and expenses creation.
- New: Print ticket show invoice ref into POS module.
- New: Can edit customer discounts from invoice create and edit card.
- New: task #11243: Show quantity into stocks for each sub-products into the sub-product tab.
- New: task #10500: Option to choose if professional id are unique.
- New: Add hidden option FOURN_PRODUCT_AVAILABILITY.
- New: task #11123: Add best supplier price.
- New: Enhancement in styles.
- New: Can conciliate several lines in one operation.
- New: task #11289 : Modify third party accountancy code generator aquarium.
- New: task #10606 : more comprehensive message error.
- New: task #11278 : Option into point of sale module to add services in list.
- New: task #11261 : Add an entry into menu called "New shipment".
- New: [ task #187 ] Gerer les evenement recurrents dans les imports ical.
- New: Make option MAIN_GENERATE_DOCUMENTS_WITHOUT_VAT available by default.
- New: Can build PDF in USLetter format or canada format (change paper size).
- New: Can export into Excel 2007 format.
- New: Add hidden option CASHDESK_FORCE_STOCK_ON_BILL
- New: Can search on part of barcode into POS module.
- New: Cheques into cheques receipts are ordered by operation date.
- New: Add hidden option MAIN_DISABLE_PDF_AUTOUPDATE to avoid generating pdf each time data change.
- New: Add hidden option PROJECT_HIDE_UNSELECTABLES to hide project you can't select into combo list.
- New: Add option INVOICE_POSITIVE_CREDIT_NOTE.
- New: Support zip/town autocompletion into warehouses.
- New: Add box for last expired services.
- New: Reduce seriously size of packages.
- New: Can define country code for import.
- New: When invoice was generated from order, order date is visible on PDF, after order ref.
- New: [ task #181 ] Hide password of click2dial in user card.
- New: Chart are faster to build
- New: Value of data into charts are visible on mouse hover.
- New: Import wizard can import contacts.
- New: Import wizard can import personalized fields.
- New: Personalized fields support int type.
- New: Install process is now two times faster.
- New: Can sort files into backup tool.
- New: Default output charset are utf8 into backup tool.
- New: Add brazilian states.
- New: Increase usability of module project.
- New: [ task #285 ] Add search filter on project in tasks list.
- New: Automatic list of documents in ECM module is ok for customers,
       suppliers invoice, orders, customers orders, proposals and social contributions.
- New: All professional id can contains up to 128 chars instead of 32. 
- New: [ task #176 ] Allow to use ODT templates for proposals and orders like it's done for invoices
- New: Add hidden option MAIN_ADD_PDF_BACKGROUND to add a PDF as background of invoice/order generated PDF.
- New: Can convert a product/service into service/product.
- New: Show delivery date into proposal template azur. 
- New: Support tags into header and footer into ODT templates.
- Fix: Can use POS module with several concurrent users.
- Fix: Installer don't fails with Mysql version that added a ssl_cypher field.
- Fix: Sanitize input parameters.
- Fix: [ bug #368 ] Product list
- Fix: [ bug #370 ] Filter in accountancy -> suppliers_bills
- Fix: [ bug #399 ] Bad calculation of local taxes in update line products
- Fix: [ bug #427 ] Bad links to wiki help in certains menus

For developers:
- New: Can add a left menu into an existing top menu or left menu.
- New: Add webservice to get or create a product or service.
- New: Add webservice to get a user.
- New: Add more "hooks" (like hooks to change way of showing/editing lines into dictionnaries).
- New: Log module outputs can be setup with "or" rule (not only "xor").
- New: Add FirePHP output for logging module.
- New: Add trigger ACTION_DELETE and ACTION_MODIFY.
- New: Trigger now have a priority to define sort execution order.
- New: Can define different requests according to database type into migration files.
- New: Add "canvas" feature to overwrite page of thirdparty, contact, product with yours.
- New: Removed artichow deprecated libraries.
- New: A page can force reload of css style sheet
- New: A module can add import description for import wizard, even for tables with foreign keys.
- New: Can add tabs on statistics views.
- New: Add CSS id/class into public payment pages.
- Qual: Add a lot of more PHPUnit tests.
- Qual: Data structure for supplier prices is simpler.
- Qual: Removed no more used external libraries.
- Qual: Cleaned a lot of dead code.
- Qual: More OOP (usage of "abstract", "static", ...), uniformize constructors.
- Qual: Fix a lot of checkstyle warnings.
- Qual: task #216 : Move /lib into /core/lib directory
- Qual: task #217 : Move core files into core directory (login, menus, triggers, boxes, modules)
WARNING: To reduce technic debt, all functions dolibarr_xxx were renamed int dol_xxx.



***** ChangeLog for 3.1.3 compared to 3.1.2 *****
Fix: PgSQL - property must be set if success
Fix: Provide a solution for backup when mysqldump is not available
Fix: Bug #460 - Wrong entity assignment when creating a warehouse
Fix: bug #405 - Late icon always displayed on comm/propal.php



***** ChangeLog for 3.1.2 compared to 3.1.1 *****
- Fix: Can clone a proposal
- Fix: Add member ID in substitution method
- Fix: Duplicate end tag and missing form parts
- Fix: Support companies with no prof id.
- Fix: Sanitize data
- Fix: Bug #318
- Fix: Bug #369
- Fix: More bugs



***** ChangeLog for 3.1.1 compared to 3.1.0 *****
- New: Add option FACTURE_DEPOSITS_ARE_JUST_PAYMENTS. With this option added, 
       credit notes are not removed from total amount of invoice but are just 
       payments used to reducs remain to pay.
- New: Added hidden option MAIN_FIX_FOR_BUGGED_MTA to fix bugged MTA.       
- Fix: Removed warnings during install.
- Fix: State into address of paypal payments were lost.
- Fix: Currency into paypal payments were always euros.
- Fix: Removed Bare LF from emails sent with smtps method.
- Fix: Can show report on selected period.
- Fix: product removed from list after deleted into order.
- Fix: [bug #270] PostgreSQL backend try to connect throught TCP socket for 
- Fix: price was not without tax when using multiprice into POS module.
- Fix: Can delete bank account.
- Fix: [ bug #277 ] Year dropdown in table header of supplier invoices.
- Fix: Some other very minor fixes.


***** ChangeLog for 3.1 compared to 3.0 *****
WARNING: IE6 browser is no more supported in this version.
For users:
- New: War against number of clicks:
     - When adding a free bank transaction, form to add next one is still
       visible (save one click).
     - task #10969 : Add checkbox to close automatically invoice if
       payment is complete (save 3 clicks).
     - Reduce a step into supplier order workflow to save time. If user
       has permission to approve, order is approved when order is validated.
       (Save 2 clicks).
     - In commercial main menu, left menu are already opened. This save one click
       to open a proposal or order.
     - Can add a discount for third party, during invoice edition (and we 
       saved clicks again).
     - When creating a contract, sales representative are preset to user. This save
       4 clicks.
     - Can edit several fields in bank transaction line page into one update.
     - Creation of contacts from third party page go back to third party.
     - Preselect model if there is only one. This save 2 clicks. 
     - Can remove a project if project has tasks. No need to delete task one by one.
- New: Enhance donation module. Add a status "canceled".
- New: Add filters on all statistics report pages.
- New: If a service contains subproducts, subpoducts are decrease when service
       is decrease.
- New: Add status for third parties to disable a third party.
- New: Can send interventions cards by email.
- New: Increase list of available notifications into module Notifications.
- New: Add option MAIN_FIRST_TO_UPPER to force upper case of first 
       letters for names and firstname.
- New: Can filter of payment type in bank transaction list.
- New: Status of users is visible into user list.
- New: Support BSB code for bank account in Australia.
- New: Can set date of payment for autocreate invoice/payment when 
       creating a foundation subscription.
- New: Can edit note of payment.
- New: Option to make login not mandatory in member module.
- New: Add box for last members for foundation module.
- New: A specialized menu can now be used when using smartphones.
- New: Can add information on current user on ODT generation.
- New: Prefix on third party is not used by default. Hidden option
       SOCIETE_USEPREFIX can restore old feature.
- New: Standing orders module use bank account from banks module.
- New: Ask password when creating a user from a contact.
- New: task #10577: Use a numbering module for shipment and contract.
- New: Can create manually order from proposal.
- New: Add a first workflow module to create automatic action on some
       events (create order on proposal closing).
- New: Use autocompletion on invoice select when creating replacement 
       or credit note invoice.
- New: task #10885: Add a week view for calendar.
- New: task #11018: Add a status "not applicable" on events.
- New: Add subscriptions/country/region/town statistics for member module.
- New: Can define a proxy for external web access.
- New: task #11003: checkbox on checks for deposit.
- New: Add status into export. Add third party default language into export.
- New: Can filter on date and bank account when building check receipts.
- New: task #10958 : Add link to cheque receipts into bank transaction 
       line if exists
- New: Can import external ical url into dolibarr agenda view.
- New: Can add a logo on third parties card.
- New: task #11194 : Can delete uploaded photos 
- New: task #9744 : Add the barcode to select products on Point of Sale module
- New: Subscription/Unsubscription to mailman mailing-list can be done on 
       validate/resiliate in foundation module.
- New: Can use extrafields on third parties.
- New: Add chart to report counts by status on element home area pages.
- New: Look: Usage of Jquery Notify to show result or error messages on action.
- New: Look: Minor enhancements into agenda view.
- New: Look: Nicer tooltips with transparency and shadow.
- New: task #11004: Create invoice from intervention.
- New: task #10501: Can use point of sale with different bank accounts.
- Fix: Better Postgresql compatibility.
- Fix: Numbering module for invoices use same number for invoice 
       and credit note if mask is same.
- Fix: Debug and clean withdraw module.
- Fix: Allow access permission for point of sale module.
- Fix: Permissions issues with suppliers.
- Fix: Admin dict data is showing with active language 

For developers:
- New: External modules can add tabs on agenda views.
- New: External modules can also remove default tabs.
- New: External modules can force skin directory so force their own skins.
- New: External modules can add their own menu manager.
- New: External modules can force menu manager.
- New: External modules can overwrite all default language files by
       forcing priority on langs directories on its own lang directory.
- New: External modules can show export list with an "enabled" condition.
- New: Support a backtopage parameter on contact creation page.
- New: Add id on div to show logo.
- New: Install wizard can activate a module at end of install.
- New: Dictionary setup works with very large external dictionnaries (Add 
       page navigation).
- New: Add api to draw graphics with javascript (using Jquery Flot).
- New: Can add user login into menu urls added by modules.

For translators:
- New: Add fa_IR language.
- Fix: Move language ar_AR to ar_SA, sv_SV to sv_SE and da_Da to da_DK.



***** ChangeLog for 3.0 compared to 2.9.* *****
For users:
- New: Can edit date of cheque receipts.
- New: Add Sales journal and Purchase journal report.
- New: Can create supplier invoice from supplier order.
- New: Support login by openid
- New: Support "full day" event in calendar module.
- New: Add a weather on dashboard.
- New: Add a Paypal module.
- New: Can choose third party to use in point of sale module during logon.
- New: A lot of enhancements into ECM module:
       Directories can contains special characters,
       Speed enhancements,
       Directories can be created outside of Dolibarr, refresh button will 
       update database,
       Can rename a file.
- New: Reordering lines in invoice, orders, commercial proposal is faster (use Ajax
       technology).      
- New: Can import members using assistant.
- New: Can exclude deposit, replacement or credit notes in script rebuild_merge_pdf.
- New: task #10473 : Option MAIN_PROFIDx_IN_ADDRESS must no more be hidden.
- New: Can generate business card for on particular member.
- New: Task #10553 : Can attach files on members card.
- New: Can filter on payment type and bank account in payment lists.
- New: When sending supplier orders by mail, a text is predefined.
- New: Upgrade process works with Postgresql.
- New: Task #10538: Add filter on expiration date of subscription for
       foundation module email selector.
- New: Task #9643: Add 2 status (tosell/tobuy) on products instead of only
       1 status for both selling and buying.       
- New: Can input payment conditions on several lines.
- New: Add hidden option MAIN_LOGOUT_GOTO_URL to set the exit url after
       a logout.
- New: For germany, we invert order of address.
- New: Add hidden option MAIN_SERVICES_ARE_ECOMMERCE_200238EC.
- New: Support NPR in customer product prices.
- New: Add more volume units (ounce, gallon, inch, feet, ...)
- New: Delivery date accepts hours and minutes.
- New: Can add a comment on stock dispatching to be save into stock movements.
- New: Can filter product list with too low stocks.
- New: Add option to send all emails sent to a bulk carbon copy.
- New: Preview of emails sent by member module is shown.
- New: task #10100 : Add button to create invoice from a subscription
- New: Reorganize tabs on third parties.
- New: Option MAIN_INVERT_SENDER_RECIPIENT is available in einstein pdf template.
- New: Easier way to define url for clicktodial module.
- New: Add a fckeditor test area in fckeditor module setup.
- New: Add property "Event on full day" on agenda
- New: Enhancement and better compatibility (google, thunderbird) for agenda export.
- New: Can use image editor on user photo.
- New: Task #10796: Add Spain ProfId1 Verification
- New: Page "supplier summary" is now available.
- New: Task #10611: Add option to choose order of field in bank account info on PDF
- New: If a transaction was reconciliated and should not, there was no way to reverse error.
- New: Ubuntu package now works also on debian.
- Perf: Avoid reading database to determine country code after each
        page call.
- Fix: Special chars are now supported in ECM module for filename (not yet for
       directories).
- Fix: Better Postgresql compatibility.
- Fix: Box order is saved when moved.
- Fix: Database name can contains "-" characters.
- Fix: In coloring negative amounts.
- Fix: Date input use date format of user and not dd/mm/yyyy format.
- Fix: Fixed a very old bug making file attachment fails with some emails 
       readers when using "mail php function".
- Fix: When cloning commercial proposal, due date is creation date + delay
       by default.
- Fix: Can edit ordering methods.

For translators:
- New: Update and complete slovenian language sl_SL.
- New: Add full manually translated files for de_AT en de_DE (thanks to eCleaner.at).
- New: Create the language ja_JP.
- New: Add el_GR language.

For developers:
- New: Add jquery by default.
- New: Removed PWC libraries.
- New: Removed Scriptaculous libraries.
- New: Removed Prototype libraries.
- New: Add first Selenium GUI tests.
- New: Enhance a lot of internal function to build external modules
       more easily.
- New: Add a user field ref_ext in object tables to allow external
       systems to store their id and make self-developed synchronizing
       functions easier to build.        
- New: Local user timezone is saved into session (not used yet).
- New: Works with Mysql 5.5.
- Qual: Menu system code is simpler.
- Qual: Mutualize some duplicate code.
- Qual: Renamed some fields into database to be more internationnal.
- Qual: Removed deprecated code.


***** ChangeLog for 2.9 compared to 2.8.* *****
For users:
- New: POS module allow to choose which warehouse to use.
- New: Support "Department/State" field on company setup, contact, 
       bank account and members card.
- New: Can reopen a refused/canceled supplier order.
- New: Add Gant diagramm on project module.
- New: Add a new mode for automatic stock increase: Can be increased
       on dispatching of products from a supplier order receipt.
- New: Can set a past delay to limit calendar export.
- New: Can attach files on emailing campaigns.
- New: Add statistics on trips and expenses module.
- New: Can reopen a closed customer order.
- New: Add module externalsite to add a web site/tools inside 
       menu and a Dolibarr frame.
- New: Can link trips and fees to a project.
- New: Add civility title in foundation module.
- New: Can set accountancy code for product (buy and sell).
- New: Can filter third parties lists on categories.
- New: Can filter products and services lists on categories.
- New: task #10202 : Support categories for members.
- New: Can build documents for third parties (Using ODT templates, need PHP 5.2+). 
- New: Support new products properties: length and area.
- New: Add the "payment due before" field in invoice exports.
- New: Add feature to resize or crop image files (for products photos)
- New: task #10113 : Show list of emailing on clicking on "number of mass emailing received"
- New: Add default language for third parties and use it when multilang is enabled
       to define default language for document generation.
- New: Can reopen a closed supplier invoice.
- New: Move permission "see hidden categories" into "see hidden products/services".
- New: Can delete several files at once in FTP module.
- New: Add box "last contracts".
- New: Works even if Web hosting provider has disabled PHP "glob" function.
- New: Can now send supplier orders by email.
- New: task #10076 : Show content of message in notification module.
- New: Bank name is shown on invoice.
- New: IBAN value is called IFSC if country is India.
- New: Add option to choose to show firstname then name or name then firstname on PDF.
- New: Add company in fields exported by export of members tool.
- New: Reorganise bank menus.
- New: Bookmarks can be sorted on a particular order.
- New: Support spanish RE and IRPF taxes on invoices.
- New: Module category offers categories for foundation module.
- New: Can filter on category on third parties, products and members listings.
- New: A flag is visible before country labels.
- New: When activating a new module, permissions for admin user are set. This save
       time when configuring Dolibarr.
- New: Dolibarr 2.9 is faster than 2.8.
- New: A lot of more predefined VAT values, states, regions for 
       miscelaneous contries.
- New: Enhance skin engine to make themes easier.
- New: Add images into menu "eldy".
- New: Auguria theme is now more modern.
- New: Update tools refers to www.dolibarr.org but also www.dolistore.com web site.
- New: Postgresql experimental support seems to work completely. 
- New: Changes in Dolibarr core to allow to use cache servers (see Memcached module on
       dolistore.com).
- New: Default choice for interactive confirm box is yes by default, and no only for
       delete actions. This reduce number of clicks required to validate actions and 
       is still safe to dangerous actions.
- Fix: Durations are correctly shown for languages using PM/AM dates.
- Fix: A lot of fixes in Point of Sale module.
- Fix: Debug experimental module widthrawal.
- Fix: Format number was wrong for ar_AR language.
- Fix: Can change password if user has only permission "change password".
- Fix: Project PDF document shows all tasks.
- Fix: bug #29278 : SMTP fails with IP instead of hostname.
- Fix: Default language on login page was wrong.
- Fix: Complete support of euros sign (even in PDF).
- Fix: Bad setup of phpMyAdmin for DoliWamp installer.
- Fix: Tracking number should be available on sending sheets.
- Fix: Stock value is not reset when product is transfered into other warehouse. 
- Fix: A lot of not tracked bugs fixed.
- Fix: Some fixes in barcode management.
- Fix: Access to phpMyAdmin is now ok on new DoliWamp installation.

For translators:
- Fix: Major update of italian translation (it_IT).
- Fix: A lot of translation fixes in all languages.
- New: Added translations (sl_SL, is_IS).
- New: Add translations for the DoliWamp installer.

For developers:
- More comments in code.
- Uniformize some code. 
- All arrays "lignes" were renamed into "lines".
- Delete all useless pre.inc.php files (this also increase speed).
- Fix W3C errors in page forging.
- Qual: Mutualize code of menu managers.
- Better isolation of modules files and dolibarr core files. 
- Task #8682 : Remove functions unix_timestamp.
- The makepack tool now make pack with UID 500.
- More css class and div to output menu to allow more skins.
- Generated documentation can be build from Eclipse using Doxygen plugin.
- Snapshot is provided with PHPunit tests.

WARNING: 
- A lot of class files (*.class.php) has moved into subdirectories. So If you use
  or develop non official modules that includes Dolibarr classes, you will have to rename
  path to thoose classes into the include function.
- Also, parameters of the "fetch()" method for class "User" has changed to reflect
  other fetch methods.   
- If you build a personalised themes, you must rename the style sheet into style.css.php.   
- This version is also the last one to support PHP 4.*, Mysql 3.1, IE6.
  Dolibarr 3.* will be supported with PHP 5+ and MySql 4.1+ only.


***** ChangeLog for 2.8.1 compared to 2.8 *****
For users:
- Fix: Works on database with _ in name.
- Fix: Broken feature in trips and expense module.
- Fix: Can use $ in database and login/pass values.
- Fix: No error on upgrade if there is orphelins tasks.
- Fix: Failed to login when user agent string was longer than 128.
- Fix: bug #29526 : Numérotation Proposition Incorrecte après duplication


***** ChangeLog for 2.8 compared to 2.7.* *****
For users:
- New: Support note on trips module
- New: Can link contacts to projects
- New: Can removed attached file on email form if attachment was wrong.
- New: Add option to show your logo on top of left menu.
- New: task #9935: Can edit accountancy code.
- New: Add an option to make users email required.
- New: Module notification can send email on order or proposal validation.
- New: Can use any command line antivirus on file upload.
- New: A customer can also be a prospect.
- New: task #9802 : Can link an action to a project and use project to 
       filter agenda.
- New: Project can be set on contract creation.
- New: Initial sold can be conciliated on bank module.
- New: Add a default errors-to email for emailing module.
- New: Can filter on user on stock movement list.
- New: When creating a third party from a member, it is set as a new
       customer.
- New: Can use {tttt} in numbering mask setup. It will be replaced
       with third party type.
- New: VAT number is stored in one field. This is more "international".
- New: task #9782 : Add possibility to delete a warehouse.
- New: task #9640 : Add label for stock movements.
- New: task #9916 : Add FREE text for interventions card.
- New: Can define the new product ref when cloning.
- New: Project module support status of project and end date.
- New: Provide a ubuntu package.
- New: Add link to check a SIREN for french users.
- New: Add link "now" to fill date when creating invoices.
- Fix: Import module works even if prefix is empty in source file.
- Fix: bug #28055 : Unable to modify the date of a cloned command.
- Fix: bug #27891.
- Fix: Change of numbering module was not effective.
- Fix: Change error management when adding already used supplier ref
       for a product.
- Fix: Running sending-email.php
- Fix: Warning should not appears for invoice closed
- Fix: Import for companies works even with prefix empty.
- Fix: bug #28895 : Création d'utilisateur impossible.
- Fix: Can change password if has only permission change password.

For developers:
- Qual: Reorganize /dev directory.
- Qual: Change the way items are linked together.
- Qual: The login page now use a template in /core/template/login.tpl.php.
- New: Modules can add their own tab on projects cards.
- New: Add management of triger FICHEINTER_VALIDATE


***** ChangeLog for 2.7.1 compared to 2.7 *****
For users:
- Fix: Bad decimal management for it_IT and fr_BE languages.
- Fix: A third party created from a member is created as a 
       customer.
- Fix: Change of numbering module was not effective.
- Fix: Report of balance missing supplier invoices.
- Fix: Running sendmaing-email.php script.
- Fix: Detection of country for IBAN management.
- Fix: Update member photo.


***** ChangeLog for 2.7 compared to 2.6.* *****
For users:
- New: Add a print icon to show a page to print without menus.
- New: Can add a free text on bank cheque receipts.
- New: Price level can be defined also for prospects.
- New: Add a help and support center.
- New: Can export commercial proposals.
- New: Can use a cache for xcal exports.
- New: Option for faster confirmation process with one ajax popup.
- New: Complete theme bluelagoon and rodolphe
- New: Can select third parties emails in emailing module for all
       third parties with expired contract's lines.
- New: Can add a field errors-to in emailing.
- New: Can use inline images in emails.
- New: Add predefined invoices (can be use for repeated invoices).
- New: Add a confirmation when cloning products.
- New: Add stock in product lists.
- New: Can filter list of stock movement on date or product.
- New: Added a link from product list to their stock movements.
- New: Several speed enhancements after using the Google Page speed 
  plugin for FireBug.
- New: Add a confirmation on dangerous admin purge feature.
- New: Add navigation on donation sheets.
- New: Added estimated value for stocks.
- New: Added module Gravatar to found photo of users or members
       from their email on gravatar.com.
- New: Include Dolibarr version in suggested dump filename.
- New: Enhancement in project module.
- New: Add log tab on emailing module.
- New: Minor enhancements in look themes.
- New: Add option to hide help in menu.
- New: Added a "force LDAP synchronize" on member and contact cards.
- New: Can split a discount into two smaller discount. This allows to use a
       discount on an invoice even if invoice amount is lower than discount
       credit available.
- New: Can use variables into the free text on PDF (__TOTAL_TTC_, __TOTAL_VAT...)
- New: Increase page loading speed (all changes reported by Google PageSpeed
       tool has been added).
- New: Add support of constant MAIN_ONLY_LOGIN_ALLOWED to allow to lock all
       access to any users except the one defined in constant.
- New: Add an admin page of PHP sessions with a way to lock new connections
       for other users than yourself. Can also purge existing sessions.
- New: Add point of sale module.
- New: Better usage when using with smartphones.
- New: Add module FTP client.
- New: Can set first day of week.
- New: Installer now create a .htaccess to protect documents directory.
- New: Experimental support for Postgresql.
- New: Full support of SMTPS (can works with Google SMTP).
- Fix: "Now" link works when date popup is not used.
- Fix: Debug seriously the email notification module.
- Fix: Error Call to a member function trans when refusing a supplier order.
- Fix: Fix payment conditions on commercial proposals.
- Fix: Nb of orders to process was wrong.
- Fix: Customer code was not correct on PDF it if contains special 
       characters.
- Fix: Can update price even with "NPR" VAT rates.
- Fix: When product type is missing, description is not lost when adding 
       new product lines.
- Fix: CC and BCC in emails was not used if using SMTPS handler.
- Fix: Last character was lost when text end with n or r.
- Fix: LDAP synchronization is now more robust (transaction and 
  use modify instead of delete/add).
- Fix: Fix: Setup of member synchronization does not conflict 
  with contact or user synchronization.

For translators:
- Update some language files.
- Can accept right to left languages. Added an "automatic" arabe translation.

For developers:
- An external module can force the third party code to be required whatever
  is the rule of third party code module.
- Update fckeditor to 2.6.4.
- Update Smarty to 2.6.26.
- Removed some deprecated code and files.
- Creation of directory in module descriptor is simpler.
- Can use an alternate document_root directory to develop with 
  sources on two repositories.
- Removed useless code of old commercial module.
- Move some modules into the CVS modules repository dolibarrmod. This reduces
  amount of code in main branch.
- Updated wiki documentation.
- Better W3C standard.
- Can add init data when enabling a module.
- Can fix some corruptions in database by calling the update page 
  /install/repair.ksh
- Log files contains more information (PHP_SELD added and OS user used for 
  log of command lines scripts) 
- Can protect a module to not being enabled if javascript disabled.
- If module numberwords is installed, code can use langs->getLabelFromNumber 
  to get value of an amount in text.
- A module can add subsitution keys in makesubsitutions() functions.
- Add $conf->browser->phone defined to optimise code for smartphone browsers.
- All external libs are now in same directory /includes.
- All install files are now in same directory /install.


***** ChangeLog for 2.6 compared to 2.5.* *****
For users:
- New: Add filter on status in emailing selector for Dolibarr users.
- New: Can add bookmarks on all pages.
- New: Enhance bank transactions reporting.
- New: When creating a contact from a third party, informations from third
  party card are automatically suggested.
- New: Sort list of languages in combo box.
- New: EMails links are show with function dol_print_email
- New: Add graph report on number of entities in product statistics page.
- New: Can delete a supplier order whatever is its status.
- New: No limit on free text on PDF generated documents.
- New: Can force login value when creating a user from a member.
- New: Can clone commercial proposals and orders.
- New: Major enhancement of project module.
- New: Added product label in invoice exports fields.
- New: Add VAT number in export fields.
- New: Upgrade FPDF to 1.6
- New: Upgrade Scriptaculous to 1.8.2 and Prototype to 1.6.0.3
- New: Added keywords in PDF.
- New: Add hidden option MAIN_DISABLE_PDF_COMPRESSION.
- New: Add attachments on intervention cards.
- New: Can add personalized fields in emailing selectors.
- New: Customer code and supplier code can be defined automatically.
- New: Emailing feature can extract civility from contacts.
- New: Can create a third party from a member of foundation module.
- New: Can set a limit for stock alert to 0.
- New: Support SMTPS.
- New: Added a page /support to provide a help center service on Dolibarr.
- New: Distinct status "running not expired" from "running expired" in lines 
  contract status.
- New: Add a first version of a module for Paybox.
- New: Can add contact to suppliers orders.
- New: Changes to support the external Bit Torrent module.
- New: Can filter on social contribution type in list.
- New: Upload of joined files need create/modify permissions to work.
- New: For admin users, show the SQL request in export build.
- New: Can modify proposal date if status is draft.
- New: The help link on some pages now links directly to the wiki web page.
- New: Enhancements in barcode module.
- New: Can use decimal values in stocks.
- Fix: Partial payment on social contributions not shown on main page.
- Fix: Handle correctly the comment in status changing of supplier orders.
- Fix: Author, title and topic are correctly encoded in PDF.
- Fix: Now HTML output is always UTF8, this solve bad PDF encoding on old
  users.
- Fix: Save new model when changed on interventions.
- Fix: Failed to go on the future view of bank transaction if there is no 
  future bank transaction already wrote.  
- Fix: Bad ref in supplier list.
- Fix: Bad link in product statistics for supplier referrers.
- Fix: Usage of reset of cursor in personalized numbering modules for a particular
  month (@ option) was broken.
- Can add contacts to a supplier invoice.
- Fix: When an invoice is changed back to status draft, warehouse is increased 
  back.
- Fix: Category of a bank transaction was not saved.
- Fix: Clicktodial plugin works correctly now
- Fix: Multiprices features works correctly.
- Fix: Project module and task creation.
- Fix: Validation of order if a file was attached.
- Fix: A lot of fixes in PDF generators.
- Fix: Bad line/page break with long description of products on PDF.
- Fix: Option force invoice date to validation date working correctly.
- Fix: Creation of a member from the example public page works.

For translators:
- Added 10 more new language files.
- Added autotranslator tool. A tool to build/update automatically
  languages files using Google API for a new language. Wonderful to start a
  new translation.
  
For developers:
- Removed some deprecated files.
- Removed treemenu library.
- Renamed all function dolibarr_xxx into dol_xxx to have same prefix everywhere.
- Rewrite clone feature for supplier invoice to work like other clone features.
- First change to manage a future feature "stock PMP value".
- A module can add a new tab in third party view tabs.
- First change for future geoip module.


***** ChangeLog for 2.5 compared to 2.4.* *****
For users:
- Sessions timeout can be configured to overwrite PHP setup.
- Can filter on date in services list.
- Support bookmark add of product cards.
- Enhancement in stock management (Automatic increase/decrease
  from order or invoice is possible).
- New filter options in prospect lists (category and level).
- New view in ECM module.
- Look enhancements for graphics (add transparency).
- Added statistics report for supplier invoices.
- Added average amount in invoices statistics reports.
- Can move a contract line to another contract of same third party.
- Add an export definition to export interventions.
- Can set umask file permissions on Unix/Linux/BSD systems.
- Miscelanous bug fixes.
- A lot of other enhancements to increase productivity.
- All phone numbers show the clicktodial link if module is enabled.
- Can define hour and minutes in intervention cards.
- Can edit a validated intervention.
- Add filters on intervention list.
- Add juridical status and number of employees in third party 
  export definition.
- A lot of enhancements and translation in withdraw module.
- Full support of Mysql option mode=strict.
- Added a new event from member module to agenda tracked events.
- Can attach a file to suppliers orders.
- Change to make Bank Account Number form more "internationnal".
- Can clone an invoice.
- Can clone an emailing.
- Reduce memory usage (about 2%).
- Add weight and size in sendings module.
- Add a fast search form on left menu for member module.
- Fix: Do not show export filter for disabled modules
- Show greyed lines for not allowed export filters.
- Add nature in product fields (manufactured product or not).
- Add export filters for category module and trip and expenses module.
- Can choose login of dolibarr account created when create from contact

For translators:
- The errors language file contains only error or warning messages with 
  prefix Error or Warning.
- HTML Output is by default in UTF8 and language files can be provided
  in UTF8.

For developers:
- Update skeletons (some fixes and add function createFromClone).
- Add an experimental Cash Desk module.
- Added new triggers events in agenda module.
- All submodules are moved in the includes directory.
- Removed some deprecated files.
- Menu managers now use same class name for their menu entry
  and add a different value in an HTML id for each entry. This allows
  to build skins that use different style for each menu entry.
- All emails and url HTML output use same function.
- Add more integrity check on database
- Can disable modules on logon page. This make possible to
  have several profiles of demo with only one demo. Also added a new
  Dolibarr demo front page (in htdocs/public/demo).
- Allow modules to add new tabs.

   

***** ChangeLog for 2.4 compared to 2.2.* *****
For users:
- Add a calendar module (module agenda) with ical/vcal/rss export.
- Look enhancement in graphics (thanks artichow).
- Add tel and fax on delivery addresses.
- Add a tool to edit personalized menu.
- Add an ical and vcal export link in agenda and webcalendar module.
- Reduce memory usage.
- Now triggers are enabled/disabled according to module they refers to.
- Fix infinite loop on popup calendar.
- Change in tanslation to make Dolibarr easier to understand.
- Add a warning when sending a mail from a user with no email defined.
- Added clicktodial module.
- Add a property private/public in contact. This allows to user Dolibarr
  for a personnal address book.
- French NAF code can accept 5 chars.
- Supplier prices can be input with or without taxe.
- New generic numbering modules to offer more solutions for generating
  automatic id.
- Add new predefined exports wizards (stocks, suppliers, taxes...).
- Add feature to log security events (logon, change of users, passwords).
- Can link all documents (included supplier invoices and orders) to a 
  project.
- Can attach several files to email when sending an invoice, order or
  proposal by email.
- Can choose accuracy (number of decimals) for prices.
- Localization for decimal and thousand delimiter on number is fully
  supported.
- More informations reported in system information pages.
- Add a budget report.
- Added a security audit report.
- Other minor changes (features, look, fixes)
- Added compatibility with Firefox 3.
- Changes for compatibility with PHP6/Mysql6.
- Some bug fixes.

For translators:
- Added spanish es_ES translation.
- Added en_AU translation.

For developers:
- Removed useless code:
  Replaced phplot and phplot5 librairies by artichow.
  Removed cryptograph library replaced by artichow.
- Login functions are now externalised as modules.
- Update code skeletons examples.
- Several enhancements to make addon development easier.
- Add a tool to generate PHP classes completely mapped to a table.
- Added a check to enable external modules only if dolibarr version is
  high enough.
- Changes in wizard installer to allow building autoexe installer for
  Windows with Apache and Mysql included.


***** ChangeLog for 2.2 compared to 2.1.* *****
- Add more statistics on main page.
- Add option to add message on login page.
- Management of categories for third parties.
- Add volume on products properties.
- Support for LDAP authentication.
- Full member synchronisation with LDAP database in
  fundation module.
- More LDAP fields supported for user synchronization.
- Better logger for install.
- First changes to support UTF8.
- Add a "forget password" feature.
- Setup process can run several migrate files if need
  to jump several versions to upgrade.
- Support for webcalendar 1.1 in webcalendar module.
- Support for menu in database.
- Better support for using Dolibarr on more WHP.
- Removed some deprecated files and clean code.
- New theme: Auguria
- Removed PHP warnings.
- Some bugs fixes.
- Traduction more complete.
- Better code comments for Doxygen documentation.
- Better support of vcard export format.
- A lot of security enhancements (no more password in log files,
  crypted password in database, in config file...).
- Themes are full CSS compliant.
- A lot of other minor changes...
- Option to scan uploaded document by an antivirus.
- Transparency for picto files works with IE.
- Can drag and drop boxes on main page.


***** ChangeLog for 2.1 compared to 2.0.* *****
- Added a better installer.
- Support user and groups permissions.
- Translation in english and support for several languages.
- New enhanced look and several new themes.
- Small search boxes for each Dolibarr elements (invoices, contracts,
  orders, proposals...)
- Added an export assistant module to export main dolibarr data.
- Added backup tool to backup database via mysqldump.
- Added product categories management with a categorie tree.
- Management of companies' discounts (relative or absolute).
- Support credit note and discounts (relative and absolute) on
  commercial proposal, orders and invoices.
- Support multi-langual description for products.
- Graphical enhancements (picto to describe all status).
- Added more permissions (ie: can restrict access for a commercial user
  to elements of its companies only).
- Little enhancements to OSCommerce module.
- Added a second OSCommerce module working through web services.
- Added a Mantis module to have a Mantis application in Dolibarr menu.
- Building a PDF document for invoices works like other modules. You
  can change model just before generating the PDF.
- Can generate documents (PDF) for customer orders. Can send them by mail.
- Added FPDI and FPDI_Protection (ie: PDF with password-protection)
- Can make one payment for several supplier invoices.
- Rule to suggests passwords when creating a user are in modules
  allowing to add easily other rules.
- Option to encrypt passwords in database (MD5).
- Add Dolibarr triggers support on users creation/change.
- Add Dolibarr triggers support on payments.
- Add Dolibarr triggers on supplier and customers orders.
- Webcalendar triggers for actions on Member module.
- Support optional new javascript popup selector for date fields.
- Support for several RSS boxes in external RSS module. Setup easier.
- Can attach documents on Action, Orders, Invoices, Commercial proposals.
- Can attach contacts on proposals, orders, contracts, invoices.
- Preview on results of PDF generator modules in setup pages.
- Code cleaner. Remove unused or duplicate code.
- Save and show last connexion date for users.
- Enhancements on a lot of forms for better ergonomy.
- Can add/remove company logo.
- Added LDAP synchronisation for users, groups and/or contacts.
- Can configure your own SMTP server/port for mail sendings.
- Works even on "UTF8 by default" systems (Mysql, Linux...)
- Better compatibility with different PHP version or setup.
- Added mysqli driver.
- Add a WISIWYG editor (FCKEditor) to edit note and comment areas.
- Added AJAX features like a 'search product selector'.
- Modules boxes on main page can be dragged and dropped (with firefox only).
- Support for PHP5.
- Experimental support for Postgresql (not working yet, but waiting feedbacks).
- Removed obsolete files and documentation.
- Added admin tools (backup and files purge).
- Added a tool to build a lang package.
- Added a tool to build a module package.
- Added a tool to build a theme package.
- Traduction more complete.
- Added skeletons for code examples.
- Lot of fixes after 2.0 release not fixed in 2.0.1.
- Added more security option (ie: encrypted password in database)




***** ChangeLog for 2.0.1 compared to 2.0 *****
Minor bug fixes



***** ChangeLog for 2.0 compared to 1.0.* *****
ChangeLog file size is so important, that it is not included inside Dolibarr
package. You can find it at www.dolibarr.org<|MERGE_RESOLUTION|>--- conflicted
+++ resolved
@@ -31,12 +31,9 @@
 - Fix: Bad SEPA xml file creation
 - Fix: [ bug #1892 ] PHP Fatal error when using USER_UPDATE_SESSION trigger and adding a supplier invoice payment
 - Fix: Showing system error if not enough stock of product into orders creation with lines
-<<<<<<< HEAD
 - Fix: [ bug #2543 ] Untranslated "Contract" origin string when creating an invoice from a contract
 - Fix: [ bug #2534 ] SQL error when editing a supplier invoice line
-=======
 - Fix: [ bug #2535 ] Untranslated string in "Linked objects" page of a project
->>>>>>> 5c8e92d5
 
 ***** ChangeLog for 3.6.2 compared to 3.6.1 *****
 - Fix: fix ErrorBadValueForParamNotAString error message in price customer multiprice.
