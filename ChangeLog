--------------------------------------------------------------
English Dolibarr ChangeLog
--------------------------------------------------------------


<<<<<<< HEAD
***** ChangeLog for 9.0.0 compared to 8.0.0 *****
For Users:
NEW: Stable module: Website
NEW: Stable module: WebDAV
NEW: Stable module: Module Builder
NEW: Stable module "Skype" has been replaced with module "Social Networks" to support more tools. 
NEW: Dolibarr can provide information in page title when multicompany is enabled of not, making
     Android application like DoliDroid able to provide native features for multicompany module.

For developers:
* Code changes to be more compatible with PSR2
* Removed trigger USER_LOGOUT, USER_LOGIN, USER_LOGIN_FAILED (Some hooks are already dedicated for that)

WARNING:

Following changes may create regressions for some external modules, but were necessary to make Dolibarr better:
* If you use some links like viewimages.php?modulepart=mycompany&file=... in you external modules, you must
  replace them with links like viewimages.php?modulepart=mycompany&file=logos/... (note that link change only for
  modulepart=mycompany that now works like others).


=======
***** ChangeLog for 8.0.2 compared to 8.0.1 *****
FIX: #8452
FIX: #9043
FIX: #9316 Error when listing invoices
FIX: #9317
FIX: #9353 Bug: html error - div inside span on graphs
FIX: #9355
FIX: #9393 inconsistency behaviour. option FACTURE_ENABLE_NEGATIVE_LINES
FIX: #9394
FIX: #9396
FIX: #9403
FIX: #9412
FIX: #9497
FIX: Add paypal error message in alert email when online payment fails.
FIX: better compatibility with multicompany
FIX: capital must be empty and not 0 if undefined
FIX: character making error on bill list
FIX: Entering negative price on order.
FIX: Expedition not showing extrafields on creation.
FIX: Homepage links were using wrong topmenus
FIX: inconsistency behaviour on option FACTURE_ENABLE_NEGATIVE_LINES
FIX: invert mime type and name.
FIX: invoice popup hide localtax2 and 3 if not defined.
FIX: Lose filter on payment type or category after a sort on invoice list.
FIX: Maxi debug to allow to load chart of account with multicompany.
FIX: Missing translation in predefined email to membership renewal.
FIX: Mixing tickets of different thirdparties.
FIX: "Other ..." link so the "Back to" link works.
FIX: PDF address: handle when contact thirdparty is different from thirdparty of document
FIX: Problems with permissions of module to record payment of salaries
FIX: remove debug
FIX: Several fixes on the management of minimal amount for orders
FIX: wrong var name
>>>>>>> 37dcb336

***** ChangeLog for 8.0.1 compared to 8.0.0 *****
FIX: #9258
FIX: #9328
FIX: #9337
FIX: adding GROUP BY for PostgreSQL
FIX: API template for list pages in module builder
FIX: API template for record page to delete a record
FIX: a removed option was still in setup
FIX: badge on time spent on project and tasks
FIX: Delete file on smartphone
FIX: Fetch function will fetch comments
FIX: Fetch task will now fetch comments
FIX: $fk_account is always empty, must be $soc->fk_account
FIX: Force stripe api version to avoid trouble if we update stripe api
FIX: get_product_vat_for_country functions.lib.php
FIX: Get templates in a forced language
FIX: hook on dispatch order fourn
FIX: Language selection lost if error during creation of email template
FIX: Look and feel v8
FIX: propal.class.php
FIX: Add calls to fetchComments function
FIX: Remove fetchComments from project and task fetch function
FIX: remove internal property isextrafieldmanaged from API returns
FIX: sql error
FIX: table llx_chargessociales doesn't exists
FIX: trans on null object
FIX: vat rate code not returned by get_product_vat_for_country
FIX: warning for late template invoices to remove when suspended
FIX: Add hidden option MAIN_xxx_IN_SOURCE_ADDRESS to solve legal issues on PDF
FIX: Table llx_facture_rec_extrafields missing after migration


***** ChangeLog for 8.0.0 compared to 7.0.0 *****
For Users:
NEW: Experimental module: Ticket
NEW: Experimental module: WebDAV
NEW: Accept anonymous events (no user assigned)
NEW: Accountancy - Add import on general ledger
NEW: Accountancy - Show journal name on journal page and hide button draft export (Add an option in admin)
NEW: Can create event from record card of a company and/or member
NEW: Add a button to create Stripe customer from the customer Payment mode tab
NEW: Add accounting account number on product tooltip
NEW: Add any predefined mail content
NEW: Add arrows to navigate into containers in experimental website module
NEW: Add a tab to specify accountant/auditor of the company
NEW: Add Date delivery and Availability on Propals List
NEW: Add date in goods reception supplier order table
NEW: Add delivery_time_days of suppliers in export profile
NEW: Add Documents'tab to expedition module
NEW: Use dol_print_phone in thirdparty list page to format phone
NEW: Add entry for the GDPR contact
NEW: Add extrafield type "html"
NEW: Add file number in accountant card and update export filename
NEW: Add files management on products lot
NEW: add filter on project task list
NEW: Add hidden option COMPANY_AQUARIUM_CLEAN_REGEX to clean generated
NEW: add internal stripe payment page for invoice
NEW: Add key __USER_REMOTE_IP__ into available substitution variables
NEW: Add link between credit note invoice and origin
NEW: Add linked file tab to vat
NEW: add link to stripe's info in bank menu
NEW: Add margin filters
NEW: Add mass action enable/disable on cron job list
NEW: Add mass action on project's list to close projects
NEW: Add method to register distributed payments on invoices
NEW: Add multicurrency support for product buy price for supplier propales, orders and invoices
NEW: Add name of day in the timesheet input page per day.
NEW: add new parameters for tcpf encryption
NEW: add optional esign field in pdf propal
NEW: Add option BANK_ACCOUNT_ALLOW_EXTERNAL_DOWNLOAD
NEW: Add option CONTRACT_SYNC_PLANNED_DATE_OF_SERVICES
NEW: Add param $dolibarr_main_restrict_ip in config file to limit ips
NEW: add pdf function to check if pdf file is protected/encrypted
NEW: Add pdf template for stock/warehouse module
NEW: Add phone format for a lot of countries
NEW: Add product and product categories filters on customer margins
NEW: Add product categories filter on product margin
NEW: Add romanian chart of accounts
NEW: Add stats in salaries module
NEW: add stripe transaction
NEW: Add tab contact on supplier proposals
NEW: Add total of time spent in timespent page at top of page too.
NEW: Add trigger CONTRACT_MODIFY
NEW: Add triggers on ECM object and add fill src_object_type/id fields
NEW: Add type of website container/page into dictionary
NEW: advance target filtering can be used everywhere with tpl and fk_element
NEW: Allow negative quantity for dispatch (supplier order)
NEW: bank reconcile: checkbox to select all bank operations
NEW: Better performance with openldap
NEW: Can add filter actiontype and notactiontype on event ical export
NEW: Can add product in supplier order/invoice even w/o predefined price
NEW: cancel orders on massaction
NEW: Can crop image files attached in "document" tabs of a member
NEW: Can delete dir content in media and ECM module recursively
NEW: Can dispatch if more than ordered (if hidden option set)
NEW: Can edit the text color for title line of tables
NEW: Can enter time spent from the list of time spent of project
NEW: Can export leave requests
NEW: Can filter on account range in general ledger grouped by account
NEW: Can filter on country and taxid into the binding page
NEW: Can filter on progression in timesheet
NEW: Can fix the bank account of a payment if payment not conciliated
NEW: Can force usage of shared link for photo of products
NEW: Can get template of email from its label
NEW: Can see Unit Purchase Value of product in stock movement
NEW: Can select from the user list into send form email (For field to and CC)
NEW: Can select sample to use when creating a new page
NEW: can send mail from project card
NEW: Can set position of images in module tickets
NEW: Can set the reply-to into email sent
NEW: Can set the start/end date of service line in invoice templates
NEW: Can share any file from the "Document" tab.
NEW: Can sort on priority in task scheduler list
NEW: Can sort order of files in attach tab for leave and expensereport
NEW: Can use setValueFrom without user modification field
NEW: Cat set the encryption algorithm for extrafields of type password
NEW: check idprof1 for country pt
NEW: default add action: new param $backurlforcard to redirect to card
NEW: default warehouse field for products + prefill warehouses when dispatching supplier orders
NEW: Display price HT on all commercial area boards
NEW: display total on contract service list
NEW: display weight volume in proposal
NEW: Edit of extrafields position page on the edit form
NEW: Experimental DAV module provides a public and private directory
NEW: export filter models can be share or not by user
NEW: Externalsite module can accept iframe content.
NEW: Filter export model is now by user
NEW: Finish implementation of option PRODUIT_CUSTOMER_PRICES_BY_QTY_MULTIPRICES
NEW: generalize use of button to create new element from list
NEW: hidden conf AGENDA_NB_WEEKS_IN_VIEW_PER_USER to set nb weeks to show into per user view
NEW: hidden conf to assign category to thirparty that are neither customer nor prospect or supplier
NEW: hidden conf to set nb weeks to show into user view
NEW: hidden option MAIN_DISABLE_FREE_LINES
NEW: improve way of adding users/sales representative to thirdparty
NEW: Introduce option THIRDPARTY_QUICKSEARCH_ON_FIELDS to personalize fields use to search on quick search.
NEW: Introduce permission "approve" for "leave request" like for "expense report"
NEW: Load product data optional fields to the line -> enables to use "line_options_{extrafield}"
NEW: Look and feel v8 - Show Picto "+" on all links "Add record"
NEW: Look and feel v8: Use a different picto for delete and unlink
NEW: mail templates for projects
NEW: Module variant supported on services
NEW: monthly VAT report show "Claimed for the period" + "Paid during this
NEW: Mutualize code for action="update_extras"
NEW: On invoice card, show accounting account linked
NEW: Online payment of invoice and subscription record the payment
NEW: OnSearchAndListGoOnCustomerOrSupplierCard conf
NEW: Optimize load of hooks classes (save 1-5Kb of memory)
NEW: Option MAIN_SHOW_REGION_IN_STATE renamed into MAIN_SHOW_REGION_IN_STATE_SELECT are more complete
NEW: Option to force all emails recipient
NEW: Hidden option to send to salaries into emails forms
NEW: order minimum amount
NEW: add price in burger menu on mouvement list
NEW: Report a list of leave requests for a month
NEW: Section of files generated by mass action not visible if empty
NEW: send mails from project card
NEW: Show also size in bytes in tooltip if visible unit is not bytes
NEW: Show keyboard shortcut of nav arrow into tooltip
NEW: Show last result code of cron jobs in error in red
NEW: Show region in company info & Global option to show state code MAIN_SHOW_STATE_CODE
NEW: Show total number of records by category
NEW: Show total of time consumed in week in time spent entry page
NEW: Stripe online payments reuse the same stripe customer account
NEW: Suggest link to pay online for customer orders
NEW: supplier credit notes is now supported like for customer credit notes
NEW: supplier order/order lines export: add supplier product ref
NEW: supplier relative discounts
NEW: Support alternative aliases of page name in website
NEW: syslog file autoclean
NEW: thirdparty categ filter on lists
NEW: Use a css style for weekend in time spent
NEW: Use common substitution rule for language to get translation in ODT
NEW: Variable __ONLINE_PAYMENT_URL__ available in email templates

For developers:
NEW: class reposition can also work on POST (not only GET)
NEW: add a hook in dol_print_phone
NEW: The field "visible" on extrafield can accept expression as condition
NEW: Upgrade of Stripe lib to 6.4.1
NEW: work on CommonObject 'array' field typeNew common object array
NEW: method Form::selectArrayFilter() + use in left menu search
NEW: [REST API] Add the possibility to remove a category from a thirdparty
NEW: doActions on categorycard
NEW: add "moreHtmlRef" hook
NEW: add hook for more permissions control
NEW: add hook moreHtmlStatus to complete to status on banners
NEW: Add hook printEmail
NEW: Add hook setContentSecurityPolicy
NEW: Add password_hash as a hash algorithm
NEW: Add dol_is_link function
NEW: Adds a contact to an invoice with REST API
NEW: Adds a payment for the list of invoices given as parameter
NEW: adds billing contacts ids to REST API returns
NEW: Add showempty parameter in country selection
NEW: add printUserListWhere hook
NEW: add "printUserPasswordField" hooks
NEW: Call to trigger on payment social contribution creation
NEW: Call to trigger on social contribution creation
NEW: hook getnomurltooltip is replaced with hook getNomUrl more powerfull

WARNING:

Following changes may create regressions for some external modules, but were necessary to make Dolibarr better:
* Remove old deprecated hook 'insertExtraFields'. Triggers must be used for action on CRUD events.
* Hook 'maildao' was renamed into 'mail' into the method sendfile that send emails, and method was renamed from
  'doaction' into 'sendMail'. 
* Rename trigger CONTRACT_SERVICE_ACTIVATE into LINECONTRACT_ACTIVATE and
  CONTRACT_SERVICE_CLOSE into LINECONTRACT_CLOSE
* Remove triggers *_CLONE. The trigger CREATE with context 'createfromclone' is already called so this is 
  a duplicated feature. Cloning is not a business event, the business event is CREATE, so no trigger required.
* PHP 5.3 is no more supported. Minimum PHP is now 5.4+
* Remove the old deprecated code of doActions and getInstanceDao in canvas. The doActions of standard hooks are
  already available and are better.
* Removed method fetch_prods() and get_each_prod() not used, keep only get_arbo_each_prod() that is better.
* The hook contaxt commcard has been renamed thirdpartycomm
* The hook contaxt thirdpartycard has been renamed thirdpartycontact
* Remove method Categorie:get_nb_categories() that was not used.
* Hook getnomurltooltip provide a duplicate feature compared to hook getNomUrl so all hooks getnomurltooltip 
  are now replaced with hook getNomUrl.
* The substitution key __CONTACTCIVNAME__ is no longer present, it has been replaced by __CONTACT_NAME_{TYPE}__
  where {TYPE} is contact type code (BILLING, SHIPPING, CUSTOMER, ... see contact type dictionnary). 


***** ChangeLog for 7.0.3 compared to 7.0.2 *****
FIX: 7.0 task contact card without withproject parameters
FIX: #8722
FIX: #8762
FIX: #8813
FIX: #8858 #8860 Backport better compatibility fix
FIX: #8893 to get formatted price as substitution vars
FIX: Avoid converting into reduction twice and draft invoice
FIX: bad result on fetch ProductStockEntrepot
FIX: Bad substitution key used for default send proposal email
FIX: button to pay still visible when amount null used
FIX: clause must not be there
FIX: Contact tab not visible when using canvas
FIX: dol_delete_file must work in a context without db handler loaded
FIX: entity test must be on product_fourn_price table and not product table
FIX: Fetch shipping will now fetch project id
FIX: If we enable 3 steps for supplier order approbation, we must not delete all fourn rights def.
FIX: intervention: extrafield error when calling insertExtrafields
FIX: It's not possible to remove a contact which is assigned to an event #8852
FIX: javascript showempty error
FIX: Keep supplier proposal price for supplier order
FIX: link for projets not linked to a thirdparties
FIX: Missing extrafields in export of stock or products
FIX: missing filters during ordering
FIX: missing filters during reordering
FIX: missing parenthesis
FIX: need to filter on aa.entity for same accounting accounts available in several entities
FIX: picto for type in product link in accountany list is wrong
FIX: Problems in accountancy module when using multicompany module.
FIX: proposal: missing contact type translation key
FIX: pu_ht_devise was not converted to numeric so decimals were lost when calculating total_ht_devise
FIX: Select user on add time spent form
FIX: shipment: fk_proje(c)t not handled in fetch() and update() methods
FIX: sometimes amounts are identical but php find them different.
FIX: supplier order: product supplier ref not saved on addline
FIX: test is_erasable() must be done before call function delete() too to avoid delete invoice with &action=delete in url
FIX: wrong var name $search_month_lim

***** ChangeLog for 7.0.2 compared to 7.0.1 *****
FIX: #8023
FIX: #8259 can't update contact birthday with REST API
FIX: #8359
FIX: #8389
FIX: #8478 !empty instead of count to avoid warning
FIX: #8488
FIX: #8559 Bug to generate cheque receipt
FIX: #8571
FIX: #8574
FIX: #8580
FIX: #8650
FIX: actioncomm export: type filtering not working
FIX: Add a test to avoid to reset binding by error.
FIX: addline on invoice supplier manage rank on its own if not provided
FIX: Add warning when expense report line not into range
FIX: avoid Error: Call to undefined method mysqli::get_charset()
FIX: avoid focus problem when select2 is in a modal dialog window
FIX: Binding pages must start on fiscal month not calendar month
FIX: button "Classify bill" on supplier order was not visible
FIX: Button receive products not visible
FIX: can bypass the CSRF protection with url with domain inside
FIX: Can't edit option PROJECT_ALLOW_TO_LINK_FROM_OTHER_COMPANY
FIX: commonobject: don't require notnull field if default set
FIX: CommonObject: don't require 'notnull' field if 'default' set
FIX: cron script disabled if module disabled
FIX: CVE-2018-10092
FIX: CVE-2018-10094
FIX: CVE-2018-10095
FIX: CVE-2018-9019
FIX: CWE-89
FIX: Data on income/expense report was always 0
FIX: default addupdatedelete actions: uniformize add/update value checks
FIX: default currency not set on supplier order creation from commercial menu #8459
FIX: delete all product variants of a parent product
FIX: Detail per account not visible when total < 0
FIX: DOL_AUTOSET_COOKIE was not correctly setting value of cookie
FIX: don't print empty date in CommonObject::showOutputField
FIX: dont print empty date in CommonObject::showOutputField
FIX: Draft invoice must be excluded from report
FIX: environment shown on cron card
FIX: Error in ContractLigne not return to Contract
FIX: extrafields price and double were lost during a failed post.
FIX: File name not visible in email preview
FIX: filter/sorting on extrafield on contact list from contact tab
FIX: Initial month on report income/expense per predefined group
FIX: issue #8037
FIX: Issue #8455
FIX: issue #8470
FIX: label in getnomurl projectlist
FIX: limit access of email template page to internal users
FIX: look and feel v7 "back to" for bookkeeping record
FIX: Max nb of generation of recurring invoice should not show warning
FIX: missing english name for object
FIX: Missing include
FIX: missing User object with API REST
FIX: modulebuilder: could not create html fields
FIX: modulebuilder: handle 'price' fieldtype
FIX: multiple creation of same event
FIX: Name of user not visible on journalizing expense report payments
FIX: Not approved holidays must not be visible into timesheet
FIX: Only approved expense report must be journalized
FIX: payment term doc-specific label was not used
FIX: payment term doc-specific label was not used (issue #8414)
FIX: project category is type 6 not 5
FIX: Projet is not prefilled when created from overwiew page
FIX: Related contact printed in societe agenda
FIX: Removed error when no error on accounting setup page
FIX: remove var_dump
FIX: sanitize setup params
FIX: selectForFormsList: entity checked even is object not multi-entity managed
FIX: service creation, right is tested regarding the product type
FIX: some localtaxes errors
FIX: Some report have data when several chart of accounts exists
FIX: sql error using no category
FIX: SQL Injection CWE-89
FIX: Support or multicompany for sheduled jobs
FIX: Test on mandatory status when closing proposal failed
FIX: to allow IRPF not null even if main VAT is null.
FIX: update wrong datetime extrafield
FIX: Use priority to define order of sheduled jobs
FIX: various modulebuilder-related issues
FIX: view of balance before field
FIX: weird password autocompletion in Goocle Chrome (issue #8479)
FIX: weird password autocompletion in Google Chrome (issue #8479)
FIX: When clearing filter, we must not save tmp criterias in session
FIX: With x extrafields, request for multicompany label was done x times
FIX: several XSS
FIX: zip not filtered

***** ChangeLog for 7.0.1 compared to 7.0.0 *****
FIX: #8139 User search does not work if MAIN_USE_OLD_SEARCH_FORM, missing list.php
FIX: #8200
FIX: #8219
FIX: #8232
FIX: #8269
FIX: #8277
FIX: #8285 Extrafields now reported by /api/index.php/agendaevents/{id}
FIX: #8289 add a configuration for stock calculation
FIX: Activate all also if there are inactive services
FIX: add planned delivery to order exports
FIX: approval date was not visible if leave was canceled after
FIX: avoid "Array" on screen
FIX: Avoid empty value to fk_multicurrency attribute
FIX: Bad var for substitution of free text
FIX: Can't activate tasks on projects configuration
FIX: Can use odx templates that does not include lines tags
FIX: check shipping on delete order
FIX: check verif exped on delete order
FIX: comment on tasks
FIX: country must not be mandatory for accounting report groups
FIX: css
FIX: Delete tasks on project delete will now trigger TASK_DELETE
FIX: Do not lose filter when editing comment of a time spent in task view
FIX: duplicate confirm message. Missing reposition class
FIX: Duplicate product_type asignement on order addline
FIX: email use the validate user instead of approver in holiday approval
FIX: Error management in leave request
FIX: for nondisplay of  fk_element 's id in  REST API response
FIX: Generic substitution of constant disabled for sensitive constant
FIX: if we make a mistake with situation_percent, now we can correct it. before situation_final was always set to 1 and no way to go back
FIX: Import process must stop after ending line nb to import
FIX: Infinite loop on deletion of temp file when there is symbolic links
FIX: Input of holiday for subordinates was ko
FIX: invoice creation fails when next date not defined
FIX: Label of event show twice
FIX: letter for month March
FIX: Look and feel v7
FIX: Make a redirect after the remove_file action to avoid deletion done
FIX: migration script for product photo
FIX: missing email of customer in stripe info payments
FIX: missing object entity in fetch
FIX: Missing restore_lastsearch_values
FIX: multicompany compatibility and fix reports
FIX: natural search double quote
FIX: navigation and filters on holiday list
FIX: Parameter must be an array or an object that implements Countable
FIX: Payment mode not correctly set in donation and document
FIX: Permission in list of holiday
FIX: Properties updated if update successfull.
FIX: reverse field to have object loaded in doaction
FIX: Saving wrong localtax on order addline
FIX: Search criteria on vat
FIX: security report by DIGITEMIS CYBERSECURITY & PRIVACY
FIX: show status on societe banner
FIX: solve column mismatch in user card with multicompany transverse mode + code cleanup
FIX: Subscription events not recorded into agenda
FIX: Subscription not correctly log in blockedlog
FIX: Temporary dir for mail files must be cleaned at beginning of form
FIX: Trad and creation date in subscription create
FIX: translation of holiday types
FIX: Unknown column 'pl.amount_requested' in compta/prelevement/factures.php
FIX: Useless clean of tree
FIX: Use of undefined constant _ROWS_2
FIX: warning when adding ECM files using old photo path


***** ChangeLog for 7.0.0 compared to 6.0.7 *****
For users:
NEW: Add a preview icon after files that can be previewed (pdf + images)
NEW: When payment is registered, PDF of invoices are also regenerated so payments
     appears with no need to click on regenerate.
NEW: #5711 Add shipment line deleting and editing for draft shipments.
NEW: Accept substitution key __(ABC)__ replaced with value of translation of key ABC
NEW: Accept substitution key __[ABC]__ replaced with value of const ABC
NEW: Accountancy Add fields for sale accounting account for intracommunity sales & export sales
NEW: Add a button "Activate all services" on contracts
NEW: Add a confirmation for all mass action 'delete'
NEW: Add a group task line for tasks on same level on gantt diagram
NEW: Add and edit country for chart of accounts systems
NEW: add a new notification for the signed closed event of a proposal.
NEW: Add a parameter to specify char used as separator for variant product label
NEW: Add a profile to import product translations
NEW: Add a protection so we can't journalize non balanced transactions
NEW: Add a status enabled/disabled on recurring invoices
NEW: add burger menu to list action comm
NEW: Add button cancel on shipment creation
NEW: Add chart of account for england
NEW: Add Chile accounting plan
NEW: Add class in societe/card.php
NEW: add company alias name when create company from member
NEW: Add date of birth on user card.
NEW: Add date_valid and date_pointoftax on supplier invoices.
NEW: Added Region name to state/province form field
NEW: Added regions to third party/societe lists, can be filtered
NEW: Add error message
NEW: Add expense report rules and ik
NEW: Add filter on event code on automatic filling setup page
NEW: Add filters on month/year on the accountancy binding tools
NEW: add fk_unit field into product/service import/export
NEW: add 'formObjectOptions' hook to the form setting the product selling price
NEW: Add hidden option PROJECT_DISABLE_UNLINK_FROM_OVERVIEW
NEW: add image object_phoning_mobile.png
NEW: Adding Field "First date of expire" + filter on contract list
NEW: add ldap_rename for avoid password if ldap key changed
NEW: Add mass action "validate" on supplier invoices.
NEW: add members types ldap group management
NEW: Add new property visible dy default on lists on extrafields
NEW: Add Next/Previous button on operation date of bank line
NEW: Add option EXPENSEREPORT_ALLOW_OVERLAPPING_PERIODS
NEW: Add option PROPOSAL/ORDER/INVOICE_ALLOW_EXTERNAL_DOWNLOAD
NEW: Add product unit fields for ODT substitution
NEW: Add project on a various payment
NEW: Add project related fields to ODT
NEW: Add protection to avoid to send to much emails using builk actions
NEW: Add search field for date on supplier payment page
NEW: Add search on date and accounting account in various payment list
NEW: add specific translation for title of documents (Invoice, Order, Proposal)
NEW: Adds the payment reference to the return of the function getListOfPayements
NEW: Add supplier proposals into stats of product page.
NEW: Add tab "Expense report" on user card
NEW: add the ability to regenerate a pdf for the order module
NEW: Add The accountancy Switzerland chart of accounts
NEW: Add The developed French chart of accounts 2014
NEW: Add The Luxembourg chart of accounts
NEW: Add The Moroccan chart of accounts
NEW: Add The Switzerland chart of accounts
NEW: Add The SYSCOHADA chart of accounts
NEW: Add the total in the perday view of the time spent form.
NEW: Add The Tunisia chart of accounts
NEW: Add toolkit for StockLimit and DesiredStock
NEW: add translation and possibility to change month and year
NEW: Add view of status of template invoice
NEW: All search boxes are available on smartphone
NEW: All setup of accountancy can be done from menu "Accountancy-Setup"
NEW: Attaching doc automatically in email is now a parameter of template.
NEW: automatic activation of external module on country set
NEW: Better autoselect customer or supplier fields to save clicks
NEW: Better behaviour when using a text browser
NEW: Break lines per project on the new timesheet page
NEW: Bulk action validate on customer invoices
NEW: Bulk delete actions available on leave requests
NEW: burger menu and hooks on list action
NEW: Can add html content on right of tabs
NEW: Can add link to other element on a donation
NEW: Can create intervention from a proposal
NEW: Can create thirdparty from card proposal, order or invoice
NEW: Can download PDF document from the payment page
NEW: Can edit the language into the email templates editor.
NEW: Can edit with delete/insert a forced translation
NEW: Can export list of stock movements
NEW: Can filter on date on the page showing existing bindings
NEW: Can filter on document name in ECM module for automatic tree
NEW: can filter on status of template invoices
NEW: Can filter on the "other" column on emailing target list
NEW: Can filter on type of email template
NEW: Can filter on user on unalterable log
NEW: Can import local tax rates in prices
NEW: Can include extrafields into member card templates
NEW: Can include tag {uuu} into some numbering masks to replace with user
NEW: Can make a specific setup for SMTP sending for emailing module
NEW: Can rename (so reorder) bank receipts
NEW: Can send email from contract card
NEW: Can send email from the member card using email templates.
NEW: Can set a dedicated message on payment forms
NEW: Can set email of thirdparty as unique and/or mandatory
NEW: Can setup csv accounting export from admin config
NEW: Can show currency in list of bank accounts
NEW: Can show stock in alert even if alter is set to 0
NEW: Can sort joined files on thirdparty and user card.
NEW: Can transfer from bank account to bank account with different currencies
NEW: Can use an url like $conf->global>-MYPARAM for menu urls
NEW: change description on click
NEW: Chart of account is loaded when selected into accounting setup
NEW: Classify the order as invoiced in the REST API
NEW: comments system on task
NEW: comment system working with all objects
NEW: Compatibility with PHP 7.2
NEW: confirm form style to accept or reject proposal
NEW: Create an invoice using an existing order
NEW: Create an order using an existing proposal
NEW: customizable meteo in value or percentage
NEW: Days where user is on vacation use different colors in timesheet.
NEW: Deduct an available credit to an existing invoice
NEW: Default filter and sort order can use partial list of query
NEW: Deposit invoice more explicit in invoice line description
NEW: deposits can be converted even if unpaid
NEW: detection of edge browser
NEW: Each user can edit its own email template (menu tools)
NEW: Enabled sending email in bulk actions for supplier orders
NEW: Enhance the anti XSS filter
NEW: extrafield on facture_rec
NEW: Extrafields "link to object" now use a combo selection and getNomUrl
NEW: filter date for blockedlog
NEW: filter on extrafield on product list (as in company list)
NEW: General ledger : Add field date_creation and selected field
NEW: generate also document when invoice is build from recurring template
NEW: Generated files are now indexed in database
NEW: generate invoice PDF on disount application or payment
NEW: Get a list of payments terms
NEW: hrm details output on user
NEW: If max nb of generation is reached, date for next gen is striked
NEW: improvements of invoices, orders and proposals in the REST API
NEW: Include a color syntaxed HTML editor for emailing edition.
NEW: Introduce code syntax coloration with mode 'ace' for DolEditor.
NEW: Introduce experimental feature to search dolistore from application
NEW: jquery date selector become default date selector
NEW: langs
NEW: link project from other company conf
NEW: manageme extrafields with multientity
NEW: Mass PDF Merging is available on contracts
NEW: merge categories while merging thirdparties
NEW: Merge resource/add.php to resource/card.php
NEW: Module "Product variants" is moved as stable.
NEW: More picto for phone
NEW: Move accountancy features into a dedicated menu
NEW: Move contacts of a thirdparty on tab Contacts/Addresses
NEW: Move the upload input on top right in ECM module
NEW: new columns into extrafields table to get update create information
NEW: new param on load_board() function in ActionComm class to avoid duplicate code
NEW: On bulk email from a list, can uncheck "Join main document".
NEW: On reconciliation, show balance including all reconciliated fields
NEW: Option "one email per recipient" when using bulk actions emails.
NEW: Option STOCK_SUPPORTS_SERVICES become visible.
NEW: option to avoid countries to disable there blockedlog
NEW: option to fix top menu with eldy theme (hidden conf)
NEW: Popup for preview of image add a button "Original size"
NEW: post lines of an invoice using the REST API
NEW: preload comments in task
NEW: Provide a way to download a file from a public URL for files in ECM
NEW: Reduce size of HTML page by removing duplicate tooltips
NEW: Remove background on agenda view when event is a not busy event.
NEW: Retrieves available discounts and payments details from a specific invoice
NEW: Revenue stamp can be a percent
NEW: Search filters in lists are restored when using "back to list"
NEW: Send by email available in bulk for expense report
NEW: Set a proposal to draft
NEW: Show badge with nbr of shipment on shimpen tab of order
NEW: Show country and vat number into company tooltip
NEW: Show direct preview link on contract
NEW: Show expected worked hours on the timesheet form.
NEW: Show line "other filtered task" when using filter on timesheet.
NEW: Show list of tracked events into the module config page.
NEW: Show the supplier ref into supplier cards
NEW: Show user id of web process in system info - web server
NEW: Summary of last events on a card are sorted on decreasing date.
NEW: Support Italian addresses format. Fixes #7785
NEW: Support visibility on extrafields
NEW: Template invoices are visible on the customer tab
NEW: template invoices support substition key
NEW: The bank account is visible on payment of taxes
NEW: The comment when closing a proposal is added to commercial proposal
NEW: The gantt diagram is now sensitive to hours
NEW: The lot of a product uses the link and picto when shown into list.
NEW: The "Show detail by account" accepts 3 values: yes, no, if non zero
NEW: The unalterable log can be browse by any user with he permission
NEW: Tooltip for substitutions variables on tooltips on admin pages
NEW: unexistant function load_state_board() on several objects
NEW: Update availability
NEW: Update bank account when updating an invoice
NEW: Update bank account when updating an order
NEW: Use autocompletion on selection of chart of account
NEW: view company name if different of fullname in dol_banner
NEW: warning on module blocked log reset if country code is FR

For developers:
NEW: Add 2 new automatic classification in workflow module
NEW: Add API for contracts
NEW: Add API to activate/unactivate a contract
NEW: Add api validate and close on contracts
NEW: add doActions hook in admin ihm
NEW: add doActions hook in company admin
NEW: Added functionality to get order customer contact as contact_xx tags
NEW: Add hook addAdminLdapOptions and doAction in ldap admin page
NEW: Add method executeCLI and a phpunit
NEW: add '$moreatt' parameter in picto_from_langcode function
NEW: Add non intrusive js library to make syntaxic coloring of textarea
NEW: Add payment line to a specific invoice using the REST API
NEW: add possibility to disabled the LDAP trigger
NEW: add possibility to hide LDAP tab for non admin
NEW: Add possibility to propose last num releve in conciliation
NEW: add possibility to remove address field
NEW: Add REST API for supplier proposals
NEW: Add REST API to add payment line to a specific invoice
NEW: Add the attribute accept to the input form for file upload
NEW: add translation column for extrafields list
NEW: Add performances indexes on calendar events
NEW: A module can change order of element in the quick search combo
NEW: Can test signature of a version from API
NEW: complete_head_from_modules() in ldap_prepare_head()
NEW: Consolidates REST dictionary APIs into a single tree and a single file
NEW: Delete a line of invoice using the REST API
NEW: documents REST API return list of documents by element
NEW: Download a document using the REST API
NEW: Enhance framework so we can use html/icons into SELECT options.
NEW: External module can interact with the customer summary page
NEW: Generates the document before downloading using REST API
NEW: get and post lines of an invoice using the REST API
NEW: Get a payment list of a given invoice using the REST API
NEW: Get available assets of an invoice using the REST API
NEW: Get credit notes or deposits of a thirdparty
NEW: GET lines of an invoice in the REST API
NEW: get payment types using the REST API + consolidates REST dictionary APIs
NEW: Get the list of payments terms.
NEW: hook formObjectOptions in the form setting product selling price
NEW: hook to enrich homepage open elements dashboard
NEW: Insert a discount in a specific invoice using the REST API
NEW: Remove js library fileupload that was not used by core code.
NEW: Remove tooltip tipTip library replaced with standatd jquery tooltip
NEW: Set invoices as draft using the REST API
NEW: Sets an invoice as paid using the REST API
NEW: Tag the order as validated (opened) in the REST API
NEW: Update end of validity date of proposal using the API
NEW: Update in the order REST API
NEW: Upgrade jquery select2 to 4.0.4


WARNING:

If you enabled (for test) the experimental BlockedLog module before 7.0, you must purge the table llx_blockedlog because
way to save data for final version has changed.

Following changes may create regressions for some external modules, but were necessary to make Dolibarr better:
* The methode "cloture" on contract were renamed into "closeAll".
* The method "is_erasable" of invoice return a value <= 0 if not erasable (value is meaning) instead of always 0.  
* The substitution key for reference of objects is now __REF__ whatever is the object (it replaces __ORDERREF__, 
  __PROPALREF__, ...)
* The substition key __SIGNATURE__ was renamed into __USER_SIGNATURE__ to follow naming conventions. 
* Substitution keys with syntax %XXX% were renamed into __XXX__ to match others.
* Removed old deprecated REST API (APIs found into '/root' section of the REST API explorer in Dolibarr v6).
* Some REST API to access setup features, like dictionaries (country, town, extrafields, ...) were moved into a 
  common API "/setup".
* The REST API /documents were renamed into /documents/download and /documents/upload. 
* Page bank/index.php, bank/bankentries.php and comm/actions/listactions.php were renamed into 
  bank/list.php, bank/bankentries_list.php and comm/actions/list.php to follow page naming
  conventions (so default filter/sort order features can also work for this pages).
* The trigger ORDER_SUPPLIER_STATUS_ONPROCESS was renamed into ORDER_SUPPLIER_STATUS_ORDERED.
* The trigger ORDER_SUPPLIER_STATUS_RECEIVED_ALL was renamed into ORDER_SUPPLIER_STATUS_RECEIVED_COMPLETELY.
* The parameter note into method cloture() is added at end of private note (previously in v6, it replaced).
* The parameter $user is now mandatory for method createFromOrder and createFromPropal.
* Removed js library 'fileupload' that was not used by core code.
* Jquery plugin tableDnd updated. You now need to use decodeURI on the return value of tableDnDSerialize() 
  and add 'td.' to the beginning of the dragHandle match string. 
* IE8 and earlier and Firefox 12 and earlier (< 2012) are no more supported. 
* The module ExpenseReport use numbering rules that you can setup (like other modules do). If you need to 
  keep the hard coded numbering rule of expenses report used in 6.0, just add constant
  EXPENSEREPORT_USE_OLD_NUMBERING_RULE to 1.
* If you use the external module "multicompany", you must also upgrade the module. Multicompany module for
  Dolibarr v7 is required because with Dolibarr v7, payment modes and payment conditions are management as data
  that are dedicated to each company. If you keep your old version of multicompany module, mode and
  condition of payments will appears empty in all companies that are not the first one. By upgrading the 
  multicompany module to a version that support Dolibarr v7, everything should work as expected. 



***** ChangeLog for 6.0.7 compared to 6.0.6 *****
FIX: #8023
FIX: #8259 can't update contact birthday with REST API
FIX: #8478 !empty instead of count to avoid warning
FIX: #8488
FIX: actioncomm export: type filtering not working
FIX: addline on invoice supplier manage rank on its own if not provided
FIX: issue #8037
FIX: label in getnomurl projectlist
FIX: payment term doc-specific label was not used
FIX: payment term doc-specific label was not used (issue #8414)
FIX: project category is type 6 not 5 !!
FIX: some localtaxes errors
FIX: weird password autocompletion in Google Chrome (issue #8479)

***** ChangeLog for 6.0.6 compared to 6.0.5 *****
FIX: #7974 Contract - Invalid reference on the document
FIX: #8139
FIX: #8139 User search does not work if MAIN_USE_OLD_SEARCH_FORM, missing list.php
FIX: #8151
FIX: #8200
FIX: add planned delivery to order exports
FIX: a discount is a percent, not an amount, so we use vatrate not price
FIX: Avoid empty value to fk_multicurrency attribute
FIX: Bad localtaxes assignment in cashdesk
FIX: check shipping on delete order
FIX: check verif exped on delete order
FIX: creer into lire
FIX: Delete tasks on project delete will now trigger TASK_DELETE
FIX: Global on $user parameter reset the variable
FIX: if we make a mistake with situation_percent, now we can correct…
FIX: if we make a mistake with situation_percent, now we can correct it. before situation_final was always set to 1 and no way to go back
FIX: Import process must stop after ending line nb to import
FIX: migration script for product photo
FIX: natural search double quote
FIX: reverse field to have object loaded in doaction
FIX: Saving wrong localtax on order addline
FIX: show status on societe banner
FIX: solve column mismatch in user card's usergroup list + code cleanup
FIX: solve column mismatch in user card with multicompany transverse mode + code cleanup
FIX: unset categorie
FIX: update_extras on fourn card
FIX: warning when adding ECM files using old photo path
FIX: Withdrawals lines not filter by company name and not respect dropdown limit lines by page
NEW: Add sale representative einstein_pdf_modules
NEW_einstein_pdf_modules
NEW: field commerciaux and categ export CustomersInvoicesAndPayments


***** ChangeLog for 6.0.5 compared to 6.0.4 *****
FIX: security vulnerability reported by ADLab of Venustech
     CVE-2017-17897, CVE-2017-17898, CVE-2017-17899, CVE-2017-17900 
FIX: #7379: Compatibility with PRODUCT_USE_OLD_PATH_FOR_PHOTO variable
FIX: #7903
FIX: #7933
FIX: #8029 Unable to make leave request in holyday module
FIX: #8093
FIX: Bad name alias showing in name of third column
FIX: Cashdesk should not sell to inactive third parties
FIX: Edit accountancy account and warning message on loan
FIX: $accounts[$bid] is a label !
FIX: $oldvatrateclean & $newvatrateclean must be set if preg_match === false
FIX: product best price on product list
FIX: search on contact list
FIX: stats trad for customerinvoice
FIX: translate unactivate on contractline
FIX: email sent was not in HTML
FIX: missing hook invoice index
FIX: subject mail sepa


***** ChangeLog for 6.0.4 compared to 6.0.3 *****
FIX: #7737
FIX: #7751
FIX: #7756 Add better error message
FIX: #7786
FIX: #7806
FIX: #7824
FIX: add line bad price and ref
FIX: A lot of several fix on local taxes and NPR tax
FIX: createfromorder
FIX: CSS for IE10
FIX: external user cannot be set as internal
FIX: Filter type on actioncomm with multiselect doesn't work
FIX: list of donation not filtered on multicompany
FIX: list of module not complete when module mb_strlen not available
FIX: Locatax were not propagated when cloning order or proposal
FIX: Searching translation should not be case sensitive
FIX: Search into language is ok for file into external modules two.
FIX: test for filter fk_status
FIX: too much users on holiday list
FIX: Wrong alias sql


***** ChangeLog for 6.0.3 compared to 6.0.2 *****
FIX: #7211 Update qty dispatched on qty change
FIX: #7458
FIX: #7593
FIX: #7616
FIX: #7619
FIX: #7626
FIX: #7648
FIX: #7675
FIX: Agenda events are not exported in the ICAL, VCAL if begin exactly with the same $datestart
FIX: API to get object does not return data of linked objects
FIX: Bad localtax apply
FIX: Bad ressource list in popup in gantt view
FIX: bankentries search conciliated if val 0
FIX: hook formObjectOptions() must use $expe and not $object
FIX: make of link to other object during creation
FIX: Missing function getLinesArray
FIX: old batch not shown in multi shipping
FIX: paid supplier invoices are shown as abandoned
FIX: selection of thirdparty was lost on stats page of invoices
FIX: sql syntax error because of old field accountancy_journal
FIX: Stats on invoices show nothing
FIX: substitution in ODT of thirdparties documents
FIX: wrong key in selectarray
FIX: wrong personnal project time spent

***** ChangeLog for 6.0.2 compared to 6.0.1 *****
FIX: #7148
FIX: #7288
FIX: #7366 renaming table with pgsql
FIX: #7435 Can't add payment term
FIX: #7461
FIX: #7464
FIX: #7471
FIX: #7473 Mass update of vat rates and other bugs on localtax
FIX: #7475
FIX: #7486 Empty value for multicurrency rate must be forbidden
FIX: #7490
FIX: #7505
FIX: #7510 Bug: extrafield content disappear when generate pdf within intervention
FIX: #7514
FIX: #7531 #7537
FIX: #7541
FIX: #7546
FIX: #7550
FIX: #7554
FIX: #7567
FIX: Accountancy export model for Agiris Isacompta
FIX: Allow create shipping if STOCK_SUPPORTS_SERVICES option is enabled
FIX: Bad preview on scroping when special file names
FIX: Generation of invoice from bulk action "Bill Orders"
FIX: Implementation of a Luracast recommandation for the REST api server (#7370)
FIX: Missing space in request
FIX: Only modified values must be modified
FIX: replenish if line test GETPOST on line 0
FIX: Stripe not working on live mode
FIX: wrong basePath in the swagger view
FIX: Implementation of a Luracast recommandation for the REST api server

***** ChangeLog for 6.0.1 compared to 6.0.* *****
FIX: #7000 Dashboard link for late pending payment supplier invoices do not work
FIX: #7325 Default VAT rate when editing template invoices is 0%
FIX: #7330
FIX: #7359
FIX: #7367
FIX: #7368
FIX: #7391
FIX: #7420
FIX: Add some missing attributes in Adherent:makeSubstitution (type, phone…
FIX: Bad const name
FIX: Bad link to unpayed suppliers invoices
FIX: Better protection to no send email when we change limit
FIX: Calculation in the activity box
FIX: Clean bad parameters when inserting line of template invoice
FIX: dateSelector was not taken into account
FIX: hidden option MAIN_PROPAGATE_CONTACTS_FROM_ORIGIN
FIX: journalization for bank journal should not rely on a label.
FIX: menu enty when url is external link
FIX: missing supplier qty and supplier discount in available fields for product export.
FIX: multicompany better accuracy in rounding and with revenue stamp.
FIX: Must use pdf format page as default for merging PDF.
FIX: PDF output was sharing 2 different currencies in same total
FIX: Position of signature on strato template
FIX: Protection to avoid to apply credit note discount > remain to pay
FIX: Remove warning when using log into syslog
FIX: Responsive
FIX: Security fixes (filter onload js, less verbose error message in
FIX: SEPA recording payment must save one payment in bank per customer
FIX: Several problem with the last event box on project/tasks
FIX: Sign of amount in origin currency on credit note created from lines
FIX: Some page of admin were not responsive
FIX: SQL injection
FIX: time.php crashed without project id in param
FIX: transfer of line extrafields from order to invoice
FIX: Upgrade missing on field
FIX: View of timespent for another user
FIX: ODT generation
FIX: CVE-2017-9840, CVE-2017-14238, CVE-2017-14239, CVE-2017-14240, CVE-2017-14241,
     CVE-2017-14242 
     
***** ChangeLog for 6.0.0 compared to 5.0.* *****
NEW: Add experimental BlockeLog module (to log business events in a non reversible log file).
NEW: Add a payment module for Stripe. 
NEW: Add module "Product variant" (like red, blue for the product shoes)
NEW: Accountancy - Activate multi-journal & Add journal_label to database (FEC)
NEW: Add a tracking id into mass emailing.
NEW: Tax system more compatible with the new tax rollout in India (IGST / CGST / SGST).
NEW: Add calculation function for Loan schedule
NEW: Add "depends on" and "required by" into module informations
NEW: Add hidden option THIRDPARTY_INCLUDE_PARENT_IN_LINKTO
NEW: Add key __USERID__ and __ENTITYID__ as key for dynamic filters.
NEW: Add last activation author and ip of modules
NEW: Add mass actions (pdf merge and delete) for interventions
NEW: Add module resources import/export
NEW: Add option PROJECT_THIRDPARTY_REQUIRED
NEW: Add page statistics for project tasks
NEW: add property to show warnings when activating modules
NEW: add rapport file for supplier paiement
NEW: Add statistics on supplier tab.
NEW: Add tooltip help on shipment weight and volume calculation
NEW: An external module can hook and add mass actions.
NEW: Better reponsive design
NEW: Bookmarks are into a combo list.
NEW: Bulk actions available on supplier orders
NEW: Can add a background image on login page
NEW: Can change customer from POS
NEW: Can clone expense report on another user
NEW: Can control constants values into file integrity checker
NEW: Can define default values for create forms. 
NEW: Can define default filters for list pages. 
NEW: Can define default sort order for list pages.
NEW: Can deploy an external module from the module setup area.
NEW: Can disable all overwrote translations in one click.
NEW: Can edit background color for odd and even lines in tables
NEW: Can filter on code in dictionnaries
NEW: Can filter on year and product tags on the product statistic page
NEW: Can import users
NEW: Can read time spent of others (hierarchy only or all if granted)
NEW: Can send an email to a user from its card.
NEW: Can send email to multiple destinaries from the mailform combo list.
NEW: Can set margins of PDFs
NEW: Can set number of dump to keep with job "local database backup"
NEW: Can sort customer balance summary on date.
NEW: Can sort thumbs visible on product card.
NEW: Can use a credit note into a "down payment/deposit".
NEW: Can use dol_fiche_end without showing bottom border.
NEW: Can use translations into all substitutions (watermark, freetext...)
NEW: Change to allow a specific numbering rule for invoice with POS module.
NEW: convert exceiss received to reduc
NEW: custom dir is enabled dy default on first install.
NEW: Description of feature of a module visible into a dedicated popup.
NEW: Direct open of card after a search if one record only found.
NEW: download button
NEW: Enable bulk actions delete on supplier invoices.
NEW: Extrafields support formulas to be computed using PHP expressions.
NEW: Feature to crop/resize images available on user and expense reports.
NEW: Filechecker can include custom dir and report added files.
NEW: fix listview class and add a demo for product list
NEW: [FP17] Accountancy - Add select field in list of accounts
NEW: get amount base on hourly rate for ficheinter
NEW: hidden Easter egg to display commitstrip strip on login page
NEW: Include an hourglass icon when we click on online payment button
NEW: Index upload files into database.
NEW: Introduce mass action on product list ('delete' for the moment)
NEW: Introduce mass actions on contacts
NEW: Introduce option MAIN_HTTP_CONTENT_SECURITY_POLICY
NEW: It's easier to switch between sandbox and live for paypal
NEW: Mass action delete available on project and tasks
NEW: Move login information on home page into a widget
NEW: new demo entry page
NEW: No external check of version without explicit click in about page.
NEW: ODT docs for USER USERGROUP CONTRACT and PRODUCT class
NEW: odt usergroup
NEW: On invoices generated by template, we save if invoice come from a source template.
NEW: option to copy into attachement files of events, files send by mail (with auto event creation)
NEW: PDF with numbertoword
NEW: Permit multiple file upload in linked documents
NEW: PHP 7.1 compatibility
NEW: Reduce memory usage by removing deprecated constant loading.
NEW: Report page and menu for suppliers paiements
NEW: Show by default README.md file found into root dir of ext module.
NEW: Show company into combo list of projects
NEW: show files in the bank statement + download
NEW: Show local taxes in facture list
NEW: Show local taxes in supplier facture list
NEW: Small PDF template for products
NEW: Option SUPPLIER_ORDER_EDIT_BUYINGPRICE_DURING_RECEIPT
NEW: The substitution keys available for emailing edition are now visible into a popup.
NEW: Uniformize behaviour: Action to make order is an action button.
NEW: Use autocompletion on the "Add widget list".
NEW: Use html5 type "number" on select field for year and duration.
NEW: Can use pdktk to concat mass pdf because tcpdf generate avoid to split large file into multiple smaller file (all have same size) encounter issue with mailer provider virtual delivery service
NEW: Default theme of v6 is cleaner.
NEW: When down payment is entered, discount to reuse into final invoice is automatically created. This save one click into invoice workflow.
NEW: Add UI to configure MEMBER_NEWFORM_FORCETYPE
NEW: #2763 Go to document block after clicking in Generate document button
NEW: #6280: Generate PDF after creating an invoice from a customer order
NEW: #6915 Simplest change.
NEW: Uniformize the look and feel with v6 new look.

For developers:
NEW: Add a lot of API REST: dictionaryevents, memberstypes, ...
NEW: Big refactorization of multicompany transverse mode.
NEW: getEntity function use true $shared value by default.
NEW: Add font-awesome css.
NEW: Add function ajax_autoselect
NEW: Add function dolMd2Html
NEW: Add hook doUpgrade2
NEW: Add hook "formatNotificationMessage"
NEW: Add index and constraints keys on supplier proposal detail table
NEW: Add phpunit to check the engine is defined into sql create files.
NEW: Add project and Hook to Loan
NEW: Add REST API to push a file.
NEW: Allow extrafields list select to be dependands on other standard list and not only other extrafields list
NEW: Architecture to manage search criteria persistance (using save_lastsearch_values=1 on exit links and restore_lastsearch_values=1 in entry links)
NEW: data files are now also parsed by phpunit for sql syntax
NEW: Hook to allow inserting custom product head #6001
NEW: Introduce fields that can be computed during export in export profiles.
NEW: Introduce function dol_compress_dir
NEW: Removed commande_pdf_create, contract_pdf_create,expedition_pdf_create, facture_pdf_create, delivery_order_pdf_create, task_pdf_create, project_pdf_create, propale_pdf_create, supplier_invoice_pdf_create, supplier_order_pdf_create, supplier_proposal_pdf_create deprecated functions
NEW: tooltip can be on hover or on click with textwithpicto function.
NEW: Upgrade jquery to 3.3.1 and jquery-ui to 1.12

WARNING: 

Following changes may create regression for some external modules, but were necessary to make Dolibarr better:
* The hook getNodeList has been replaced by a normalized 'addreplace' hook getDirList.
* The trigger USER_SETINGROUP and USER_REMOVEFROMGROUP has been replaced with trigger USER_MODIFY.
* The page societe/soc.php was renamed into societe/card.php to match page naming conventions.
* The page compta/facture.php was renamed into compta/facture/card.php to match page naming conventions.
* The signature of method ->delete() of class Product and PriceExpression was changed from 
  ->delete(id, notrigger) to ->delete(User, notrigger) to match standard dev rules.
* The signature of method ->delete() of class Adherent was changed from 
  ->delete(id) to ->delete(id, User, notrigger) to match standard dev rules.
* Removed CommonObject::displayMarginInfos (was deprecated in 3.8). Use same method into
  html.formmargin.class.php
* Removed Societe::set_commnucation_level (was deprecated in 4.0). Was not used.
* Removed the trigger file of PAYPAL module that stored data that was not used by Dolibarr. The trigger event still
  exists, but if an external module need action on it, it must provides itself its trigger file.
* Use $conf->global->MULTICOMPANY_TRANSVERSE_MODE instead $conf->multicompany->transverse_mode. So, if you set var
  $multicompany_transverse_mode to 1 into your conf file, you must remove this line and a new key into 
  the Home - setup - other admin page.
* If you use Multicompany transverse mode, it will be necessary to check the activation of the modules in the children
  entities and to review completely the rights of the groups and the users.
* Use getEntity('xxx') instead getEntity('xxx', 1) and use getEntity('xxx', 0) instead getEntity('xxx')
* Some other change were done in the way we read permission of a user when module multicompany is enabled. You can 
  retreive the old behavior by adding constant MULTICOMPANY_BACKWARD_COMPATIBILITY to 1.
* The hook formObjectOptions was not implemented correctly in previous version. Sometimes, you had to return output 
content by doing a print into function, sometimes by returning content into "resprint". This has been fixed to follow
hook specifications so you must return output into "resprint".


***** ChangeLog for 5.0.7 compared to 5.0.6 *****
FIX: #7000 Dashboard link for late pending payment supplier invoices do not work
FIX: #7148
FIX: #7325 Default VAT rate when editing template invoices is 0%
FIX: #7366 renaming table with pgsql
FIX: #7391
FIX: #7510 Bug: extrafield content disappear when generate pdf within intervention
FIX: Agenda events are not exported in the ICAL, VCAL if begin exactly with the same $datestart
FIX: Bad link to unpayed suppliers invoices
FIX: bankentries search conciliated if val 0
FIX: multicompany better accuracy in rounding and with revenue stamp.
FIX: PDF output was sharing 2 different currencies in same total
FIX: Upgrade missing on field
FIX: wrong key in selectarray
FIX: wrong personnal project time spent

***** ChangeLog for 5.0.6 compared to 5.0.5 *****
FIX: Removed a bad symbolic link into custom directory.
FIX: Renaming a resource ref rename also the directory of attached files.

***** ChangeLog for 5.0.5 compared to 5.0.4 *****
FIX: #7075 : bad path for document
FIX: #7156
FIX: #7173
FIX: #7224
FIX: #7226
FIX: #7239
FIX: add supplierproposaldet without price (new product)
FIX: amount overlap other amount when a pagebreak is done due to an image at the bottom of page.
FIX: Bad tax calculation with expense report
FIX: Best buy price calculation
FIX: Buying prices must always be in positive value.
FIX: calculate correct remain to pay for planned bank transactions
FIX: delete linked element on facture rec
FIX: edit sociale was emptying label
FIX: Error when updating thirdparty not returned
FIX: holidays with postgresql like on rowid integer
FIX: id of user not saved when making a payment of expense report
FIX: invoice page list
FIX: invoice situation VAT total rounding into PDF crabe
FIX: PgSQL compatibility.
FIX: remove order rights on invoice page
FIX: status were wrong on product referent list
FIX: supplier id was not passed to hooks
FIX: Support of vat code when using price per customer
FIX: User id correction on holiday request
FIX: value of user id filled to 0 in llx_bank_url when recording an expense report.
FIX: we have to check if contact doesn't already exist on add_contact() function
FIX: We should be able to insert data with value '0' into const
FIX: install process with DoliWamp

***** ChangeLog for 5.0.4 compared to 5.0.3 *****
FIX: #5640 Prices of a predefined product/service were incorrect under certain circumstances
FIX: #6541 since 4.0.4 to 5.0.0 autofill zip/town not working
FIX: #6880 #6925
FIX: #6885
FIX: #6926
FIX: #7003
FIX: #7012
FIX: #7040
FIX: #7048 #6075
FIX: Can set supplier invoice to billed.
FIX: Can't create invoice if PO disapproved
FIX: contratligne update
FIX: CVE-2017-7886
FIX: default param
FIX: Line of invoices not inserted when using POS module and VAT NPR.
FIX: origin & originid on supplierproposal
FIX: Redirect to payment page from member subscription page failed if a unique security key was defined.
FIX: REST api to get project when user has permission to read all.
FIX: situation_progress param default value must be 100 and not 0
FIX: SQL injection on user/index.php parameter search_statut.
FIX: vat code not saved during product creation.
FIX: Warnings

***** ChangeLog for 5.0.3 compared to 5.0.2 *****
FIX: #6677 Expired contracts dashboard box does not show the name of the thirdparty
FIX: #6813
FIX: 6863
FIX: #6877
FIX: #6881
FIX: Better sanitizing of search all parameter.
FIX: Correction with author and validator user on orders
FIX: dialog window with md theme must not be hidden by left menu part.
FIX: doactions hook missing in invoice model page
FIX: Fullname when member is a moral entity with no name.
FIX: Link to files on bank account tab broken with multicompany FIX: Link to preview on thirdparty broken with multicompany
FIX: New vat code not correctly implemented if "1 price per customer".
FIX: Pagination of invoices
FIX: pagination on resources
FIX: REST API not possible to add agendaevents
FIX: situation invoice broken due to the all percent application form inside addline form
FIX: SQL injection on user/index.php parameter search_statut.
FIX: XSS

***** ChangeLog for 5.0.2 compared to 5.0.1 *****
FIX: #6468 + Fix missing translation
FIX: #6517 #6525 Autocompletion of thirdparty after n chars not implemented
FIX: #6613 Default subject for Supplier proposal emails is filled with a non-existing key
FIX: #6614
FIX: #6619 Template invoices list do not respect restricted thirdparty user rights
FIX: #6621 Documents tab shows greyed out upload form even if the option to show actions not available is disabled
FIX: #6623 User card shows "Return to list" link even if the user has no rights to list users
FIX: #6636 Complete fix
FIX: #6669 User with no permission to edit customer invoices can see a edit button in project entry
FIX: #6671 Cannot remove thirdparty type with "#" in its name
FIX: #6673 Missing "nature" table header in thirdparty list
FIX: #6675 Restricted user with no agenda permissions can see a button to create appointment in thirdparty contact list
FIX: #6679 User with restricted supplier invoice permissions can edit project, payment conditions, payment mode
FIX: #6680 User with restricted supplier invoice permissions sees "reopen" button even if he has no permission to do it
FIX: #6718 Bug: Discount amount is not locally formatted in CommonObject View
FIX: #6767 serious critical error, no login possible with postgresql and ipv6.
FIX: #6795 #6796
FIX: Add option MAIN_MAIL_USE_MULTI_PART to include text content into HTML email and add option MAIN_MAIL_ADD_INLINE_IMAGES_IF_IN_MEDIAS to restore the inline images feature.
FIX: ajax autocomplete on clone
FIX: A non admin user can not download files attached to user.
FIX: Can't download delivery receipts (function dol_check_secure_access_document)
FIX: complete hourly rate when not defined into table of time spent
FIX: dont get empty "Incoterms : - " string if no incoterm
FIX: dont lose supplier ref if no supplier price in database
FIX: Enter a direct bank transaction
FIX: extrafield css for boolean type
FIX: forgotten parameter for right multicompany use
FIX: Found duplicate line when it is not.
FIX: global $dateSelector isn't the good one, then date selector on objectline_create tpl was hidden
FIX: Journal code of bank must be visible of accountaing module on.
FIX: length_accounta return variable name
FIX: limit+1 dosn't show Total line
FIX: No filter on company when showing the link to elements.
FIX: overwrapping of weight/volume on rouget template
FIX: Several bugs in accounting module.
FIX: shared bank account with multicompany not visible in invoice setup
FIX: spaces not allowed into vat code
FIX: supplier default condition not retrieved on create
FIX: supplier order line were always created with rang = 0

***** ChangeLog for 5.0.1 compared to 5.0.0 *****
FIX: #6503: SQL error in "Last pending payment invoices"
FIX: #6505 Project elements page shows greyed-out links even if the option to show actions not available is disabled
FIX: #6507: Statistics counter show wrong total Contract numbers when the user does not have full access
FIX: #6533 #6590
FIX: #6535
FIX: bank account not visible on payment card
FIX: colspan
FIX: Data lost during merge of thirdparties
FIX: Detection of color brightness
FIX: Filter on date lost after submit on time spent page
FIX: forgottent fk_unit field on llx_supplier_propaldet
FIX: list of projects
FIX: LOG_ERROR does not exists. Use LOG_ERR.
FIX: Missing total on project overview.
FIX: multicurrency management on supplier order/invoice
FIX: Notification sending was broken.
FIX: origin & origin id on supplier order line
FIX: param php doc
FIX: Picto of project on dol_banner and box
FIX: Some errors when downloading files.
 
***** ChangeLog for 5.0.0 compared to 4.0.* *****
For users:
NEW: Add module mulicurrency.
NEW: Add module accoutancy expert (double party accountancy). 
NEW: Better responsive design, above all on smartphone.
NEW: #5801 More complete change to allow to disable supplier invoice document generation.
NEW: #5830 Can choose a generic email or use remail in the mail from field.
NEW: #5896 More complete data on event sent by email (name in title, emails list in details)
NEW: Add a better icon to show when "run" in cron jobs is disabled.
NEW: Add account statement into fields of bank account transaction list.
NEW: Add a direct debit mandate PDF template.
NEW: add clone contract feature.
NEW: Add color regarding stock even on ajax autocompleter product selector.
NEW: Add date into list of print jobs for Google Print.
NEW: add field and filters on turnover by third party report.
NEW: Add last activation date as info in module list.
NEW: add option to limit stock product by warehouse.
NEW: Add missing unique key on table llx_links.
NEW: Add option "Hide images in Top menu".
NEW: Add option PROJECT_LINES_PERWEEK_SHOW_THIRDPARTY to show thirdparty on page to submit time.
NEW: Add option "Stock can be negative". Off by default.
NEW: Add option SUPPLIER_ORDER_3_STEPS_TO_BE_APPROVED.
NEW: Add hidden option to include parent products too in stats of orders (not supported in rest of app yet).
NEW: Add Panama datas.
NEW: Add ressource extrafields.
NEW: add restrictions on standard exports (agenda, order, deplacement, facture, fournisseur, societe, propal, expedition)
NEW: Add substitution keys __SHIPPINGTRACKNUM__, __SHIPPINGTRACKNUMURL__ into shipping email template.
NEW: Add status Done on interventions.
NEW: Add system tool "Files integrity checker" to detect modified files for packaged versions.
NEW: Add tooltip in payment term edition in dictionnary.
NEW: Add type "url" as possible extrafield.
NEW: Add workflow to calculated supplier order status on stock dispatch.
NEW: Add workflow to classifed propal bill on invoice validation.
NEW: allow to save a parent warehouse.
NEW: Better filtering of automatic/manually inserted events.
NEW: Bill orders from order list.
NEW: Can add event from the card listing events.
NEW: Can change thirdparty when cloning a project.
NEW: Can create expense report for someone else (advanced permission). 
NEW: Can clone an expense report.
NEW: Can edit a label for each price segment when using several segment prices for products.
NEW: Can filter on fields on admin translation page.
NEW: Can filter on project/task ref/label on the "new time consumed" page.
NEW: Can filter on status on objects on the "statistics" pages.
NEW: Can filter on type of leave requests in list.
NEW: Can generate SEPA mandate for each bank account of your customers.
NEW: Can see/make bank conciliation from bank transaction list.
NEW: Can edit RUM number of a customer bank account.
NEW: Can link template invoice to other objects. Generated invoices will be linked to same objects (example: contracts).
NEW: Can renamed attached files on some documents tabs (like products and expense reports).
NEW: Can see/edit the customer ref of a shipment.
NEW: Can select fields/extrafields on contract list + Mass delete action.
NEW: Can select fields on expense report list. Can make mass delete.
NEW: Can select fields to show on list of bank transaction.
NEW: Can set to paid automatically social or fiscal taxes after a payment was recorded.
NEW: Can sort on status of recurring invoice in list of template invoices.
NEW: Can use native php and dolibarr object on pages of module website.
NEW: Checkbox 'close order to "Everything received" automatically if all products are received' is visible on supplier orders.
NEW: conf to allow payments on different thirdparties bills but same parent company.
NEW: Consumption view on thirdparty total line and total HT by element.
NEW: Display bookkeeping by accounting account - Bookkeeping ordered by accounting account - Link with customers and suppliers invoices - Sub Total by accounting account - Ability to display more than 25 lines and filter by customer/supplier, invoice and accounting account
NEW: Each user can select its landing page (on tab "user display setup").
NEW: Editing translation GUI become easier with tool to search existing translation.
NEW: Error code of each email sent is visible in list of email targets
NEW: Export thirdparty with payment terms and mode.
NEW: filter actiontype on thirdparty tab.
NEW: filter by supplier and fk_warehouse on replenishment page.
NEW: Filters can accept generic search key like __DAY__, __MONTH__, __YEAR__ replaced with current day, month year before making the search.
NEW: Function "crop" images available on project, product and holiday attachment tab.
NEW: function to display full path to current warehouse.
NEW: Generation of document is available on member card.
NEW: Introduce mass action "delete" on sales orders.
NEW: Introduce option MAIN_DEFAULT_PAYMENT_TERM_ID to set default payment term on company level.
NEW: introduce option PROJECT_DISABLE_PRIVATE_PROJECT and PROJECT_DISABLE_PUBLIC_PROJECT.
NEW: Link between objects can be done on both side and on all objects.
NEW: More filter on bank transaction list.
NEW: Mutualize mass action. So "Send by email" is also available on orders.
NEW: New set of icon for status easier to understand.
NEW: option "Current/Next" for limit payment date (in payment term dictionary setup) to use a specific day of current month or jump to same day of next month.
NEW: Option DOC_SHOW_FIRST_SALES_REP shows name of "user buyer or saler" on PDF.
NEW: Option MAIN_INFO_SOCIETE_MAIL_ALIASES to be able to use several identities into the "email from".
NEW: Pagination available on list of users.
NEW: Phone formatting for Canada. Add dol_print_phone into phpunit tests.
NEW: Reduce nb of picto visible after reference of an object into lists, merging preview and download.
NEW: Reduce space lost on EDM module.
NEW: Reopen a paid bill is a user advanced permission.
NEW: can set a default bank account on thirdparty card.
NEW: Show photo of contacts on thirdparty card.
NEW: Show subtotal into list of linked elements.
NEW: Show total line (planned workload and time spent) on list of tasks.
NEW: Start to introduce search filters on dictionnaries for vat list.
NEW: Support extrafields for expense reports.
NEW: Support extrafields on product lot.
NEW: Support free bottom text and watermark on expense report template.
NEW: Support mass actions for proposals
NEW: Table with list of lots/serial can be viewed (module product batch).
NEW: The autofill zip/town table option is on by default.
NEW: the count of linked files on card includes external links.
NEW: Usage of vat code seems ok everywhere.
NEW: User date of employment added.
NEW: Use small photo of user on all user links.
NEW: Use new archi to select fields into list of time spent.
NEW: Available substitution key (__INVOICE_MONTH__, __INVOICE_PREVIOUS_MONTH__, ...) to use into note text of recurring invoices.

For developers:
NEW: Add ORDER_MODIFY trigger on each order modification.
NEW: Trigger on delete stock
NEW: The getURLContent return more information on success and error.
NEW: Uniformize code and correct deal with triggers
NEW: REST API explorer. Can create invoice and orders with lines.
NEW: Add a lot of API REST: expense reports, orders, commercial proposals, projects, agenda events, users, invoices, ...
NEW: Default collation for mysql is now utf8_unicode_ci
NEW: Can use any filter on all REST API to list.
NEW: ckeditor accept a parameter to disable all html filtering.
NEW: Complete table llx_ecm_files with field generated_or_uploaded
NEW: Enhance function setValueFrom so we can use it for "edit in form" feature.
NEW: getNomUrl displays full path to warehouse
NEW: Hook formObjectOptions
NEW: hook in element overview
NEW: Hook on stock product card
NEW: param socid find_min_price_product_fournisseur() function
NEW: More phpunit tests

WARNING: 

Following changes may create regression for some external modules, but were necessary to make
Dolibarr better:
- Function delete of class Facture (invoice) need the object $user as first parameter. Also you must
  check you make a fetch on object before calling the delete.
- The old driver of "mysql" has been removed. Dolibarr use the new one (mysqli) by default.
- Remove not used function calculate_byte(). Use dol_print_size() instead.
- Function pdf_getTotalQty is now deprecated. Not used by Dolibarr core.
- Method commande->deleteline($lineid) has been replaced with commande->deleteline($user, $lineid).
- Method expensereport->delete(id, user) has been replaced with ->delete(user)
  Method warehouse->delete(id) has been replace with ->delete(user)
  This is to follow good practice to make a fetch on object before deleting it.
- The form to add a product to a draft proposal/order/invoice, from the product card, is hidden by default.
  It was not commonly used and usage generates some problems (cost price for margin calculation not entered, vat setting).  
  Set constant PRODUCT_ADD_FORM_ADD_TO to retrieve it.
- The javascript "datatables" library was previously provided into Dolibarr sources, but it was not used by application.
  So there is no reason to maintain its compatibility with other dolibarr components. If an external module need this 
  library, this external module must embed the library in his own sources/packages.
- Trigger name SUPPLIER_PROPOSAL_CREATE has been renamed into PROPOSAL_SUPPLIER_CREATE.
- A new paramater sqlfilters was introduced to allow filter on any fields int the REST API. Few old parameters,
  no more required, were also removed. Use this new one if you were using one of them.
- The trigger that activate or close a contract line is run on a contract line, not on contract.
- Method commande->set_availability(user, availability_id) removed from commande class, use method commande->availability(availability_id, notrigger).

Dolibarr 5.0 was frozen before PHP 7.1 was released. Unit tests are successful on PHP 7.1 but we don't have enough
feedback to confirm whole application is compatible. Current officiel supported PHP versions are PHP 5.3 to 7.0.


***** ChangeLog for 4.0.6 to 4.0.5 *****
FIX: #6613 Default subject for Supplier proposal emails is filled with a non-existing key
FIX: #6623 User card shows "Return to list" link even if the user has no rights to list users
FIX: #6636 Complete fix
FIX: #6669 User with no permission to edit customer invoices can see a edit button in project entry
FIX: #6671 Cannot remove thirdparty type with "#" in its name
FIX: #6673 Missing "nature" table header in thirdparty list
FIX: #6675 Restricted user with no agenda permissions can see a button to create appointment in thirdparty contact list
FIX: #6677 Expired contracts dashboard box does not show the name of the thirdparty
FIX: #6679 User with restricted supplier invoice permissions can edit project, payment conditions, payment mode
FIX: #6680 User with restricted supplier invoice permissions sees "reopen" button even if he has no permission to do it
FIX: #6813
FIX: Correction with author and validator user on orders
FIX: doactions hook missing in invoice model page
FIX: dont get empty "Incoterms : - " string if no incoterm
FIX: dont lose supplier ref if no supplier price in database
FIX: forgotten parameter for right multicompany use
FIX: global $dateSelector isn't the good one, then date selector on objectline_create tpl was hidden
FIX: limit+1 dosn't show Total line
FIX: supplier order line were always created with rang = 0


***** ChangeLog for 4.0.5 to 4.0.4 *****
FIX: #6234
FIX: #6259
FIX: #6330
FIX: #6360
FIX: #6411
FIX: #6443
FIX: #6444
FIX: #6453
FIX: #6503: SQL error in "Last pending payment invoices"
FIX: #6505 Project elements page shows greyed-out links even if the option to show actions not available is disabled
FIX: #6507: Statistics counter show wrong total Contract numbers when the user does not have full access
FIX: #6533 #6590
FIX: #6619 Template invoices list do not respect restricted thirdparty user rights
FIX: #6621 Documents tab shows greyed out upload form even if the option to show actions not available is disabled
FIX: add entity param to document link
FIX: Can use quote into supplier ref on order line add
FIX: Change the customer code only if error on duplicate
FIX: Creation of credit note on invoice with deposit stole the discount.
FIX: delete bank class lines when we delete bank_categ
FIX: deletion of bank tag
FIX: detail of deposit and credit not was not visible into final invoice
FIX: Error management during bank account creation
FIX: error management in bank account deletion.
FIX: event status is not modified when assign an user
FIX: forgotten fk_facture_fourn attribute on supplierinvoice line object
FIX: If bank module on, field must be required to register payment of expense report.
FIX: load multicurrency informations on supplier order and bill lines fetch
FIX: Missing total on project overview.
FIX: multicurrency_subprice
FIX: param billed when we change page
FIX: protection against infinite loop on hierarchy
FIX: Supplier Order list filter by project
FIX: the dolCopyDir fails if target dir does not exists.
FIX: use param for http links

***** ChangeLog for 4.0.4 to 4.0.3 *****
FIX: #6227 Document models table header "Unit" is shown in 2 lines in Spanish
FIX: #6230
FIX: #6237
FIX: #6245 Thirdparty link in supplier invoices list, links to "comm/card" instead of "fourn/card" page
FIX: #6253 Supplier invoice list filter does not respect "thirdparty" filter
FIX: #6277
FIX: project list and ajax completion return wrong list.
FIX: bug margin calculation by user with multicompany
FIX: Can make a stock transfert on product not on sale/purchase.
FIX: extrafield input for varchar was not working with special char within (ie double quotes)
FIX: javascript error
FIX: link for not found photo when using gravatar. Must use external url.
FIX: Protection so even if link is output for external user, links is disabled.
FIX: repair tool was ko to restore extrafields with type select.
FIX: Security access problem with external users on projects/tasks
FIX: We must not drop extrafield column if there is still record on other entities.
FIX: regression with sedning email when introducing security options to restrict nb of email sending.
t 
***** ChangeLog for 4.0.3 to 4.0.2 *****
FIX: #5853 $conf->global->$calc==0 || $conf->global->$calc==1
FIX: #5958 no discount on supplier command made by replenishment
FIX: #5966 Bug: getNomUrl tooltips show Proposal info even if user has no rights to read them
FIX: #5972 #5734
FIX: #6007
FIX: #6010
FIX: #6029
FIX: #6043 - Payment mode not visible on supplier invoice list
FIX: #6051
FIX: #6062
FIX: #6088
FIX: A draft can be deleted by a user with create permission.
FIX: bad permission to see contract on home page
FIX: bad permission to see contract statistics
FIX: Bcc must not appears to recipient when using SMTPs lib
FIX: Consistent description for add or edit product
FIX: delete contract extrafields on contract deletion
FIX: Deposits and credit notes weren't added in the received and pending columns
FIX: export extrafields must not include separe type
FIX: Export of opportunity status must be code, not id.
FIX: False positive on services not activated
FIX: Filter was wrong or lost during navigation
FIX: HT and TTC price should always be displayed together
FIX: if a supplier price reference is changed after creating an order, we can't clone order.
FIX: in export. Error when using a separate extrafields.
FIX: Introduce hidden option MAIL_PREFIX_FOR_EMAIL_ID to solve pb of tracking email.
FIX: javascript error when using on mobile/smartphone
FIX: javascript xss injection and a translation
FIX: Label of project is in field title not label.
FIX: List of people able to validate an expense report was not complete.
FIX: Missing field
FIX: Module gravatar was not triggered on thirdparty and contact card
FIX: Must use external link into a forged email content.
FIX: Pb in management of date end of projects
FIX: Regression when deleting product
FIX: rendering of output of estimated amount on project overview page.
FIX: Sanitize title of ajax_dialog
FIX: Security to restrict email sending was not efficient
FIX: Setting supplier as client when accept a supplier proposal
FIX: Some statistics not compatible with multicompany module.
FIX: the time spent on project was not visible in its overwiew
FIX: Update intervention lline crash with PgSQL
FIX: wrong test on dict.php
FIX: wrong var name

***** ChangeLog for 4.0.2 compared to 4.0.1 *****
FIX: #5340
FIX: #5779
FIX: #5849
FIX: #5866
FIX: #5907
FIX: Addline if $txlocaltax1 is empty
FIX: Avoid error 500 if phpexcel is disabled
FIX: Avoid errors on debian
FIX: Can edit the customer ref even if order is not draft.
FIX: Documents not moved in new directory if we change reference of the task.
FIX: Error when CATEGORIE_RECURSIV_ADD is enabled and new category is child of an already linked to object
FIX: Extra fields of task not copied on project cloning
FIX: Hidden option PRODUCT_MAX_VISIBLE_PHOTO
FIX: Link on supplier invoice in widget was not clickable
FIX: margin tab on customer card must filter on current entity invoices
FIX: missing column into SQL on thirdparty list
FIX: Nber of attached files were not reported in event report of email sent
FIX: only show projects of related third if external user
FIX: Search provider by price
FIX: Solve backup when using mysqldump that return warning
FIX: Sql error in widget of product for stock alerts
FIX: updateligne if $txlocaltax1 is null

***** ChangeLog for 4.0.1 compared to 4.0.0 *****
FIX: #2853
FIX: #2991
FIX: #3128
FIX: #5699
FIX: #5734
FIX: #5742 error on project list if an extra field separator is added.
FIX: #5746 chrome php Try a fix. Not sure it solved all problems reported
FIX: #5748 Bug: Error updating to 4.0.1 with Postgresql. Field must be varchar.
FIX: #5750 Bug: CmailFile::server_parse enters an infinite loop if $server_response is false
FIX: #5752 Bug VAT NPR not propagated during proposal cloning
FIX: #5763 Bug: Cannot Create Supplier Price Request
FIX: #5770 Dolibarr doesn't modify correctly the hour of a task
FIX: #5776
FIX: #5802 Incoterms not set
FIX: #5813 Bug: Incoterms not being read correctly
FIX: #5818
FIX: alignement of intervention status
FIX: Clean of search fields
FIX: Creation of donation should go back on card after creation
FIX: Date visible on project overview
FIX: Execute a dedicated job from its id may results of launching other jobs too.
FIX: Failed to export contact categories with contact extra fields
FIX: inversion customer/supplier price
FIX: link "back to list" was not visible.
FIX: Lost filter on opportunities
FIX: Mandatory field payment term was not css highlighted.
FIX: Menu users not visible on dolidroid.
FIX: SEC for HTB23302
FIX: The email test sender in email setup was broken
FIX: Translation of "Name" is not a good choice for floow-up.
FIX: Update of maxnbrun on job list failed.
FIX: Value of payment term and project are not set on correct default value when invoice generated from template.
FIX: vat dictionary should allow enter and edit multiple values for localtaxes, separated by: (ex -19:-15)
FIX: Vat not visible in dictionnary

***** ChangeLog for 4.0.0 compared to 3.9.* *****
For users:
NEW: Add recurring invoice feature and automatic generation of invoices.
NEW: Add module "Loan" as stable.
NEW: Add module "Supplier commercial proposal" (price request) with stable status.
NEW: Can select dynamicaly number of lines to show on page on product, shipment, contact, orders, thirdparties. 
NEW: Can select fields to show on list also for list of customer orders, supplier orders, shipments, proposals and invoices.
NEW: Show into badge on tab head, the number of dedicated contacts for all objects.
NEW: Add a checkbox to select/unselect all lines on page that support mass actions (like invoice list page)
NEW: Add a new method for margin calculation. Added margin on "cost price" in addition to margin on WAP price and margin on "best supplier price".
NEW: Add an explanation message on shipment page to explain you can't make shipment if order is not validated
NEW: Add date_rum into table of thirdparty bank account.
NEW: The probability of lead/opportunity can be defined per lead.
NEW: Added Malta VAT into migration script
NEW: Add Expense report into accountancy report
NEW: Add Expense report to approve into workboard 
NEW: Selection of boxes is moved on top of home page
NEW: Add filter on a keyword, status and nature into list of modules.
NEW: Add hidden option BANK_DISABLE_CHECK_DEPOSIT to disable check deposit feature.
NEW: Add hidden option MAIN_PUBLIC_NOTE_IN_ADDRESS
NEW: Add index on invoice status 
NEW: Add constant MAIN_LOGTOHTML to 0 into setup by default to save time when we need to make debug on hosted instance.
NEW: Add list of billed
NEW: Add minimum stock and desired stock into import/export profiles. 
NEW: Add state into thirdparty export fields.
NEW: Add more trackable events (create, submit and receive supplier order).
NEW: Add hidden option MAIN_PROPAGATE_CONTACTS_FROM_ORIGIN
NEW: Add picto on module list to show warning and if module is an external module.
NEW: Add product type filter on turnover report
NEW: Add state into list of fields available for personalized fields of thirdparties
NEW: Add statistics for interventions module
NEW: Add statistics on number of projets on home page
NEW: Add statistics and late records into dashboard for supplier proposals.
NEW: Add the admin info on combo of type of contact
NEW: Add the event BILL_PAYED to the list of supported events for module notification.
NEW: Add total weight and volume on PDF. 
NEW: Add hidden option to hide column qty ordered on shipments.
NEW: Add view of virtual stock into product list (when appropriate)
NEW: Add warning on tasks when they are late (add also the warning tolerance parameter)
NEW: Add weight/volume for one product into shipment export
NEW: Add width and height on product table
NEW: allow a document to be linked to project from another customer on config
NEW: allow project to be shared across entities (for multicompany module)
NEW: All variant of ckeditor config can be tested into the setup page of module.
NEW: Can change dynamically number of records visible into lists.
NEW: Can change type of extrafields (for some combinations only).
NEW: Can define number of first and last line to import into import wizard.
NEW: Can edit next execution date of a cron job.
NEW: Can edit value date of a vat payment after recording it.
NEW: Can filter modules on publisher.
NEW: Can filter on employee status when building emailing from users.
NEW: Can reopen an closed shipment.
NEW: Can search on shipments into the quick search box.
NEW: Can select language from a combo list on page to overwrite a translation.
NEW: Can select number of lines on page list for projects and tasks.
NEW: Can use ^ and $ (to say start with or end with like regex syntax) into search fields when search field is text. Bonus: ^$ can filter all lines with field not defined.
NEW: Clean and enhance code for cron engine
NEW: Can decrease stock on shipment closing/classifying (only if module lot is not enabled for the moment)
NEW: Disabled users are striked.
NEW: Enhance navigation of project module
NEW: fichinter lines ordered by rang AND DATE
NEW: hidden conf to use input file multiple from mail form
NEW: hidden feature: SUPPLIER_ORDER_WITH_NOPRICEDEFINED allow supplier order even if no supplier price defined
NEW: Hidden option MAIN_LANDING_PAGE to choose the first page to show after login works as a "global" option (llx_const) and as a "per user" option (llx_user_param).
NEW: Holiday is a now a RH module. All RH module provides by default visilibity on users of its hierarchy.
NEW: If error is reported during migration process, you can ignore it to avoid to be locked.
NEW: if nb total of lines provided in print barre_liste, display in title
NEW: If option to see non stable modules is on, add a filter into module list to filter on level (deprecated, experimental, development)
NEW: Include number of linked files into badge counter of "Linked files" tab.
NEW: Include sales representative into export of thirdparties
NEW: Indicator on workboard are red/green if late or not.
NEW: Into GED module, filename is truncated only if there is not enough space into table
NEW: Introduce a predefined job to run database backup
NEW: Introduce option MAIN_WEIGHT_DEFAULT_UNIT and MAIN_VOLUME_DEFAULT_UNIT to force output unit for weight and volume.
NEW: Introduce position of records into dictionnary of type of contacts
NEW: Link on a user in leave page reach to leave tab of user.
NEW: List of user in agenda view per user show photo thumb.
NEW: Margins module - Check/update buying price on invoice lines
NEW: Merge all admin tools (system and module admin tools) into same entry "Admin tools", so now things are clear: All features restricted to an admin user is inside "setup" (for setup) or "admin tools" (for action tools) instead of 3 different entries.
NEW: Merge all boxes "related objects" into one. This save a lot of room on most card and avoid often horizontal scoll.
NEW: Moved code that deals with bank categories to BankCateg. Created BankCateg::fetchAll function
NEW: Move HRM dictionary from module to core dictionaries.
NEW: Mutualize code to manage email substitution variables. Show available variables into page to edit email templates.
NEW: Mutualize code: Use one call of function "addThumbs", when possible, to generate thumbs files instead of several call of "vignette" function.
NEW: On translation admin page, admin can overwrite a translation value.
NEW: Option MAIN_LIST_FILTER_ON_DAY is supported on proposal list.
NEW: Add reputation field for price supplier.
NEW: Selection of fields is available on member list.
NEW: Show a badge with number of withdraw requests done on the withdraw tab of invoice.
NEW: Add option to show detail per warehouse into reassort.
NEW: Show total number of modules into the module list.
NEW: Survey system has now a status like other objects. You can close or reopen a survey.
NEW: The note on time spent can be entered when using the "view per day".
NEW: Use ellipsis truncation on too large left menu text.
NEW: When a new field to show into lists is selected, the form is automatically submited and field added.
NEW: When creating a template invoice from a draft invoice, if there is link to contract on draft invoice, link is kept on template invoice.
NEW: When emailing is not sent completely, show progression.
NEW: Experimental module Accountancy Expert.
NEW: Experimental module Multicurency

For developers:
NEW: Add entity field in llx_societe_remise_except and llx_societe_remise.
NEW: Rest API token is no more reset at each call. We can reset it with param reset=1 on login call.
NEW: Add html id/class to locate value in the DOM html
NEW: Add a css class style called 'reposition', so when clicking on a link with this class will move scrollbarr to be placed at same page location.
NEW: TimeZone can be supplied to mktime
NEW: hook in shipment card
NEW: Deprecated Societe::set_prospect_level, Societe::set_commnucation_level, Societe::set_OutstandingBill functions
NEW: A module can add, into its import profiles, a sql request to execute at end of import. This allow to update dernormalized data after import.
NEW: Add hook pdf_build_address 
NEW: Add a parameter on graph function to show a generic graph when no data are available.
NEW: Add $object in parameter of pdf_build_address so we could include hook into the function.
NEW: Add a tool for developers to purge database with no loose of setup
NEW: Can disable a module by renaming dir of module into module.disabled (this save time for maintenance when working with FTP).
NEW: Created AccountLine::insert function and started using it for transaction creation
NEW: Created Account::__toString, Account::getFieldsToShow and Account::getAccountNumberOrder to refactor the way account number was shown
NEW: Created FormBank::getIBANLabel function to get the label of "IBAN" depending on bank account country
NEW: prepare for additional warehouse statuses
NEW: project sharing in select_projetcs_list function
NEW: Removed deprecated CommonObject::client property. Please use CommonObject::thirdparty instead
NEW: Removed unused FormOrder::selectSourcesCommande function
NEW: Renamed ActionComm::add function to ActionComm::create
NEW: Rename Form::select_date to Form::selectDate and Form::form_date to Form::formDate
NEW: Rename path for generic media files
NEW: More phpunit tests. Include some REST API into automatic tests.
NEW: Move Expense report menu from module to menu files.


WARNING: 

Dolibarr 4.0 should be compatible with PHP 7 but more feedbacks are still expected to confirm that.

Following changes may create regression for some external modules, but were necessary to make
Dolibarr better:
- Function log() of class CommandeFournisseur has been removed. Using it is no more required.
- Class Resource was renamed into DolResource to avoid conflict with a reserved PHP word.
- Method commonobject->add_thumb() has been renamed into commonobject->addThumbs().
- Method select_type_comptes_financiers() has been renamed into selectTypeOfBankAccount() 
- Property ->client that was deprecated 6 years ago, is replaced in all core code with ->thirdparty.
- File '/core/tpl/document_actions_pre_headers.tpl.php' were renamed into '/core/actions_linkedfiles.inc.php'.
So if you included it into your module, change your code like this to be compatible with all version:
  $res=@include_once DOL_DOCUMENT_ROOT . '/core/actions_linkedfiles.inc.php';
  if (! $res) include_once DOL_DOCUMENT_ROOT . '/core/tpl/document_actions_pre_headers.tpl.php';



***** ChangeLog for 3.9.4 compared to 3.9.3 *****
FIX: #2853
FIX: #3128
FIX: #4447
FIX: #5128 if create method return duplicated code error not use GETPOST in order to get a new code
FIX: #5340
FIX: #5473
FIX: #5474 Country_id of "Don" object is still empty
FIX: #5534
FIX: #5535 bad dependency.
FIX: #5537 AJAX project search does not work properly
FIX: #5540 getFormMail is not registered as addReplace hook
FIX: #5544 Disabled Contact still appear in lists to send emails
FIX: #5549 getNomUrl tooltips show Order info even if user has no rights to read them
FIX: #5568
FIX: #5594
FIX: #5629 PgSQL Interger string stylish error
FIX: #5651
FIX: #5660
FIX: #5853 $conf->global->$calc==0 || $conf->global->$calc==1
FIX: #5907
FIX: #5966 Bug: getNomUrl tooltips show Proposal info even if user has no rights to read them
FIX: #6051
FIX: #6088
FIX: Can correct stock of lot using eatby or sell by date
FIX: Can make a movement on "out of sell" products
FIX: cannot update bank account on invoice if module order not activated
FIX: Can't create withdrawal document
FIX: delete contract extrafields on contract deletion
FIX: Direction of movement lost if an error occurs
FIX: Error when CATEGORIE_RECURSIV_ADD is enabled and new category is daughter of an already linked to object
FIX: export extrafields must not include separe type
FIX: External user must not be able to edit its discounts
FIX: Failed to export contact categories with contact extra fields
FIX: header title in commercial area
FIX: HT and TTC price should always be displayed together
FIX: incoterms
FIX: incoterms do not output into crabe invoice PDF
FIX: in PgSQL no quote "word style" is permitted around column name
FIX: Introduce hidden option MAIL_PREFIX_FOR_EMAIL_ID to solve pb of tracking email.
FIX: margin tab on customer card must filter on current entity invoices
FIX: missing column into SQL on thridparty list
FIX: only show projects of related third if external user
FIX: PgSQL Module Ressource list crash #5637
FIX: php Strict
FIX: Regression when deleting product
FIX: Security to restrict email sending was not efficient
FIX: tag for date rfc in odt substitution
FIX: Update intervention lline crash with PgSQL
FIX: update limit stock on product stock
FIX: vat dictionary should allow enter and edit multiple values for localtaxes, separated by: (ex -19:-15)
FIX: wrong test on dict.php


***** ChangeLog for 3.9.4 compared to 3.9.3 *****
FIX: #2853
FIX: #3128
FIX: #4447
FIX: #5128 if create method return duplicated code error not use GETPOST in order to get a new code
FIX: #5340
FIX: #5473
FIX: #5474 Country_id of "Don" object is still empty
FIX: #5534
FIX: #5535 bad dependency.
FIX: #5537 AJAX project search does not work properly
FIX: #5540 getFormMail is not registered as addReplace hook
FIX: #5544 Disabled Contact still appear in lists to send emails
FIX: #5549 getNomUrl tooltips show Order info even if user has no rights to read them
FIX: #5568
FIX: #5594
FIX: #5629 PgSQL Interger string stylish error
FIX: #5651
FIX: #5660
FIX: #5853 $conf->global->$calc==0 || $conf->global->$calc==1
FIX: #5907
FIX: #5966 Bug: getNomUrl tooltips show Proposal info even if user has no rights to read them
FIX: #6051
FIX: #6088
FIX: Can correct stock of lot using eatby or sell by date
FIX: Can make a movement on "out of sell" products
FIX: cannot update bank account on invoice if module order not activated
FIX: Can't create withdrawal document
FIX: delete contract extrafields on contract deletion
FIX: Direction of movement lost if an error occurs
FIX: Error when CATEGORIE_RECURSIV_ADD is enabled and new category is daughter of an already linked to object
FIX: export extrafields must not include separe type
FIX: External user must not be able to edit its discounts
FIX: Failed to export contact categories with contact extra fields
FIX: header title in commercial area
FIX: HT and TTC price should always be displayed together
FIX: incoterms
FIX: incoterms do not output into crabe invoice PDF
FIX: in PgSQL no quote "word style" is permitted around column name
FIX: Introduce hidden option MAIL_PREFIX_FOR_EMAIL_ID to solve pb of tracking email.
FIX: margin tab on customer card must filter on current entity invoices
FIX: missing column into SQL on thridparty list
FIX: only show projects of related third if external user
FIX: PgSQL Module Ressource list crash #5637
FIX: php Strict
FIX: Regression when deleting product
FIX: Security to restrict email sending was not efficient
FIX: tag for date rfc in odt substitution
FIX: Update intervention lline crash with PgSQL
FIX: update limit stock on product stock
FIX: vat dictionary should allow enter and edit multiple values for localtaxes, separated by: (ex -19:-15)
FIX: wrong test on dict.php


***** ChangeLog for 3.9.3 compared to 3.9.2 *****
FIX: #4383 $userid not defined
FIX: #4448 $filebonprev is not used, $this->filename now
FIX: #4455
FIX: #4749
FIX: #4756
FIX: #4828
FIX: #4926
FIX: #4964 buyprice in customer from shipping buyprice wasn't load in expedition::fetch_lines
FIX: #5004
FIX: #5068
FIX: #5170 tva sign with INVOICE_POSITIVE_CREDIT_NOTE option
FIX: #5338 use of not initialized var $aphour, $apmin, etc
FIX: #5343
FIX: #5380
FIX: #5383 bad object id on don delete
FIX: #5414
FIX: #5470 User of expense report in bank transactions page is not correct
FIX: a case of corrupted ODT by Word that insert <text:s> when it should not.
FIX: Can't create thirdparty or validate invoice if profid is mandatory and profid does not exists for other countries
FIX: dasboard wrong for late invoice
FIX: duplicate jquery.js files
FIX: extrafield cloned on project clone
FIX: Failed to open file
FIX: Filter on opportunity amount and budget
FIX: form_confirm to delete payment on supplier invoice
FIX: javascript error with german-switzerland language
FIX: large expense note
FIX: Missing original .js file (license violation if sources are not provided)
FIX: Option strict mode compatibility
FIX: product stats all bloc module without enbaled test
FIX: receiving link never works
FIX: task ODT company object not correctly retrieved
FIX: Translate group perms as it is done into user perms
FIX: We must take the last recent defined price when using price level

***** ChangeLog for 3.9.2 compared to 3.9.1 *****
FIX: #4813 Won translation for the key OppStatusWON instead OppStatusWIN
FIX: #5008 SQL error when editing the reference of a supplier invoice that already exists
FIX: #5236 Cron module activated but "Modules tools" does not appear in the left menu.
FIX: Accountancy - 3.9 - Chart of accounts are limited on only one country
FIX: bug on email template
FIX: Can't create a stock transfer from product card
FIX: can't fetch by siret or siren because of first "if"
FIX: Check stock of product by warehouse if $entrepot_id defined on shippings
FIX: Compatible with multicompany
FIX: Creation of the second ressource type fails.
FIX: end of select when no fournprice
FIX: Filter on assigned to was preselected on current user on list "All events" (instead of no filtering)
FIX: Filter on category tag for suppliers
FIX: hook on group card called but not initialized
FIX: Infinite loop on menu tree output for edition 
FIX: Can show tree of entries added by external modules using fk_mainmenu and fk_leftmenu instead of fk_menu.
FIX: init var at wrong place report incorrect "shippable" flag on draft order.
FIX: It doesn't check if there is enough stock to update the lines of orders/invoices
FIX: Menu statistics was not visible if module proposal was not enabled
FIX: Merge manually PR #5161 - Bad translation key
FIX: missing column when module was installed before standard integration
FIX: Missing number total of modules
FIX: Not filtering correctly when coming from dashboard
FIX: PROPAL_MERGE_PDF with PRODUCT_USE_OLD_PATH
FIX: Remove PHP Warning: Creating default object from empty value.
FIX: same page added several times on mergepropal option
FIX: search on date into supplier invoice list dont work because of status -1
FIX: Search supplier ref on contract
FIX: Split of credit note into discount page generates records not correctly recognised as credit note.
FIX: SQL error function on getAvailableDiscounts function, on bill create mode if socid is empty
FIX: #5087
FIX: #5108
FIX: #5163
FIX: #5195
FIX: #5203
FIX: #5207
FIX: #5209
FIX: #5230

***** ChangeLog for 3.9.1 compared to 3.9.* *****
FIX: #3815 Call to undefined function local_by_date()
FIX: #4424 Missing email of user popup in supplier orders area
FIX: #4442 Missing translation in Banks menu
FIX: #4737 Bank transacion type selector translation is cropped
FIX: #4742 Able to delete a supplier invoice with a registered payment
FIX: #4743 UI glitch in project summary page
FIX: #4747 Missing UI background when registering a supplier invoice payment
FIX: #4748 Supplier invoice payment confirmation amount is not translated
FIX: #4766 VAT not shown in supplier invoice popup
FIX: #4784
FIX: #4809 Duplicate functions with different content
FIX: #4812
FIX: #4839
FIX: #4851 Project selector in supplier invoices shows the project label twice
FIX: #4870
FIX: #4874 SQL error when listing users
FIX: #4880
FIX: #4961
FIX: #4989
FIX: If oauth has never been activated two tables are missing and printing is not working
FIX: A not enabled field for list must not into fields to add
FIX: Bad color of message password changed
FIX: Bad error and style message when changing its own login
FIX: Bad function name call on delete
FIX: Bad include and param for project numbering module call
FIX: bad translation language loaded FIX: When changing thirdparty on event card, the showempty option of contact was lost. FIX: Bad placeholder shown on combo to select a thirdparty.
FIX: Bad vat definition when using POS module
FIX: Box disabled because bugged
FIX: Can not select a commercial on the creation of a third
FIX: Check of EAN13 barcode when mask was set to use 13 digits instead of 12
FIX: correct display of minimum buying price
FIX: Creation of thumb image for size "small" was not done.
FIX: Damn, where was the project ref ?
FIX: Default vat is not set correctly when an error occured and we use VAT identified by a code.
FIX: dont retrieve new buying price on margin display
FIX: Duplicate records into export
FIX: Each time we edit a line, we loose the unit price.
FIX: Email templates not compatible with Multicompany
FIX: Export must use a left join to not loose lines
FIX: fetchAllEMailTemplate
FIX: Filter/search on extrafields on lists
FIX: finished parameters not used
FIX: Generated thumbs must always use the png format so using thumbs can work.
FIX: Hook resprint  be printed
FIX: image extension must be in lower case
FIX: Missing clean of criteria
FIX: Missing database escaping on supplier price insert/update
FIX: Missing function
FIX: Multiprice generator didn't recalculate prices if only the price_base_type property changes
FIX: Not removing code into vatrate.
FIX: Not showing sellprice properly on product list
FIX: Parsing of amount to pay vat
FIX: PHPCS
FIX: PMP is deprecated at warehouse level
FIX: real min buying price
FIX: Same term to create than other objects
FIX: Some records were lost into margin per product report
FIX: systematic rounding causes prices to be updated without reason
FIX: Template email must take care of positino column
FIX: VAT rate can be negative. Example spain selling to morroco.
FIX: When cloning an order the order result from clone must be now
FIX: When using option Price per level, when adding a predefined product, the vat for customer was not correctly set.

***** ChangeLog for 3.9.0 compared to 3.8.* *****
For users:
NEW: A new and more modern look for "eldy" theme.
NEW: Introduce a new theme called "Material Design". 
NEW: #3767 Allow changing multiple prices of a product at once
NEW: Add a button to purge criteria in user list
NEW: Add a filter field to restrict list of member when doing a LDAP list request. Use also this filter into ldap command line script making sync from ldap to dolibarr.
NEW: Add all assigned users and all extrafields data in new event when we createFromClone
NEW: Add hidden option to use standard position address in crabe model For electronic sending solutions
NEW: Add a refresh button on page list of direct print jobs.
NEW: Add a tab "document" in donation card
NEW: Add cancel button on thirdparty create page
NEW: Add chart of product statistics
NEW: Add color on categories
NEW: Add date value filter on account records list
NEW: Add __PROJECT_NAME__ tag for customer invoice emails
NEW: Add option PDF_ALLOW_HTML_FOR_FREE_TEXT to be able to enter pdf footer text with wysiwyg editor.
NEW: Add fields into llx_cronjobs to be able to use job table to queue one shot jobs.
NEW: Add filter on status on invoice list
NEW: Add filter on status on shipments
NEW: Add gender property managed on user card FIX: Better error messages when uploading photo of user when permission to write are not granted
NEW: Add help tooltips on fields of dictionary edit pages.
NEW: Add hidden option MAIN_MAILFORM_DISABLE_ENTERKEY to disable the key enter into the form to send email.
NEW: Add $ID$ into extrafields management to allow use of current object id on filter for select list from table and checkbox list from table
NEW: Add info page on product card
NEW: Add into about page, a sample text to use to promote new version release (visible only if version is last stable)
NEW: Add none/all selection into list of files for FTP browser module
NEW: Add opportunity amount on project card.
NEW: Add link "date of invoice" to select date of invoice when creating a payment in one click.
NEW: Add planned workload and declared progress on project summary list on project home page (data aggregated from tasks of project)
NEW: Add ref and label of project into export
NEW: Add status into filters of graph
NEW: Add tab document on salaries payment
NEW: Add thumb of users into stats box on home page
NEW: A link to the bugtracker report tool can be enabled in the GUI
NEW: Better look for POS. More responsive design.
NEW: Can add project search on left menu search area
NEW: Can assign a task to yourself to have it appear on timesheet.
NEW: Can close a project that has draft status with no need to switch it to validate status before.
NEW: Can edit Background color for Top menu and Background color for table title line.
NEW: Can edit email templates using WYSIWYG editor.
NEW: Can edit list of prospect status for customers/prospects. Add a new entry into dictionary table to manage list fo status.
NEW: Can filter on contact status in prospect list. Removed deprecated menu entry.
NEW: Can filter proposal on a tag of a product.
NEW: Can filter proposal, orders or invoices with criteria "contain at least one product with following tag"
NEW: Can choose fields to show on project list.
NEW: Can choose fields to show in product list. Extrafields are also supported.
NEW: Can choose fields to show into the contact list. Extrafields are also supported.
NEW: Can choose fields to show into list of users. Extrafields are also supported.
NEW: Can set default value of event type when creating an event (if option "manage type of event" is used).
NEW: Can upload files on leave requests. Use more standard permissions.
NEW: Can use a "|" to make a OR search on several different criterias into search text filters of tables.
NEW: Can use the * as a joker characters into search boxes of lists.
NEW: Clean code into salary module, debug and add indexes 
NEW: Can filter on user list and salary payments on user with naural search.
NEW: Can clone agenda events.
NEW: Color category is visible onto the thumb of tags on thirdparty, or products cards.
NEW: Conf to use next product/service ref when we clone a product/service
NEW: Contract module can be used to follow both sold and bought contracts/recurring subscriptions.
NEW: Can change amount when creating withdraws requests.
NEW: FEATURE PROPOSAL: on proposal, order or invoice creation from scratch, reload page after customer selection so its informations can be loaded
NEW: Filter "active" by default on user list. Fix label of permission of project module.
NEW: Forms are using the "tab look", even in creation mode.
NEW: Free text for cheque deposit receipt can be HTML content.
NEW: Hidden option THEME_ELDY_USE_HOVER is stable enough to become officialy visible into setup.
NEW: If module salaries is on, you can set a hourly value for time consumed by users. When a user enter its time consumed on a project, a calculation is done to provide the cost for human services. This value appears into the "Overview" of project.
NEW: Add import profile to import sales representatives of third parties.
NEW: Increase length of bank code to 128 char #3704
NEW: Into the overview of projects, the name of thirdparty appears into combo lists of elements to link to project.
NEW: Introduce a "code" into table of vats to describe VAT. This will allow to suggest different vat lines with same value with ability to differentiate them.
NEW: Introduce cost price on products.
NEW: Introduce hidden option MAIN_LANDING_PAGE to decide the home page visible just after login.
NEW: Introduce hidden option MAIN_REPLACE_TRANS_xx_XX to allow simple replacement of translated string on the fly. Prefer to use next method.
NEW: Introduce table llx_overwrite_trans to be able to overwrite translations by simple database edition.
NEW: Introduce use of cache for thumbs images of users to save bandwith.
NEW: Experimental level multiprice generator based on per cent variations over base price.
NEW: List of projects of a thirdparty are visible on a project tab for the thirdparty.
NEW: Merge all left menu search boxes into one.
NEW: Merge all search fields of an area page into one search box.
NEW: Next ref on clone doesn't need conf, it's used if mask exists.
NEW: Only arrow of current sorted field is visible into table views. This save a lot of space. You can click on the column title to sort. This make clickable area larger and click to sort is easier.
NEW: On page to see/edit contact of an ojbect, the status of contact is visible (for both external and internal users).
NEW: Option "encrypt password" into database is set to on by default on first install.
NEW: Print event type on third party card tab agenda list (only if AGENDA_USE_EVENT_TYPE = 1)
NEW: Provide an easier way to understand if an order can be shipped.
NEW: Quick search filter works also on invoice, proposal, order, intervention, contract and expense reports.
NEW: Replace category edition page on members with new select2 component.
NEW: Show photo of logged user into login top right block. 
NEW: If no photo is available for user, we show a generic photo depending on gender.
NEW: Show photo of user into user list.
NEW: Show which fields were used for search when doing a "generic search" from the "quick search" form on left menu.
NEW: Statistic graphs on products offer a filter on product type (product / service or both)
NEW: Syslog displays configuration errors
NEW: The clicktodial module is now able to provide link "tel:" on phone numbers. So it is also possible to use clicktodial with a client solution like the "xivo" local client.
NEW: The conditional IF into ODT templates works also on not defined var so we can show data only if defined. Close #3819
NEW: The free text in PDF footers can now be a HTML content. So the WYSIWYG editor is on by default to edit it into module setup.
NEW: The thirdparties tabs, the contacts tabs and the members tabs are now presented using a new "top banner", saving space and using a same way to show address, status and navigation arrows.
NEW: Thumbs for statistics on main page are fully clicable (not only link inside the thumb)
NEW: Translate extrafield's labels.
NEW: Use new select2 component for juridical status, country and state selection.
NEW: When creating order, proposal or invoice from thirdparty card, the project is asked during creation. A link to create project if it does not exists is also available. 
NEW: Uniformize form creation of proposal to add public and private notes during creation like for order and invoice.
NEW: More robust antiXSS engine.
NEW: Compatibility with Mysql 5.7+

For developers:
NEW: The search box and the bookmarks are now rendered by the menu manager.
NEW: Add a new widget $form->selectArrayAjax() to use combo list with content coming from an Ajax URL.
NEW: Add doActions hook method call in contract card
NEW: Added doActions hooks to user cards
NEW: Add a new component to select categories/tags from the main edit page of product. The dedicated tab is also removed.
NEW: upgrade jQuery Component Datable (and extras) to 1.10.7
NEW: script to build API class from existing class
NEW: Prepare database to store information per files (for example to define if an image can be used as a cover or not)
NEW: log hooks loading
NEW: Introduce property module_position so a module can decide where it appears into list of modules.
NEW: Introduce function dolGetFirstLineOfText
NEW: Introduce a method getDefaultCreateValueForField for developers to get a default value to use for a form in create mode. Implement it for public and private notes.
NEW: A module can add its entries into cron module.
NEW: Framework feature. To have a page being loaded at same scrollbar level after a click on a href link, just add the class "reposition" on this link.
NEW: Add exemple of setup for multitail to render dolibarr log files
NEW: Add restler framework. First step to build REST API into Dolibarr.
NEW: Add css class and ids on column of detail lines to allow module to easily manipulate fields.
NEW: Add hook in send mail
NEW: Add hooks on list of members to allow an external module to add more fields into list view.
NEW: Add hooks to allow an external module to complete list of events into calendar views.
NEW: Add "productpricecard" hook and uniformize code
NEW: Enhance also the prototype test_arrays to include select form before table.
NEW: Enhance prototype, project list and proposal list with new hooks to have an external module able to add more fields.
NEW: Enhance style engine. Add option to set color of links.
NEW: ODT generators can now also set meta properties of ODT file.
NEW: Add missing columns into llx_expedition to match other tables.
NEW: A new function getImageFileNameForSize was also introduced to choose image best size according to usage to save bandwith.
NEW: Support logging to a Sentry server
NEW: Prepare database to have agenda able to store more detailed emails events. 

WARNING: 

Dolibarr 3.9 is not yet fully compatible with PHP 7 even if most features seems to work.

Mysql minimum version is now 5.0.3 

Following changes may create regression for some external modules, but were necessary to make
Dolibarr better:
- Deprecated Product::setPriceExpression. Use Product::update instead
- Deprecated hidden option MAIN_USE_CUSTOM_TRANSLATION has been removed. Use table llx_overwrite_trans instead.
- Trigger LINECONTRACT_INSERT has been renamed into LINECONTRACT_CREATE to match common denomination.
- A lot hooks used into PDF generation were not correctly implemented. We had to fix this. The result si that
the following hook were set as hook of type "replace". This means if your module implement such hooks, it must 
return 0 to execute standard code or 1 to replace standard code (value to output should be set into resPrints instead).
This is list of hooks modified:
'pdf_getlinenum', 'pdf_getlineref', 'pdf_getlineref_supplier', 'pdf_getlinevatrate', 'pdf_getlineupexcltax',
'pdf_getlineupwithtax', 'pdf_getlineqty', 'pdf_getlineqty_asked', 'pdf_getlineqty_shipped', 'pdf_getlineqty_keeptoship',
'pdf_getlineunit', 'pdf_getlineremisepercent', 'pdf_getlineprogress', 'pdf_getlinetotalexcltax', 'pdf_getlinetotalwithtax'
- Renamed Product::isservice and Product::isproduct to match PSR-2
- Remove deprecated Product::hidden property



***** ChangeLog for 3.8.5 compared to 3.8.4 *****
FIX: #3815 Call to undefined function local_by_date().
FIX: #4424 Missing email of user popup in supplier orders area
FIX: #4442 Missing translation in Banks menu
FIX: #4448 $filebonprev is not used, $this->filename now
FIX: #4455
FIX: #4737 Bank transacion type selector translation is cropped
FIX: #4742 Able to delete a supplier invoice with a registered payment
FIX: #4743 UI glitch in project summary page
FIX: #4747 Missing UI background when registering a supplier invoice payment
FIX: #4748 Supplier invoice payment confirmation amount is not translated
FIX: #4749
FIX: #4756
FIX: #4766 VAT not shown in supplier invoice popup
FIX: #4809 - Duplicate functions with different content
FIX: #4851 Project selector in supplier invoices shows the project label twice
FIX: #4870
FIX: #5008 SQL error when editing the reference of a supplier invoice that already exists
FIX: #5048 Product supplier list display only one produc
FIX: #5170 tva sign with INVOICE_POSITIVE_CREDIT_NOTE option
FIX: #5203
FIX: #5207
FIX: #5338 use of not initialized var $aphour, $apmin, etc
FIX: #5380
FIX: #5383 bad object id on don delete
FIX: #5474 Country_id of "Don" object is still empty
FIX: Accountancy - 3.8 - Chart of accounts are limited on only one country
FIX: Bad include and param for project numbering module call
FIX: Box disabled because bugged
FIX: bug on email template
FIX: Can correct stock of lot using eatby or sell by date
FIX: Can make a movement on "out of sell" products
FIX: Can't create thirdparty or validate invoice if profid is mandatory and profid does not exists for other countries
FIX: can't fetch by siret or siren because of first "if"
FIX: Check stock of product by warehouse if $entrepot_id defined on shippings
FIX: correct display of minimum buying price
FIX: Creation of thumb image for size "small" was not done.
FIX: Direction of movement lost if an error occurs
FIX: dont retrieve new buying price on margin display
FIX: Duplicate records into export
FIX: Email templates not compatible with Multicompany
FIX: end of select when no fournprice
FIX: finished parameters not used
FIX: hook on group card called but not initialized
FIX: It doesn't check if there is enough stock to update the lines of orders/invoices
FIX: large expense note
FIX: missing column when module was installed before standard integration
FIX: Missing database escaping on supplier price insert/update
FIX: Not filtering correctly when come from dashboard
FIX: PROPAL_MERGE_PDF with PRODUCT_USE_OLD_PATH
FIX: real min buying price
FIX: receiving link never works
FIX: same page added several times on mergepropal option
FIX: search on date into supplier invoice list dont work because of status -1
FIX: Search supplier ref on contract
FIX: SQL error function on getAvailableDiscounts function, on bill create mode if socid is empty
FIX: systematic rounding causes prices to be updated without reason
FIX: task ODT company object not correctly retrieved
FIX: Template email must take care of positino column
FIX: VAT rate can be negative. Example spain selling to morroco.

***** ChangeLog for 3.8.4 compared to 3.8.3 *****
FIX: #3694
FIX: #3798 #2519 Cron jobs would never be executed
FIX: #4155 Search Categories error
FIX: #4239
FIX: #4272 Error when trying to print the page "Linked objects" of a Thirdparty
FIX: #4291 Correctly filter bank card GETPOSTs
FIX: #4291 Correctly filter external calendar GETPOSTs
FIX: #4341
FIX: #4394 Untranslated label in list of expense reports
FIX: #4414 Supplier invoices use FAC_FORCE_DATE_VALIDATION client invoices property
FIX: #4418
FIX: #4425 Missing "VAT" translation in supplier order popup
FIX: #4434 Weird behaviour when enabling multiprices
FIX: #4440 Wrong price is filled by Product::fetch into multiprices arrays
FIX: #4453 SEPA Direct Debit generated XML shows a trailing comma in RmtInf field
FIX: #4528
FIX: #4556 desiredstock and seuil_stock_alerte cleared on modify product card
FIX: #4580
FIX: #4583 Incorrect call of Categories::containing throws a DoliDB error
FIX: #4649 Wrong parameters order
FIX: #4768
FIX: #4785
FIX: Add a test to show bugged module with a bad declaration of dictionaries to avoid to see clean module to be breaked.
FIX: add Croatia into list of country in EEC
FIX: add missing global def for ttc column
FIX: ajax error with multicompany module
FIX: Avoid errors when batch stock is negative
FIX: bad field in select
FIX: bad path
FIX: bad transaction level due to code of situation invoices
FIX: best sql request
FIX: bookmark's user change after update if the user hasn't superadmin right
FIX: call trigger LINEBILL_SUPPLIER_CREATE
FIX: Can not disabled an opened service line in a contract
FIX: can't clone event
FIX: can't send mail to thirdparty contact if no mail defined on thirdparty card
FIX: Check stock of batch on shippment
FIX: code corrupting database
FIX: compatibility with multicompany transversal mode
FIX: compatibility with multicompany transversal mode and more security issue
FIX: Contrat card don't consider user permissions to show active/unactive service button
FIX: CVE CVE-2015-8685
FIX: Deadlock situation. Can't edit anymore contract. FIX: List of automatic events was not visible.
FIX: disable main.inc.php hooks
FIX: do not show warning if account defined
FIX: don't see the sales representative of anothers entities
FIX: duration format
FIX: Correct problem of rights beetween tax and salaries module
FIX: Email templates not compatible with Multicompany
FIX: $fileparams is not defined
FIX: filter by socid if from customer card
FIX: for avoid conflict with "global $m" in memory.lib.php
FIX: for avoid division by 0
FIX: hover css
FIX: If option to hide automatic ECM is on, dont show menu.
FIX: if we dont use SUPPLIER_ORDER_USE_HOUR_FOR_DELIVERY_DATE the hour is displayed on pdf
FIX: Introduce hidden option to disable feature than hangs when too much data
FIX: ISSUE #4506 : make working the PROPAL_CLONE_ON_CREATE_PAGE hidden constant
FIX: issue when bank module is disabled FIX: missing entity filter for lines of payment
FIX: list of leave request was not showing label correctly.
FIX: MAIN_THIRDPARTY_CREATION_INDIVIDUAL syntax error in name
FIX: markRate can be 100
FIX: minor css error (pixel size must have "px"). Compatibility with old behaviour.
FIX: missing field "label"
FIX: missing signature and uniformize code between card and script
FIX: missing traduction
FIX: missing translation
FIX: missing translation key
FIX: nblignes not calculated after hook and hook can't modify this value. Usefull for modules
FIX: no database structure change is allowed into minor versions
FIX: no transaction in this place
FIX: Noway to validate a leave request for some uer even if they have permission for.
FIX: Option to disable meteo was not set correctly in edit mode
FIX: $outputlangs is not defined (dolibarr 3.7, 3.8, 3.9)
FIX: path to copyrighted files
FIX: php unit to work both with old and new setup
FIX: Purge of temp files was broken
FIX: Relative discount decimals are not saved
FIX: Removed a bugged list. Fixed another one to not count data of previous year.
FIX: retrieve correct pu_ttc (set by printObjectLine function) like in 3.7
FIX: search product in customer product prices doesn't work
FIX: Some filters are lost when paging
FIX: sql injection #4341
FIX: sql injection even when code is on several lines
FIX: sql request and total for time spen for current month
FIX: Sql syntax error in doc_generic_task_odt
FIX: Status filter don't work
FIX: Strict Standards: Only variables should be passed by reference
FIX: The part added with hidden option MAIN_DOC_USE_TIMING was included with a . instead of -. This make os think it is part of extension instead of file name.
FIX: The third dashboard don't consider user permissions
FIX: the view my task must show only task you are assigned to
FIX: to allow phpunit of migration process for 3.4 to 3.5
FIX: to allow phpunit of migration process for 3.5 to 3.6
FIX: userlocaltax
FIX: view of product image when using old path 
FIX: size of image uploaded on user.
FIX: We must ue the "small" size of imge to show on card pages.
FIX: When we make a direct assignement on a task to a user, we must check he is also assigned to project (and if not assign it)
FIX: wrong fk_parent_line in credit note with invoiceAvoirWithLines option
FIX: wrong modelpdf var name
FIX: wrong object name

***** ChangeLog for 3.8.3 compared to 3.8.2 *****
FIX: #3805
FIX: #3231 [Members] Public subscription page displays GeoIP error
FIX: #3240
FIX: #3293 Login page form icons not shown
FIX: #3508 Useless tooltip in 3.8 boxes
FIX: #3661 Margin is not selected correctly when adding a product
FIX: #3679 Error when deleting a Localtax2 special payment
FIX: #3707 Thirdparty bank account page table has a glitch
FIX: #3726 When upload file, don't test if PRODUCT_USE_OLD_PATH_FOR_PHOTO variable is empty or not
FIX: #3734 Do not show empty links of deleted source objects in stock movement list
FIX: #3836 Unable to upload a document to an invoice under some circunstances
FIX: #3878 Storing and deleting files on emailing was done at wrong place
FIX: #3880
FIX: #3882
FIX: #3890 Expected transactions bank account page, shows negative numbers
FIX: #3912
FIX: #3928 Creating a Customer order and a Customer invoice from a project, does not inherit payment conditions and method of payment of customer card
FIX: #3953 Don't round supplier price
FIX: #3953 rounding of buying price
FIX: #3980 Search field in "product by supplier" list sends empty result 3.8 and 3.7
FIX: #3987 Undefined variable $newref in CommandeFournisseur::approve
FIX: #3988 Undefined variable $conf and $error in CommandeFournisseur::addline
FIX: #3989 Undefined variable $conf in CommandeFournisseur::getNomUrl
FIX: #3990
FIX: #3992 CommandeFournisseur::ref is marked as deprecated and it shouldn't be
FIX: #3996 Dictionnary hooks are not working in 3.8
FIX: #3997 Wrong permission key used for Margins > Read all
FIX: #4016 User link is not correctly formed in emailing receivers
FIX: #4018 SQL error if trying to access the mailing/card.php page without an ID defined
FIX: #4036 Direct printing module without any driver configured, shows an unformatted error message
FIX: #4043 Incorrect translation in error mesage in menu creation admin page
FIX: #4049 PHP warning when trying to access a non-existing product/service
FIX: #4055 SQL error when trying to access a non-existing expedition
FIX: #4081 Added missing translation
FIX: #4097 Public holiday calculation
FIX: #4182 SQL error when deleting an unexisting bank entry
FIX: #4242 Allow disabling dashes in documents
FIX: #4243 sql injection
FIX: #4281
FIX: #4282 Defined shipping time were not shown in Customer order's PDF documents
FIX: #4285 SQL query shown when accessing an unexisting invoice
FIX: #4287 SQL error when accessing an unexisting proposal
FIX: #4302 Undefined variable $conf in Commande::LibStatut
FIX: Allow to search on alias name into select
FIX: Add a protection to not make release if ChangeLog was not generated.
FIX: autofocus on input search product
FIX: bad calculation for stock value
FIX: Better compatibility for users that used the not supported option MAIN_USE_JQUERY_MULTISELECT set to 1.
FIX: Bug: $this is not accessible in static context in Mailing::libStatutDest #4050
FIX: can not have access to the new ids or propal lines on PROPAL_CLONE
FIX: Can't update line's duration
FIX: Can use formated float number on old expense report module.
FIX: change object statut on close shipping and remove erratic db commit
FIX: change order date on clone (as everywhere else)
FIX: event's data lost on user assign update
FIX: export propal and order with extrafields
FIX: export with category contact extrafields
FIX: jquery select of project generate js error on change event
FIX: label of line is set in description field if empty
FIX: loss data also if update was cancel by error of ended state with no end date, try a generic patch
FIX: mail isn't display in title on event in mode view
FIX: Missing to set context into workflow actions, so triggers can't know we are creating an invoice from order or an order from a proposal.
FIX: NB task and percent progress in box project
FIX: Not delete a product when have customer price
FIX: Not deleting contrats on element_element table
FIX: Not use localtaxes when invoice some orders
FIX: only active customer should be available into select list thirdparty on invoice creation
FIX: only active customer should be return into new invoice creation select list
FIX: AWP calculation
FIX: product link in project box
FIX: Remove  column creation for table llx_product_fournisseur_price, the column use un calss is fk_supplier_price_expression, and fk_price_expression does not exist into lx_product_fournisseur_price sql file declaration
FIX: Show category selector if we have permission to view products or services
FIX: showrefnav htmlspecialchar instead of < >
FIX: The label hidden was not supported when using jmobile
FIX: Too many information were hidden. A lot of users still need bank account on PDF.
FIX: Use "WHERE true" instead of "WHERE 1" #4132

***** ChangeLog for 3.8.2 compared to 3.8.1 *****
FIX: Add a protection to not make release if ChangeLog was not generated.
FIX: 1/ update_extra() function must not be in  "if(!empty(MAIN_DISABLE_CONTACTS_TAB)" test. 2/ Reindented code
FIX: #3240
FIX: #3541 Bypass authentication when user was created using LDAP
FIX: #3605 deleting a shipping
FIX: #3661 Margin is not selected correctly when adding a product
FIX: #3689 Bug on workflow module
FIX: #3724 Bug: Blank page after cloning proposal if we changed client
FIX: #3726 Better support for PRODUCT_USE_OLD_PATH_FOR_PHOTO
FIX: #3726 Not showing images on product card
FIX: #3757 Can't set amount in a social contribution with some languages
FIX: #3786 Translation of select box.
FIX: #3841 creation of a task completed has not status set to finished by default
FIX: #3878 Storing and deleting files on emailing was done at wrong place
FIX: #3880
FIX: #3882
FIX: action not appear before an update because of a lack of line in action ressource
FIX: add tag myuser_job into ODT replacement
FIX: Avoid changing the state to a thirdparty who shouldn't be contacted anymore
FIX: bad calculation for stock value
FIX: Bad parameters
FIX: Bad picto for expense report
FIX: bad property so after creating an event from calendar, filter were lost.
FIX: bad stock valorisation
FIX: better fix to generate a PROV ref after clone
FIX: bug invoice classified in propale next update commonobject class in 3.8
FIX: Can export a field into task time table with export project profile
FIX: change order date on clone (as everywhere else)
FIX: clone customer order create new order with validate ref and not with PROV
FIX: Contacts are not added to the list with the status "no contact"
FIX: Default thirdparty when cloning invoice was not set.
FIX: double db escape add too quote
FIX: event's data lost on user assign update
FIX: Filter in customer price per product of a thirdparty returned error
FIX: filters on supplier invoices list are not used, search_status instead
FIX: fix HTML into formconfirm box
FIX: IF autocomplete was set on thirdparty list, it was not possible to open list of extrafields.
FIX: If no end date is set on survey, we should be able to vote.
FIX: loss data also if update was cancel by error of ended state with no end date, try a generic patch
FIX: no need to remove file into mail form, the temp dir will be deleted after any sending
FIX: pmp calculation
FIX: Preview pages was not using correct style for ref
FIX: project was not retrieved on invoice creation form
FIX: Revert option WORKFLOW_PROPAL_CAN_CLASSIFIED_BILLED_WITHOUT_INVOICES into option WORKFLOW_PROPAL_NEED_INVOICE_TO_BE_CLASSIFIED_BILLED for better compatibility with old versions
FIX: Search status not saved into list
FIX: search_status not used in mergefusiontool
FIX: Show category selector if we have permission to view products or services
FIX: Show product image on getNomUrl()
FIX: skeleton class must use db->order rather than ORDER BY into fetchAll
FIX: Societe::set_parent() function needs societe object to be fetched to update parent
FIX: supplier rights for orderToInvoice
FIX: tag object_total_vat_x need x to be a string with unknown decimal lenght. Now use for x the real vat real with no more decimal (x = 20 or x = 8.5 or x = 5.99, ...)
FIX: The preview of PDF was never refreshed if PDF document was changed
FIX: The thumb of user into top menu was using the image in full size. This make a large download at each page call. We must use the mini thumbs.
FIX: Total in summary was not same than into detail on the referrer page.

***** ChangeLog for 3.8.1 compared to 3.8.0 *****
FIX: #3521 postgresql migration error
FIX: #3524
FIX: #3529
FIX: #3530
FIX: #3533
FIX: #3533 Load categories language
FIX: #3534
FIX: #3572 Impossible to attach project in order
FIX: #3599 Not saving legal form
FIX: #3606
FIX: #3607 Better categories setting and unsetting
FIX: #3628
FIX: #3630 - Wrong balance report when module salaries and donation disabled
FIX: Add a test to save life when ref of object (invoice ref, order ref, ...) was empty. The was no way to go back to a clean situation, even after vaidating again the object.
FIX: Admin fiche inter page do not take good action
FIX: Always use type send in parameters in showCategories method
FIX: avoid SQL error in getValueFrom common object when all params are not send
FIX: avoid SQL error when no sortfield send to method
FIX: bad link into project box
FIX: Bad title line in project view when using jmobile
FIX: Bad translation key for project "Overview"
FIX: Can create Proposal on close thridparty #3526
FIX: Can't change state on a contact
FIX: Can't change the admin with default setup
FIX: Can't delete thirdparty if there is some discounts
FIX: Can't reopen a canceled invoice.
FIX: Creation of tables or keys must not be done with a random order.
FIX: debian install when module mysqli is not installed.
FIX: Description of tags was mandatory in edit mode but not in create mode. Should not be mandatory.
FIX: display error on extrafields on ficheinter
FIX: Email selector contact must not include inactive contact
FIX: error in SQL due to a previous fix
FIX: Error retrieving customer prices
FIX: Event from ical stream should not be movable into calendar view
FIX: facturestat bad sql when customer view is limited
FIX: Filter on status of thirdparty list and bad encoding of url
FIX: icon into export profile may be not correctly output
FIX: Init into bad var
FIX: Link of project must be cickable if user has permission to read all projects FIX: Missing information into the alt of project picto
FIX: List of project for user that are restrited as sale repreentative to some thirdparties.
FIX: Mass Mailing activity don't display all status
FIX: Missing contracts into list in page of Refering objects of a thirdparty.
FIX: Missing menu entry for list of thirdparties when using auguria menu manager
FIX: Missing validate button if permission are not valid.
FIX: New adherent from, always redirect on entity
FIX: not closing CSS.
FIX: not responsive part for project page
FIX: Only are showing one object linked
FIX: order ref must not be translated
FIX: Payment form for paypal and paybox was not centered.
FIX: Pb into pagination scroll widget FIX: Style of previous-next card when using dolidroid
FIX: Regression on bad use of fk_account showing the bad bank account on PDF.
FIX: Removed warnings
FIX: remove twice same test
FIX: select of project using ajax autocomplete option
FIX: sortder field was missing so manually added values were moved to begin.
FIX: Syntax error in Debian Apache configuration
FIX: The admin flag is mising.
FIX: The filter on thirdparty prices should be visible if there is at least one thirdparty price.
FIX: Thirdparty is missing on card
FIX: update2.php test res befre assign it
FIX: When delete actioncomm also delete actioncomm_resources
FIX: when editing time spent, date of line suggested was a rubbish value
FIX: When filter with empty status, by default get canceled status (-1)
FIX: When update a member login for a member linked to a user, the login of user was not sync (not updated).
FIX: Wizard for restore does not show import command


***** ChangeLog for 3.8 compared to 3.7.* *****
For users:
FIX: #2519
FIX: #2758 Product::update sets product note to "null" when $prod->note is null
FIX: #2832: Fixed a problem with special characters in expense report PDF model
FIX: #2856 : Wrong table design
FIX: #2901
FIX: #2957 : missing $langs object for trigger
FIX: #2983 Load gravatar avatar images securely over HTTPS
FIX: #2987: removed dead function moneyMeter()
FIX: #3009: Better filtering to prevent SQL injection
FIX: #3009: Better filtering to prevent SQL injection
FIX: #3091 TotalHT amount in supplier order is bold unlike the rest of Dolibarr
FIX: #3138 - Too much visible thing when access is denied on public pages
FIX: #3173 Overlapping of shipment ref
FIX: Adding 5 more choice link into survey module was not working with chrome
FIX: bad calculation for stock value
FIX: Bad link to login page into email for password renewal.
FIX: Bad logo for status "Do not contact" of thirdparty.
FIX: Bad variable usage
FIX: Better management error into the color conversion functions
FIX: [bug #1883] missing field in SQL installation
FIX: Bug on order and supplier invoice numeration mask when use supplier code
FIX: Bug on order and supplier invoice numeration mask when use supplier code
FIX: button create payment hide if tax amount is less than 1
FIX: can receive new batch product on supplier order
FIX: can show print page after product save
FIX: Close #2835 Customer prices of a product shows incorrect history order
FIX: Close #2837 Product list table column header does not match column body
FIX: Close bug #2855 Wrong translation key in localtax report page
FIX: Close bug #2861 Undefined variable $res when migrating from 3.6.2 to 3.7.0
FIX: Close bug #2891 Category hooks do not work
FIX: Close bug #2900 Courtesy title is not stored in create thirdparty form
FIX: Close bug #2976: "Report" tab is the current tab but it is not marked as selected by the UI
FIX: Correct migration script
FIX: create contact with extrafiel is null when it is require
FIX: Description of contract line was not visible.
FIX: Correct path of loan class
FIX: Correct problem field with note - Add note_private & use wysiwyg editor
FIX: Edit in place of "Outstanding Limit"
FIX: Module Expense Report - Correct init
FIX: Update licence to GPLv3
FIX: End log must use same level then start log.
FIX: event for restricted user was restricted if company null
FIX: event not linked to contact on creation
FIX: Export of tags for contact and member
FIX: extrafields required on thirdparty
FIX: Force ref
FIX: Function expects an int, not a boolean
FIX: Function was expecting a boolean not a string
FIX: hide category if it's not enable
FIX: If supplier invoice block linked element is display after other block total HT amount is not reset to 0 and sum other block (like customer orders values)
FIX: jdate returning -62169955200 on x64 machine
FIX: Let ability to use IDPROF verifications even if new entry is "private"
FIX: migration error
FIX: moved built-in bug report system to GitHub Issues
FIX: Moved code to where the variable is defined
FIX: No check warehouse is provided if module stock is not enabled.
FIX: Payed invoices are showed as canceled FIX: Bad date filter on customer order
FIX: Ref/label of product on contract line was not visible, nor into page, nor into PDF.
FIX: Removed concatenation on undeclared variable
FIX: Remove deprecated property 'libelle' on product object
FIX: Replaced some deprecated call
FIX: Replaced some deprecated property
FIX: Save of filters into export profiles failed.
FIX: "script" balise with wrong syntax
FIX: send mail, copy sendto don't read the list of contact
FIX: top links menu have target attribute with wrong value
FIX: total amount in tpl linked object are not reset
FIX; Unknown field 'sc.fk_soc' in field list
FIX: update usergroup name
FIX: Variable declared boolean
FIX: Variable might not be traversable
FIX: We did a test on a permission to export contract when permission did not exists.
FIX: when mailing is deleted, the targets list was kept in database
FIX: when multicompany was enabled, this function didn't check just on the good entity (problem when both company use same mask)
FIX: When we automatically creta an order from a proposal with workflow module, if some extrafields of propal don't exist in order object, insertExtraFields() function tries to insert extrafields in unexistant column of commande_extrafields table.
FIX: When we clone a propal, if it has a project which is not assigned to a third, it was not on new propal because fk_project was always set to empty string if new propal is for another third.
FIX: when we create an agenda event with "Not applicable" status, it is automatically saved with "To do" status
FIX: width multiselect
FIX: Wrong type hinting
FIX: XSS security using the onerror and missing escapement on type of member page.
FIX: Missing visibility of static property
NEW: Add a button to purge criteria in user list
NEW: add all assigned users and all extrafields data in new event when we createFromClone
NEW: Add a new component to select categories/tags from the main edit page of product. The dedicated tab is also removed.
NEW: Add a search field and report on hrm area
NEW: Add a tab document in donation card
NEW: Add bank account owner in invoice/proposal/orders footer
NEW: Add button to purge search criteria into list
NEW: Add close date and user for projects.
NEW: Add company information into  category contact export
NEW: Add current salary on list of payment
NEW: add date value filter on account records list
NEW: Add exemple of setup for multitail to render dolibarr log files
NEW: Add filter on status on invoice list
NEW: Add filter on task ref and task label into list of tasks
NEW: Add filter on user contact or user task into task list
NEW: Add gender property managed on user card FIX: Better error messages when uploading photo of user when permission to write are not granted
NEW: Add help tooltips on fields of dictionary edit pages. Fix: visible list of tasks are for opened project only.
NEW: Add hidden option MAIN_MAILFORM_DISABLE_ENTERKEY to disable the key enter into the form to send email.
NEW: add hook in send mail
NEW: Add hooks on list of members to allow an external module to add more fields into list view.
NEW: Add hooks to allow an external module to complete list of events into calendar views.
NEW: Add opportunity amount on project card.
NEW: Add option THEME_TOPMENU_DISABLE_IMAGE to disable images into menu eldy.
NEW: add PDF icon on linked element into project
NEW: add "productpricecard" hook and uniformize code
NEW: Add ref and label of project into export
NEW: Add search box for supplier order search.
NEW: Add status into filters of graph
NEW: Add tab document on salaries payment
NEW: A link to the bugtracker can be enabled in the GUI
NEW: A module can add its entries into cron module.
NEW: autofocus on product selection dropdown list or search field
NEW: Backup and restore tool is easier to use
NEW: Can add all user of a project as user of a task, in one step.
NEW: Can add project search on left menu search area
NEW: Can assign a task to yourself to have it appear on timesheet
NEW: Can close a project that has draft status with no need to switch it to validate status before.
NEW: Can edit Background color for Top menu and Background color for table title line (works only with theme menu eldy).
NEW: Can edit email template using WYSIWYG editor
NEW: Can edit internal label of invoice even when closed (this is a private information)
NEW: Can edit list of prospect status for customers/prospects. Add a new entry into dictionary table to manage list fo status. Removed deprecated files.
NEW: Can filter on contact status in prospect list. Removed deprecated menu entry.
NEW: Can filter proposal on a tag of a product Enhance also the prototype test_arrays to include select form before table.
NEW: Can filter proposal, orders or invoices with criteria "contain at least one product with following tag"
NEW: Can install an external module from admin pages, if web server has permission for and if setup is ok for.
NEW: Can search on customer order amount into customer order list.
NEW: Can upload files on leave requests. Use more standard permissions.
NEW: Can use a "|" to make a OR search on several different criterias into text filters of tables.
NEW: Clean code into salary module, debug and add indexes NEW: Can filter on user list and salary payments on user with naural search.
NEW: clone action on agenda events
NEW: dev feature : replace conf filename with "conf" parameter on url by GET
NEW: display linked object in edit mode when we create an event from an order, propal...
NEW: Enhancement of module 'Notification by Email'. Show nb of notifications set. Can set several emails. Can set a threshold on amount for notifications. Add notification on supplier order validation.
NEW: Enhance prototype, project list and proposal list with new hook to have an external module able to add more fields.
NEW: Enhance the natural_search function so we can use it to search numeric fields with criteria with operator <>= inside (< 100, >= 1000)
NEW: Enter amount for withdraws requests
NEW: Feature request: A page to merge two thirdparties into one #2613
NEW: Feature to build a merged pdf with all unpaid invoice can work for paid invoices.
NEW: Filter "active" by default on user list. Fix label of permission of project module
NEW: For a contract line, price is no more mandatory.
NEW: Forms are using the tab look, even in creation mode.
NEW: Hidden option THEME_ELDY_USE_HOVER is stable enough to become officialy visible into setup.
NEW: If module salaries is on, you can set a hourly value for tome consumed by users. Each time a user enter its time consumed on a project, a calculation is done to provide the cost for human services. This value appears into the "Transversal view" of project.
NEW: Implement option SUPPLIER_ORDER_USE_DISPATCH_STATUS to add a status into each dispathing line of supplier order to "verify" a reception is ok. Status of order can be set to "total/done" only if line is verified.
NEW: Into the overview of projects, the name of thirdparty appears into combo lists of elements to link to project.
NEW: Introduce option SUPPLIER_ORDER_DOUBLE_APPROVAL to allow 2 approvals to make a supplier order approved. Activating this option introduce a new permission to the second level approval.
NEW: Introduce TCPDI as replacement of FPDI.
NEW: List of recent modified supplier product prices in Supplier card
NEW: Module notification should details of emails into confirm box, not only number.
NEW: On page to see/edit contact of an ojbect, the status of contact is visible (for both external and internal users).
NEW: Product stock and subproduct stock are independant
NEW: Propal merge product card PDF into azur
NEW: Rename install etape to step
NEW: Replace category edition page on members with new select2 component.
NEW: Show difference between timespent by everybody and time spent by user making timesheet into timesheet pages. NEW: Can enter start hours of task when creating timesheet
NEW: Show last official stable version into system - update page.
NEW: Show photo of logged user into login top right block. NEW: If no photo is available for user, we show a generic photo depending on gender
NEW: [T1758] Merge bank card & account card
NEW: [ task 1191 ] AJAX selector for projects
NEW: [ task #851 ] Add a new field: Commercial name
NEW: [ task #977 ] New option to manage product unit Migrated code from GPCSolutions/dolibarr:3.2-units branch and adapted for 3.8 with some improvements
NEW: The line where mouse is over can be highlight with option THEME_ELDY_USE_HOVER (on by default)
NEW: The notification module accept keyword __SUPERVISOR__ to send notification to supervisor of user.
NEW: Thumbs for statistics on main page are fully clicable (not only link inside the thumb)
NEW: Title of page project contains project ref and label
NEW: update skeleton and class builder
NEW: Use new select2 component for juridical status, country and state selection.
NEW: Web service to create or update product can correct stock during creation/update.
NEW: When creating order, proposal or invoice from thirdparty card, the project is asked during creation. A link to create project if it does not exists is also available. NEW: Uniformize form creation of proposal to add public and private notes during creation like done for order and invoice.
NEW: When using transfer or correct stock from warehouse, after recording we go back to the warehouse page.
NEW: Add Option to not change date on cloning project
NEW: Add check list from table for extrafield type
NEW: Use new combobox.
NEW: Add hidden option MAXTABS_IN_CARD.
NEW: A default label is suggested for stock correction and transfer instead of empty string.
NEW: Add Weighted average price as default price for buying price for margin calculation. Add option MARGIN_PMP_AS_DEFAULT_BUY_PRICE to replace with first supplier price.
NEW: Introduce option MAIN_HTML_TITLE to start to control format of html title content.
NEW: Add extrafields on bank account cards.
NEW: Added delay between mails in Newsletter module.
NEW: [ task #1793 ] Create new permission to restrict commercial agent margin to logged user.
NEW: Add experimental module ask supplier price to request supplier quotation.
NEW: Add module batch management.

For translators:
NEW: Update language files.
NEW: When a translation is not available we always jump to en_US and only en_US.
NEW: All language tranlsations (except source en_US) is now managed on https://www.transifex.com/projects/p/dolibarr/.
FIX: Typo errors in translation.

For developers:
NEW: Function yn can show a visual checkbox.
NEW: Introduced select2 jquery plugin.
NEW: Possibility to add javascript in main login page with "getLoginPageOptions" hook.
NEW: possibility to defined a tab for all entities in module descriptor.
NEW: add restler framework First step to build REST API into Dolibarr.
NEW: add an explorer for REST API consultation & documentation.
NEW: script to build API class from existing class.
NEW: Add function dolCopyDir to copy directory with recursive content.
NEW: Introduce function dolGetFirstLineOfText.

WARNING: Following changes may create regression for some external modules, but were necessary to make
Dolibarr better:
- Removed hook supplierorderdao into supplier order creation. This is a business event, so we must use the 
  trigger ORDER_SUPPLIER_CREATE instead.
- Hooks 'printLeftBlock' and 'formConfirm' are now compliant with hook development rules. They are
  "addreplace" hooks, so you must return content with "->resprints='mycontent'" and not with "return 'mycontent'"  
- All fields "fk_societe" and "fk_soc" are now named "fk_soc" (same name for all fields).
- Method select_PriceBaseType and load_PriceBaseType were merged into selectPriceBaseType.
- The triggers USER_LOGIN* are deprecated. They are still working but you should prefer use the 
  hook afterLogin or afterLoginFailed instead.
- The trigger USER_CREATE_FROM_CONTACT has been replace with USER_CREATE and property context is now filled
  to make difference between creation from contact or not.
- Function get_exdir require now 6 parameters. This is to prepare a future feature.


***** ChangeLog for 3.7.4 compared to 3.7.3 *****
FIX: #3694
FIX: #4239
FIX: #4291 Correctly filter external calendar GETPOSTs
FIX: #4341
FIX: #4414 Supplier invoices use FAC_FORCE_DATE_VALIDATION client invoices property
FIX: #4440 Wrong price is filled by Product::fetch into multiprices arrays
FIX: add missing global def for ttc column
FIX: Contrat card don't consider user permissions to show active/unactive service button
FIX: CVE CVE-2015-8685
FIX: Email templates not compatible with Multicompany
Fix: for avoid division by 0
FIX: ISSUE #4506 : make working the PROPAL_CLONE_ON_CREATE_PAGE hidden constant
FIX: $outputlangs is not defined (dolibarr 3.7, 3.8, 3.9)
FIX: sql injection even when code is on several lines
FIX: The third dashboard don't consider user permissions

***** ChangeLog for 3.7.3 compared to 3.7.2 *****
FIX: #3734 Do not show empty links of deleted source objects in stock movement list
FIX: #3890 Expected transactions bank account page, shows negative numbers
FIX: #3928 Creating a Customer order and a Customer invoice from a project, does not inherit payment conditions and method of payment of customer card
FIX: #3980 Search field in "product by supplier" list sends empty result 3.8 and 3.7
FIX: #4081 Added missing translation
FIX: #4097 Public holiday calculation
FIX: #4242 Allow disabling dashes in documents
FIX: #4243 sql injection
FIX: Can use formated float number on old expense report module.
FIX: Change object statut when closing shipment and remove erratic db commit
FIX: Export with category contact extrafields
FIX: NB task and percent progress in box project
FIX: Not delete a product when have customer price
FIX: Not deleting contrats on element_element table
FIX: Not use localtaxes when invoice some orders
FIX: Product link in project box
FIX: Use "WHERE true" instead of "WHERE 1" #4132

***** ChangeLog for 3.7.2 compared to 3.7.1 *****
FIX: #2957 : missing $langs object for trigger
FIX: #2983 Load gravatar avatar images securely over HTTPS
FIX: #3009: Better filtering to prevent SQL injection
FIX: #3091 TotalHT amount in supplier order is bold unlike the rest of Dolibarr
FIX: #3262 Webservice getProductsForCategory()
FIX: #3318
FIX: [ #3460 ] Selected bank account was not saved when an error happened when trying to create a customer invoice
FIX: #3530
FIX: #3630 - Wrong balance report when module salaries and donation disabled
FIX: #3679 Error when deleting a Localtax2 special payment
FIX: #3707 Thirdparty bank account page table has a glitch
FIX: #3724 Bug: Blank page after cloning proposal with changed client
FIX: #3836 Unable to upload a document to an invoice under some circunstances
FIX: #3841 creation of a task completed has not status set to finished by default
FIX: Add a protection to not make release if ChangeLog was not generated.
FIX: adjusted test for affecting supplier reference
FIX: Admin fiche inter page do not take good action
FIX: Avoid warning strict mode when hosting server do not have php5_curl installed
FIX: bad calculation for stock value
FIX: Bad condition into invoice export request making reporting too many rows.
FIX: bad stock valorisation
FIX: Bad visualization of suppliers name on Incomes-Expenses mode
FIX: Better management error into the color conversion functions
FIX: [ bug 1634 ] Error deleting a project when it had many linked objects
FIX: [ bug 1925 ] "Link to order" option in supplier invoices is not working properly
FIX: [ bug #2893 ] Dolibarr error when viewing an invoice after changing invoice mask
FIX: [ bug #3211 ] Error about sold to pay (Montant encours)
FIX: [ bug #3321 ] Users with certain permissions were shown a "forbidden access" page even if they had the rights
FIX: [ bug #3358 ] Tasks box does not work with PostgreSQL
FIX: [ bug #3383 ] Company name is overlapped with company direction in PDF models
FIX: [ bug #3426 ] Unable to create an invoice from a contract with extrafields
FIX: [ bug #3431 ] Invoice bank account is not respected
FIX: [ bug #3432 ] Spaces should be removed from IBAN when formatting it
FIX: Can create Proposal on close thridparty #3526
FIX: change order date on clone (as everywhere else)
FIX: Close #2835 Customer prices of a product shows incorrect history order
FIX: Close #2837 Product list table column header does not match column body
FIX: Close bug #2855 Wrong translation key in localtax report page
FIX: Close bug #2861 Undefined variable $res when migrating from 3.6.2 to 3.7.0
FIX: Close bug #2891 Category hooks do not work
FIX: Close bug #2900 Courtesy title is not stored in create thirdparty form
FIX: Close bug #2976: "Report" tab is the current tab but it is not marked as selected by the UI
FIX: contact country had wrong display if the country dont have translate
FIX: Display country name instead of country id (display country id makes no sense on vcard files)
FIX: display error on extrafields on ficheinter
FIX: double db escape add too quote
FIX: Email selector contact must not include inactive contact
FIX: End log must use same level then start log.
FIX: error in SQL due to a previous fix
FIX: event's data lost on user assign update
FIX: Export of tags for contact and member
FIX: facturestat bad sql when customer view is limited
FIX: if multicompany enabled, call to undifend method _setCookie instead of setCookie
FIX: If supplier invoice block linked element is display after other block total HT amount is not reset to 0 and sum other block (like customer orders values)
FIX: keep filter by category or by not enough stock if we switch page
FIX: Line break display as a block
FIX: load propal langs for availability traduction
FIX: loss data also if update was cancel by error of ended state with no end date, try a generic patch
FIX: Mass Mailing activity don't display all status
FIX: Missing to set context into workflow actions, so triggers can't know we are creating an invoice from order or an order from a proposal.
FIX: multientity warehouse management
FIX: New adherent from, always redirect on entity
FIX: No check warehouse is provided if module stock is not enabled.
FIX: no need to remove file into mail form, the temp dir will be deleted after any sending
FIX: no projet_task_time id from trigger TASK_TIMESPENT_CREATE
FIX: Not showing task extrafields when creating from left menu
FIX: only active customer should be return into new invoice creation select list
FIX: Payed invoices are showed as canceled FIX: Bad date filter on customer order
FIX: WAP calculation
FIX: Save of filters into export profiles failed.
FIX: supplier rights for orderToInvoice
FIX: Syntax error in Debian Apache configuration
FIX: The hours of date filter aren't correct
FIX: tool export handle the type "select" extrafields and return the value instead of id
FIX: total amount in tpl linked object are not reset
FIX: translate Jabberid on contact page with edit view
FIX: translation for 1 word do not work if product/service module are disabled because the translation search in products.lang
FIX: update2.php test res befre assign it
FIX: When delete actioncomm also delete actioncomm_resources
FIX: when fetch_optionnal_by_label in Extrafields with $this->db cannot work because this->db is never instanciated
FIX: when mailing is deleted, the targets list was kept in database
FIX: when multicompany was enabled, this function didn't check just on the good entity (problem when both company use same mask)
FIX: When we add an user on event in create mode, we lose linked object
FIX: When we automatically creta an order from a proposal with workflow module, if some extrafields of propal don't exist in order object, insertExtraFields() function tries to insert extrafields in unexistant column of commande_extrafields table.
FIX: When we clone a propal, if it has a project which is not assigned to a third, it was not on new propal because fk_project was always set to empty string if new propal is for another third.
FIX: XSS security using the onerror and missing escapement on type of member page.

NEW: Created new ContratLigne::insert function

***** ChangeLog for 3.7.1 compared to 3.7.* *****
FIX Bug in the new photo system
FIX Error management
FIX [ Bug #2714 ] Members -> Memberxy-> Agenda -> technical Error
FIX [ Bug #2713 ] 3.7.0 mailing-unsubscribe.php not unsubscribe
FIX #2901
FIX when we create an agenda event with "Not applicable" status, it is automatically saved with "To do" status
FIX check the user status during authentication
FIX top links menu have target attribute with wrong value
FIX extrafields required on thirdparty
FIX create contact with extrafield is null when it is require
FIX width multiselect
FIX "script" tag with wrong syntax
Fix bug debian 786479
FIX update usergroup name
Fix facturestats was not filtering on invoice type
FIX #2856 : Wrong table design
FIX button create payment hide if tax amount is less than 1
FIX event for restricted user was restricted if company null
FIX send mail, copy sendto don't read the list of contact
FIX Properly escape untrusted data to prevent HTML injection.
FIX send mail, copy sendto don't read the list of contact

WARNING:

Path to save photos of products was moved to match path of other attached files. If you had loose your photo
on the photo tab of products, you can set the constant "PRODUCT_USE_OLD_PATH_FOR_PHOTO" to 1 (home - setup - other)
to restore old path and get back working links without having to resubmit images.

WARNING:

Do not try to make any Dolibarr upgrade if you are running Mysql version 5.5.40.
Mysql version 5.5.40 has a very critical bug making your data beeing definitely lost.
You may also experience troubles with Mysql 5.5.41 with error "Lost connection" during migration.
Upgrading to any other version or database system is abolutely required BEFORE trying to
make a Dolibarr upgrade.

***** ChangeLog for 3.7 compared to 3.6.* *****
For users:
- New: Match other auth system: Login can be done entering login or user
       email (this open the road for SSO).
- New: Agenda export by project #1967.
- New: Increase length of thirdparty to 128 chars.
- New: "Is Order shippable" icon #1975.
- New: statistics on supplier orders and invoices on home page.
- New: Add permissions to read all trips and expenses.
- New: Can filter on date into tab "Referring object" of a project.
- New: Module notification has been enhanced:
       EMail use now language of target contact.
       Can also define a fixed email for notifications.
- New: Feature to link manually an order to an invoice does not disappear once
       link has been done.
- New: Can set a color on user card (visible into agenda view).
- New: extrafields for projects and tasks are exported to ODT documents.
- New: Add number of active notification into tab title (like we do for notes and documents)
- New: Can add product into category from category card.
- New: PDF event report show project and status of event.
- New: Can filter on status on interventions.
- New: Add help info of field type into dictionary of payment types.
- New: Add proposals into referer page of thirdparty.
- New: On contact list can set filter on both active and not active (no more exclusive select).
- New: Intervention documents are now available in ECM module.
- New: Can attach supplier order to a customer order.
- New: Supervisor is now visible into user list.
- New: Add user of creation and validation on invoice export.
- New: Add info page about browser.
- New: Enable feature developed for 3.6 we forgot to enabled: Adding prefix
       on uploaded file names.
- New: No more dependency between contract and service module.
- New: [ task #867 ] Remove ESAEB external module code from core.
- New: Can create proposal from an intervention.
- New: An event can be assigned to several users.
- New: Can filter events on a group of users.
- New: Can filter events of a thirdparty.
- New: Onto event summary of elements, end date and status are visible.
- New: Split Agenda view (month, week, day) into different tabs.
- New: Add a view "per user" of agenda events (with different colors according to type of event).
- New: Each user can include its own external ics calendar into dolibarr agenda view.
- New: Add event FICHINTER_CLASSIFY_BILLED into list of possible events to
       create an automatic event into agenda.
- New: Add new type of event (when type of events are used, not by default).
- New: Can disable predefined type of events.
- New: Form to add a photo is immediatly available on photo page if
       permissions are ok (save one click per photo to add).
- New: Add option PRODUCT_MAX_VISIBLE_PHOTO to limit number of photos
       shown on main product card.
- New: Add country into table of thirdparties type. This will allow to provide
       a list of thirdparty types specific to a country (like argentina that
       need type A or B).
- New: Can force a specific bank account onto an invoice/order.
- New: Home page of project area shows list of draft project (like other main page).
- New: Can search on project ref or string from project main page (like other main page).
- New: First change to match accessibility rules: http://www.w3.org/TR/WCAG10-HTML-TECHS/
       Differentiate text and img.
       Use label into quick search form.
       Use accesskey on form search.
- New: Intervention documents are now available in ECM module.
- New: Add attachments on user card + in ECM module.
- New: Can add __PROJECT_REF__ and __THIRDPARTY_NAME__ into email topic or content template.
- New: [ task #1204 ] add Numering contrat module free (like leopard in product module).
- New: [ task #712 ] Add warning when creating invoice from proposal or order, when there is already one invoice.
- New: Enable supplier price log table.
- New: [ task #1204 ] add a supplier reference to contract.
- New: [ task #1218 ] Can drag and drop an event from calendar to change its day.
- New: Optimize size of image static resources.
- New: Add hourly and daily amount on user card. Add weekly working hours and salary on user card.
- New: Content of predefined email come firstly from table llx_c_email_template, then translation key.
- New: Add option MAIN_GENERATE_INVOICES_WITH_PICTURE to show picture
       onto PDF like MAIN_GENERATE_PROPOSALS_WITH_PICTURE dir for proposals.
- New: Add more search field in list of cheque deposits.
- New: Add feature to order to invoice on supplier part.
- New : Use of MAIN_USE_FILECACHE_EXPORT_EXCEL_DIR to use disk cache for big excel export.
- New: Direct invoice creation from predefined invoice.
- New: Add dunning into accountancy report.
- New: Add favorite button into country dictionary to put value on top select list
- Upgrade phpexcel lib to 1.7.8
- New : Use of MAIN_USE_FILECACHE_EXPORT_EXCEL_DIR to use disk cache for big excel export.
- New : Option on extrafields to have them always editable regardless of the document status.
- New : New module PrintIPP to print without opening document is available as stable.
- New : Introduce hidden option STOCK_WAREHOUSE_NOT_REQUIRED_FOR_SHIPMENTS to solve at no risk
        a missing control on missing warehouse.
- Fix: [ bug #1487 ] PAYMENT_DELETE trigger does not intercept trigger action
- Fix: [ bug #1470, #1472, #1473] User trigger problem
- Fix: [ bug #1489, #1491 ] Intervention trigger problem
- Fix: [ bug #1492, #1493 ] Member trigger problem
- Fix: [ bug #1474, #1475 ] Contract trigger problem
- Fix: [ bug #1496 ] ACTION_DELETE trigger does not show trigger error
- Fix: [ bug #1494 ] CATEGORY_CREATE and CATEGORY_MODIFY triggers do not intercept trigger action
- Fix: [ bug #1502 ] DON_CREATE trigger does not intercept trigger action
- Fix: [ bug #1505, #1504] Project trigger problem
- Fix: [ bug #1463, #1464 ] Proposal triggers problem
- Fix: [ bug #1498, #1499 ] Shipment/Delivery triggers problem
- Fix: [ bug #1465, #1466 ] Product triggers problem
- Fix: [ bug #1508 ] STOCK_MOVEMENT does not show trigger error message
- Fix: [ bug #1501 ] DEPLACEMENT_CREATE trigger do not intercept trigger action
- Fix: [ bug #1506, #1507 ] ECM trigger error problem
- Fix: [ bug #1469 ] Triggers CONTACT_MODIFY and CONTACT_DELETE duplicates error message
- Fix: [ bug #1533 ] Links triggers do not show trigger error message
- Fix: [ bug #1537 ] Difference between societe.nom and adherent.societe.
- Fix: [ bug #1535 ] Supplier invoice Extrafields are not shown
- Fix: datepicker first day of week can be monday by setting into display setup
- Fix: [ bug #575 ] GED doesn't works if there is "/" in a mask
- Fix: [ task #1728 ] Deactivate RIB suggest in proposals / invoices / orders

For users, new experimental module (need to set feature level of instance to experimental to see them):
- New: Module Accounting Expert to manage accountancy
		Special Thanks to developpers :
			Olivier Geffroy
			Alexandre Spangaro
			Ari Elbaz
			Florian Henry
			Juanjo Menent
		And to the contributors :
			Jeff Info				2000 euros
			Nord Anim		 		 120 euros
			Hydroflex		 		 120 euros
			Asysteo			 		 120 euros
			Fournisseur médical		 120 euros
- Removed: unmaintained OScommerce module

For translators:
- Update language files.
- New: When a translation is not available we always jump to en_US and only en_US.

For developers:
- New: Syslog module can be set to use ChromePHP plugin to output log server into browser console.
- New: Add a css style "cursorpointer".
- New: Select list of users can return user into hierarchy.
- New: getBrowserInfo can return type of layout of browser (classic/phone/tablet)
- New: Add hook "searchAgendaFrom" and "beforePDFCreation".
- New: Add trigger DON_UPDATE, DON_DELETE
- New: Add country iso code on 3 chars into table of countries.
- Qual: Removed hard coded rowid into data init of table llx_c_action_trigger.
- LINEBILL_DELETE, LINK_DELETE, ORDER_SUPPLIER_DELETE, RESOURCE_DELETE trigger called before SQL delete
- New: [ Task #1481 ] Add trigger BILL_SUPPLIER_UPDATE.
- New: [ Task #1495 ] Add trigger LINECONTRACT_CREATE.
- New: Added hook "formConfirm" and "doActions" for supplier invoice card.
- New: [ task #1511, #1426 ] Added hook "doActions" for supplier card and supplier order card.
- New: renamed table llx_c_pays to llx_c_country & libelle field to label.
- New: Added hook "formConfirm" and "doActions" for fichinter card
- New: Can search list of thirdparties from web service on part of name.
- New: Function getCurrencyAmount is marked as deprecated. Use function price to output a price
       including currency symbol.
- Qual: Renamed table llx_c_civilite into llx_c_civility,
		field civilite into label in the same table,
		and field civilite into civility in other table.
- Qual: Renamed all files & links "liste.php" into "list.php".
- Qual: Renamed all files & links "fiche.php" into "card.php".
- Qual: Replace all constants COMPTA_* by ACCOUNTING_*.
- Qual: Replace all constants ACCOUNTINGEX_* by ACCOUNTING_* to simplify migration of the module
- Fix: [ bug #1724 ] Can't add a submenu to projects

WARNING:

Do not try to make any Dolibarr upgrade if you are running Mysql version 5.5.40.
Mysql version 5.5.40 has a very critical bug making your data beeing definitely lost.
You may also experience troubles with Mysql 5.5.41 with error "Lost connection" during migration.
Upgrading to any other version or database system is abolutely required BEFORE trying to
make a Dolibarr upgrade.

WARNING: 

Following changes may create regression for some external modules, but was necessary to make
Dolibarr better:

- Path to save photos of products was moved to match path of other attached files. If you had loose your photo
  on the photo tab of products, you can set the constant "PRODUCT_USE_OLD_PATH_FOR_PHOTO" to 1 (home - setup - other)
  to restore old path and get back working links without having to resubmit images.
- If you can't see trips and expenses records, check that you have the new permission "read all
  trips and expenses".
- Deprecated module "oscommerce" were removed.
- Changed the way parameters are provided to scripts sync_xxx_ldap2dolibarr.php
- Some field into database were renamed from "libelle" to "label".
- Table llx_c_pays were renamed into llx_c_country.
- Triggers *_BUILDDOC are removed. Building a doc is not a business event. For action after
  creation of a pdf or odt, hook "afterPDFCreation" or "afterODTCreation" must be used instead.
- A lot of pages named fiche.php were renamed into card.php
- A lot of pages named liste.php were renamed into list.php
- If you used warehouse/stock module, recheck setup of stock increase/decrease rules of the
  warehouse module and your Point Of Sale module setup if you use one.
- Replaced USER_UPDATE_SESSION trigger with an updateSession hook may break modules using it.



***** ChangeLog for 3.6.7 compared to 3.6.6 *****
FIX: #4291 Correctly filter external calendar GETPOSTs
FIX: CVE CVE-2015-8685

***** ChangeLog for 3.6.6 compared to 3.6.5 *****
FIX: #3734 Do not show empty links of deleted source objects in stock movement list
FIX: #4081 Added missing translation
FIX: #4097 Public holiday calculation
FIX: #4242 Allow disabling dashes in documents
FIX: #4243 sql injection
FIX: Add a protection to not make release if ChangeLog was not generated. Prepare package 3.6.5
FIX: export with category contact extrafields
FIX: Not delete a product when have customer price
FIX: Not deleting contrats on element_element table

***** ChangeLog for 3.6.5 compared to 3.6.4 *****
FIX: #2957 : missing $langs object for trigger
FIX: #2983 Load gravatar avatar images securely over HTTPS
FIX: #3009: Better filtering to prevent SQL injection
FIX: #3841 creation of a task completed has not status set to finished by default
FIX: #3890 Expected transactions bank account page, shows negative numbers
FIX: #3928 Creating a Customer order and a Customer invoice from a project, does not inherit payment conditions and method of payment of customer card
FIX: bad calculation for stock value
FIX: bad stock valo
FIX: bad stock valorisation
FIX: [ bug #2893 ] Dolibarr error when viewing an invoice after changing invoice mask
FIX: button create payment hide if tax amount is less than 1
FIX: change object statut on close shipping and remove erratic db commit
FIX: change order date on clone (as everywhere else)
FIX: Close #2835 Customer prices of a product shows incorrect history order
FIX: Close #2837 Product list table column header does not match column body
FIX: Close bug #2861 Undefined variable $res when migrating from 3.6.2 to 3.7.0
FIX: Close bug #2891 Category hooks do not work
FIX: Close bug #2976: "Report" tab is the current tab but it is not marked as selected by the UI
FIX: contact country had wrong display if the country dont have translate
FIX: double db escape add too quote
FIX: End log must use same level then start log.
FIX: error in SQL due to a previous fix
FIX: event for restricted user was restricted if company null
FIX: facturestat bad sql when customer view is limited
FIX: If supplier invoice block linked element is display after other block total HT amount is not reset to 0 and sum other block (like customer orders values)
FIX: keep filter by category or by not enough stock if we switch page
FIX: no need to remove file into mail form, the temp dir will be deleted after any sending
FIX: no projet_task_time id from trigger TASK_TIMESPENT_CREATE
FIX: pmp
FIX: send mail, copy sendto don't read the list of contact
FIX: The hours of date filter aren't correct
FIX: tool export handle the type "select" extrafields and return the value instead of id
FIX: top links menu have target attribute with wrong value
FIX: total amount in tpl linked object are not reset
FIX: when multicompany was enabled, this function didn't check just on the good entity (problem when both company use same mask)

***** ChangeLog for 3.6.4 compared to 3.6.3 *****
- Fix: [ bug #2893 ] Dolibarr error when viewing an invoice after changing invoice mask

***** ChangeLog for 3.6.3 compared to 3.6.2 *****
- Fix: ref_ext was not saved when recording a customer order from web service
- Fix: withdrawal create error if in the same month are deleted previus withdrawals.
- Fix: amarok is a bugged theme making dolidroid failed. We switch to eldy automatically with dolidroid.
- Fix: [ bug #1788 ] Duplicated doActions hook in product/fournisseurs.php
- Fix: withdrawal create error if in the same month are deleted previous withdrawals.
- Fix: [ bug #1801 ] FAC_FORCE_DATE_VALIDATION constant alters supplier invoice date given to numeration modules
- Fix: [ bug #1802 ] SQL error when updating a task with PostgreSQL database
- Fix: [ bug #1785 ] Start date is lost in Project > Linked objects
- Fix: [ bug #1804 ] SQL error when sending email without address
- Fix: [ bug #1803 ] AJAX company contact input is not aligned
- Fix: [ bug #1787 ] Incorrect behaviour of doActions hook
- Fix: [ bug #1796 ] Unable to use numeration modules from an external module
- Fix: [ bug #1783 ] SQL error when enabling 3rd party module with PostgreSQL and MySQL strict mode ON
- Fix: [ bug #1717 ] Sorting unpaid invoices by amount received brings due amount
- Fix: [ bug #1784 ] MOTD doesn't show up in Amarok theme
- Fix: Tracking number not visible on shipment pdf
- Fix: [ bug #1812 ] SQL Error message while sending emailing with PostgreSQL database
- Fix: [ bug #1819 ] SQL error when searching for an invoice payment
- Fix: [ bug #1827 ] Tax reports gives incorrect amounts when using external modules that create lines with special codes
- Fix: [ bug #1822 ] SQL error in clientfourn.php report with PostgreSQL
- Fix: [ bug #1832 ] SQL error when adding a product with no price defined to an object
- Fix: [ bug #1833 ] user permissions in contact/note.php not working
- Fix: [ bug #1826 ] Supplier payment types are not translated into fourn/facture/paiement.php
- Fix: [ bug #1830 ] Salaries payment only allows checking accounts
- Fix: [ bug #1825 ] External agenda: hide/show checkbox doesn't work
- Fix: [ bug #1790 ] Email form behaves in an unexpected way when pressing Enter key
- Fix: Bad SEPA xml file creation
- Fix: [ bug #1892 ] PHP Fatal error when using USER_UPDATE_SESSION trigger and adding a supplier invoice payment
- Fix: Showing system error if not enough stock of product into orders creation with lines
- Fix: [ bug #2543 ] Untranslated "Contract" origin string when creating an invoice from a contract
- Fix: [ bug #2534 ] SQL error when editing a supplier invoice line
- Fix: [ bug #2535 ] Untranslated string in "Linked objects" page of a project
- Fix: [ bug #2545 ] Missing object_margin.png in Amarok theme
- Fix: [ bug #2542 ] Contracts store localtax preferences
- Fix: Bad permission assignments for stock movements actions
- Fix: [ bug #2891 ] Category hooks do not work
- Fix: [ bug #2696 ] Adding complementary attribute fails if code is numerics
- Fix: [ bug #3074 ] Accruals accounting use payment date instead of commitment date in turnover reports for salaries
- Fix: Not showing product supplier reference when page break
- Fix: [ bug #3341 ] Missing translation in /compta/paiement_charge.php
- Fix: [ bug #3342 ] Taxes dictionary page does not accept localized decimals for localtax2 rate

***** ChangeLog for 3.6.2 compared to 3.6.1 *****
- Fix: fix ErrorBadValueForParamNotAString error message in price customer multiprice.
- Fix: bug 1588 : relative discount.
- Fix: label of input method not translated.
- Fix: box of customer and prospects were not correctly disabled.
- Fix: [ bug #1618 ] PHP Error thrown when saving a barcode
- Fix: Civility & birthdate wasn't save into adherent module.
- Fix: webservice Thirdparty parameter lastname for individual creation is now lastname and not ref
- Fix: Chars - is no more allowed into value for code for extra fields.
- Fix: [ bug #1622 ] Requesting holiday than spans across two years cause high CPU usage by Apache
- Fix: [ bug #1595 ] Selected boolean extrafield in intervention creation page, does not save state
- Fix: Show sender Country on PDF docs when sender Country <> receiver Country
- Fix: [ bug #1624 ] Use lowest buying price for margin when selling with POS
- Fix: [ bug #1749 ] Undefined $mailchimp
- Fix: [ bug #1736 ] Failing supplier Elephant numeration module with some masks
- Fix: [ bug #1649 ] Cancel button of several thirdparty actions, does the same thing as modify
- Fix: [ bug #1736 ] Failing supplier Elephant numeration module with some masks
- Fix: [ bug #1731 ] Can't use quick navigation on project tasks secondary tabs

***** ChangeLog for 3.6.1 compared to 3.6.* *****
For users:
- Fix: Can upload files on services.
- Fix: sql errors on update fichinter.
- Fix: debian script syntax error.
- Fix: error "menu param is not inside list" into pos module.
- Fix: Salary payments are not reflected on the reporting sheets.
- Fix: Unsubscribe emailing not working.
- Fix: Trigger on create category call failed because user is not passed on card.
- Fix: list event view lost type event filter.
- Fix: Save also code event.
- Fix: VAT payment - Add control on field date value.
- Fix: Salaries payment - Field date value is now required and add control on it.
- Fix: Iban was used instead of Bic into SEPA file.
- Fix: Must unaccent strings into SEPA file.
- Fix: Extrafield feature select from table should try to translate multiple column when not needed 
- Fix: cents for indian ruppes are called paisa and paise.
- Fix: Invoices payments may be older than invoices.
- Fix: Withdrawal total amount is double
- Fix: [ bug #1593 ] Spanish Localtax IRPF not being calculated since 3.6.0 in supplier invoices when adding a line
- Fix: Web service categorie WDSL declaration is correct
- Fix: ErrorBadValueForParamNotAString was displayed in virtual product if no base price defined
- Fix: Category creation failed and no message output
- Fix: Lang for Payment Type
- Fix: PHPCheckstyle 1.5.5

***** ChangeLog for 3.6 compared to 3.5.* *****
For users:
- New: Update ckeditor to version 4.
- New: Add form "search customer order" on commercial main page.
- New: Can create contract from an order.
- New: Add list of orders products in tab "consumption" on thirdparties.
- New: Add graph stats for suppliers orders in tab "stats" on products.
- New: Add option MAIN_HIDE_INACTIVETAB_ON_PRINT to hide inactive tabs when you
       use the "print" view on screen.
- New: Add option MAIN_AUTO_TIMESTAMP_IN_PUBLIC_NOTES and MAIN_AUTO_TIMESTAMP_IN_PRIVATE_NOTES
       to automatically add timestamp and user line into edition field when editing a note.
- New: Add button cancel into edition of notes.
- New: Improved Barcode module:
       Can input barcode during product creation step.
       Add autonumbering of barcode value for products.
       Add a page/tool for mass barcode generation.
- New: Improved Opensurvey module:
       Added options to disable comments and disable public votes.
       Limit dates use calendar popup.
       Description of survey use wysiwyg editor.
       More information shown on result tab.
       Renamed "survey" into "poll" (better translation).
- New: Add filter on text and status into survey list. Can also sort on id, text and date end.
- New: The box "balance of bank accounts" show all opened accounts.
- New: Add option MAIN_ADD_SALE_REP_SIGNATURE_IN_NOTE to add sale representative into public
       note of generated documents.
- New: Add warning if supplier payment is higher that due amount.
- New: Increase length of url into bookmark module.
- New: Automatic events sending mails add info about linked objects into email content. 
- New: Price management enhancement (multiprice level, price by customer, if MAIN_FEATURES_LEVEL=2 Price by qty).
- New: Add option MAIN_FAVICON_URL.
- New: Created {line_price_ht_locale}, {line_price_vat_locale} and {line_price_ttc_locale} ODT tags.
- New: Add filter on project status into task list. By default, only "opened" project are visible.
- New: Status "validated" for project are renamed into "opened".
- New: Add barcode fields into user database.
- New: Add manager name (ceo, director, president...) into main company information page.
- New: Add field url as product properties.
- New: More options to create a credit note (can be filled automatically according to remain to pay).
- New: Can define custom fields for categories.
- New: Prepare generation of SEPA files into module withdrawal.
- New: [ task #1164 ] Add "Ref. supplier" search box in supplier orders
- New: [ task #1345 ] Can filter on status for supplier order.
- New: Add option FACTURE_SENDBYEMAIL_FOR_ALL_STATUS to allow to send invoice by email 
       whatever is its status.
- New: Add filter date in bank writing list page.
- New: Extrafields can be used as substitution key %EXTRA_XXX% into emails texts for members.
- New: Add categories translation.
- New: Enable option "clone target emailing".
- New: Improved tax module: Add specific page for salaries payment	
- New: Add composer.json file so Dolibarr can be publish onto packagist.org.
- New: The combo list of juridical status is now sorted
- New: [ task #926 ] Add extrafield feature on order lines.
- New: [ task #927 ] Add extrafield feature on Proposal lines.
- New: [ task #928 ] Add extrafield feature on invoice lines.
- New: Paypal/paybox email sent after backcall of a payment is now a formatted and translated
       HTML content. For member subscription renewal, there is also a link to member.
- New: When a subscription is recorded with invoice and payment:
       - the document (PDF) of invoice is also generated.
       - the invoice is set to status paid.
- New: Can enter holiday for someone else if user has permission for.
- Fix: Project Task numbering customs rule works.
- Fix: Add actions events not implemented.
- Fix: Price min of composition is not supplier price min by quantity.
- Fix: [ bug #1356 ] Bank accountancy number is limited to 8 numbers.
- Fix: [ bug #1439 ] impossible to remove a a translation (multilanguage-feature)
- New: If multilangue is enabled, mail (from propal, invoice, etc...) message is pre-defaulted in Customer language
- Fix: [ bug #1459 ] _ADD_CONTACT and _DEL_CONTACT triggers do not intercept insertion when reported an error
- Fix: [ bug #1478 ] BILL_PAYED trigger action does not intercept failure under some circumstances
- Fix: [ bug #1479 ] Several customer invoice triggers do not intercept trigger action
- Fix: [ bug #1477 ] Several customer invoice triggers do not show trigger error messages
- Fix: [ bug #1471 ] Several PHP warnings when intercepting USER_CREATE trigger.
- Fix: [ bug #1517 ] Packages sizes.
- Fix: [ bug #1521 ] The second order's page from a provider shows all orders

For translators:
- Update language files.

For developers:
- New: Add path file of trigger into admin trigger list page.
- New: More phpunit tests.
- New: Payments and supplier payment pages tabs can now be extended from modules.
- New: Add option 'aZ' into GETPOST function to check parameters contains 
       only a to z or A to Z characters.
- New: Opensurvey polls tab cards can now be extended from external modules.
- New: Triggers OPENSURVEY_CREATE, OPENSURVEY_DELETE added.
- New: Add new hook function addMoreActionsButtons to allow a module to add/replace
       action buttons into an element.
- New: Normalize code for barcode generation to match other modules.
- New: Uniformize code for contacts forms.
- New: Add some hooks for financial reports.
- New: A module can add its own ECM view.
- New: A module can disable a standard ECM view.
- New: Add multilang support into product webservice.
- New: Add hooks on project card page.
- New: Add call_trigger method on CommonObject class. So new trigger call within object is just :
$result = $this->call_trigger($trigger_name, $user)

WARNING: Following change may create regression for some external modules, but was necessary to make
Dolibarr better:

- The deprecated way (with 4 parameters) to declare a new tab into a module descriptor file has been
removed. You must now use the 6 parameters way. See file modMyModule.class.php for example. 
- Remove the javascript function ac_delay() that is not used anymore by core code.
- Properties "dictionnaries" into module descriptor files have been renamed into "dictionaries".
- Method form->select_currency() has been removed. Use instead print form->selectCurrency().
- Method form->select_methodes_commande() has been renamed into english name selectInputMethod().
- The following hooks are now 'addreplace' hooks: "formCreateThirdpartyOptions" 
  So check that return value is 0 to keep default standard behaviour after hook, or 1 to disable
  default standard behaviour.
- Properties "civilite_id" were renamed into "civility_id".
- Remove add_photo_web() that is not used anymore by core code.


***** ChangeLog for 3.5.8 compared to 3.5.7 *****
FIX: #4291 Correctly filter external calendar GETPOSTs
FIX: bad calculation for stock value
FIX: bad stock valo
FIX: change order date on clone (as everywhere else)
FIX: CVE CVE-2015-8685
FIX: The hours of date filter aren't correct
FIX: #3442 Remove useless syslog
FIX: #3448 Pass expected date format
FIX: #3471 3.5 Rounding issue when dispatching non-integer

***** ChangeLog for 3.5.7 compared to 3.5.6 *****
Fix: Paypal link were broken due to SSL v3 closed.
Fix: [ bug #1769 ] Error when installing to a PostgreSQL DB that contains numbers
Fix: [ bug #1752 ] Date filter of margins module, filters since 12H instead of 00H
Fix: [ bug #1757 ] Sorting breaks product/service statistics
Fix: [ bug #1797 ] Tulip supplier invoice module takes creation date instead of invoice date
Fix: [ bug #1792 ] Users are not allowed to see margins module index page when no product view permission is enabled
Fix: [ bug #1846 ] Browser IE11 not detected
Fix: [ bug #1906 ] Deplacement does not allow translated decimal format
Fix: [ bug #1905 ] Custom deplacement types do not get translated in deplacement card
Fix: [ bug #2583 ] Unable to create a bank transfer with localized numbers
Fix: [ bug #2577 ] Incorrect invoice status in "Linked objects" page of a project
Fix: [ bug #2576 ] Unable to edit a dictionary entry that has # in its ref
Fix: [ bug #2758 ] Product::update sets product note to "null" when $prod->note is null
Fix: [ bug #2757 ] Deleting product category photo gives "Forbidden access" error
Fix: [ bug #2976 ] "Report" tab is the current tab but it is not marked as selected by the UI
Fix: [ bug #2861 ] Undefined variable $res when migrating
Fix: [ bug #2837 ] Product list table column header does not match column body
Fix: [ bug #2835 ] Customer prices of a product shows incorrect history order
Fix: [ bug #2814 ] JPEG photos are not displayed in Product photos page
Fix: [ bug #2715 ] Statistics page has broken layout with long thirdparty names
Fix: [ bug #2570 ] [Contacts] Page should not process if ID is invalid
Fix: [ bug #3268 ] SQL error when accessing thirdparty log page without a socid parameter
Fix: [ bug #3180 ] formObjectOptions hook when editing thirdparty card does not print result
Fix: [ bug #1791 ] Margin menu not available if any Finance module is not enabled
Fix: [ bug #3310 ] OrderLine::fetch, FactureLigne::fetch and PropaleLigne::fetch do not return anything
Fix: [ bug #3206 ] PropaleLigne, OrderLine and FactureLigne given to triggers through update function does not contain all the information
Fix: [ bug #3313 ] Error enabling module with PostgreSQL database

***** ChangeLog for 3.5.6 compared to 3.5.5 *****
Fix: Avoid missing class error for fetch_thirdparty method #1973
Fix: Can't update phone_pro from web service
Fix: Some security holes.
Fix: copy extrafields when creating order from proposal.
Fix: report on action was not filtering by environment.
Fix: Avoid missing class error.
Fix: Add function dolEscapeXML.
Fix: Bad days and month reported by function.
Fix: Bad margin calculation.

***** ChangeLog for 3.5.5 compared to 3.5.4 *****
Fix: Holiday module was broken. Initialization of amount of holidays failed.
Fix: [ bug #1523 ] suite bug #1334 : filtre et ordre de tri conjoints ne s'appliquent pas.
Fix: Fusion PDF button on unpaid invoice is no more displayed.
Fix: Unpaid invoice launch fusion PDF action even if it is only search (with enter keyboard input instead of lens click).
Fix: Pb when showing log list of holiday module with some mysql versions.
Fix: Error with bad timezone pushed by some browsers.
Fix: shipping list SQL request was not filtering on shipping element
Fix: debian package provided by dolibarr team must use embedded libraries.
Fix: [ bug #1528 ] Leopard Services numeration module description is not translated.
Fix: [ bug #1523 ] suite bug #1334 : filtre et ordre de tri conjoints ne s'appliquent pas.
Fix: [ bug #1534 ] Unknown error when deleting a product photo under special circumstances.
Fix: Update impayees.php
Fix: Link product, In list view and label product.
Fix: visible task into area "time" for "My task" must limit task to tasks i am assigned to.
Fix: When disabled, all fields to add time into task line must be disabled.
Fix: Missing include files.lib.php in some pages that use dol_delete_recursive
Fix: [ bug #1558 ] Product/service edit page title shows new Ref instead of old ref.
Fix: [ bug #1553 ] Saving User displays setup removes menu.
Fix: [ bug #1544 ] Can remove date from invoice.
Fix: list event view lost type event filter.
Fix: Add code save on create event.
Fix: SQL injection.
Fix: [ bug #1589 ] Menu type in "Edit menu" page is not translated
Fix: [ bug #1591 ] Linked object block shows Total HT/TTC even if not having permission to read them
Fix: [ bug #1577 ] When creating new Private individual third, selected third type is ignored
Fix: [ bug #1555 ] Update accountancy code of products does not throw PRODUCT_MODIFY trigger
Fix: [ bug #1548 ] Supplier payment card shows type in French
Fix: [ bug #1546 ] Incorrect page number when searching in the list of bank transactions

***** ChangeLog for 3.5.4 compared to 3.5.3 *****
Fix: Hide title of event when agenda module disabled.
Fix: When using option MAIN_MAIL_ALLOW_SENDMAIL_F, a mail was sent to sender.
Fix: Question about warehouse must not be done when module stock is disabled.
Fix: Option STOCK_SUPPORTS_SERVICES was not correctly implemented
     (missing test at some places).
Fix: Renaming a project with uploaded files failed.
Fix: [ bug #1476 ] Invoice creation form loses invoice date when there is a validation error.
Fix: [ bug #1431 ] Reception and Send supplier order box has a weird top margin.
Fix: [ bug #1428 ] "Nothing" is shown in the middle of the screen in a supplier order.
Fix: The object deliverycompany was not used anymore and output of
     details for delivery reports was lost during 3.5. Rewrite code to
     restore feature.
Fix: [ bug #1445 ] html fix : missing </tr>
Fix: [ bug #1415 ] Intervention document model name and suppliers model names is not shown
     properly in module configuration
Fix: [ bug #1416 ] Supplier order does not list document models in the select box of the 
     supplier order card
Fix: [ bug #1443 ] Payment conditions is erased after editing supplier invoice label or 
     limit date for payment
Fix: Filter on status was not visible when selected from url.
Fix: Filtering on status was last when asking to sort.
Fix: [ bug #1432 ] Trigger SHIPPING_CREATE ignores interception on error.
Fix: [ bug #1449 ] Trigger ORDER_CREATE, LINEORDER_DELETE, LINEORDER_UPDATE and LINEORDER_INSERT ignore interception on error.
Fix: [ bug #1450 ] Several Customer order's triggers do not report the error from the trigger handler.
Fix: [ bug #1451 ] Interrupted order clone through trigger, loads nonexistent order.
Fix: [ bug #1454 ] Mention de bas de page erroné
Fix: Do not display dictionary for non activated module 
Fix: Link element from element project pages
Fix: [ bug #1509 ] Expedition admin free text & watermark submit error
Fix: [ bug #1349 ] AJAX contact selector does not work fine in Project card
Fix: [ bug #1452 ] variable used but not defined
Fix: If multiprice level is used the VAT on addline is not correct
Fix: [ bug #1254 ] Error when using "Enter" on qty input box of a product (on supplier order part)
Fix: [ bug #1462, 1468, 1480, 1483, 1490, 1497] $this instead of $object
Fix: [ bug #1455 ] outstanding amount
Fix: [ bug #1425 ] LINEBILL_SUPPLIER_DELETE failure trigger leads to an endless loop
Fix: [ bug #1460 ] Several supplier order triggers do not show error messages
Fix: [ bug #1461 ] LINEORDER_SUPPLIER_CREATE does not intercept supplier order line insertion
Fix: [ bug #1484 ] BILL_SUPPLIER_PAYED trigger action does not intercept failure under some circumstances
Fix: [ bug #1482 ] Several supplier invoice triggers do not show trigger error messages
Fix: [ bug #1486 ] LINEBILL_SUPPLIER_CREATE and LINEBILL_SUPPLIER_UPDATE triggers do not intercept trigger action
Fix: [ bug #1522 ] Element list into associate object into project are no more filterd by project thirdparty
Fix: [ bug #1526 ] Thumbs of files uploaded with dots in their names do not load correctly
Fix: Import ProfId1 to siren and ProfId2 to siret

***** ChangeLog for 3.5.3 compared to 3.5.2 *****
Fix: Error on field accountancy code for export profile of invoices.
Fix: [ bug #1351 ] VIES verification link broken.
Fix: [ bug #1352 ] Removing a shipping does not remove the delivery.
Fix: Option MAIN_INVERT_SENDER_RECIPIENT broken with typhon template.
Fix: Can disable features with PHPEXCEL (no DLSF compatible).
Fix: Can disable features with CKEDITOR. 
Fix: Pb of records not correctly cleaned when module marge is
     uninstalled (conflict between 'margin' and 'margins').
Fix: [ bug #1341 ] Lastname not added by file or direct input in mass e-mailing.
Fix: [ bug #1357 ] Invoice creator state not printed in generated invoice documents.
Fix: Suppliers invoice mask fails using {tttt} in numbering.
Fix: [ bug #1350 ] pdf template name for typhon was not correctly set when enabling module.
Fix: Navigation on notes for shipments was not working.
Fix: [ bug #1353 ] Email notifications, wrong URL.
Fix: [ bug #1362 ] Note is not saved.
Fix: tr/td balance.
Fix: [ bug #1360 ] note indicator for member tab.
Fix: Nb of notes and doc not visible onto tasks.
Fix: [ bug #1372 ] Margin calculation does not work in proposals.
Fix: [ bug #1381 ] PHP Warning when listing stock transactions page.
Fix: [ bug #1367 ] "Show invoice" link after a POS sell throws an error.
Fix: TCPDF error file not found in member card generation.
Fix: [ bug #1380 ] Customer invoices are not grouped in company results report.
Fix: [ bug #1393 ] PHP Warning when creating a supplier invoice.
Fix: [ bug #1399 ] [pgsql] Silent warning when setting a propal as "facturée" in propal.php
Fix: When number reach 9999 with default numbering module, next number
     will be 10000 instead of 0000 and error.
Fix: element page on project give wrong href link.
Fix: [ bug #1397 ] Filter by supplier orders with status Draft does not filter.
Fix: [ bug #1388 ] Wrong date when invoicing several orders.
Fix: [ bug #1411 ] Unable to set an expedition note if invoices module is not enabled.
Fix: [ bug #1407 ] Rouget pdf overlapped when using tracking number and public notes.
Fix: [ bug #1405 ] Rouget PDF expedition incorrect when two expeditions under the same commande
Fix: [ bug #1434 ] Muscadet supplier order document model linked objects overlap the text

***** ChangeLog for 3.5.2 compared to 3.5.1 *****
Fix: Can't add user for a task.
Fix: Autoselect of warehouse if there is only one warehouse.
Fix: Install of odt template for project and tasks.
Fix: [ bug #1318 ] Problem with enter key when adding an existing
     product to a customer invoice.
Fix: [ bug #1307 ] Quotes get removed from several inputs.
Fix: [ bug #1317 ] Removing a category does not remove all child categories
Fix: [ bug #1312 ] Call to undefined function _()
Fix: Restore build for obs and launchpad.
Fix: deleting files into backup system tools.
Fix: Dump using php not not include lock on tables that are deleted.
Fix: Fixed a problem with bank accounts sharing across entities.
Fix: fields into group by of sql requests for module margins must be
     same than fields into select.
Fix: When select_date is called with '' as preselected date,
     automatic user date was not correctly et (We must set a date into PHP
     server timezone area)
Fix: First param of select_date must always be forged with a dolibarr
     date function and not time().
Fix: fix can't add line with product in supplier order
Fix: [bug #1309]   
Fix: Solve pb of too many embedded tables     
Fix: [ bug #1306 ] Fatal error when adding an external calendar
Fix: A fix to manage automatic creation of code for import.
Fix: Try to add code to provide easy way to fix warning on timezone not
     defined.
Fix: Several fix into workflow/condition for invoice payments or convert
     into discount.
Fix: Option MAIN_PDF_DASH_BETWEEN_LINES was not working when tcpdf was
     making a pagebreak higher than 2 pages.     
Fix: form to add images should not show link form.
Fix: Correction when adding order line with price as '0'.
Fix: [ bug #1283 ] ROUGET Shipment PDF.
Fix: [ bug #1300 ]
Fix: Miscellaneous problems on task tabs (withproject parameter lost and
     download fails).
Fix: Avoid home project page to hung when too many tasks opened.
Fix: bug #1295: Error when creating an agenda extrafield with a number as reference
Fix: Translation of number for pt_PT.
Fix: Error on ajax_constantonoff function.
Fix: [ bug #1323 ] problème pour générer un odt depuis les taches dans projet.
Fix: Can not make withdrawals 

***** ChangeLog for 3.5.1 compared to 3.5.0 *****
Fix: Do not report trigger errors twice.
Fix: Error when creating event was not reported.
Fix: Bug of import of agenda when using https link
Fix: Field nature not saved correctly
Fix: Substitution of extra field was ko for order
Fix: Bad translation of date format for pt_BR.
Fix: priority field of agenda record is smallint.
Fix: Missing loading of lang in some pages.
Fix: Write note in invoice when using pos module.
Fix: Link to paypal was invalid into email text.
Fix: ref and date of supplier invoice.
Fix: Check on bank account.
Fix: Problem with file upload and download.
Fix: Page load not ending when large number of thirdparties. We 
     added option MAIN_DISABLE_AJAX_COMBOX to disable javascript
     combo feature that is root cause of problem.
Fix: [ bug #1231 ] PDF always generated in interventions
Fix: Be sure there is no duplicate default rib.
Fix: Enable extrafields for customer order, proposal and invoice lines. This feature
     was developed for 3.5 but was disabled (hidden) because of a bug not possible to
     fix enough quickly for 3.5.0 release. 
Fix: user right on Holiday for month report nor working.
Fix: [ bug #1250 ] "Supplier Ref. product" sidebar search box does not work
Fix: Bad space in predefined messages. 
Fix: [ bug #1256 ] Signature was not added for email sent from thirdparty page.
Fix: Action event SHIPPING_VALIDATE is not implemented
Fix: The customer code was set to uppercase when using numbering module leopard. We
     must keep data safe of any change.
Fix: [ bug #1291 ] Loading actions extrafields fails.
Fix: [ bug #1123 ] Paid deposit invoices are always shown as partially paid when fully paid
Fix: Corrected project contact types translation.
Fix: [ bug #1206 ] PMP price is bad calculated.
Fix: [ bug #520 ] Product statistics and detailed lists are wrong.
Fix: [ bug #1240 ] traduction.
Fix: [ bug #1238 ] When creating accompte with a %, free product are used for calculation.
Fix: [ bug #1280 ] service with not end of date was tagged as expired.
Fix: [ bug #1295 ] Error when creating an agenda extrafield with a number as reference.
Fix: [ bug #1306 ] Fatal error when adding an external calendar.
New: Added es_CL language
Fix: Margin tabs bad data show
Fix: [ bug #1318 ] Problem with enter key when adding an existing product to a customer invoice.
Fix: [ bug #1410 ] Add customer order line asks for required Unit Price but doesn't interrupt the creation of the line

***** ChangeLog for 3.5 compared to 3.4.* *****
For users:
- New: Add hidden option BANK_DISABLE_DIRECT_INPUT.
- New: More options to select status of users into select user list.
- New: [ task #862 ] Add ODT on shipments.
- New: [ task #149 ] Add # of notes and attachments in tabs.
- New: Can edit customer ref at any time.
- New: [ task #877 ] Reorganize menus.
- New: [ task #858 ] Holiday module: note on manual holiday assignation.
- New: [ task #892 ] Add hidden option in thirdparty customer/supplier module to hide non active
  companies in select_company method.
- New: [ task #531 ] Add a workload field on tasks.
- New: Add graph of bank account input/output into input-output report page.
- New: Add script export-bank-receipts.php
- New: Add option "filter=bank" onto script rebuild_merge_pdf.php to merge PDF that
  has one payment on a specific bank account.*
- New: [ task #901 ] Add Extrafield on Fiche Inter.
- New: Show process id in all command line scripts.
- New: Module mailman can subscribe/unsubscribe to ML according to categories or type of member.
- New: Add object_hour and object_date_rfc as substitution tag for open document generation.
- New: Add options to send an email when paypal or paybox payment is done.
- New: Clone product/service composition.
- New: Add option ADHERENT_LOGIN_NOT_REQUIRED.
- New: Add a cron module to define scheduled jobs.
- New: Add new graphical boxes (customer and supplier invoices and orders per month).
- New: [ task #286 ] Enhance rounding function of prices to allow round of sum instead of sum of rounding.
- New: Can add an event automatically when a project is create. 
- New: Add option MAIN_GENERATE_DOCUMENT_WITH_PICTURE.
- New: Add option excludethirdparties and onlythirdparties into merge pdf scripts.
- New: [ task #925 ] Add ODT document generation for Tasks in project module.
- New: [ task #924 ] Add numbering rule on task.
- New: [ task #165 ] Add import/export of multiprices.
- New: Add Maghreb regions and departments.
- New: A more responsive design for statistic box of home page.
- New: [ task #1005 ] Adapting to Spanish legislation bill numbering
- New: [ task #1011 ] Now supplier order and invoice deal with payment terms and mode.
- New: [ task #1014 ] Add option to recursively add parent category.
- New: [ task #1016 ] Can define a specific numbering for deposits.
- New: [ task #918 ] Stock replenishment.
- New : Add pdf link into supplier invoice list and supplier order list.
- New : Genrate auto the PDF for supplier invoice.
- New : Add category into filter webservice thirdparty method getListOfThirdParties.
- New : Allow to define margin or mark rate during quoting, ordering, invoicing.
- New : User permissions on margin module.
- New : Add ref supplier into muscadet model/
- New : Add ability to copy contact address to clipboard.
- New: Can use tag {mm} before {yy} even when there is a reset into numbering masks.
- New: [ task #1060 ] Register fields localtax(1|2)_type into details tables.
- New: [ task #923 ] Localtax support for ODT templates. 
- New: [ task #90 ] Barcode search.
- New: Add hidden option MAIN_VAT_DEFAULT_IF_AUTODETECT_FAILS.
- New: Can send an email from thirdparty card.
- New: Can cancel holidays that were previously validated.
- New: Can choose contact on event (action com) creation, and filtered by thirdparty.
- New: Add hidden option MAIN_FORCE_DEFAULT_STATE_ID.
- New: Add page to make mass stock movement.
- New: Add field oustanding limit into thirdparty properties.
- New: Can enter a vat payment of zero.
- New: Add path to installed dir of external modules + Name and web of module provider.
- New: Add option to use a specific mask for uploaded filename.
- New: Can attach external links to objects as we can attach files.
- Qual: Implement same rule for return value of all command line scripts (0 when success, <>0 if error).
- Fix: [ bug #992 ] Proforma invoices don't have a separated numeric count.
- Fix: [ bug #1022 ] correct margin calculation for credit notes.
- Fix: Better management of using ajax for upload form (to solve problem when enabling ajax jquery multifile upload in some cases).
- Fix: Lost stats filters into year selection.
- Fix: Some config data are shared between suppliers orders and suppliers invoices

New experimental module:
- New: [ task #157 ] Add a Skype button (adherents / third parties / contacts)

For translators:
- Qual: Normalized sort order of all languages files with English reference files.
- New: Add language code files for South Africa, France new Caledonia, Vietnam.
- New: Translate string for email to change password.

For developers:
- New: DolGraph can build graph with three lines.
- New: DolGraph accept a parameter to cache data of graph getNbByMonthWithPrevYear.
- New: Can enable tuning info with option MAIN_SHOW_TUNING_INFO.
- New: Show version of client lib used by mysql drivers.
- New: Add function to get content of an url (using all dolibarr setup like timeout, proxies...)
- New: Upgrade lib of TCPDF to 6.0
- New: Upgrade jquery flot library to 0.8.1
- New: Add property "hidden" into module descriptors to allow to hide a module according to
  some dynamic conditions.
- New: Add option MAIN_MOTD_SETUPPAGE to add a content onto setup page. Also content for
  MAIN_MOTD_SETUPPAGE, MAIN_MOTD_SETUPPAGE, MAIN_HOME now accept "|langfile" into translation
  key to use a specific language file.
- New: Make some changes to allow usage of several alternative $dolibarr_main_url_root variables.
- Qual: All nowrap properties are now using CSS class nowrap.
- Qual: Move hard coded code of module mailmanspip into trigger.
- New: Into POST forms, if you can add a parameter DOL_AUTOSET_COOKIE with a value that is list name,
  separated by a coma, of other POST parameters, Dolibarr will automatically save this parameters
  into user cookies.
- New: Add hook addHomeSetup.
- New: Add trigger CATEGORY_LINK and CATEGORY_UNLINK.
- New: A trigger can return an array of error strings instead of one error string.
- New: Add method to use a dictionary as a combo box.
- New: Add update method for web service product.
- Fix also several bugs with old code. 

WARNING: Following change may create regression for some external modules, but was necessary to make
Dolibarr better:

1) We started to clean hooks code. 
If your hook want to modify value of $actions, it's role of your hook to modify it. Dolibarr 
hook code will no more decide this for your module. If your action class for hook was returning
a string or an array, instead your module must set $actionclassinstance->results (to return array) 
or $actionclassinstance->resprints (to return string) to return same thing. The return value must 
be replaced by a "return 0";
Goal is to fix old compatibility code that does not match hook specifications: 
 http://wiki.dolibarr.org/index.php/Hooks_system   

2) If you implemented hook printTopRightMenu, check that output does not include '<td>' tags any more.
All content added must be tagged by a '<div>' with css class="login_block_elem"

3) Some methods object->addline used a first parameter that was object->id, some not. Of course
this was not a good practice, since object->id is already known, there is no need to provide id as 
parameter. All methods addline in this case were modified to remove this parameter. 

4) Method ->classer_facturee() is deprecated. It must be replace with ->classifyBilled().

5) Property ->tel on objects is now ->phone

6) Trigger LINEPROPAL_MODIFY is renamed into LINEPROPAL_UPDATE and
   Trigger CONTRACT_LINE_DELETE rnamed into LINECONTRACT_DELETE to match naming rules.



***** ChangeLog for 3.4.3 compared to 3.4.2 *****
Fix: Bad get of localtaxes into contracts add lines
Fix: Warning into bank conciliation feature.
Fix: Bad get of localtaxes into contracts add lines.
Fix: Add a limit into list to avoid browser to hang when database is too large.
Fix: [ bug #1212 ] 'jqueryFileTree.php' directory traversal vulnerability
Fix: Agenda and Banks module were not working with multicompany module
Fix: [ bug #1317 ] Removing a category does not remove all child categories
Fix: [ bug #1380 ] Customer invoices are not grouped in company results report.

***** ChangeLog for 3.4.2 compared to 3.4.1 *****
Fix: field's problem into company's page (RIB).
Fix: Document cerfa doesn't contained firstname & lastname from donator.
Fix: Bad rounding on margin calculations and display.
Fix: Option drop table into backup was broken.
Fix: [ bug #1105 ] Searching Boxes other search option.
Fix: wrong buy price update.
Fix: [ bug #1142 ] Set paiement on invoice (PGSql).
Fix: [ bug #1145 ] Agenda button list type do not display.
Fix: [ bug #1148 ] Product consomation : supplier order bad status.
Fix: [ bug #1159 ] Commercial search "other" give p.note do not exists.
Fix: [ bug #1174 ] Product translated description not good into PDF.
Fix: [ bug #1163 ] SQL Error when searching for supplier orders.
Fix: [ bug #1162 ] Translaction for morning and afternoon.
Fix: [ bug #1161 ] Search on product label.
Fix: [ bug #1075 ] POS module doesn't decrement stock of products in delayed payment mode.
Fix: [ bug #1171 ] Documents lost in interventions after validating.
Fix: fix unsubscribe URL into mailing when sending manually (not by script).
Fix: [ bug #1182 ] ODT company_country tag is htmlencoded.
Fix: [ bug #1196 ] Product barcode search does not expect 13th digit on EAN13 type.
Fix: [ bug #1202 ] Wrong amount in deposit % invoice from proposal.
Fix: Removed analytics tags into doc page.
Fix: Call Image on this instead of pdf.
Fix: Missing parameter for photo.
Fix: Bad SQL request for turnover report.

***** ChangeLog for 3.4.1 compared to 3.4.0 *****
Fix: Display buying price on line edit when no supplier price is defined.
Fix: Retrieving of margin info when invoice created automatically from order.
Fix: Reordering supplier products in list by supplier or supplier ref was crashing.
Fix: [ bug #1029 ] Tulip numbering mask.
Fix: Supplier invoice and supplier order are not displayed into object link into agenda event card.
Fix: [ bug #1033 ] SUPPLIER REF disappeared.
Fix: update extrafield do not display immediatly after update.
Fix: Fix bug with canvas thirdparty.
Fix: [ bug #1037 ] Consumption> Supplier invoices related.
Fix: User group name do not display in card (view or edit mode).
Fix: Link "Show all supplier invoice" on suplier card not working. 
Fix: [ bug #1039 ] Pre-defined invoices conversion.
Fix: If only service module is activated, it's impossible to delete service.
Fix: [ bug #1043 ] Bad interventions ref numbering.
Fix: Mailing module : if an email is already in destinaires list all other email from selector was not inserted.
Fix: Localtaxes balance not showing.
Fix: Intervention box links to contracts id.
Fix: Compatiblity with multicompany module.
Fix: Edit propal line was losing product supplier price id.
Fix: Delete linked element to supplier invoice when deleted.
Fix: [ bug #1061 ] Bad info shipped products.
Fix: [ bug #1062 ] Documents lost in propals and contracts validating.
Fix: Supplier price displayed on document lines and margin infos didnt take discount.
Fix: sorting on qty did not work in supplier product list.
Fix: there was no escaping on filter fields in supplier product list.
Fix: bugs on margin reports and better margin calculation on credit notes.
Qual: Add travis-ci integration.

***** ChangeLog for 3.4 compared to 3.3.* *****
For users:
- New: Can use ODS templates as document templates.
- New: Add link to autofill/reset with quantity to ship when creating a
  delivery receipt.
- New: Event into calendar use different colors for different users.
- New: Support revenue stamp onto invoices.
- New: Add a tab "consumption" on thirdparties to list products bought/sells.
- New: Some performance enhancements.
- New: Can attach files onto trip and expenses modules.
- New: Add hidden option MAIN_PDF_TITLE_BACKGROUND_COLOR.
- New: Merge tab customer and prospect.
- New: Add ES formated address country rule.
- New: Can define a hierarchical responsible on user and add a tree view to 
  see hierarchy of users.
- New: Can expand/collapse menus, categories and users list.
- New: extra parameters are supported into ODT/ODS templates.
- New: total per vat rate are available as tags for ODT/ODS templates.
- New: Some part of interface use more CSS3 (ie: agenda)
- New: [ task #707 ] Create option "ProfIdx is mandatory to validate a invoice".
- New: Can define if we want to use VAT or not for subscriptions (foundation module).
- New: Can define a default choice for "More action when recording a
  subscription" (foundation module).
- New: Add link to check professional id for India.
- New: [ task #731 ] Uniformize ref generation
- New: [ task #748 ] Add a link "Dolibarr" into left menu
- New: Script email_unpaid_invoices_to_representative accepts now a parameter "test"
  and a "late delay".
- New: Can define different clicktodial setups for each user.
- New: Add hidden option INVOICE_CAN_NEVER_BE_REMOVED.
- New: Enhance agenda module to reach RFC2445 ("type" not enabled by default and add
  "busy" information).
- New: Add module Opensurvey.
- New: Default approver for holidays is set by default to hierchical parent.
- First change to prepare feature "click to print" (IPP) for PDF.
- New: [ task #350 ] Merge tab customer and prospect.
- New: [ task #710 ] Add substitution into mailing send (and HTML is now valid).
- New: [ task #711 ] Add combobox for contact, as done for product/thirdparty.
- New: [ task #714 ] In Emailing module admin autogenerate security key of READRECEIPT.
- New: [ task #743 ] GED : Add aministration option to disable autotree display.
- New: [ task #767 ] Customer Address fallback when a contact doesn't have an address.
- New: [ task #768 ] WYSIWYG for all mails.
- New: [ task #773 ] Add Project document in GED(ECM) modules.
- New: [ task #783 ] Add more types for extra parameters (lists, phone, emails, checkbox,
  prices, radio).
- New: [ task #798 ] Add range limit date on product/services as it is done on order 
  and invoice.
- New: [ task #814 ] Add extrafield feature for projects ands tasks.
- New: [ task #770 ] Add ODT document generation for Projects module.
- New: [ task #741 ] Add intervention box.
- New: [ task #826 ] Optionnal increase stock when deleting an invoice already validated.
- New: [ task #823 ] Shipping_validate email notification.
- New: [ task #900 ] Review code of ficheinter.class.php
- Fix: [Bug #958] LocalTax2 for Spain fails on Suppliers
- Fix: [ bug #972 ] Auto completion contact field do not take account the min caract number before search
- Fix: [ bug #971 ] html.form.class.php select_contact with autocomplete do not exclude id from exclude array
- Fix: Expedition creation, can retreive product from other expedition

For translators:
- Update language files.

For developers:
- System of menu managers has been rewritten to reduce code to do same things. 
- An external module can force its theme.
- Add function dol_set_focus('#xxx').
- A mymodule can bring its own core/modules/mymodule/modules_mymodule.php file.
- Removed not used libraries.
- More web services. 
- Renamed some database fields, code variables and parameters from french to english.
- First change to manage margins on contracts.
- Add hook getFormMail.
- Function plimit of databases drivers accept -1 as value (it means default value set
  into conf->liste_limit).
- New: Add option dol_hide_topmenu, dol_hide_leftmenu, dol_optimize_smallscreen,
  dol_no_mouse_hover and dol_use_jmobile onto login page (to support different terminal).
- New: dol_syslog method accept a suffix to use different log files for log. 
- New: Type of fields are received by export format handlers.
- New: when adding an action, we can define a free code to tag it for a specific need.
- New: Enhance Dolibarr migration process to include migration script of external 
  modules.
- New: [ task #811 ] Uniformanize note field.
  

WARNING: If you used external modules, some of them may need to be upgraded due to:
- Fields of classes were renamed to be normalized (nom, prenom, cp, ville, adresse, tel
  were renamed into lastname, firstname, zip, town, address, phone).
  This may also be true for some fields into web services.
- If module use hook pdf_writelinedesc, module may have to add return 1 at end of 
  function to keep same behaviour.

TODO:
backport commit 53672dff75f4fdaeeed037ff9d15f860968022ca to fix confirm with jmobile
backport commit 384e3812eb73a15adafb472cacfb93397a54459b to fix W3C/edit contract
 


***** ChangeLog for 3.3.5 compared to 3.3.4 *****
- Fix: Change to make debian package ok despite removal of ckeditor.
- Fix: jcrop file to match debian rules
- Fix: Add missing country UK.
- Fix: Minor fix into package.
- Fix: Add missing label on project field.

***** ChangeLog for 3.3.4 compared to 3.3.3 *****
- Fix: [ bug #1001 ] Social Contribution : State not correct
- Fix: Better management of pdf generation when tcpdf is not available.
- Fix: Change to be more debian compliant natively.

***** ChangeLog for 3.3.3 compared to 3.3.2 *****
- Fix: [ bug #903 ] Fatal error: Call to undefined function dol_get_first_day() in htdocs/commande/liste.php
- Fix: [ bug #934 ] Error on proformat invoice creation (pgsql)
- Fix: [ bug #947 ] Can't create proposal lines with unit price = 0

***** ChangeLog for 3.3.2 compared to 3.3.1 *****
- Fix: Dutch (nl_NL) translation
- Generalize fix: file with a specific mask not found, again
- Fix: translations and BILL_SUPPLIER_BUILDDOC trigger
- Fix: Can't reset payment due date
- Fix: Orderstoinvoice didn't act as expected when no order was checked
- Fix: Bad link to all proposals into Third party card if customer is prospect
- Fix: Some bugs on withdrawal rejects
- Fix: [ bug #774 ] Bug on creating event with box "all day" crossed
- Fix: [ bug #787 ] Invoice supplier box incorrect tooltip when delay on payment
- Fix: [ bug #789 ] VAT not being calculated in POS
- Fix: [ bug #790 ] Spanish localtax RE not being correctly calculated
- Fix: [ bug #794 ] Lost filter on zipcode in prospect list 
- Fix: [ bug #806 ] Margins module with orders2invoice does not respect cost price
- Fix: [ bug #810 ] Cannot update ODT template path
- Fix: [ bug #816 ] Sales journal does not reflect localtaxes
- Fix: [ bug #817 ] Purchases journal does not reflect localtaxes
- Fix: [ bug #824 ] MAIN_DB_PREFIX not use into dictionary
- Fix: [ bug #828 ] Error when code_region is not a number in llx_c_regions (with postgres)
- Fix: [ bug #855 ] Holiday approval email in French
- Fix: [ bug #856 ] (Holidays module) Mail error if destination user doesn't have an email
- Fix: [ bug #857 ] Invoice created from shipment does not have the order discount
- Fix: [ bug #861 ] Impossible to create a new event in agenda
- Fix: [ bug #827 ] AJAX search does not respect multiprice level
- Fix: [ bug #865 ] Dolibarr navigation array in project/task do not work
- Fix: [ bug #866 ] Standing order from an invoice suggests invoice total amount instead of remaining to pay
- Fix: [ bug #788 ] Date of linked interventions are not shown
- Fix: external users should not see costprice and margin infos
- Fix: [ bug #806 ] Tasks are ordered alphabetically instead of chronological order

***** ChangeLog for 3.3.1 compared to 3.3 *****
- Fix: [ bug #733 ] Mass emailing tools do not support <style HTML tag
- Fix: Package for launchpad
- Fix: [ bug #736 ] Missing column in llx_c_chargesociales  
- Fix: Localtax2 for Spain must be based into buyer
- Fix: [ bug #762 ] Bad profit calculation in Reporting
- Fix: bug dictionary with wrong prefix table

***** ChangeLog for 3.3 compared to 3.2.* *****
For users:
- New: Add holiday module, to declare and follow holidays of your employees.
- New: Add margin management module.
- New: Add new theme Amarok.
- New: [ task #289 ] Can reorder tasks.
- New: Add field "signature" into user card. If filled, text is added 
       at end of predefined email texts. If option MAIN_MAIL_DO_NOT_USE_SIGN is on, this
       feature is disabled.
- New: Can input a payment back onto an credit note.
- New: Add link "Back to list" on all cards.
- New: After first install, warning are visible onto mandatory setup not
       configured. Show also total number of activated modules.
- New: Can filter list of proposal, order or invoice on sales representative.
- New: Add supplier ref on supplier orders.
- New: Can export supplier orders and customers shipments.
- New: First change to install external plugins from gui (experimental). 
- New: Monaco is like France for default vat calculation
- New: Can list elements (invoices, orders or proposals) on a particular
  user contact). This allow to view a "basket" of its elements.
- New: Show bank account on payment list of invoice card.
- New: Cloning project allow to clones task, notes, projects files, tasks files, contacts. 
- New: Enhance default style.
- New: Can edit and resiliate member status from list.
- New: Can insert URL links into elements lines. Also reported into PDF.
- New: When a member is validated, we can subscribe to mailing-lists
       according to its type.
- New: Add a tab into members statistics to count members by nature.
- New: Add link to third party into sells and purchase journal.
- New: Suggest a method to generate a backup file for user with no access
       to mysqldump binary.
- New: Can also use extrafields on contacts/addresses and users.
- New: Support unique field for extrafields.
- New: Extra fields supports more types (int, string, double, date, datetime).
- New: Can correct stock of a warehouse from warehouse card.
- New: [ task #185 ] Can input amount when correcting stock to recalculate PMP.
- New: [ task #454 ] Add "No category" into filters on category.
- New: Auto check box on page to edit interface options of user.
- New: More surface control on stock correction page.
- New: Add great britain provinces.
- New: [ task #494 ] Send an email to foundation when a new member has auto-subscribed.
- New: [ task #326 ] Add a numbering module to suggest automatically a product ref.
- New: Add conditional substitution IF/ELSEIF/ENDIF for ODT templates.
- New: Add unit foot2, inch2, foot3 and inch3 for surface and volumes.
- New: Can select thirdparties into emailing targets, even if module category is not enabled.
- New: [ task #498 ] Improvement of the block to add products/services lines.
- New: ECM autodir works also for files joined to products and services.
- New: Add a selection module for emailing to enter a recipient from gui.
- New: Allow to search thirds and products from barcodes directly from the permanent mini search left box.
- New: Allow to search product from barcodes directly from invoices, proposals... through AJAX.
- New: Can make one invoice for several orders.
- New: POS module can works with only one payment method (cach, chq, credit card).
- New: Add possibility to defined position/job of a user.
- New: Add hidden option to add slashes between lines into PDF.
- New: [ task #210 ] Can choose cash account during POS login.
- New: [ task #104 ] Can create an invoice from several orders.
- New: Update libs/tools/logo for DoliWamp (now use PHP 5.3).
- New: Added ODT Template tag {object_total_discount_ht}
- New: Add new import options: Third parties bank details, warehouses and stocks, categories and suppliers prices
- New: English bank account need a bank code (called sort code) to identify an account. 
- New: Can choose menu entry to show with external site module.
- New: Add hidden option MAIN_PDF_MARGIN_LEFT, MAIN_PDF_MARGIN_RIGHT, MAIN_PDF_MARGIN_TOP, MAIN_PDF_MARGIN_BOTTOM to force margins of generated PDF.
- New: [ task #314 ] Can define if prof id are mandatory or not.
- New: Add button on order card to create intervention from services.
- New: Add search box to find products by supplier reference.
- New: Add option MAIN_HELPCENTER_LINKTOUSE to define target link "I need help" onto logon page. 
- New: [ task #608 ] Can clone a supplier order with prices updates
- New: [ task #559 ] Can define a discount % regarding quantity in supplier prices and price by quantity in customer prices
- New: [ task #527 ] After cloning a suplier invoice, go onto invoice ref into edit mode

New experimental module:
- New: Add commissions management module.

- Fix: [ bug #499 ] Supplier order input method not translated
- Fix: No images into product description lines as PDF generation does not work with this.
- Fix: Errors weren't being shown in customer's & supplier's orders
- Fix: Lastname wasn't being recorded in xinputuser emailing module.
- Fix: [ bug #653 ] Error while creating agenda additional attributes
- Fix: [ bug #654 ] Event rapport PDF showing ActionAC_OTH_AUTO
- Fix: [ bug #658 ] Search on bank do not work for description
- Fix: [ bug #659 ] Comment in recurrent invoices is not stored
- Fix: [ bug #622 ] Attaching wrong file when sending the invoice via e-mail

For developers:
- New: Add webservice for thirdparty creation and list.
- New: A module can overwrite templates parts.
- New: Can add a link on title field of added dictionary.
- New: Uniformize code.
- New: Add option WORKFLOW_DISABLE_CREATE_INVOICE_FROM_ORDER and 
       WORKFLOW_DISABLE_CLASSIFY_BILLED_FROM_ORDER.
- New: A module can add several css and js.
- New: removed deprecated methods
       ldap::connect, formadmin::select_lang,
       html::select_tva
- New: Add custom substitution function for ODT product lines: mymodule_completesubstitutionarray_lines()
- New: Basic implementation of hooks and triggers for a lot (most) of core modules: 
  action/calendar, trips and expenses, dons, vat payment, contact/society, contract, product lines, 
  expedition, order supplier and order invoice (lines included), intervention card, project, tasks.
- New: Add ChromePHP output into syslog module.
- New: Add PRODUCT_PRICE_MODIFY trigger.
- New: Created function to retrieve total amount of discount of an invoice/proposal...
- New: We can use a dynamic value ($conf->global->XXX for example) into titles of menus.
- New: Use PHP classes DateTime* for some data functions instead of adodb 
- Qual: Renamed SUPPLIER_INVOICE_BUILDDOC trigger to BILL_SUPPLIER_BUILDDOC
- Qual: Renamed INVOICE_SUPPLIER_DELETE trigger to BILL_SUPPLIER_DELETE
- Qual: Renamed SUPLIER_ORDER_BUILDDOC trigger to ORDER_SUPPLIER_BUILDDOC
- Qual: Renamed CONTRACTLINE_DELETE trigger to CONTRACT_LINE_DELETE
- Qual: Renamed all ficheinter.class.php triggers so that they start with 'FICHINTER_'
- Fix: [ bug #655 ] ORDER_REOPEN trigger incorrectly named
- Fix: [ bug #656 ] Contracts trigger CONTRACT_MODIFY incorrectly named
- Fix: [ bug #657 ] Usergroup class' GROUP_DELETE trigger incorrectly named

For translators:
- New: Update language files (de, tr, pt, ca, es, en, fr).
- New: Added bg_BG autotranslated language.
- New: Translate the donation receipt.

Dolibarr license has also been updated from GPLv2+ to GPLv3+.



***** ChangeLog for 3.2.3 compared to 3.2.2 *****
- Fix: Some permission into agenda module.
- Fix: Generation of PDF was not using correct font for some languages.
- Fix some translations.
- Fix: [ bug #607 ] Nom de société avec guillemets.
- Fix: Option MAIN_MAIL_SENDMAIL_FORCE_BA and MAIN_FIX_BUGGED_MTA was not
  complete.
- Fix: comaptiblity with multicompany module.
- Fix: Bad label when validating/paying an invoice from POS module.
- Fix: Correct recipient into rouget template.
- Fix: A lot of fix into PDF pagebreak management.
- Update VAT for some countries.
- Firstname was missing when sending email from file list.
- Added en_SA language.



***** ChangeLog for 3.2.2 compared to 3.2.1 *****
- Fix: Modify spanish VAT to new rates.
- Fix: Add error message when creating already existing product.
- Fix: Edition of percentage of an event.
- Fix: Minor look fix for theme bureau2crea.
- Fix: Start and end date not saved at project creation
- Fix: Default vat is zero for customer invoices if company does not use vat
- Fix: Localtaxes unit prices precision



***** ChangeLog for 3.2.1 compared to 3.2.0 *****
- Fix: Edit of projects.
- Fix: Activation of modules does not fails if directory install was removed.
- Fix: [ bug #444 ] Regression on auto-closing for proposals and orders.
- Fix: Update translations (catalan, french, spanish, brazilian).
- Fix: [ bug #445 ] Hex escaping in descriptions.
- Fix: error when validating shipment for non predefined products with a
  selected warehouse.
- Fix: Bad local taxes if price base type is TTC for spanish local taxes.
- Fix: Phone not saved when using web service.
- Fix: [ bug #464 ] Payment form should allow to add transmitter for bank transfers.
- Fix: Allows to use a comma decimal separator in supplier invoices payments.
- Fix: Translation for tr_TR, es_ES, pt_BR.
- Fix: Products with no prices not visible.
- Fix: Access to product card created with very old version of Dolibarr.
- Fix: Delete temporary files after validating an invoice.
- Fix: preview of supplier order and invoice template.
- Fix: [ bug #485 ] Configurated amount for public auto-subscription form is not taken into account
- Fix: Average amount graphs weren't comparing the previous year stats
- Fix: Closed project didn't show the new status unless the page was refreshed
- Fix: Files were not being uploaded to a project's task
- Fix: [ bug #503 ] Unable to delete linked file to a deposit
- Fix: [ bug #501 ] Error while trying to modify an user
- Fix: [ bug #506 ] Can't set percentage of a started event
- Fix: Bad assignation of const for pdf delivery module name



***** ChangeLog for 3.2.0 compared to 3.1.* *****
WARNING: PHP lower than 5.x are no more supported.
WARNING: Because of a major datastructure change onto supplier prices tables, be aware
to make a backup of your database before making upgrade.

For users:
- New: Each user can remove/add its own boxes.
- New: Add signature at end of predefined email text.
- New: Can use personalized fields on products/services.
- New: Can attach files on social contributions.
- New: Show payments terms and conditions onto muscadet template.
- New: Can open back a closed commercial proposal.
- New: show thirdparty barcode on main tab.
- New: Can input note (private and public) during note and expenses creation.
- New: Print ticket show invoice ref into POS module.
- New: Can edit customer discounts from invoice create and edit card.
- New: task #11243: Show quantity into stocks for each sub-products into the sub-product tab.
- New: task #10500: Option to choose if professional id are unique.
- New: Add hidden option FOURN_PRODUCT_AVAILABILITY.
- New: task #11123: Add best supplier price.
- New: Enhancement in styles.
- New: Can conciliate several lines in one operation.
- New: task #11289 : Modify third party accountancy code generator aquarium.
- New: task #10606 : more comprehensive message error.
- New: task #11278 : Option into point of sale module to add services in list.
- New: task #11261 : Add an entry into menu called "New shipment".
- New: [ task #187 ] Gerer les evenement recurrents dans les imports ical.
- New: Make option MAIN_GENERATE_DOCUMENTS_WITHOUT_VAT available by default.
- New: Can build PDF in USLetter format or canada format (change paper size).
- New: Can export into Excel 2007 format.
- New: Add hidden option CASHDESK_FORCE_STOCK_ON_BILL
- New: Can search on part of barcode into POS module.
- New: Cheques into cheques receipts are ordered by operation date.
- New: Add hidden option MAIN_DISABLE_PDF_AUTOUPDATE to avoid generating pdf each time data change.
- New: Add hidden option PROJECT_HIDE_UNSELECTABLES to hide project you can't select into combo list.
- New: Add option INVOICE_POSITIVE_CREDIT_NOTE.
- New: Support zip/town autocompletion into warehouses.
- New: Add box for last expired services.
- New: Reduce seriously size of packages.
- New: Can define country code for import.
- New: When invoice was generated from order, order date is visible on PDF, after order ref.
- New: [ task #181 ] Hide password of click2dial in user card.
- New: Chart are faster to build
- New: Value of data into charts are visible on mouse hover.
- New: Import wizard can import contacts.
- New: Import wizard can import personalized fields.
- New: Personalized fields support int type.
- New: Install process is now two times faster.
- New: Can sort files into backup tool.
- New: Default output charset are utf8 into backup tool.
- New: Add brazilian states.
- New: Increase usability of module project.
- New: [ task #285 ] Add search filter on project in tasks list.
- New: Automatic list of documents in ECM module is ok for customers,
       suppliers invoice, orders, customers orders, proposals and social contributions.
- New: All professional id can contains up to 128 chars instead of 32. 
- New: [ task #176 ] Allow to use ODT templates for proposals and orders like it's done for invoices
- New: Add hidden option MAIN_ADD_PDF_BACKGROUND to add a PDF as background of invoice/order generated PDF.
- New: Can convert a product/service into service/product.
- New: Show delivery date into proposal template azur. 
- New: Support tags into header and footer into ODT templates.
- Fix: Can use POS module with several concurrent users.
- Fix: Installer don't fails with Mysql version that added a ssl_cypher field.
- Fix: Sanitize input parameters.
- Fix: [ bug #368 ] Product list
- Fix: [ bug #370 ] Filter in accountancy -> suppliers_bills
- Fix: [ bug #399 ] Bad calculation of local taxes in update line products
- Fix: [ bug #427 ] Bad links to wiki help in certains menus

For developers:
- New: Can add a left menu into an existing top menu or left menu.
- New: Add webservice to get or create a product or service.
- New: Add webservice to get a user.
- New: Add more "hooks" (like hooks to change way of showing/editing lines into dictionnaries).
- New: Log module outputs can be setup with "or" rule (not only "xor").
- New: Add FirePHP output for logging module.
- New: Add trigger ACTION_DELETE and ACTION_MODIFY.
- New: Trigger now have a priority to define sort execution order.
- New: Can define different requests according to database type into migration files.
- New: Add "canvas" feature to overwrite page of thirdparty, contact, product with yours.
- New: Removed artichow deprecated libraries.
- New: A page can force reload of css style sheet
- New: A module can add import description for import wizard, even for tables with foreign keys.
- New: Can add tabs on statistics views.
- New: Add CSS id/class into public payment pages.
- Qual: Add a lot of more PHPUnit tests.
- Qual: Data structure for supplier prices is simpler.
- Qual: Removed no more used external libraries.
- Qual: Cleaned a lot of dead code.
- Qual: More OOP (usage of "abstract", "static", ...), uniformize constructors.
- Qual: Fix a lot of checkstyle warnings.
- Qual: task #216 : Move /lib into /core/lib directory
- Qual: task #217 : Move core files into core directory (login, menus, triggers, boxes, modules)
WARNING: To reduce technic debt, all functions dolibarr_xxx were renamed int dol_xxx.



***** ChangeLog for 3.1.3 compared to 3.1.2 *****
Fix: PgSQL - property must be set if success
Fix: Provide a solution for backup when mysqldump is not available
Fix: Bug #460 - Wrong entity assignment when creating a warehouse
Fix: bug #405 - Late icon always displayed on comm/propal.php



***** ChangeLog for 3.1.2 compared to 3.1.1 *****
- Fix: Can clone a proposal
- Fix: Add member ID in substitution method
- Fix: Duplicate end tag and missing form parts
- Fix: Support companies with no prof id.
- Fix: Sanitize data
- Fix: Bug #318
- Fix: Bug #369
- Fix: More bugs



***** ChangeLog for 3.1.1 compared to 3.1.0 *****
- New: Add option FACTURE_DEPOSITS_ARE_JUST_PAYMENTS. With this option added, 
       credit notes are not removed from total amount of invoice but are just 
       payments used to reducs remain to pay.
- New: Added hidden option MAIN_FIX_FOR_BUGGED_MTA to fix bugged MTA.       
- Fix: Removed warnings during install.
- Fix: State into address of paypal payments were lost.
- Fix: Currency into paypal payments were always euros.
- Fix: Removed Bare LF from emails sent with smtps method.
- Fix: Can show report on selected period.
- Fix: product removed from list after deleted into order.
- Fix: [bug #270] PostgreSQL backend try to connect throught TCP socket for 
- Fix: price was not without tax when using multiprice into POS module.
- Fix: Can delete bank account.
- Fix: [ bug #277 ] Year dropdown in table header of supplier invoices.
- Fix: Some other very minor fixes.


***** ChangeLog for 3.1 compared to 3.0 *****
WARNING: IE6 browser is no more supported in this version.
For users:
- New: War against number of clicks:
     - When adding a free bank transaction, form to add next one is still
       visible (save one click).
     - task #10969 : Add checkbox to close automatically invoice if
       payment is complete (save 3 clicks).
     - Reduce a step into supplier order workflow to save time. If user
       has permission to approve, order is approved when order is validated.
       (Save 2 clicks).
     - In commercial main menu, left menu are already opened. This save one click
       to open a proposal or order.
     - Can add a discount for third party, during invoice edition (and we 
       saved clicks again).
     - When creating a contract, sales representative are preset to user. This save
       4 clicks.
     - Can edit several fields in bank transaction line page into one update.
     - Creation of contacts from third party page go back to third party.
     - Preselect model if there is only one. This save 2 clicks. 
     - Can remove a project if project has tasks. No need to delete task one by one.
- New: Enhance donation module. Add a status "canceled".
- New: Add filters on all statistics report pages.
- New: If a service contains subproducts, subpoducts are decrease when service
       is decrease.
- New: Add status for third parties to disable a third party.
- New: Can send interventions cards by email.
- New: Increase list of available notifications into module Notifications.
- New: Add option MAIN_FIRST_TO_UPPER to force upper case of first 
       letters for names and firstname.
- New: Can filter of payment type in bank transaction list.
- New: Status of users is visible into user list.
- New: Support BSB code for bank account in Australia.
- New: Can set date of payment for autocreate invoice/payment when 
       creating a foundation subscription.
- New: Can edit note of payment.
- New: Option to make login not mandatory in member module.
- New: Add box for last members for foundation module.
- New: A specialized menu can now be used when using smartphones.
- New: Can add information on current user on ODT generation.
- New: Prefix on third party is not used by default. Hidden option
       SOCIETE_USEPREFIX can restore old feature.
- New: Standing orders module use bank account from banks module.
- New: Ask password when creating a user from a contact.
- New: task #10577: Use a numbering module for shipment and contract.
- New: Can create manually order from proposal.
- New: Add a first workflow module to create automatic action on some
       events (create order on proposal closing).
- New: Use autocompletion on invoice select when creating replacement 
       or credit note invoice.
- New: task #10885: Add a week view for calendar.
- New: task #11018: Add a status "not applicable" on events.
- New: Add subscriptions/country/region/town statistics for member module.
- New: Can define a proxy for external web access.
- New: task #11003: checkbox on checks for deposit.
- New: Add status into export. Add third party default language into export.
- New: Can filter on date and bank account when building check receipts.
- New: task #10958 : Add link to cheque receipts into bank transaction 
       line if exists
- New: Can import external ical url into dolibarr agenda view.
- New: Can add a logo on third parties card.
- New: task #11194 : Can delete uploaded photos 
- New: task #9744 : Add the barcode to select products on Point of Sale module
- New: Subscription/Unsubscription to mailman mailing-list can be done on 
       validate/resiliate in foundation module.
- New: Can use extrafields on third parties.
- New: Add chart to report counts by status on element home area pages.
- New: Look: Usage of Jquery Notify to show result or error messages on action.
- New: Look: Minor enhancements into agenda view.
- New: Look: Nicer tooltips with transparency and shadow.
- New: task #11004: Create invoice from intervention.
- New: task #10501: Can use point of sale with different bank accounts.
- Fix: Better Postgresql compatibility.
- Fix: Numbering module for invoices use same number for invoice 
       and credit note if mask is same.
- Fix: Debug and clean withdraw module.
- Fix: Allow access permission for point of sale module.
- Fix: Permissions issues with suppliers.
- Fix: Admin dict data is showing with active language 

For developers:
- New: External modules can add tabs on agenda views.
- New: External modules can also remove default tabs.
- New: External modules can force skin directory so force their own skins.
- New: External modules can add their own menu manager.
- New: External modules can force menu manager.
- New: External modules can overwrite all default language files by
       forcing priority on langs directories on its own lang directory.
- New: External modules can show export list with an "enabled" condition.
- New: Support a backtopage parameter on contact creation page.
- New: Add id on div to show logo.
- New: Install wizard can activate a module at end of install.
- New: Dictionary setup works with very large external dictionnaries (Add 
       page navigation).
- New: Add api to draw graphics with javascript (using Jquery Flot).
- New: Can add user login into menu urls added by modules.

For translators:
- New: Add fa_IR language.
- Fix: Move language ar_AR to ar_SA, sv_SV to sv_SE and da_Da to da_DK.



***** ChangeLog for 3.0 compared to 2.9.* *****
For users:
- New: Can edit date of cheque receipts.
- New: Add Sales journal and Purchase journal report.
- New: Can create supplier invoice from supplier order.
- New: Support login by openid
- New: Support "full day" event in calendar module.
- New: Add a weather on dashboard.
- New: Add a Paypal module.
- New: Can choose third party to use in point of sale module during logon.
- New: A lot of enhancements into ECM module:
       Directories can contains special characters,
       Speed enhancements,
       Directories can be created outside of Dolibarr, refresh button will 
       update database,
       Can rename a file.
- New: Reordering lines in invoice, orders, commercial proposal is faster (use Ajax
       technology).      
- New: Can import members using assistant.
- New: Can exclude deposit, replacement or credit notes in script rebuild_merge_pdf.
- New: task #10473 : Option MAIN_PROFIDx_IN_ADDRESS must no more be hidden.
- New: Can generate business card for on particular member.
- New: Task #10553 : Can attach files on members card.
- New: Can filter on payment type and bank account in payment lists.
- New: When sending supplier orders by mail, a text is predefined.
- New: Upgrade process works with Postgresql.
- New: Task #10538: Add filter on expiration date of subscription for
       foundation module email selector.
- New: Task #9643: Add 2 status (tosell/tobuy) on products instead of only
       1 status for both selling and buying.       
- New: Can input payment conditions on several lines.
- New: Add hidden option MAIN_LOGOUT_GOTO_URL to set the exit url after
       a logout.
- New: For germany, we invert order of address.
- New: Add hidden option MAIN_SERVICES_ARE_ECOMMERCE_200238EC.
- New: Support NPR in customer product prices.
- New: Add more volume units (ounce, gallon, inch, feet, ...)
- New: Delivery date accepts hours and minutes.
- New: Can add a comment on stock dispatching to be save into stock movements.
- New: Can filter product list with too low stocks.
- New: Add option to send all emails sent to a bulk carbon copy.
- New: Preview of emails sent by member module is shown.
- New: task #10100 : Add button to create invoice from a subscription
- New: Reorganize tabs on third parties.
- New: Option MAIN_INVERT_SENDER_RECIPIENT is available in einstein pdf template.
- New: Easier way to define url for clicktodial module.
- New: Add a fckeditor test area in fckeditor module setup.
- New: Add property "Event on full day" on agenda
- New: Enhancement and better compatibility (google, thunderbird) for agenda export.
- New: Can use image editor on user photo.
- New: Task #10796: Add Spain ProfId1 Verification
- New: Page "supplier summary" is now available.
- New: Task #10611: Add option to choose order of field in bank account info on PDF
- New: If a transaction was reconciliated and should not, there was no way to reverse error.
- New: Ubuntu package now works also on debian.
- Perf: Avoid reading database to determine country code after each
        page call.
- Fix: Special chars are now supported in ECM module for filename (not yet for
       directories).
- Fix: Better Postgresql compatibility.
- Fix: Box order is saved when moved.
- Fix: Database name can contains "-" characters.
- Fix: In coloring negative amounts.
- Fix: Date input use date format of user and not dd/mm/yyyy format.
- Fix: Fixed a very old bug making file attachment fails with some emails 
       readers when using "mail php function".
- Fix: When cloning commercial proposal, due date is creation date + delay
       by default.
- Fix: Can edit ordering methods.

For translators:
- New: Update and complete slovenian language sl_SL.
- New: Add full manually translated files for de_AT en de_DE (thanks to eCleaner.at).
- New: Create the language ja_JP.
- New: Add el_GR language.

For developers:
- New: Add jquery by default.
- New: Removed PWC libraries.
- New: Removed Scriptaculous libraries.
- New: Removed Prototype libraries.
- New: Add first Selenium GUI tests.
- New: Enhance a lot of internal function to build external modules
       more easily.
- New: Add a user field ref_ext in object tables to allow external
       systems to store their id and make self-developed synchronizing
       functions easier to build.        
- New: Local user timezone is saved into session (not used yet).
- New: Works with Mysql 5.5.
- Qual: Menu system code is simpler.
- Qual: Mutualize some duplicate code.
- Qual: Renamed some fields into database to be more internationnal.
- Qual: Removed deprecated code.


***** ChangeLog for 2.9 compared to 2.8.* *****
For users:
- New: POS module allow to choose which warehouse to use.
- New: Support "Department/State" field on company setup, contact, 
       bank account and members card.
- New: Can reopen a refused/canceled supplier order.
- New: Add Gant diagramm on project module.
- New: Add a new mode for automatic stock increase: Can be increased
       on dispatching of products from a supplier order receipt.
- New: Can set a past delay to limit calendar export.
- New: Can attach files on emailing campaigns.
- New: Add statistics on trips and expenses module.
- New: Can reopen a closed customer order.
- New: Add module externalsite to add a web site/tools inside 
       menu and a Dolibarr frame.
- New: Can link trips and fees to a project.
- New: Add civility title in foundation module.
- New: Can set accountancy code for product (buy and sell).
- New: Can filter third parties lists on categories.
- New: Can filter products and services lists on categories.
- New: task #10202 : Support categories for members.
- New: Can build documents for third parties (Using ODT templates, need PHP 5.2+). 
- New: Support new products properties: length and area.
- New: Add the "payment due before" field in invoice exports.
- New: Add feature to resize or crop image files (for products photos)
- New: task #10113 : Show list of emailing on clicking on "number of mass emailing received"
- New: Add default language for third parties and use it when multilang is enabled
       to define default language for document generation.
- New: Can reopen a closed supplier invoice.
- New: Move permission "see hidden categories" into "see hidden products/services".
- New: Can delete several files at once in FTP module.
- New: Add box "last contracts".
- New: Works even if Web hosting provider has disabled PHP "glob" function.
- New: Can now send supplier orders by email.
- New: task #10076 : Show content of message in notification module.
- New: Bank name is shown on invoice.
- New: IBAN value is called IFSC if country is India.
- New: Add option to choose to show firstname then name or name then firstname on PDF.
- New: Add company in fields exported by export of members tool.
- New: Reorganise bank menus.
- New: Bookmarks can be sorted on a particular order.
- New: Support spanish RE and IRPF taxes on invoices.
- New: Module category offers categories for foundation module.
- New: Can filter on category on third parties, products and members listings.
- New: A flag is visible before country labels.
- New: When activating a new module, permissions for admin user are set. This save
       time when configuring Dolibarr.
- New: Dolibarr 2.9 is faster than 2.8.
- New: A lot of more predefined VAT values, states, regions for 
       miscelaneous contries.
- New: Enhance skin engine to make themes easier.
- New: Add images into menu "eldy".
- New: Auguria theme is now more modern.
- New: Update tools refers to www.dolibarr.org but also www.dolistore.com web site.
- New: Postgresql experimental support seems to work completely. 
- New: Changes in Dolibarr core to allow to use cache servers (see Memcached module on
       dolistore.com).
- New: Default choice for interactive confirm box is yes by default, and no only for
       delete actions. This reduce number of clicks required to validate actions and 
       is still safe to dangerous actions.
- Fix: Durations are correctly shown for languages using PM/AM dates.
- Fix: A lot of fixes in Point of Sale module.
- Fix: Debug experimental module widthrawal.
- Fix: Format number was wrong for ar_AR language.
- Fix: Can change password if user has only permission "change password".
- Fix: Project PDF document shows all tasks.
- Fix: bug #29278 : SMTP fails with IP instead of hostname.
- Fix: Default language on login page was wrong.
- Fix: Complete support of euros sign (even in PDF).
- Fix: Bad setup of phpMyAdmin for DoliWamp installer.
- Fix: Tracking number should be available on sending sheets.
- Fix: Stock value is not reset when product is transfered into other warehouse. 
- Fix: A lot of not tracked bugs fixed.
- Fix: Some fixes in barcode management.
- Fix: Access to phpMyAdmin is now ok on new DoliWamp installation.

For translators:
- Fix: Major update of italian translation (it_IT).
- Fix: A lot of translation fixes in all languages.
- New: Added translations (sl_SL, is_IS).
- New: Add translations for the DoliWamp installer.

For developers:
- More comments in code.
- Uniformize some code. 
- All arrays "lignes" were renamed into "lines".
- Delete all useless pre.inc.php files (this also increase speed).
- Fix W3C errors in page forging.
- Qual: Mutualize code of menu managers.
- Better isolation of modules files and dolibarr core files. 
- Task #8682 : Remove functions unix_timestamp.
- The makepack tool now make pack with UID 500.
- More css class and div to output menu to allow more skins.
- Generated documentation can be build from Eclipse using Doxygen plugin.
- Snapshot is provided with PHPunit tests.

WARNING: 
- A lot of class files (*.class.php) has moved into subdirectories. So If you use
  or develop non official modules that includes Dolibarr classes, you will have to rename
  path to thoose classes into the include function.
- Also, parameters of the "fetch()" method for class "User" has changed to reflect
  other fetch methods.   
- If you build a personalised themes, you must rename the style sheet into style.css.php.   
- This version is also the last one to support PHP 4.*, Mysql 3.1, IE6.
  Dolibarr 3.* will be supported with PHP 5+ and MySql 4.1+ only.


***** ChangeLog for 2.8.1 compared to 2.8 *****
For users:
- Fix: Works on database with _ in name.
- Fix: Broken feature in trips and expense module.
- Fix: Can use $ in database and login/pass values.
- Fix: No error on upgrade if there is orphelins tasks.
- Fix: Failed to login when user agent string was longer than 128.
- Fix: bug #29526 : Numérotation Proposition Incorrecte après duplication


***** ChangeLog for 2.8 compared to 2.7.* *****
For users:
- New: Support note on trips module
- New: Can link contacts to projects
- New: Can removed attached file on email form if attachment was wrong.
- New: Add option to show your logo on top of left menu.
- New: task #9935: Can edit accountancy code.
- New: Add an option to make users email required.
- New: Module notification can send email on order or proposal validation.
- New: Can use any command line antivirus on file upload.
- New: A customer can also be a prospect.
- New: task #9802 : Can link an action to a project and use project to 
       filter agenda.
- New: Project can be set on contract creation.
- New: Initial sold can be conciliated on bank module.
- New: Add a default errors-to email for emailing module.
- New: Can filter on user on stock movement list.
- New: When creating a third party from a member, it is set as a new
       customer.
- New: Can use {tttt} in numbering mask setup. It will be replaced
       with third party type.
- New: VAT number is stored in one field. This is more "international".
- New: task #9782 : Add possibility to delete a warehouse.
- New: task #9640 : Add label for stock movements.
- New: task #9916 : Add FREE text for interventions card.
- New: Can define the new product ref when cloning.
- New: Project module support status of project and end date.
- New: Provide a ubuntu package.
- New: Add link to check a SIREN for french users.
- New: Add link "now" to fill date when creating invoices.
- Fix: Import module works even if prefix is empty in source file.
- Fix: bug #28055 : Unable to modify the date of a cloned command.
- Fix: bug #27891.
- Fix: Change of numbering module was not effective.
- Fix: Change error management when adding already used supplier ref
       for a product.
- Fix: Running sending-email.php
- Fix: Warning should not appears for invoice closed
- Fix: Import for companies works even with prefix empty.
- Fix: bug #28895 : Création d'utilisateur impossible.
- Fix: Can change password if has only permission change password.

For developers:
- Qual: Reorganize /dev directory.
- Qual: Change the way items are linked together.
- Qual: The login page now use a template in /core/template/login.tpl.php.
- New: Modules can add their own tab on projects cards.
- New: Add management of triger FICHEINTER_VALIDATE


***** ChangeLog for 2.7.1 compared to 2.7 *****
For users:
- Fix: Bad decimal management for it_IT and fr_BE languages.
- Fix: A third party created from a member is created as a 
       customer.
- Fix: Change of numbering module was not effective.
- Fix: Report of balance missing supplier invoices.
- Fix: Running sendmaing-email.php script.
- Fix: Detection of country for IBAN management.
- Fix: Update member photo.


***** ChangeLog for 2.7 compared to 2.6.* *****
For users:
- New: Add a print icon to show a page to print without menus.
- New: Can add a free text on bank cheque receipts.
- New: Price level can be defined also for prospects.
- New: Add a help and support center.
- New: Can export commercial proposals.
- New: Can use a cache for xcal exports.
- New: Option for faster confirmation process with one ajax popup.
- New: Complete theme bluelagoon and rodolphe
- New: Can select third parties emails in emailing module for all
       third parties with expired contract's lines.
- New: Can add a field errors-to in emailing.
- New: Can use inline images in emails.
- New: Add predefined invoices (can be use for repeated invoices).
- New: Add a confirmation when cloning products.
- New: Add stock in product lists.
- New: Can filter list of stock movement on date or product.
- New: Added a link from product list to their stock movements.
- New: Several speed enhancements after using the Google Page speed 
  plugin for FireBug.
- New: Add a confirmation on dangerous admin purge feature.
- New: Add navigation on donation sheets.
- New: Added estimated value for stocks.
- New: Added module Gravatar to found photo of users or members
       from their email on gravatar.com.
- New: Include Dolibarr version in suggested dump filename.
- New: Enhancement in project module.
- New: Add log tab on emailing module.
- New: Minor enhancements in look themes.
- New: Add option to hide help in menu.
- New: Added a "force LDAP synchronize" on member and contact cards.
- New: Can split a discount into two smaller discount. This allows to use a
       discount on an invoice even if invoice amount is lower than discount
       credit available.
- New: Can use variables into the free text on PDF (__TOTAL_TTC_, __TOTAL_VAT...)
- New: Increase page loading speed (all changes reported by Google PageSpeed
       tool has been added).
- New: Add support of constant MAIN_ONLY_LOGIN_ALLOWED to allow to lock all
       access to any users except the one defined in constant.
- New: Add an admin page of PHP sessions with a way to lock new connections
       for other users than yourself. Can also purge existing sessions.
- New: Add point of sale module.
- New: Better usage when using with smartphones.
- New: Add module FTP client.
- New: Can set first day of week.
- New: Installer now create a .htaccess to protect documents directory.
- New: Experimental support for Postgresql.
- New: Full support of SMTPS (can works with Google SMTP).
- Fix: "Now" link works when date popup is not used.
- Fix: Debug seriously the email notification module.
- Fix: Error Call to a member function trans when refusing a supplier order.
- Fix: Fix payment conditions on commercial proposals.
- Fix: Nb of orders to process was wrong.
- Fix: Customer code was not correct on PDF it if contains special 
       characters.
- Fix: Can update price even with "NPR" VAT rates.
- Fix: When product type is missing, description is not lost when adding 
       new product lines.
- Fix: CC and BCC in emails was not used if using SMTPS handler.
- Fix: Last character was lost when text end with n or r.
- Fix: LDAP synchronization is now more robust (transaction and 
  use modify instead of delete/add).
- Fix: Fix: Setup of member synchronization does not conflict 
  with contact or user synchronization.

For translators:
- Update some language files.
- Can accept right to left languages. Added an "automatic" arabe translation.

For developers:
- An external module can force the third party code to be required whatever
  is the rule of third party code module.
- Update fckeditor to 2.6.4.
- Update Smarty to 2.6.26.
- Removed some deprecated code and files.
- Creation of directory in module descriptor is simpler.
- Can use an alternate document_root directory to develop with 
  sources on two repositories.
- Removed useless code of old commercial module.
- Move some modules into the CVS modules repository dolibarrmod. This reduces
  amount of code in main branch.
- Updated wiki documentation.
- Better W3C standard.
- Can add init data when enabling a module.
- Can fix some corruptions in database by calling the update page 
  /install/repair.ksh
- Log files contains more information (PHP_SELD added and OS user used for 
  log of command lines scripts) 
- Can protect a module to not being enabled if javascript disabled.
- If module numberwords is installed, code can use langs->getLabelFromNumber 
  to get value of an amount in text.
- A module can add subsitution keys in makesubsitutions() functions.
- Add $conf->browser->phone defined to optimise code for smartphone browsers.
- All external libs are now in same directory /includes.
- All install files are now in same directory /install.


***** ChangeLog for 2.6 compared to 2.5.* *****
For users:
- New: Add filter on status in emailing selector for Dolibarr users.
- New: Can add bookmarks on all pages.
- New: Enhance bank transactions reporting.
- New: When creating a contact from a third party, informations from third
  party card are automatically suggested.
- New: Sort list of languages in combo box.
- New: EMails links are show with function dol_print_email
- New: Add graph report on number of entities in product statistics page.
- New: Can delete a supplier order whatever is its status.
- New: No limit on free text on PDF generated documents.
- New: Can force login value when creating a user from a member.
- New: Can clone commercial proposals and orders.
- New: Major enhancement of project module.
- New: Added product label in invoice exports fields.
- New: Add VAT number in export fields.
- New: Upgrade FPDF to 1.6
- New: Upgrade Scriptaculous to 1.8.2 and Prototype to 1.6.0.3
- New: Added keywords in PDF.
- New: Add hidden option MAIN_DISABLE_PDF_COMPRESSION.
- New: Add attachments on intervention cards.
- New: Can add personalized fields in emailing selectors.
- New: Customer code and supplier code can be defined automatically.
- New: Emailing feature can extract civility from contacts.
- New: Can create a third party from a member of foundation module.
- New: Can set a limit for stock alert to 0.
- New: Support SMTPS.
- New: Added a page /support to provide a help center service on Dolibarr.
- New: Distinct status "running not expired" from "running expired" in lines 
  contract status.
- New: Add a first version of a module for Paybox.
- New: Can add contact to suppliers orders.
- New: Changes to support the external Bit Torrent module.
- New: Can filter on social contribution type in list.
- New: Upload of joined files need create/modify permissions to work.
- New: For admin users, show the SQL request in export build.
- New: Can modify proposal date if status is draft.
- New: The help link on some pages now links directly to the wiki web page.
- New: Enhancements in barcode module.
- New: Can use decimal values in stocks.
- Fix: Partial payment on social contributions not shown on main page.
- Fix: Handle correctly the comment in status changing of supplier orders.
- Fix: Author, title and topic are correctly encoded in PDF.
- Fix: Now HTML output is always UTF8, this solve bad PDF encoding on old
  users.
- Fix: Save new model when changed on interventions.
- Fix: Failed to go on the future view of bank transaction if there is no 
  future bank transaction already wrote.  
- Fix: Bad ref in supplier list.
- Fix: Bad link in product statistics for supplier referrers.
- Fix: Usage of reset of cursor in personalized numbering modules for a particular
  month (@ option) was broken.
- Can add contacts to a supplier invoice.
- Fix: When an invoice is changed back to status draft, warehouse is increased 
  back.
- Fix: Category of a bank transaction was not saved.
- Fix: Clicktodial plugin works correctly now
- Fix: Multiprices features works correctly.
- Fix: Project module and task creation.
- Fix: Validation of order if a file was attached.
- Fix: A lot of fixes in PDF generators.
- Fix: Bad line/page break with long description of products on PDF.
- Fix: Option force invoice date to validation date working correctly.
- Fix: Creation of a member from the example public page works.

For translators:
- Added 10 more new language files.
- Added autotranslator tool. A tool to build/update automatically
  languages files using Google API for a new language. Wonderful to start a
  new translation.
  
For developers:
- Removed some deprecated files.
- Removed treemenu library.
- Renamed all function dolibarr_xxx into dol_xxx to have same prefix everywhere.
- Rewrite clone feature for supplier invoice to work like other clone features.
- First change to manage a future feature "stock PMP value".
- A module can add a new tab in third party view tabs.
- First change for future geoip module.


***** ChangeLog for 2.5 compared to 2.4.* *****
For users:
- Sessions timeout can be configured to overwrite PHP setup.
- Can filter on date in services list.
- Support bookmark add of product cards.
- Enhancement in stock management (Automatic increase/decrease
  from order or invoice is possible).
- New filter options in prospect lists (category and level).
- New view in ECM module.
- Look enhancements for graphics (add transparency).
- Added statistics report for supplier invoices.
- Added average amount in invoices statistics reports.
- Can move a contract line to another contract of same third party.
- Add an export definition to export interventions.
- Can set umask file permissions on Unix/Linux/BSD systems.
- Miscelanous bug fixes.
- A lot of other enhancements to increase productivity.
- All phone numbers show the clicktodial link if module is enabled.
- Can define hour and minutes in intervention cards.
- Can edit a validated intervention.
- Add filters on intervention list.
- Add juridical status and number of employees in third party 
  export definition.
- A lot of enhancements and translation in withdraw module.
- Full support of Mysql option mode=strict.
- Added a new event from member module to agenda tracked events.
- Can attach a file to suppliers orders.
- Change to make Bank Account Number form more "internationnal".
- Can clone an invoice.
- Can clone an emailing.
- Reduce memory usage (about 2%).
- Add weight and size in sendings module.
- Add a fast search form on left menu for member module.
- Fix: Do not show export filter for disabled modules
- Show greyed lines for not allowed export filters.
- Add nature in product fields (manufactured product or not).
- Add export filters for category module and trip and expenses module.
- Can choose login of dolibarr account created when create from contact

For translators:
- The errors language file contains only error or warning messages with 
  prefix Error or Warning.
- HTML Output is by default in UTF8 and language files can be provided
  in UTF8.

For developers:
- Update skeletons (some fixes and add function createFromClone).
- Add an experimental Cash Desk module.
- Added new triggers events in agenda module.
- All submodules are moved in the includes directory.
- Removed some deprecated files.
- Menu managers now use same class name for their menu entry
  and add a different value in an HTML id for each entry. This allows
  to build skins that use different style for each menu entry.
- All emails and url HTML output use same function.
- Add more integrity check on database
- Can disable modules on logon page. This make possible to
  have several profiles of demo with only one demo. Also added a new
  Dolibarr demo front page (in htdocs/public/demo).
- Allow modules to add new tabs.

   

***** ChangeLog for 2.4 compared to 2.2.* *****
For users:
- Add a calendar module (module agenda) with ical/vcal/rss export.
- Look enhancement in graphics (thanks artichow).
- Add tel and fax on delivery addresses.
- Add a tool to edit personalized menu.
- Add an ical and vcal export link in agenda and webcalendar module.
- Reduce memory usage.
- Now triggers are enabled/disabled according to module they refers to.
- Fix infinite loop on popup calendar.
- Change in tanslation to make Dolibarr easier to understand.
- Add a warning when sending a mail from a user with no email defined.
- Added clicktodial module.
- Add a property private/public in contact. This allows to user Dolibarr
  for a personnal address book.
- French NAF code can accept 5 chars.
- Supplier prices can be input with or without taxe.
- New generic numbering modules to offer more solutions for generating
  automatic id.
- Add new predefined exports wizards (stocks, suppliers, taxes...).
- Add feature to log security events (logon, change of users, passwords).
- Can link all documents (included supplier invoices and orders) to a 
  project.
- Can attach several files to email when sending an invoice, order or
  proposal by email.
- Can choose accuracy (number of decimals) for prices.
- Localization for decimal and thousand delimiter on number is fully
  supported.
- More informations reported in system information pages.
- Add a budget report.
- Added a security audit report.
- Other minor changes (features, look, fixes)
- Added compatibility with Firefox 3.
- Changes for compatibility with PHP6/Mysql6.
- Some bug fixes.

For translators:
- Added spanish es_ES translation.
- Added en_AU translation.

For developers:
- Removed useless code:
  Replaced phplot and phplot5 librairies by artichow.
  Removed cryptograph library replaced by artichow.
- Login functions are now externalised as modules.
- Update code skeletons examples.
- Several enhancements to make addon development easier.
- Add a tool to generate PHP classes completely mapped to a table.
- Added a check to enable external modules only if dolibarr version is
  high enough.
- Changes in wizard installer to allow building autoexe installer for
  Windows with Apache and Mysql included.


***** ChangeLog for 2.2 compared to 2.1.* *****
- Add more statistics on main page.
- Add option to add message on login page.
- Management of categories for third parties.
- Add volume on products properties.
- Support for LDAP authentication.
- Full member synchronisation with LDAP database in
  fundation module.
- More LDAP fields supported for user synchronization.
- Better logger for install.
- First changes to support UTF8.
- Add a "forget password" feature.
- Setup process can run several migrate files if need
  to jump several versions to upgrade.
- Support for webcalendar 1.1 in webcalendar module.
- Support for menu in database.
- Better support for using Dolibarr on more WHP.
- Removed some deprecated files and clean code.
- New theme: Auguria
- Removed PHP warnings.
- Some bugs fixes.
- Traduction more complete.
- Better code comments for Doxygen documentation.
- Better support of vcard export format.
- A lot of security enhancements (no more password in log files,
  crypted password in database, in config file...).
- Themes are full CSS compliant.
- A lot of other minor changes...
- Option to scan uploaded document by an antivirus.
- Transparency for picto files works with IE.
- Can drag and drop boxes on main page.


***** ChangeLog for 2.1 compared to 2.0.* *****
- Added a better installer.
- Support user and groups permissions.
- Translation in english and support for several languages.
- New enhanced look and several new themes.
- Small search boxes for each Dolibarr elements (invoices, contracts,
  orders, proposals...)
- Added an export assistant module to export main dolibarr data.
- Added backup tool to backup database via mysqldump.
- Added product categories management with a categorie tree.
- Management of companies' discounts (relative or absolute).
- Support credit note and discounts (relative and absolute) on
  commercial proposal, orders and invoices.
- Support multi-langual description for products.
- Graphical enhancements (picto to describe all status).
- Added more permissions (ie: can restrict access for a commercial user
  to elements of its companies only).
- Little enhancements to OSCommerce module.
- Added a second OSCommerce module working through web services.
- Added a Mantis module to have a Mantis application in Dolibarr menu.
- Building a PDF document for invoices works like other modules. You
  can change model just before generating the PDF.
- Can generate documents (PDF) for customer orders. Can send them by mail.
- Added FPDI and FPDI_Protection (ie: PDF with password-protection)
- Can make one payment for several supplier invoices.
- Rule to suggests passwords when creating a user are in modules
  allowing to add easily other rules.
- Option to encrypt passwords in database (MD5).
- Add Dolibarr triggers support on users creation/change.
- Add Dolibarr triggers support on payments.
- Add Dolibarr triggers on supplier and customers orders.
- Webcalendar triggers for actions on Member module.
- Support optional new javascript popup selector for date fields.
- Support for several RSS boxes in external RSS module. Setup easier.
- Can attach documents on Action, Orders, Invoices, Commercial proposals.
- Can attach contacts on proposals, orders, contracts, invoices.
- Preview on results of PDF generator modules in setup pages.
- Code cleaner. Remove unused or duplicate code.
- Save and show last connexion date for users.
- Enhancements on a lot of forms for better ergonomy.
- Can add/remove company logo.
- Added LDAP synchronisation for users, groups and/or contacts.
- Can configure your own SMTP server/port for mail sendings.
- Works even on "UTF8 by default" systems (Mysql, Linux...)
- Better compatibility with different PHP version or setup.
- Added mysqli driver.
- Add a WISIWYG editor (FCKEditor) to edit note and comment areas.
- Added AJAX features like a 'search product selector'.
- Modules boxes on main page can be dragged and dropped (with firefox only).
- Support for PHP5.
- Experimental support for Postgresql (not working yet, but waiting feedbacks).
- Removed obsolete files and documentation.
- Added admin tools (backup and files purge).
- Added a tool to build a lang package.
- Added a tool to build a module package.
- Added a tool to build a theme package.
- Traduction more complete.
- Added skeletons for code examples.
- Lot of fixes after 2.0 release not fixed in 2.0.1.
- Added more security option (ie: encrypted password in database)




***** ChangeLog for 2.0.1 compared to 2.0 *****
Minor bug fixes



***** ChangeLog for 2.0 compared to 1.0.* *****
ChangeLog file size is so important, that it is not included inside Dolibarr
package. You can find it at www.dolibarr.org<|MERGE_RESOLUTION|>--- conflicted
+++ resolved
@@ -3,7 +3,6 @@
 --------------------------------------------------------------
 
 
-<<<<<<< HEAD
 ***** ChangeLog for 9.0.0 compared to 8.0.0 *****
 For Users:
 NEW: Stable module: Website
@@ -25,7 +24,7 @@
   modulepart=mycompany that now works like others).
 
 
-=======
+
 ***** ChangeLog for 8.0.2 compared to 8.0.1 *****
 FIX: #8452
 FIX: #9043
@@ -59,7 +58,6 @@
 FIX: remove debug
 FIX: Several fixes on the management of minimal amount for orders
 FIX: wrong var name
->>>>>>> 37dcb336
 
 ***** ChangeLog for 8.0.1 compared to 8.0.0 *****
 FIX: #9258
