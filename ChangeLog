--------------------------------------------------------------
English Dolibarr ChangeLog
--------------------------------------------------------------


***** ChangeLog for 12.0.0 compared to 11.0.0 *****
For Users:
<<<<<<< HEAD

=======
NEW: Module MO (Manufacturing Order) is available as stable module.
>>>>>>> 18533b63

For Developers or integrators:



WARNING:

Following changes may create regressions for some external modules, but were necessary to make Dolibarr better:
* PHP 5.5 is no more supported. Minimum PHP is now 5.6+.
<<<<<<< HEAD

  
  
=======
* Default mode for GETPOST function is now 'alphanohtml' instead of 'none'. So check when you make POST or GET requests
  with HTML content that you make a GETPOST('myparam', 'restricthtml') or GETPOST('myparam', 'none') if you really need posted content without sanitizing
  the HTML into content (in such a case, sanitize data later)
* Removed hidden constant MAIN_EXTRAFIELDS_IN_ONE_TD that was useless. 
  
  
***** ChangeLog for 11.0.1 compared to 11.0.0 *****
FIX: advanced target emailing sql and ergonomy.
FIX: After import of a website template, home page was not set.
FIX: Avoid deletion of bank record if in accounting
FIX: compatibility with multicompany (avoid duplicate data)
FIX: Confusion between 'bank reconciled' and 'accounted'. Show both data.
FIX: Count of Stripe payment mode must take test/live into account
FIX: Creation of Stripe card from backoffice must return a clean message
FIX: CVE-2019–17223
FIX: CVE-2019–17223 
FIX: CVE-2020-7994
FIX: CVE Need permission to be able to develop modules
FIX: #13053
FIX: Disable ticket status change if ticket closed
FIX: doc of dictionnary API
FIX: expedition ceate line new parameter is not required.
FIX: export ledger
FIX: FEC export have specific name
FIX: Filenames must not contains non ascii char or we will get non ascii
FIX: Filter on list of events were lost after "Back to list"
FIX: hasDelay for retained warranty
FIX: If we can change vendor status, we must be able to chane vendor code
FIX: links in products/services index
FIX: Log of authentication ok or ko + CVE-2020-7996
FIX: Look and feel v11
FIX: Mail smtps truncated if content has a line with single .
FIX: missing hook parameter
FIX: Missing include
FIX: need weight short label in shipping doc
FIX: Picture of contact not visible in tooltip
FIX: Problem with column label in subscription list
FIX: ref_client not visible in tooltip.
FIX: search filter on extrafields were not restored after "Back to list"
FIX: situation invoice: allow excess paid to be converted to discount
FIX: situation invoice: bad amount for previous payments because of local variable overwriting a more global one
FIX: situation invoice: can't convert excess received to discount & bad previous payment amount
FIX: SQL request and phpunit
FIX: Update export_files.php
FIX: Use ref into label of ticket message
FIX: use "usergroup" instead of "user"
FIX: Warning on admin/export_files
FIX: #10203
FIX: default filtering for 'select' extrafields should use "=", not "LIKE"
FIX: #11975 When a product is split between multiple pages in a document, prices/quantity/etc appear on the last relevant page
FIX: #12760 #12763 #12755 #12765 #12751
FIX: #12874
FIX: #12892
FIX: #12908 User login with credentials from self-subscription form fails
FIX: #12932
FIX: #12966
FIX: #12973
FIX: #12974
FIX: #12975
FIX: #12978
FIX: #12986
FIX: #12991
FIX: #12992
FIX: #12995
FIX: #13018 Extrafields Supplier invoice
FIX: #13019
FIX: #13022
FIX: #13028
FIX: #13038 ExpenseReport PDF - custom category description is not correct
FIX: #13046 More complete
FIX: #13048
FIX: #13050
FIX: #13077 Replace left join with inner join (left join was useless)
FIX: #13085
FIX: #13094
FIX: #13096
FIX: #13100


>>>>>>> 18533b63
***** ChangeLog for 11.0.0 compared to 10.0.0 *****
For Users:

NEW: Module BOM is now stable.
NEW: Module MO (Manufacturing Order) is available with experimental status.
NEW: Can set the Address/Contact by default on third parties.
NEW: Add a dictionary to edit list of Social networks.
NEW: A nicer dashboard for open elements on Home page.
NEW: Add task widget and add task progress bar
NEW: Support of deployment of metapackages
NEW: Menu "Export accounting document" to generate a zip with all documents requested by a bookkeeper is now stable.
NEW: Add button "Save and Stay" in website editor of pages.
NEW: Accountancy - Can add specific widget in this accountancy area.
NEW: Accountancy - Add export model LDCompta V9 & higher
NEW: Accountancy - Add permission on export, delete operations in ledger
NEW: Can defined alternative profiles (email and signatures) for users.
NEW: add ability to edit price without tax before adding a line of a predefined product.
NEW: Add a tab to setup "Opening hours" of company (information only).
NEW: Add attendee to ical export + cleanup.
NEW: Add bank data of users into the expense report exports.
NEW: add clone customers prices in clone product or service.
NEW: Add column of module source and POS terminal in the invoice list.
NEW: Add column last modification date into the table of targets for emailing.
NEW: Add column VAT rate in product list
NEW: add constant DISPATCH_FORCE_QTY_INPUT
NEW: Add constant MAIN_DISABLE_GLOBAL_WORKBOARD to disable workboard in home page
NEW: add country code in import product model
NEW: Add 'Direct Cash Payment' button in TakePOS
NEW: Add odt support to supplier orders
NEW: Add feature to search a string into website containers
NEW: Add GET and POST /supplierinvoices/payments REST API endpoints.
NEW: Show progress bar for declared progression of tasks.
NEW: Add last change date in page "Other setup". Can sort page on name/date.
NEW: Add link to export targets of an emailings into a CSV file.
NEW: Add link to the public interface on the ticket card.
NEW: Add location into event tooltip. Use full day for fullday events
NEW: add MAIN_LANGUAGES_ALLOWED constant to limit languages displayed.
NEW: add MAIN_SHOW_COMPANY_NAME_IN_BANNER_ADDRESS constant.
NEW: add mass actions in shipment list.
NEW: add minimum stock filter in load warehoues for product form.
NEW: add name_alias in fields used for quick search.
NEW: add new rule fetchidfromcodeandlabel for categories import.
NEW: add office phone for salespresentatives
NEW: add office phone & job on user tooltips
NEW: Add option MAIN_PDF_FORCE_FONT_SIZE
NEW: Add option MEMBER_CAN_CONVERT_CUSTOMERS_TO_MEMBERS
NEW: Add option WORKFLOW_CAN_CREATE_PURCHASE_ORDER_FROM_PROPOSAL
NEW: Add pagination on list of object of a category
NEW: add parent category id or label in import category module
NEW: add parent id or ref column in warehouse import
NEW: Add search into template
NEW: Add shipment widget
NEW: Add statistics on product into contracts
NEW: Add status of warehouse in the tooltip of a warehouse.
NEW: add supplier's product list
NEW: add units fields in buying price tab of product card
NEW: Add units in select products lines
NEW: Add upload document on account statement
NEW: Add widgets for BOMs and MOs.
NEW: Amount invoiced column in proposal list
NEW: Ask the new label and new dates in confirm popup when cloning tax
NEW: auto set closing date and user on invoice
NEW: Avoid wrap between picto and text on getNomUrl
NEW: Balance Stripe connect account for supplier
NEW: Bank Add an option for colorize background color of debit or credit movement
NEW: Beautify the select box of warehouses
NEW: Add birthday widget for members
NEW: Widgets uses fiscal year.
NEW: Can change supplier when cloning a Purchase Order.
NEW: can choose lines to keep while creating order from origin
NEW: Can crop/resize image attached on a bank record
NEW: Can edit date or RUM mandate.
NEW: Can edit link to the translation page in website module
NEW: Can edit the price of predefined product during adding in documents
NEW: Can enter price tax incl on vendor proposal and purchase orders
NEW: Can filter on description on bank account transaction lists.
NEW: Can filter on label on invoice in accounting vendor binding pages
NEW: Can load multilang translation in same step than fetch_lines
NEW: Can restrict access using DAV module to some host IPs only
NEW: Can restrict API usage to some IP only
NEW: Can select website templates from available default templates with a preview.
NEW: Can set a squarred icon on your company setup
NEW: can specify hour start end for selectDate and step for minutes
NEW: Categories/Tags are also available on warehouses
NEW: Check if a resource is in use in an event
NEW: Compute column value from others columns in import module
NEW: Copy linked categories on product clone process.
NEW: Default mode for Stripe is STRIPE_USE_INTENT_WITH_AUTOMATIC_CONFIRMATION
NEW: Digitaria model for numbering accountancy thirdparty
NEW: Display membership in takepos if member linked to the thirdparty
NEW: Display supplier in objectline if defined
NEW: Add default duration of subscriptions on members type
NEW: Email template for Takepos (to send invoice)
NEW: Expense request and holiday validator fields
NEW: Export ledger table in Charlemagne format
NEW: Extend option ORDER_ADD_ORDERS_WITH_PARENT_PROD_IF_INCDEC for all virtual product stats (renamed into PRODUCT_STATS_WITH_PARENT_PROD_IF_INCDEC)
NEW: Value "None" to unbind an invoice line and its accounting account is more visible
NEW: FCKeditor setup for tickets
NEW: The default theme of TakePOS work better on smartphones.
NEW: GeoIP v2 support is natively provided -> So IPv6 is supported
NEW: List by closing date on order list and proposal list
NEW: Look and feel v11: Some setup pages are by default direclty in edit mode.
NEW: Management of retained warranty on situation invoices
NEW: Mass email action on invoice list use billing contact if exists
NEW: more living colors for charts and option for "color bind" people
NEW: Supports multiple payments in a TakePOS sale
NEW: multiselect with checkbox in categories/tags search for product list
NEW: Option to allow to create members from third-party
NEW: Platform compliance with Stripe Connect
NEW: print / send email form in TakePOS
NEW: Public holidays are now in a dictionary table (no more hard coded per country)
NEW: Better performance by reducing the $companystatic calls on some pages.
NEW: Replace the "info" tab on contract with the more complete "agenda" tab.
NEW: Save user of last modification in donation record.
NEW: Show html combo list instead input text for extrafields typed as list.
NEW: Show POS application and the terminal used on invoice card.
NEW: Add categories/tags for stocks.
NEW: Support Net Measure in product's card.php
NEW: Extrafields separator can be collapsed or not
NEW: Extrafields support on Leave requests.
NEW: Extrafields support on Salaries.
NEW: Extrafields support in Product supplier prices.
NEW: Add extrafields for warehouses
NEW: Add extrafields in export of expense report (and holiday)
NEW: The integrity checker now show also the expected size of files.
NEW: The order method in purchase order is now mandatory when recording an order.
NEW: update / delete stripe account for supplier
NEW: Use the gender of member for picto in member lists.
NEW: Use the squarre logo as favicon of pages
NEW: VAT list - Add date start & date end in filters
NEW: widget box for supplier orders awaiting reception
NEW: Update translations
NEW: #4301

For Developers or integrators:

NEW: Compatible with PHP 7.4 
NEW: Code for extrafields uses the new array $extrafields->attributes
NEW: Can set a filter on object linked in modulebuilder.
NEW: Can defined a position of numbering submodules for thirdparties
NEW: Add option multiselect for developers on the selector of language.
NEW: Add a manifest.json.php file for web app.
NEW: Support of deployement of metapackages
NEW: Removed deprecated code that create linked object from ->origin
NEW: experimental zapier for dolibarr
NEW: Accountancy - Add hook bookkeepinglist on general ledger
NEW: Can update product type with the update method.
NEW: add API shipment mode dictionnary
NEW: Add API to get Country by code and iso
NEW: Add API to get objects by ref, ref_ext, ...
NEW: Add anonymous telemetry
NEW: Add a category to a contact in API
NEW: Add fk projet on stock movement
NEW: Add hidden option to set fields for the quick search on products.
NEW: add hook on commongeneratedocument
NEW: Add hook on fileupload.class.php to enable modules to override…
NEW: Add hooks on index pages
NEW: adding 'formObjectOptions' hooks loading at card.php of adherents module
NEW: Add method getStructuredData for website
NEW: Add payments GET and POST REST API endpoints for supplierinvoices.
NEW: Add POST /bankaccounts/transfer REST API endpoint.
NEW: add "printBucktrackInfo" hook, an external module can add info
NEW: Add trigger DIRECT_DEBIT_ORDER_CREATE on widthdraw is missing
NEW: API to post documents for "product" and Delete document
NEW: add new function "setEntity()" and better compatibility with Multicompany
NEW: Can add a button "Create" after combo of object with modulebuilder.
NEW: contacts type dictionnary in api_setup.class.php
NEW: Look and feel v11: Introduce CSS "trforbreak"
NEW: list of measuring units API
NEW: get social networks  dictionary by API
NEW: Get thirdparty's salesrepresentatives by API
NEW: get user connected informations in REST API
NEW: mode for list thirdparty API (add easy filter for supplier only)
NEW: purchase_prices API
NEW: Provides more complete demo data
NEW: Module builder can generate CSS of JS file.
NEW: Use a dedicated css for the pencil to edit a field.
NEW: multilangs in fetch_lines
NEW: Add more complete info for triggers actioncom
NEW: add multicurrency rate at currency list API
NEW: Add 2 hidden options to set the default sorting (sort and order) on document page.
NEW: Add hidden option to update supplier buying price during receptions.
NEW: Add hidden option PROPOSAL_SHOW_INVOICED_AMOUNT (not reliable if one invoice is done on several order or several proposal)
NEW: Add hidden option SUPPLIER_ORDER_CAN_UPDATE_BUYINGPRICE_DURING_RECEIPT for add possibility to update supplier buying price in the reception on a supplier order
NEW: Add hidden option THIRDPARTY_PROPAGATE_EXTRAFIELDS_TO_ORDER to copy extrafields from third party to order.
NEW: Add hidden options to send by email even for object with draft status.
NEW: Update jquery library to 3.4.1
NEW: Upgrade ACE editor to v1.4.6

WARNING:

Following changes may create regressions for some external modules, but were necessary to make Dolibarr better:
* Properties ->libelle_incoterms were renamed into ->label_incoterms
* Removed the method liste_array() of project class. It was not used by core code.
* The function show_theme() hase been renamed into showSkins()
* Rename 'module_part' parameter into 'modulepart' into document APIs, for consistency.
* The deprecated method get_OutstandingBill has been removed. You can use getOutstandingBills() instead.
* The hook "moreFamily" must return payment into var "totalpayment" and no more "paiement" (english replace french).
* Removed deprecated method actioncomm->add(), use create() instead
* If you have developed your own emailing target selector and used parent::add_to_target(...), you must now use parent::addToTargets(...)
* Removed function dol_micro_time. Use native PHP microtime instead.
* The trigger BON_PRELEVEMENT_CREATE has been renamed into DIRECT_DEBIT_ORDER_CREATE.
* The constant INVOICE_SHOW_POS_IN_EXPORT has been renamed into INVOICE_SHOW_POS.
* If your logo is no more visible on the menu bar, you must upload a new logo into 'Home-Setup-Company/Organization' to have it visible again. 
* All properties 'libstatut', 'labelstatut', 'labelstatus' were renamed into 'labelStatus'. 
* All properties 'labelstatusshort' and 'labelstatut_short' were renamed into 'labelStatusShort'. 
* All properties 'type_libelle' were renamed into 'type_label'.
* Renamed property of thirdparty "statut_commercial" into "status_prospect_label"
* The jquery plugin/dependency multiselect has been removed. It was not used by Dolibarr core.


***** ChangeLog for 10.0.6 compared to 10.0.5 *****
FIX Regression of 10.0.5 to create/edit proposals and orders.
FIX: #12760 #12763 #12755 #12765 #12751
FIX: add product qty in shipment already sent (fix for option STOCK_CALCULATE_ON_SHIPMENT_NEW)
FIX: an issue that shows all entities stock
FIX: class Facture undefined in displaying margin information
FIX: error 500 when getting margin info for objects other than invoices
FIX: Loan card - Wrong language key used
FIX: Missing language key for MAIN_MAXTABS_IN_CARD
FIX: product with empty stock were not visible
FIX: remove backward compatibility projectid and uses object id instead
FIX: Some issues on salary payment
FIX: Some problems on conciliation with others modules
FIX: typo on language key
FIX: url new for task time spent in project element tab
FIX: uses GETPOSTISSET instead of GETPOST for projectfield
FIX: var transkey not defined in input hidden
FIX: wrong var name and avoid warning

***** ChangeLog for 10.0.5 compared to 10.0.4 *****
FIX: 10.0: add URL param "restore_last_search_values=1" to all backlinks pointing to lists
FIX: 10.0: do not display single-letter values (indicating duration unit without value) in product list
FIX: #12473
FIX: #12481 : fix ticket creation from thirdparty, mission $socid var
FIX: #12482
FIX: #12644
FIX: #12665 Mass invoice validation with stock management
FIX: #12688
FIX: #12745
FIX: add and modify category translate form with posted values on errors
FIX: add URL param "restore_last_search_values=1" to all backlinks that point to a list
FIX: CommandeFournisseurLigne update function must not be able to return other value than 1 if success
FIX: contact card state address selected after filling address
FIX: dol_string_nohtmltag when there is html with windows EOL "<br>\r\n"
FIX: filter language is an array
FIX: first col at wrong position in Export 2007 (new)
FIX: getrights() request
FIX: Invoice Situation integration into Margin
FIX: missing nl2br conversion
FIX: not fee in payout list
FIX: product_fourn_price_id was assigned too late for logPrice() function
FIX: Reduce number of request for list of products
FIX: set due date in object in create invoice
FIX: units traductions for selectUnits() function
FIX: when we need to bill several orders, order lines unit is not on bill lines
NEW: 9.0: allow users to use the mysqldump '--quick' option

***** ChangeLog for 10.0.4 compared to 10.0.3 *****
FIX: The pdf templates were using the large logo making PDF too large (and edition of proposal, order, invoice VERY slow)
FIX: #12258
FIX: #12319 Restore feature ACCOUNTANCY_AUTOFILL_ACCOUNT_WITH_GENERIC.
FIX: #12356
FIX: #12372
FIX: #12385
FIX: Advisory ID: usd20190053
FIX: Advisory ID: usd20190067
FIX: Avoid fatal error when creating thumb from PDF
FIX: compatibility with Multicompany
FIX: display job of contact list
FIX: Extrafields missing in export of expense report
FIX: Hook getAccessForbiddenMessage was missing parameters
FIX: limit 20 prevent to see all products/services
FIX: Search on leave request ref
FIX: security check. A user can see holiday with link without permissions
FIX: Set unpaid of expense report
FIX: shipping extrafields line
FIX: the SELECT examine more than MAX_JOIN_SIZE rows #12305
FIX: triggers: directories read with opendir() never closed
FIX: we need to be able to recalculate tva only if invoice not in accountancy
FIX: wrong invoice id for fetchObjetctLinked

***** ChangeLog for 10.0.3 compared to 10.0.2 *****
IMPORTANT : This version fixes a serious bug in saving the units of weight, size, surface and volume on product card.
The unit were not saved correctly in database making calculation on shipments wrong. 
Update to this version must be done if you use them and have installed version 10.0.0, 10.0.1 or 10.0.2 and set some products after installing or upgrading to one of this version.
Once update is done you must then edit (manually) the product that has bad unit to set the correct unit to have features restored.

FIX: #11702 
FIX: #11861 No consistent code to manage measuring units
FIX: #11942
FIX: #12026
FIX: #12040
FIX: #12041
FIX: #12054
FIX: #12083
FIX: #12088
FIX: CVE-2019-17578 CVE-2019-17577 CVE-2019-17576
FIX: Clean the + of categories on the product view only in POS module
FIX: access to public interface when origin email has an alias.
FIX: Alias name is not into the email recipient label.
FIX: allow standalone credit note even if no invoice
FIX: an admin can not access his own permissions after enabling advanced permissions
FIX: Attachement of linked files on ticket when sending a message
FIX: avoid non numeric warning
FIX: Bad currency var used in stripe for connect
FIX: Bad list of ticket on public interface for ticket emailcollector
FIX: Can't modify vendor invoice if transfered into accountancy
FIX: change product type must be allowed if we activate hidden conf
FIX: colspan on VAT quadri report
FIX: CSS
FIX: Debug feature orderstoinvoice for suppliers
FIX: do not output return code on screen after a select of bank account
FIX: Edit of ticket module parameters erased others
FIX: empty cache when we want to load specific warehouses in select
FIX: escape email alias
FIX:  expedition.class.php
FIX: Export of leave request show the number of open days
FIX: Filtering the HTTP Header "Accept-Language".
FIX: Filter on project on ticket list
FIX: Filter "Open all" of ticket was ko.
FIX: Force downlaod of file with .noexe as octet-stream mime type
FIX: form not closed.
FIX: hidden conf to prevent from changing product_type
FIX: If product account not suggested during bind, it is not preselected
FIX: If we share invoice, we need to see discount created from a deposit on each entity
FIX: Import of product using units
FIX: label of thirdparty is wrong on open project list
FIX: Look and feel v10
FIX: missing begin()
FIX: missing "$this->id" in "fetch" function
FIX: navigation on ticket tab of projects
FIX: new invoice with generic thirdparty in takepos
FIX: Pb in units of shipments
FIX: regression with option to hide picto on top menu
FIX: selection of project i am contact of.
FIX: Send email from expense report card.
FIX: shipping card: missing user error messages when classifying closed or billed
FIX: SQL injection on qty
FIX: stripe payment when there is a quote into address
FIX: Substitution of __PROJECT_XXX__ not done
FIX: TakePOS no invoice validation control and good payment translate
FIX: the access of the bank account of one user
FIX: top menu right padding
FIX: Update of leave request when CSRF with token is on
FIX: Var not enough sanitized
FIX: wrong test
FIX: XSS
FIX: Payment from POS ware not recorded.
FIX: Can validate invoice with amount including tax of zero for the case of having a final invoice with
     VAT that includes a deposit without vat. 

***** ChangeLog for 10.0.2 compared to 10.0.1 *****
FIX: #10460 compatibility with MariaDB 10.4
FIX: #11401 Adherent unknown language key
FIX: #11422 Can't edit his own events with standard rights
FIX: #11427 require product class (fixes POST /supplierinvoices REST API endpoint)
FIX: #11570
FIX: #11591 FIX: #11592
FIX: #11671 CVE-2019-15062
FIX: #11672
FIX: #11685
FIX: #11702
FIX: #11711
FIX: #11720
FIX: #11746 Unable to modify amount of insurance of a loan
FIX: #11752
FIX: #11789 FIX: #11790
FIX: #11804 list of tickets from a customer card display ALL tickets
FIX: #11834
FIX: add char $ and ; in sanitizing of filenames
FIX: add comment before protected functions
FIX: add log and type of content in dolWebsiteOutput and
FIX: add repair.php option 'restore' to restore user picture after v10
FIX: amount opened on thirdparty card dont care of credit note not converted
FIX: API of documents work with value 'thirdparty'
FIX: author in message / ticket API
FIX: avoid SQL error if fk_project is empty during update
FIX: avoid Warning: A non-numeric value encountered
FIX: bad consistency in list of invoice for direct debit order
FIX: bad error management in zip compress and web site export
FIX: bad substitution for extrafields type checkbox
FIX: better help message with multicompany
FIX: calculation of $products_dispatched
FIX: Can't add a new chart of account
FIX: Can't delete a draft leave even if it should
FIX: Can't save setup of mailman module
FIX: column jabberid missing
FIX: Confirmation of deletion
FIX: Consistency in direct debit order lists
FIX: Content send before header warning
FIX: credit note can be split
FIX: credit note used on list
FIX: CSS was saved on wrong website
FIX: delivery extrafields
FIX: Disabling a website does not put it offline
FIX: display only stripe sources for customer
FIX: display payment intent in stripe's charge list
FIX: document list for products in API
FIX: dol_thirdparty_id for stripe PI
FIX: Do not show tooltip if tooltip is empty
FIX: duplicate css tag, decrease padding-bottom for boxes in eldy theme
FIX: duration when creating service
FIX: EDB-ID:47370
FIX: Enable web site
FIX: error management when adding a property with type real
FIX: Fatal situation if payment removed on expense report. Action
FIX: filepath of generated documents doesn't handle products with special characters
FIX: for MAIN_MAXTABS_IN_CARD = $i card
FIX: gzip and bzip2 must use option -f
FIX: it was possible to create cashfence without entering data
FIX: javascript error when using dol_use_jmobile=1
FIX: logout redirect to takepos.php
FIX: Look and feel v10
FIX: Make protected all pfd models functions
FIX: management of extrafields in modulebuilder
FIX: missing div for buttons in tax, loan, various payment modules
FIX: missing include (dol_convert_file not found)
FIX: Missing some replacements in website module
FIX: missing test on permission on button to delete ledger record
FIX: Missing the filter fields in export of expense report and leaves
FIX: Missing ticket icon on md theme
FIX: Missing transaction
FIX: Mode smartphone was not triggered when there is too loo menu
FIX: Must escape shell
FIX: Must exclude logs and some dirs for compressed backup
FIX: name and position of hook FIX: #11710
FIX: Not showing MAIN_INVERT_SENDER_RECIPIENT when edit field
FIX: Nowrap missing on amount in boxes
FIX: Option to use ZipArchive instead of PclZip bugged with large files.
FIX: order or proposals billed if both workflow conf activated
FIX: permission check on API intervention
FIX: phpcs
FIX: placement function
FIX: qty in invoice list on product's stats
FIX: remove disabled product type from product list
FIX: Return code of pdf_einstein.modules.php and proformat
FIX: round for application fee in stripe
FIX: Sens of the balance (Debit - Credit in accountancy not contrary)
FIX: Several pb in export of documents
FIX: SQL syntax error and CSRF check on VAT reports
FIX: takepos layout clear or focus search
FIX: too many record in sql request. When a criteria is a filter, we must
FIX: Translation of month
FIX: USEDOLIBARREDITOR not always set
FIX: VAT number for Monaco (it uses FR)
FIX: vulnerability in uploading file found by 美创科技安全实验室
FIX: wrong display (and hidden input) for already dispatched quantity
FIX: wrong parameters (same error in branch 9, 10, develop)
FIX: Wrong variable. Must be PROJECT_HIDE_UNSELECTABLES

***** ChangeLog for 10.0.1 compared to 10.0.0 *****
FIX: #10930
FIX: #10984 
FIX: reposition on "Build backup" button
FIX: #11400
FIX: #11412
FIX: #11460 
FIX: #11463
FIX: #11466
FIX: #11492 
FIX: #11498
FIX: #11505
FIX: #11506
FIX: #11507
FIX: #11509
FIX: #11537
FIX: #11543
FIX: #11553
FIX: #11576 
FIX: #11584
FIX: #11590
FIX: accounting mode must be taken from global conf, because there's no way to choose a mode with interface
FIX: Add message from public interface
FIX: add missing hook calls
FIX: Add warning when setup is strange
FIX: ajax call for line positioning when CSRFCHECK_WITH_TOKEN is on
FIX: API return 404 sometimes even if API exists
FIX: Attachment was lost when we validate an expense report
FIX: avoid conflict with "$classname" in card.php
FIX: Bad sql request
FIX: better compatibility with multicompany transverse mode
FIX: Better PHP compatibility
FIX: Block to link with tickets
FIX: Can't submit a ticket from public interface
FIX: categories import: prevent mismatch between category type and object type
FIX: Closing ticket from public interface
FIX: Column 'paid' missing in expense report
FIX: compatibility mysql 8. rank is reserved
FIX: Computed field were not calculated into lists.
FIX: Content of email for subscription
FIX: correct error in files with multiple spaces
FIX: CVE-2019-11199
FIX: delete of links between objects
FIX: div not balanced
FIX: do not return formatted prices in json string
FIX: duplicate on the check (TODO field $onetrtd not used ?)
FIX: element name in update_price
FIX: empty product_use_units in product configuration
FIX: expedition card: infinite loop for printObjectLine hook if return > 0
FIX: extrafield loading bug due to assumption that an object is a third party while it may be a contact if MAIN_USE_COMPANY_NAME_OF_CONTACT is set.
FIX: Fatal error on dol_htmloutput_mesg with corrupted array
FIX: Fatal situation if payment removed on expense report. Action
FIX: FEC Format - Missing date_creation in general ledger when you add a new transaction
FIX: FEC Format - Save translation of the journal label in database & nowrap on amount
FIX: floating point precision errors in the triggers of the workflow module
FIX: for #11232
FIX: format of field with type timestamp
FIX: fournrprice log for insert
FIX: help text
FIX: import filter error
FIX: __INFOS__ tag not exists
FIX: issue #9300: install error with PostgreSQL when using custom table prefix
FIX: Language key
FIX: Limit of uploaded files (max_post_size was not used)
FIX: list of balance of leaves
FIX: minor spelling issues
FIX: missing "dropdown-icon" replacement
FIX: Missing field "Conciliated" into bank transaction export
FIX: missing filter by current contact
FIX: missing token
FIX: Missing where on entity
FIX: move sql request in INNER JOIN
FIX: name was able to be in field but went back to new line
FIX: Nowrap on amount
FIX: Online payment
FIX: on shipment delete confirm dialog, a new checkbox allows the user to choose if they want their stock re-incremented after the deletion.
FIX: option EXPORT_LABEL_FOR_SELECT to restore compatibility in export
FIX: Option THIRDPARTY_SUGGEST_ALSO_ADDRESS_CREATION
FIX: outdated phpdoc
FIX: Permission for BOM menu
FIX: permission to delete a draft purchase order
FIX: phpcs
FIX: Position was lost when we edit the line of template invoice
FIX: product_use_units was set to 0 each time a conf in block other was set
FIX: propal createFrom hook: undefined parameter attached
FIX: Responsive of public interface of ticket
FIX: search by phone pro
FIX: Setup of TakePos was not possible after a clean install
FIX: Show list of events on tickets
FIX: socpeople assigned list in action com list
FIX: SQL problem on donation & nowrap on amount
FIX: stock increase on shipment deletion if STOCK_CALCULATE_ON_SHIPMENT_NEW: is set
FIX: stripe webhook ID constant set
FIX: summary of time spent in preview tab of projects
FIX: the feature to bill time spent was not enabled.
FIX: The new feature to attach document on lines was not correclty
FIX: The proposed new supplier code does not work
FIX: this function can not be private
FIX: tk9877 - PDF rouget requires product.lib.php (otherwise measuring_units_string() is not defined)
FIX: Update the file index table when we validate/rename a ref.
FIX: use rounding to compare the amounts
FIX: We must save code instead of value in database for template invoice modelpdf
FIX: we need to be able to add freeline with qty between 0 & 1 in supplierorder line
FIX: We should remove property comments only for project and task api.
FIX: When saving an action it didn't save the label based on the type of event if the label is empty and the type is customized
FIX: when STOCK_CALCULATE_ON_SHIPMENT_NEW: is set, deleting a "closed" shipment now increases stock as expected
FIX: wrong path sociales/index.php doesnt exist anymore


***** ChangeLog for 10.0.1 compared to 10.0.0 *****
FIX: #10930
FIX: #10984 
FIX: reposition on "Build backup" button
FIX: #11400
FIX: #11412
FIX: #11460 
FIX: #11463
FIX: #11466
FIX: #11492 
FIX: #11498
FIX: #11505
FIX: #11506
FIX: #11507
FIX: #11509
FIX: #11537
FIX: #11543
FIX: #11553
FIX: #11576 
FIX: #11584
FIX: #11590
FIX: accounting mode must be taken from global conf, because there's no way to choose a mode with interface
FIX: Add message from public interface
FIX: add missing hook calls
FIX: Add warning when setup is strange
FIX: ajax call for line positioning when CSRFCHECK_WITH_TOKEN is on
FIX: API return 404 sometimes even if API exists
FIX: Attachment was lost when we validate an expense report
FIX: avoid conflict with "$classname" in card.php
FIX: Bad sql request
FIX: better compatibility with multicompany transverse mode
FIX: Better PHP compatibility
FIX: Block to link with tickets
FIX: Can't submit a ticket from public interface
FIX: categories import: prevent mismatch between category type and object type
FIX: Closing ticket from public interface
FIX: Column 'paid' missing in expense report
FIX: compatibility mysql 8. rank is reserved
FIX: Computed field were not calculated into lists.
FIX: Content of email for subscription
FIX: correct error in files with multiple spaces
FIX: CVE-2019-11199
FIX: delete of links between objects
FIX: div not balanced
FIX: do not return formatted prices in json string
FIX: duplicate on the check (TODO field $onetrtd not used ?)
FIX: element name in update_price
FIX: empty product_use_units in product configuration
FIX: expedition card: infinite loop for printObjectLine hook if return > 0
FIX: extrafield loading bug due to assumption that an object is a third party while it may be a contact if MAIN_USE_COMPANY_NAME_OF_CONTACT is set.
FIX: Fatal error on dol_htmloutput_mesg with corrupted array
FIX: Fatal situation if payment removed on expense report. Action
FIX: FEC Format - Missing date_creation in general ledger when you add a new transaction
FIX: FEC Format - Save translation of the journal label in database & nowrap on amount
FIX: floating point precision errors in the triggers of the workflow module
FIX: for #11232
FIX: format of field with type timestamp
FIX: fournrprice log for insert
FIX: help text
FIX: import filter error
FIX: __INFOS__ tag not exists
FIX: issue #9300: install error with PostgreSQL when using custom table prefix
FIX: Language key
FIX: Limit of uploaded files (max_post_size was not used)
FIX: list of balance of leaves
FIX: minor spelling issues
FIX: missing "dropdown-icon" replacement
FIX: Missing field "Conciliated" into bank transaction export
FIX: missing filter by current contact
FIX: missing token
FIX: Missing where on entity
FIX: move sql request in INNER JOIN
FIX: name was able to be in field but went back to new line
FIX: Nowrap on amount
FIX: Online payment
FIX: on shipment delete confirm dialog, a new checkbox allows the user to choose if they want their stock re-incremented after the deletion.
FIX: option EXPORT_LABEL_FOR_SELECT to restore compatibility in export
FIX: Option THIRDPARTY_SUGGEST_ALSO_ADDRESS_CREATION
FIX: outdated phpdoc
FIX: Permission for BOM menu
FIX: permission to delete a draft purchase order
FIX: phpcs
FIX: Position was lost when we edit the line of template invoice
FIX: product_use_units was set to 0 each time a conf in block other was set
FIX: propal createFrom hook: undefined parameter attached
FIX: Responsive of public interface of ticket
FIX: search by phone pro
FIX: Setup of TakePos was not possible after a clean install
FIX: Show list of events on tickets
FIX: socpeople assigned list in action com list
FIX: SQL problem on donation & nowrap on amount
FIX: stock increase on shipment deletion if STOCK_CALCULATE_ON_SHIPMENT_NEW: is set
FIX: stripe webhook ID constant set
FIX: summary of time spent in preview tab of projects
FIX: the feature to bill time spent was not enabled.
FIX: The new feature to attach document on lines was not correclty
FIX: The proposed new supplier code does not work
FIX: this function can not be private
FIX: tk9877 - PDF rouget requires product.lib.php (otherwise measuring_units_string() is not defined)
FIX: Update the file index table when we validate/rename a ref.
FIX: use rounding to compare the amounts
FIX: We must save code instead of value in database for template invoice modelpdf
FIX: we need to be able to add freeline with qty between 0 & 1 in supplierorder line
FIX: We should remove property comments only for project and task api.
FIX: When saving an action it didn't save the label based on the type of event if the label is empty and the type is customized
FIX: when STOCK_CALCULATE_ON_SHIPMENT_NEW: is set, deleting a "closed" shipment now increases stock as expected
FIX: wrong path sociales/index.php doesnt exist anymore

***** ChangeLog for 10.0.0 compared to 9.0.0 *****
For Users:
NEW: Module "Ticket" is available as a stable module.
NEW: Module "Email Collector" is available as a stable module.
NEW: Module "TakePOS" is available as a stable module.
NEW: Experimental module "Vendor receptions".
NEW: Experimental module "BOM".
NEW: Accounting - Add default accounting account for member subcriptions.
NEW: Accounting - More comprehensive menu.
NEW: Agenda/event - add description column available in list (hidden by default).
NEW: Add accounting account for result.
NEW: Add accounting code for EEC sales and export sales on products.
NEW: Add a security permission to edit php dynamic content on the WebSite module.
NEW: Attached document on bank account are now visible in automatic ECM.
NEW: Add Autofill Remainder Amount picto on the Expense Report Payment Page.
NEW: Add contact status in category export
NEW: Add Default Warehouse to user record (if module stock is on)
NEW: Add employee/user to subledger account list
NEW: Add gender in member card
NEW: Add getFormatedCustomerRef and getFormatedSupplierRef methods
NEW: Add history to view and print previous sales on TakePos.
NEW: Add import of accounting account for intra/export selling on product card
NEW: Adding code to show update date of supplier price shown
NEW: Add line total on list of payments
NEW: Add LinkedIn field in social network module
NEW: Add more complete error messages in log on stripe payments
NEW: Add no_email field in contact list
NEW: Add notes are show in tooltips
NEW: Add option DONATION_USE_THIRDPARTIES in admin of membership module
NEW: Add option STOCK_SHOW_VIRTUAL_STOCK_IN_PRODUCTS_COMBO
NEW: add page to setup opening hours of the company
NEW: add payments table to pdf of expense report
NEW: add payment terms to invoices list
NEW: Add picto of deletion on mass action combo lists
NEW: add product extrafields available into shipping export
NEW: add ref supplier on supplier invoice
NEW: Add stats on entries & movements by fiscal year
NEW: Add subledger in various payment module
NEW: Add tag for ODT generation for localtax rates
NEW: Add the now link when creating expense report
NEW: Ask date of invoice when using the Clone feature.
NEW: auto event msg
NEW: Automatically binding for intra/export accountancy code in customer list
NEW: automatic / manual selector form
NEW: Better explanation for setup of WebDav module
NEW: Can add more lines on situation invoices at end of project when there is extra to add.
NEW: Can change the customer account of an instance
NEW: Can choose the root category to show products for TakePOS module
NEW: Can edit supplier on draft order supplier
NEW: Can enter price with or without tax when entering expense repor line
NEW: Can filter on the date of period for social contributions
NEW: Can generate invoices from the timespent entered on a project
NEW: Can update product supplier price ref
NEW: Can upload files from the edit page of expense report
NEW: Color for hover and for checked line is on by default
NEW: Column of p...arent company is available in list of third parties
NEW: conditionnal add member button by statut
NEW: constant KEEP_DISCOUNT_LINES_FROM_ORIGIN
NEW: Contact related items tab
NEW: Can create of supplier invoice from a reception
NEW: Ensure External RSS Links Open in New Window
NEW: Export available for reception module
NEW: Extend import option to Order's card and Propal's card
NEW: filter by thirdparty on report CA by prod/serv
NEW: Save space by moving the meteo on the title line
NEW: Get the list of groups of a user with the REST API.
NEW: Hidden option MAIN_CAN_EDIT_SUPPLIER_ON_SUPPLIER_ORDER to edit supplier on draft supplier order
NEW: Improve Displaying Shortcut Access Keys in Navigation.
NEW: Improve Expensereport, Inverse Receiver.
NEW: Improve pdf description item visibitity.
NEW: Introduce a config parameter $dolibarr_main_instance_unique_id
NEW: Introduce css "nobottomiftotal"
NEW: Introduce PhpSpreadsheet for export (need php5.6+)
NEW: Invoice creation from the timesheet
NEW: Can list remote stripe's payout in a dedicated page.
NEW: Manage account sell_intra & sell_export in page accoutancy admin default product
NEW: Manage loan schedule.
NEW: Manage status of member types.
NEW: Mass action "create bills" for validated reception
NEW: Measuring unit are now defined into an editable dictionary. Add product size/unit into product import. 
NEW: Template pdf 'canelle_reception' displays linked reception lines.
NEW: Moral/physic status can be defined at member type level
NEW: Pagination into list of time spent.
NEW: Performance enhancement (Replace dirname(__FILE__) with __DIR__)
NEW: POS support in order (ex: online cart).
NEW: Preview of images into the filemanager component.
NEW: Resource module can be used in products/services (in a dedicated tab)
NEW: Retrieve invoice infos from order when billing shipment
NEW: Save and display type of membership in subscription table for more explicit historic
NEW: Setup default thirdparty type (customer or prospect/customer)
NEW: Add shipping "set draft" button and can update lines.
NEW: show in blod, the invoice amount where we came from, when making payment
NEW: Show product dimensions in product tooltips.
NEW: Show the latest date of subscription in member statistics reports.
NEW: Sort list of templates alphabetically
NEW: Stripe Payment Intent (need option to use this new Stripe api method)
NEW: Can support barcode on supplier price references.
NEW: Support tag {ccc} on payment ref
NEW: The preview of PDF files generates only 1 png file, even if several pages.
NEW: Can select a Thirdparty object in donation module if option ON.
NEW: Tooltip with VAT amount and price incl tax on lines of objects.
NEW: Unsubscribed emails are now stored in a dedicated table.
NEW: Update working chkbxlst filter for lists.
NEW: Use ajax switch into setup of donation.php and multi-currency module.
NEW: use recipient language when generating the fullname for emails.
NEW: When you create product or service, sell accountancy account by default is suggested.
NEW: Widget birthdays of the month.
NEW: Option in workflow module to set a reception billed on validate supplier bill.
NEW: Autocompletion on lists should be available on mobile applications.
NEW: Add mass action to close several members.
NEW: Add hidden option ADD_UNSPLASH_LOGIN_BACKGROUND for random background
NEW: Add hidden option to be ready for BREXIT

For Developers:
NEW: Module "DebugBar" is available as a stable module.
NEW: Add API REST for donations
NEW: Add a script 'purge-data.php' to purge data older than a defined creation date
NEW: Add constant XFRAMEOPTIONS_ALLOWALL
NEW: Add function isValidVATID() to heck syntax of a VAT ID/number.
NEW: Add document's product support in APIs
NEW: Add REST API: get the list of objects in a category.
NEW: Update Stripe library to 6.35
NEW: Upgrade jquery lib to 3.3.1
NEW: Add hook 'addHtmlHeader()'
NEW: Add hook 'createRecurringInvoices()'
NEW: Add hook 'afterSelectContactOptions'
NEW: Add hook 'getAccessForbiddenMessage'
NEW: Add hook support in accountancy index
NEW: Add hook support in list of template invoices
NEW: Add parameter 'replaceambiguouschars' on getRandomPassword function
NEW: Add property 'noteditable' in modulebuilder
NEW: Add the current modulepart into the Conf class object
NEW: Add trigger FICHINTER_UNVALIDATE
NEW: Add visibility with value 4 in framework to define fields to show
NEW: More option to tune initialization of a new module with modulebuilder.
NEW: Add REST API to list currencies
NEW: REST API Proposal, Orders, Invoices: Add contact details
NEW: hidden option to change concat order of description/product label.
NEW: Enhance management of webhooks
NEW: Generation of doc by modulebuilder can include README and CHANGELOG
NEW: massfilesarea feature is possible for external modules
NEW: Show list of enabled modules in dol_print_error().
NEW: Simplification of CSS styles of default themes. 
NEW: Clean code of a lot of deprecated code.
NEW: Add hidden option to set a search entry to the top
NEW: add hidden option DISPLAY_DISCOUNTED_SUPPLIER_PRICE
NEW: add hidden option MAIN_DEFAULT_LANGUAGE_FILTER
NEW: add hidden option NO_CONCAT_DESCRIPTION
NEW: Add hidden option ACCOUNTANCY_COMBO_FOR_AUX
NEW: Add Hidden option OVERRIDE_VAT_FOR_EXPENSE_REPORT
NEW: add hidden option MAIN_DOC_UPLOAD_NOT_RENAME_BY_DEFAULT
NEW: Hidden conf to improve pdf desc item visibitity
NEW: Look and feel v10 - Add CSS 'tabBarNoTop'


WARNING:

Following changes may create regressions for some external modules, but were necessary to make Dolibarr better:
* PHP 5.4 is no more supported. Minimum PHP is now 5.5+.
* The PHP extension php-intl is not mandatory and must be installed to have new features working correctly.
* Method GetUrlTrackingStatus were renamed into getUrlTrackingStatus for consistency with naming rules.
* API getListOfCivility has been renamed into getListOfCivilities for consistency with naming rules.
* Deprecated function img_phone as been removed. You can use img_picto(..., 'call|call_out') instead.; 
* Files for variables of themes were renamed from graph-color.php into theme_vars.inc.php to match naming 
  convention of extension .inc.php for files to be included.
* All methods set_draft() were renamed into setDraft().
* Signatures of methods createFromClone() has been standardized. All methods requires the object User as first parameter.
* Removed deprecated function function test_sql_and_script_inject that was replaced with testSqlAndScriptInject.
* Method load_measuring_units were renamed into selectMeasuringUnits and select_measuring_units was deprecated.
* Hidden option CHANGE_ORDER_CONCAT_DESCRIPTION were renamed into MAIN_CHANGE_ORDER_CONCAT_DESCRIPTION.
* Method dolEscapeXML was moved from functions.lib.php into function2.lib.php (not used enough to be loaded by default).
* Removed deprecated use of string in dol_print_date(). Only date allowed.
* Deprecated property ->fk_departement is now ->state_id everywhere.
* Removed the method 4 of GETPOST (to get $_COOKIE). It was not used and not recommanded to use in Dolibarr.
* Column llx_facture.facnumber change to llx_facture.ref
* Variable $dolibarr_main_cookie_cryptkey is no more created at install (it was not used by Dolibarr). A new variable 
  called $dolibarr_main_instance_unique_id is now generated at each installation. It will be used by some future features.


***** ChangeLog for 9.0.4 compared to 9.0.3 *****
FIX: #5249
FIX: #11025
FIX: #11032
FIX: #11097
FIX: #11169
FIX: #11202
FIX: #11244
FIX: #11296
FIX: #11316
FIX: #11335
FIX: Add missing end date of subscription in export
FIX: A user may read holiday and expense report without permissions
FIX: better syntax
FIX: condition
FIX: confirmation of mass email sending + option MAILING_NO_USING_PHPMAIL
FIX: crabe pdf: bad detailed VAT for situation invoices, in situations S2 and above
FIX: default value for duration of validity can be set from generic
FIX: do not include tpl from disabled modules
FIX: Error management when MAILING_NO_USING_PHPMAIL is set
FIX: Even with permission, can't validate leave once validator defined.
FIX: extrafield list search: SQL error when field is multiselect
FIX: if last char of customercode is accent making the truncate of first
FIX: Import of chart of account
FIX: in edit mode, dictionary inputs do not escape the string inside the 'value' attribute, causing errors if there are any double quotes
FIX: invalid link on user.fk_user
FIX: invoice class: bad SQL request if product type not set
FIX: javascript error when ckeditor module not enabled
FIX: mail presend: can overwrite a file previously uploaded (Issue #11056)
FIX: mass send mail
FIX: missing compatibility with multicompany transverse mode
FIX: missing llx_const encrypt
FIX: modulebuilder: hardcoded llx_
FIX: Not showing Contract and Project columns on ficheinter list
FIX: only profid1 to 4 were editable for pdf option to show. Not 5 and 6.
FIX: productaccount buylist with pages
FIX: remove isolated transaction commit
FIX: security (a user can read leave or holiday of other without perm.
FIX: situation invoices: bad detailed VAT in situations following the first one
FIX: situation invoices: block progress percentage change for discount lines
FIX: syntax error
FIX: the id was not loaded in fetch of accounting system
FIX: try to use WHERE EXISTS instead of DISTINCT
FIX: use dol_sanitizeFileName() function to remove double spaces in filenames, as well as done on document.php when we want to download pdf
FIX: Use of cron with multicompany
FIX: var name
FIX: we need to fetch fourn invoice with ref in current entity
FIX: Wrong stock movement on supplier credit notes
FIX: Import of record in ledger

***** ChangeLog for 9.0.3 compared to 9.0.2 *****
FIX: #11013
FIX: #11041
FIX: actioncomm: sort events by date after external calendars and hook (into 7.0)
FIX: better test
FIX: Combo list was limited to 20 in stock correction
FIX: Confusion between expired and late
FIX: Cursor pointer in payment screen for autofill
FIX: CVE-2019-11199
FIX: CVE-2019-11200
FIX: CVE-2019-11201
FIX: Default value on form to send email
FIX: error messages not displayed
FIX: Massive debug in lettering function
FIX: missing compatibility with multicompany
FIX: missing global $user
FIX: missing situation invoice in list
FIX: MultiEntity in lettering functionality
FIX: Product accountancey sell intra code must be visible if main feature level 1
FIX: ref for table without ref manager are set to NULL.
FIX: Sending email to mass actions send same email on same customer
FIX: Several fixes on import of services/products
FIX: shipping default warehouse if only one warehouse
FIX: sortfield on lettering function
FIX: Status of opportunity should never be -1
FIX: test to display create invoice button on supplier_order card
FIX: The autocopy feature was ko for suppliers
FIX: Total per day in timespent per week
FIX: Total per day shows 00:00 if the total time spent is equal to 12:00
FIX: Update/delete currency on same languages
FIX: Wrong variable name make contact of supplier order not used on PDF.
FIX: Add hidden option MAIN_PDF_HIDE_SITUATION to hide situation (quick hack to fix output pb).
FIX: attached files list with link file was broked

***** ChangeLog for 9.0.2 compared to 9.0.1 *****
FIX: #10822
FIX: Accountancy - Format EBP import
FIX: A page of a site replaced with another when switching in edit mode
FIX: Autodetect buy price for invoices autogenerated with templates.
FIX: Avoid error 500 when extension php-intl not loaded
FIX: bad check on type of expense report (mandatory status not working)
FIX: Bad label of status for members (must be short version in list)
FIX: Can not create contract with numbering module without autogen rule
FIX: Can't set default value of extrafield of type varchar
FIX: check only if invoice module is enabled (bank is check after)
FIX: counter of permissions in badge was wrong
FIX: default value of language of thirdparty
FIX: Don't show accountingjournal:getNomUrl without data
FIX: Duplicate executeHook function
FIX: Edit of personalized groups
FIX: Error with various & salary payment on project
FIX: extrafields always visible on view mode
FIX: function not found
FIX: If we build one invoice for several orders, we must put the ref of
     orders on lines.
FIX: expensereport must be in $check array
FIX: missing entity filter and wrong var name
FIX: Missing field "In sale" in list
FIX: missing hook completeTabsHead in margins module
FIX: missing hook in agenda export
FIX: missing vat_src_code when inserting an expense report line
FIX: More complete auto setup of barcode module
FIX: need to round with 2 decimals to avoid movements not correctly balanced
FIX: no need to test anything to display documents tabs on expense report
FIX: old export models was not visible
FIX: Param keepn must be 1 when dol_escape_htmltag used for textarea
FIX: possibility to set up payment mode when invoice module is disabled
FIX: problem with sign of various payment in project preview
FIX: Remane of project
FIX: setup of module export
FIX: several hooks in shipping/delivery cards
FIX: supplier discount was not retrieved when choosing a product
FIX: The minimum amount filter does not work in the VAT report per customer
FIX: Tooltip on click was ko on smartphone
FIX: translation
FIX: useless join
FIX: Vat src code lost after editing expense report line
FIX: we need to keep originline special_code
FIX: Can't insert if there is extrafields mandatory on another entity.
FIX: error in create object when 2 extra fields are mandatory in 2 different entities
FIX: when we create deposit with multi tva, we mustn't add line if amount = 0 (example when we have a 100% reduc on one of origin invoice line)
FIX: wrong redirect link on holiday refuse
NEW: Add more complete error messages in log on stripe payments

***** ChangeLog for 9.0.1 compared to 9.0.0 *****
FIX: #10381
FIX: #10460 compatibility with MariaDB 10.4
FIX: #10485
FIX: #10638
FIX: Accountancy - Adding transaction with multicompany uses all the time 1st entity
FIX: actioncomm export: ORDER BY clause is in wrong export property + event type filter does not work
FIX: add fk_unit on addline action
FIX: adding css by page if url is externam
FIX: Bad link in menu manager
FIX: better test on fetch
FIX: can't add lines on invoices
FIX: Check for old picture name if the new one was not found
FIX: could not create several superadmin in transversal mode
FIX: creation of menu entry with parent id not int
FIX: creation of new left menu entry
FIX: Default language of company is not set
FIX: error on setup of password if pass generators have a .old file.
FIX: error report not returned
FIX: expedition: reset status on rollback + replace hardcoded status with const
FIX: fetch module / pos source
FIX: fk_default_warehouse missing in group by
FIX: function sendEmailsReminder isn't completely developed, then MAIN_FEATURES_LEVEL must be 2 to "use" it
FIX: if empty error message, we just see "error" displayed
FIX: label of bank account
FIX: line edit template: keep fk_parent_line
FIX: Mark credit note as available for credit note in other currency
FIX: missing access security checking with multicompany
FIX: missing entity filter in function "build_filterField()" (export module)
FIX: missing $ismultientitymanaged for previous/next ref
FIX: Missing province in export of invoice
FIX: must fetch member in current entity
FIX: positive values creating diff on addline rounding
FIX: positive values IN supplier credit notes creating diff on addline rounding
FIX: Price in combo list of service does not use the correct price level
FIX: project_title for display of getNomUrl()
FIX: same thing here
FIX: Show button POS Ticket only if invoice was generated by POS
FIX: supplier invoice payment total doesn't care about deposit or credit
FIX: supplier invoice product stats total ht is line total not invoice total
FIX: The notes was also copied on invoice
FIX: Transaction on leave approval and decrease ko if setup not complete
FIX: Translation not loaded by scheduled jobs
FIX: [URGENT] broken feature, "$usercancreate" is for Dolibarr 9
FIX: we want to be able to reopen fourn credit note
FIX: wrong feature2 when user rights "group_advance" is used
FIX: wrong merged conflict
FIX: wrong tests on fetch
NEW: Add protection to avoid packaging if files non indexed exists

***** ChangeLog for 9.0.0 compared to 8.0.0 *****
For Users:
NEW: Stable module: DAV (WebDAV only for the moment)
NEW: Stable module "Skype" has been replaced with module "Social Networks" to support more services.
NEW: Stable module "Module Builder"
NEW: Stable module: Website
NEW: Experimental module "TakePos"
NEW: Experimental module "Ticket"
NEW: Experimental module "Data Privacy"
NEW: Experimental module "Email Collector"
NEW: Dolibarr can provide information in page title when multicompany is enabled of not, making
     Android application like DoliDroid able to provide native features for multicompany module.
NEW: Compatibility with PHP 7.3 =>
NEW: Add admin page for modulebuilder
NEW: Add civility in list of members. Close #9251
NEW: Add configuration to disable "customer/prospect" thirdparty type
NEW: Add CONTRACT_ALLOW_TO_LINK_FROM_OTHER_COMPANY and CONTRACT_HIDE_UNSELECTABLES by SELECT_HIDE_UNSELECTABLES
NEW: Add __DAY_TEXT__ and __MONTH_TEXT__ substitutions vars
NEW: Add due date column in payment lists
NEW: Add email in event history, for reminder email of expired subsription
NEW: Add event tab on resource record
NEW: Add FEC Export in accountancy
NEW: Add filter on staff range in list of thirdparties
NEW: Add a first complete template of website
NEW: Add format code into exported filename of ledger
NEW: Add hidden option EXPENSEREPORT_DEFAULT_VALIDATOR_UNCHANGEABLE
NEW: Add hidden option MAIN_DOCUMENTS_DESCRIPTION_FIRST
NEW: Add link to inventory code
NEW: Add more common social networks fields for business
NEW: Add option PDF_DISABLE_MYCOMPANY_LOGO to disable logo on PDF
NEW: add option PROPOSAL_AUTO_ADD_AUTHOR_AS_CONTACT
NEW: Add option to display thirdparty adress in combolist
NEW: Add option to swap sender/recipient address on PDF
NEW: Add option to display thirdparty adress in combolist
NEW: Add project on payment of salaries
NEW: Add SHIPPING_PDF_HIDE_WEIGHT_AND_VOLUME and
NEW: Add somes hooks in bank planned entries
NEW: Add supplier ref in item reception page
NEW: Advanced permission to ignore price min
NEW: Allow to enter a timespent with a numeric value
NEW: Automatic position of scroll when creating an extrafield
NEW: Can add autorefresh=X in any URLs to refresh page after X seconds
NEW: can add project's task to agenda on create event form
NEW: Can delete a website in experimental website module
NEW: Can disable meteo on smartphone only
NEW: Can export/import a website template
NEW: Can filter on EEC, not EEC, etc... in binding step of accountancy
NEW: Can mix offset before and after with rules for due date of invoices
NEW: Can record the supplier product description
NEW: Can select several prospect level in thirdparty filter.
NEW: Can set 2 url in url field of thirdparty
NEW: Can set if a field is mandatory on form level.
NEW: Can set the default focus of each page.
NEW: Add category filter on user list
NEW: Change forgotten password link in general parameters
NEW: Child label of variants change if parent label changes
NEW: Compatibility with new Paybox HMAC requirement
NEW: Each user can set its prefered default calendar page
NEW: Enhancement in process to make manual bank conciliation
NEW: Enhancement in the generic file manager
NEW: Extrafield totalizable
NEW: Hidden conf INVOICE_USE_DEFAULT_DOCUMENT
NEW: hidden conf to search product by supplier ref
NEW: hidden constant to be able to use a thirdparty for donation
NEW: hidden option to define an invoice template for each invoice type
NEW: Highlight lines on lists when they are checked
NEW: Notification module support expense report+holiday validation and approval
NEW: On customer/supplier card, add simple tooltip to amount boxes
NEW: Page to check if the operations/items created between two dates have attached item(s) and possibility to download all attachements
NEW: possibility to add all rights of all modules in one time
NEW: redirect if only one result on global search on card
NEW: Permission to ignore price min
NEW: Can build an archive of full documents directory from backup page
NEW: tag odt line_product_ref_fourn for supplier doc lines
NEW: The binding step in accountancy has a country filter with autocompletion
NEW: Top menu is always on screen with MD theme.
NEW: Withdraw request massaction can include already partially paid invoices
NEW: Option "Simplify interface for blind persons"
NEW: Generic cash fence feature (compatible with several POS modules)

For developers:
NEW: Add lib for multiselect with checkboxes
NEW: Add function isValidMXRecord
NEW: Add hook changeRoundingMode in update_price
NEW: Add hook formconfirm to contractcard
NEW: Add hook for virtual stock
NEW: ADD url to see the last version of a external module
NEW: Can enable a module, even external module, from command line
NEW: Can set a tooltip help text on extrafields
NEW: Add product search from barcode via REST api
NEW: can add documents on agenda events using API REST
NEW: Can set the datestart and dateend of cron job into module descriptor
NEW: Close #9296 Add field ref_ext into llx_categorie
NEW: move ticket dictionary in API /setup
NEW: PHPUnitTest on Loan class #3163
NEW: Code changes to be more compatible with PSR2
NEW: Removed trigger USER_LOGOUT, USER_LOGIN, USER_LOGIN_FAILED (Some hooks are already dedicated for that)
NEW: Add agenda documents in API REST
NEW: Add "checked" field for new list engine compatibility
NEW: REST API improvements
NEW: Save external payment IDs into table of payment
NEW: triggers add commercial and del commercial
NEW: #9236 Allow to import shipment lines via API
NEW: ADD civility list in API
NEW: support selllist in the  module builder
NEW: optional param to show a specific extrafield
NEW: hook formConfirm always called if hooked
NEW: hook on dispatch order fourn

WARNING:

Following changes may create regressions for some external modules, but were necessary to make Dolibarr better:
* If you use some links like viewimages.php?modulepart=mycompany&file=... in your external modules, you must
  replace them with links like viewimages.php?modulepart=mycompany&file=logos/... (note that link change only for
  modulepart=mycompany that now works like others).
* Hidden option MAIN_PDF_SHIPPING_DISPLAY_AMOUNT_HT has been renamed into SHIPPING_PDF_DISPLAY_AMOUNT_HT
* Remove the no more used and deprecated dol_print_graph function


***** ChangeLog for 8.0.6 compared to 8.0.5 *****
FIX: #11244
FIX: #11316
FIX: Add missing end date of subscription in export
FIX: A user may read holiday and expense report without permissions
FIX: better syntax
FIX: condition
FIX: confirmation of mass email sending + option MAILING_NO_USING_PHPMAIL
FIX: crabe pdf: bad detailed VAT for situation invoices, in situations S2 and above
FIX: default value for duration of validity can be set from generic
FIX: do not include tpl from disabled modules
FIX: Error management when MAILING_NO_USING_PHPMAIL is set
FIX: Even with permission, can't validate leave once validator defined.
FIX: extrafield list search: SQL error when field is multiselect
FIX: if last char of customercode is accent making the truncate of first
FIX: in edit mode, dictionary inputs do not escape the string inside the 'value' attribute, causing errors if there are any double quotes
FIX: invalid link on user.fk_user
FIX: invoice class: bad SQL request if product type not set
FIX: mail presend: can overwrite a file previously uploaded
FIX: mail presend: can overwrite a file previously uploaded (Issue #11056)
FIX: mass send mail
FIX: missing compatibility with multicompany transverse mode
FIX: modulebuilder: hardcoded llx_
FIX: Not showing Contract and Project columns on ficheinter list
FIX: remove isolated transaction commit
FIX: security (a user can read leave or holiday of other without perm.
FIX: situation invoices: bad detailed VAT in situations following the first one
FIX: situation invoices: block progress percentage change for discount lines
FIX: syntax error
FIX: try to use WHERE EXISTS instead DISTINCT
FIX: use dol_sanitizeFileName() function to remove double spaces in filenames, as well as done on document.php when we want to download pdf
FIX: var name
FIX: we need to fetch fourn invoice with ref in current entity
FIX: Wrong stock movement on supplier credit notes

***** ChangeLog for 8.0.5 compared to 8.0.4 *****
FIX: #10381
FIX: #10460 compatibility with MariaDB 10.4
FIX: #11025
FIX: Accountancy - Add transaction with multicompany use all the time 1st entity
FIX: Accountancy - Format EBP import
FIX: actioncomm export: ORDER BY clause is in wrong export property + event type filter does not work
FIX: actioncomm: sort events by date after external calendars and hook
FIX: action list: add printFieldListSelect and printFieldListWhere hooks
FIX: add fk_unit on addline action
FIX: avoid php warning
FIX: bad sql request
FIX: better method
FIX: better test
FIX: better test on fetch
FIX: broken external authentication module feature and avoid warning
FIX: Can not create contract with numbering module without autogen rule
FIX: can't add lines on invoices
FIX: Can't generate invoice pdf
FIX: Can't insert if there is extrafields mandatory on another entity.
FIX: Can't insert if there is extrafields mandatory on another entity. FIX: Can't set default value of extrafield of type varchar
FIX: Check for old picture name if the new one was not found
FIX: Civility not saved when creating a member.
FIX: $conf->fournisseur->commande->enabled doesn't exist, we must use $conf->fournisseur->enabled
FIX: could not create several superadmin in transversal mode
FIX: credit note can have negative value
FIX: Default value on sales representative on third party creation
FIX: Don't show journal:getNomUrl without data
FIX: Erreur dans le Total
FIX: error messages not displayed
FIX: expedition: reset status on rollback + replace hardcoded status with const
FIX: Fix PHP warning "count(): Parameter must be an array..."
FIX: fk_default_warehouse missing in group by
FIX: function sendEmailsReminder isn't completely developed, then MAIN_FEATURES_LEVEL must be 2 to "use" it
FIX: holidays get natural_search if search params are set only
FIX: if empty error message, we just see "error" displayed
FIX: if(!method_exists(dol_loginfunction))
FIX: If we build one invoice for several orders, we must put the ref of order on the line to not lose information.
FIX: in fact expensereport must be in $check array
FIX: Interface regression for bind people. Fix option MAIN_OPTIMIZEFORTEXTBROWSER
FIX: line edit template: keep fk_parent_line
FIX: Loan impossible to account
FIX: Mark credit note as available for credit note in other currency
FIX: missing access security checking with multicompany
FIX: missing entity filter and wrong var name
FIX: missing entity filter in function "build_filterField()" (export)
FIX: Missing field in import/export of users
FIX: missing hook completeTabsHead in margins module
FIX: missing $ismultientitymanaged for previous/next ref
FIX: Missing province in export of invoice
FIX: multicompany compatibility
FIX: must fetch member in current entity
FIX: need an order by in case we found other invoice with same number but not same date
FIX: need to round with 2 decimals to avoid movements not correctly balanced
FIX: no need to test anything to display documents tabs on expense report
FIX: positive values creating diff on addline rounding
FIX: problem with multicompany transverse mode
FIX: Product accountancey sell intra code must be visible if main feature level 1
FIX: project_title for display of getNomUrl()
FIX: quick search for supplier orders
FIX: Remane of project
FIX: same thing here
FIX: Selection of email recipient with option MAIN_OPTIMIZEFORTEXTBROWSER
FIX: several hooks in shipping/delivery cards
FIX: shipping default warehouse if only one warehouse
FIX: SQL injection on rowid of dict.php
FIX: 'statut' is ignored when updating a user with the REST API.
FIX: supplier invoice payment total dont care about deposit or credit
FIX: supplier invoice product stats total ht is line total not invoice total
FIX: The minimum amount filter does not work in the VAT report per customer
FIX: Total per day shows 00:00 if the total time spent is equal to 12:00
FIX: Update/delete currency on same languages
FIX: [URGENT] broken feature, "$usercancreate" is for Dolibarr 9
FIX: useless join
FIX: we need to keep originline special_code
FIX: we want to be able to reopen fourn credit note
FIX: when 2 extra fields are mandatory in 2 different entities
FIX: when we add a payment on an invoice which already has payments with credit note or deposit amount, and then we get an excess received, discount amount must be $total_paiements + $total_creditnote_and_deposit - $object->total_ttc;
FIX: when we create deposit with multi tva, we mustn't add line if amount = 0 (example when we have a 100% reduc on one of origin invoice line)
FIX: wrong redirect link on holiday refuse
FIX: wrong test enabled
FIX: Wrong variable name
FIX: XSS

***** ChangeLog for 8.0.4 compared to 8.0.3 *****
FIX: #10030 better german chart
FIX: #10036
FIX: #10080 Supplier translations are in english
FIX: #10183 using backport of fix done in 9.0
FIX: #10218 Bad redirection after deleting a user or group
FIX: #3234
FIX: #6580
FIX: #8741
FIX: #9629 #9625
FIX: #9971
FIX: avoid Class 'AdherentType' not found
FIX: Can relaunch install on v8
FIX: Can't create a thirdparty from member if customer code is mandatory.
FIX: Can't delete a line of minimal stock per warehouse
FIX: check if "entity" is already defined in "$param"
FIX: contact/address tab issue when changing company
FIX: contact/adress tab: when changing company ajax combo, the first contact change is not taken into account
FIX: CVE-2018-19799
FIX: CVE-2018-19992
FIX: CVE-2018-19993
FIX: CVE-2018-19994
FIX: CVE-2018-19995 and CVE-2018-19998
FIX: Error reported when creation of thirdparty from member fails
FIX: export only prices of the current entity !
FIX: Extrafields on shipment module
FIX: filter on product category doesn't work
FIX: form actions: select_type_actions could be too small + bad $db init
FIX: form actions: select_type_actions could be too small + bad  init
FIX: fourn payment modes musn't be available on customer docs
FIX: Function updatePrice with wrong parameters
FIX: hidden extrafield
FIX: if qty is 0
FIX: If we change customer/supplier rule we can't edit old thirdparty.
FIX: lang not loaded
FIX: Lines are not inserted correctly if VAT have code
FIX: marge sign
FIX: Method setValid not found
FIX: Migration do not create not used table
FIX: missing action "edit" for the hook
FIX: missing field "visible"
FIX: Missing last month on vat report per month
FIX: mode is only customer in stats fichinter
FIX: OppStatusShort doesn't exists
FIX: Remote ip detection was wrong with proxy (example: cloudflare)
FIX: Removed not use table
FIX: Replenishment with option STOCK_ALLOW_ADD_LIMIT_STOCK_BY_WAREHOUSE
FIX: responsive
FIX: Same on customer card
FIX: same on lines
FIX: screen size fall
FIX: Select first mail model by default
FIX: slow SQL query on creating a new supplier invoice
FIX: sql query performance on list_qualified_avoir_supplier_invoices.
FIX: supplier order list keep socid
FIX: Same on customer card
FIX: same on lines
FIX: screen size fall
FIX: Select first mail model by default
FIX: slow SQL query on creating a new supplier invoice
FIX: sql query performance on list_qualified_avoir_supplier_invoices.
FIX: supplier order list keep socid
FIX: Vendor translations are in english
FIX: Warning: count()
FIX: We want to be able to send PDF of paid invoices

***** ChangeLog for 8.0.3 compared to 8.0.2 *****
FIX: #9161
FIX: #9432
FIX: #9432 Assign yourself as a commercial when you don't have permission to see all thirds
FIX: #9510
FIX: #9567
FIX: According to french law, if seller is in France and buyer isn't in UE and isn't a company, TVA used = TVA product
FIX: Amount when using mutlicurrency on PDF
FIX: Backup of database without mysqladmin available from cron.
FIX: Bad label on delete button
FIX: bad link in notification
FIX: Bad position of hook formattachOptions call
FIX: Can't create shipping if have shipping line's extrafields
FIX: check !empty exclude select element
FIX: content lost when editing a label with "
FIX: correct migration of old postgresql unique key
FIX: credit note progression
FIX: default accounting accounts on loan creation #9643
FIX: Delete of draft invoice
FIX: deletion on draft is allowed if we are allwoed to create
FIX: Do not show check box if not applicable
FIX: exclude element of the select
FIX: extrafields of taks not visible in creation
FIX: filter on employee
FIX: invoice stats: situation invoices were not counted
FIX: keep external module element when adding resource
FIX: langs fr
FIX: Link template invoice to contract
FIX: Look and feel v8. Missing button "Create category"
FIX: Menu to show/edit Users categories was missing
FIX: missing name alias field in societe import/export #9091
FIX: missing symbol for indian rupies
FIX: Missing transaction around action
FIX: modify parenting before task deletion
FIX: nb of session in title
FIX: need to filter on current entity on replenish
FIX: number mailing for a contact with multicompany
FIX: Option for prof id mandatory not working with custom type of company
FIX: Option MAIN_DISABLE_NOTES_TAB #9611
FIX: Pagination stats
FIX: pdf typhon: order reference duplicate
FIX: position 0 for emails templates
FIX: previous situation invoice selection
FIX: Product marge tabs on product card
FIX: Product margin tab and credit note
FIX: propal pdf: missing parenthesis for customs code
FIX: properties on proposal must not be modified if error
FIX: qty not visible for a lot when making shipment on a dedicated stock
FIX: Quick hack to solve pb of bad definition of public holidays
FIX: remain to pay for credit note was wrong on invoice list
FIX: replenish wasn't caring about supplier price min quantity #9561
FIX: Required extrafield value numeric should accept '0'
FIX: ressource list with extrafields
FIX: restore last seach criteria
FIX: Selection of addmaindocfile is lost on error
FIX: Sending of reminder for expired subscriptions
FIX: shared link ko on proposals
FIX: showOptionals: column mismatches
FIX: situation invoice total with credit note
FIX: situation invoice prev percent
FIX: special code on create supplier invoice from supplier order
FIX: Symbol of currency in substitution variables
FIX: The max size for upload file was not corectly shown
FIX: the member e-mail on resign and validation.
FIX: thirdparty property of object not loaded when only one record
FIX: title
FIX: Title problem on admin RSS module
FIX: Tooltip on invoice widget
FIX: Total of timespent
FIX: trackid into email sent from member module.
FIX: translation in select unit form
FIX: use discount with multicurrency
FIX: Variable name
FIX: When we delete a product, llx_product_association rows are not deleted
FIX: when we're just admin and not super admin, if we create new user with transverse mode, we don't see it then we can't add him in usergroup
FIX: wrong function name
FIX: wrong occurence number of contract on contact card, we must only count externals
FIX: wrong value for module part and return access denied
FIX: Wrong variable name
FIX: XSS vulnerability reported by Mary Princy E

***** ChangeLog for 8.0.2 compared to 8.0.1 *****
FIX: #8452
FIX: #9043
FIX: #9316 Error when listing invoices
FIX: #9317
FIX: #9353 Bug: html error - div inside span on graphs
FIX: #9355
FIX: #9393 inconsistency behaviour. option FACTURE_ENABLE_NEGATIVE_LINES
FIX: #9394
FIX: #9396
FIX: #9403
FIX: #9412
FIX: #9497
FIX: Add paypal error message in alert email when online payment fails.
FIX: better compatibility with multicompany
FIX: capital must be empty and not 0 if undefined
FIX: character making error on bill list
FIX: Entering negative price on order.
FIX: Expedition not showing extrafields on creation.
FIX: Homepage links were using wrong topmenus
FIX: inconsistency behaviour on option FACTURE_ENABLE_NEGATIVE_LINES
FIX: invert mime type and name.
FIX: invoice popup hide localtax2 and 3 if not defined.
FIX: Lose filter on payment type or category after a sort on invoice list.
FIX: Maxi debug to allow to load chart of account with multicompany.
FIX: Missing translation in predefined email to membership renewal.
FIX: Mixing tickets of different thirdparties.
FIX: "Other ..." link so the "Back to" link works.
FIX: PDF address: handle when contact thirdparty is different from thirdparty of document
FIX: Problems with permissions of module to record payment of salaries
FIX: remove debug
FIX: Several fixes on the management of minimal amount for orders
FIX: wrong var name

***** ChangeLog for 8.0.1 compared to 8.0.0 *****
FIX: #9258
FIX: #9328
FIX: #9337
FIX: adding GROUP BY for PostgreSQL
FIX: API template for list pages in module builder
FIX: API template for record page to delete a record
FIX: a removed option was still in setup
FIX: badge on time spent on project and tasks
FIX: Delete file on smartphone
FIX: Fetch function will fetch comments
FIX: Fetch task will now fetch comments
FIX: $fk_account is always empty, must be $soc->fk_account
FIX: Force stripe api version to avoid trouble if we update stripe api
FIX: get_product_vat_for_country functions.lib.php
FIX: Get templates in a forced language
FIX: hook on dispatch order fourn
FIX: Language selection lost if error during creation of email template
FIX: Look and feel v8
FIX: propal.class.php
FIX: Add calls to fetchComments function
FIX: Remove fetchComments from project and task fetch function
FIX: remove internal property isextrafieldmanaged from API returns
FIX: sql error
FIX: table llx_chargessociales doesn't exists
FIX: trans on null object
FIX: vat rate code not returned by get_product_vat_for_country
FIX: warning for late template invoices to remove when suspended
FIX: Add hidden option MAIN_xxx_IN_SOURCE_ADDRESS to solve legal issues on PDF
FIX: Table llx_facture_rec_extrafields missing after migration


***** ChangeLog for 8.0.0 compared to 7.0.0 *****
For Users:
NEW: Experimental module: Ticket
NEW: Experimental module: WebDAV
NEW: Accept anonymous events (no user assigned)
NEW: Accountancy - Add import on general ledger
NEW: Accountancy - Show journal name on journal page and hide button draft export (Add an option in admin)
NEW: Can create event from record card of a company and/or member
NEW: Add a button to create Stripe customer from the customer Payment mode tab
NEW: Add accounting account number on product tooltip
NEW: Add any predefined mail content
NEW: Add arrows to navigate into containers in experimental website module
NEW: Add a tab to specify accountant/auditor of the company
NEW: Add Date delivery and Availability on Propals List
NEW: Add date in goods reception supplier order table
NEW: Add delivery_time_days of suppliers in export profile
NEW: Add Documents'tab to expedition module
NEW: Use dol_print_phone in thirdparty list page to format phone
NEW: Add entry for the GDPR contact
NEW: Add extrafield type "html"
NEW: Add file number in accountant card and update export filename
NEW: Add files management on products lot
NEW: add filter on project task list
NEW: Add hidden option COMPANY_AQUARIUM_CLEAN_REGEX to clean generated
NEW: add internal stripe payment page for invoice
NEW: Add key __USER_REMOTE_IP__ into available substitution variables
NEW: Add link between credit note invoice and origin
NEW: Add linked file tab to vat
NEW: add link to stripe's info in bank menu
NEW: Add margin filters
NEW: Add mass action enable/disable on cron job list
NEW: Add mass action on project's list to close projects
NEW: Add method to register distributed payments on invoices
NEW: Add multicurrency support for product buy price for supplier propales, orders and invoices
NEW: Add name of day in the timesheet input page per day.
NEW: add new parameters for tcpf encryption
NEW: add optional esign field in pdf propal
NEW: Add option BANK_ACCOUNT_ALLOW_EXTERNAL_DOWNLOAD
NEW: Add option CONTRACT_SYNC_PLANNED_DATE_OF_SERVICES
NEW: Add param $dolibarr_main_restrict_ip in config file to limit ips
NEW: add pdf function to check if pdf file is protected/encrypted
NEW: Add pdf template for stock/warehouse module
NEW: Add phone format for a lot of countries
NEW: Add product and product categories filters on customer margins
NEW: Add product categories filter on product margin
NEW: Add romanian chart of accounts
NEW: Add stats in salaries module
NEW: add stripe transaction
NEW: Add tab contact on supplier proposals
NEW: Add total of time spent in timespent page at top of page too.
NEW: Add trigger CONTRACT_MODIFY
NEW: Add triggers on ECM object and add fill src_object_type/id fields
NEW: Add type of website container/page into dictionary
NEW: advance target filtering can be used everywhere with tpl and fk_element
NEW: Allow negative quantity for dispatch (supplier order)
NEW: bank reconcile: checkbox to select all bank operations
NEW: Better performance with openldap
NEW: Can add filter actiontype and notactiontype on event ical export
NEW: Can add product in supplier order/invoice even w/o predefined price
NEW: cancel orders on massaction
NEW: Can crop image files attached in "document" tabs of a member
NEW: Can delete dir content in media and ECM module recursively
NEW: Can dispatch if more than ordered (if hidden option set)
NEW: Can edit the text color for title line of tables
NEW: Can enter time spent from the list of time spent of project
NEW: Can export leave requests
NEW: Can filter on account range in general ledger grouped by account
NEW: Can filter on country and taxid into the binding page
NEW: Can filter on progression in timesheet
NEW: Can fix the bank account of a payment if payment not conciliated
NEW: Can force usage of shared link for photo of products
NEW: Can get template of email from its label
NEW: Can see Unit Purchase Value of product in stock movement
NEW: Can select from the user list into send form email (For field to and CC)
NEW: Can select sample to use when creating a new page
NEW: can send mail from project card
NEW: Can set position of images in module tickets
NEW: Can set the reply-to into email sent
NEW: Can set the start/end date of service line in invoice templates
NEW: Can share any file from the "Document" tab.
NEW: Can sort on priority in task scheduler list
NEW: Can sort order of files in attach tab for leave and expensereport
NEW: Can use setValueFrom without user modification field
NEW: Cat set the encryption algorithm for extrafields of type password
NEW: check idprof1 for country pt
NEW: default add action: new param $backurlforcard to redirect to card
NEW: default warehouse field for products + prefill warehouses when dispatching supplier orders
NEW: Display price HT on all commercial area boards
NEW: display total on contract service list
NEW: display weight volume in proposal
NEW: Edit of extrafields position page on the edit form
NEW: Experimental DAV module provides a public and private directory
NEW: export filter models can be share or not by user
NEW: Externalsite module can accept iframe content.
NEW: Filter export model is now by user
NEW: Finish implementation of option PRODUIT_CUSTOMER_PRICES_BY_QTY_MULTIPRICES
NEW: generalize use of button to create new element from list
NEW: hidden conf AGENDA_NB_WEEKS_IN_VIEW_PER_USER to set nb weeks to show into per user view
NEW: hidden conf to assign category to thirdparty that are neither customer nor prospect or supplier
NEW: hidden conf to set nb weeks to show into user view
NEW: hidden option MAIN_DISABLE_FREE_LINES
NEW: improve way of adding users/sales representative to thirdparty
NEW: Introduce option THIRDPARTY_QUICKSEARCH_ON_FIELDS to personalize fields use to search on quick search.
NEW: Introduce permission "approve" for "leave request" like for "expense report"
NEW: Load product data optional fields to the line -> enables to use "line_options_{extrafield}"
NEW: Look and feel v8 - Show Picto "+" on all links "Add record"
NEW: Look and feel v8: Use a different picto for delete and unlink
NEW: mail templates for projects
NEW: Module variant supported on services
NEW: monthly VAT report show "Claimed for the period" + "Paid during this
NEW: Mutualize code for action="update_extras"
NEW: On invoice card, show accounting account linked
NEW: Online payment of invoice and subscription record the payment
NEW: OnSearchAndListGoOnCustomerOrSupplierCard conf
NEW: Optimize load of hooks classes (save 1-5Kb of memory)
NEW: Option MAIN_SHOW_REGION_IN_STATE renamed into MAIN_SHOW_REGION_IN_STATE_SELECT are more complete
NEW: Option to force all emails recipient
NEW: Hidden option to send to salaries into emails forms
NEW: order minimum amount
NEW: add price in burger menu on mouvement list
NEW: Report a list of leave requests for a month
NEW: Section of files generated by mass action not visible if empty
NEW: send mails from project card
NEW: Show also size in bytes in tooltip if visible unit is not bytes
NEW: Show keyboard shortcut of nav arrow into tooltip
NEW: Show last result code of cron jobs in error in red
NEW: Show region in company info & Global option to show state code MAIN_SHOW_STATE_CODE
NEW: Show total number of records by category
NEW: Show total of time consumed in week in time spent entry page
NEW: Stripe online payments reuse the same stripe customer account
NEW: Suggest link to pay online for customer orders
NEW: supplier credit notes is now supported like for customer credit notes
NEW: supplier order/order lines export: add supplier product ref
NEW: supplier relative discounts
NEW: Support alternative aliases of page name in website
NEW: syslog file autoclean
NEW: thirdparty categ filter on lists
NEW: Use a css style for weekend in time spent
NEW: Use common substitution rule for language to get translation in ODT
NEW: Variable __ONLINE_PAYMENT_URL__ available in email templates

For developers:
NEW: class reposition can also work on POST (not only GET)
NEW: add a hook in dol_print_phone
NEW: The field "visible" on extrafield can accept expression as condition
NEW: Upgrade of Stripe lib to 6.4.1
NEW: work on CommonObject 'array' field typeNew common object array
NEW: method Form::selectArrayFilter() + use in left menu search
NEW: [REST API] Add the possibility to remove a category from a thirdparty
NEW: doActions on categorycard
NEW: add "moreHtmlRef" hook
NEW: add hook for more permissions control
NEW: add hook moreHtmlStatus to complete to status on banners
NEW: Add hook printEmail
NEW: Add hook setContentSecurityPolicy
NEW: Add password_hash as a hash algorithm
NEW: Add dol_is_link function
NEW: Adds a contact to an invoice with REST API
NEW: Adds a payment for the list of invoices given as parameter
NEW: adds billing contacts ids to REST API returns
NEW: Add showempty parameter in country selection
NEW: add printUserListWhere hook
NEW: add "printUserPasswordField" hooks
NEW: Call to trigger on payment social contribution creation
NEW: Call to trigger on social contribution creation
NEW: hook getnomurltooltip is replaced with hook getNomUrl more powerfull

WARNING:

Following changes may create regressions for some external modules, but were necessary to make Dolibarr better:
* Remove old deprecated hook 'insertExtraFields'. Triggers must be used for action on CRUD events.
* Hook 'maildao' was renamed into 'mail' into the method sendfile that send emails, and method was renamed from
  'doaction' into 'sendMail'.
* Rename trigger CONTRACT_SERVICE_ACTIVATE into LINECONTRACT_ACTIVATE and
  CONTRACT_SERVICE_CLOSE into LINECONTRACT_CLOSE
* Remove triggers *_CLONE. The trigger CREATE with context 'createfromclone' is already called so this is
  a duplicated feature. Cloning is not a business event, the business event is CREATE, so no trigger required.
* PHP 5.3 is no more supported. Minimum PHP is now 5.4+
* Remove the old deprecated code of doActions and getInstanceDao in canvas. The doActions of standard hooks are
  already available and are better.
* Removed method fetch_prods() and get_each_prod() not used, keep only get_arbo_each_prod() that is better.
* The hook contaxt commcard has been renamed thirdpartycomm
* The hook contaxt thirdpartycard has been renamed thirdpartycontact
* Remove method Categorie:get_nb_categories() that was not used.
* Hook getnomurltooltip provide a duplicate feature compared to hook getNomUrl so all hooks getnomurltooltip
  are now replaced with hook getNomUrl.
* The substitution key __CONTACTCIVNAME__ is no longer present, it has been replaced by __CONTACT_NAME_{TYPE}__
  where {TYPE} is contact type code (BILLING, SHIPPING, CUSTOMER, ... see contact type dictionnary).


***** ChangeLog for 7.0.5 compared to 7.0.4 *****
FIX: #3234
FIX: #6580
FIX: #8741
FIX: #9934
FIX: avoid Class 'AdherentType' not found
FIX: Can't create a thirdparty from member if customer code is mandatory.
FIX: Can't generate invoice pdf
FIX: contact/adress tab: when changing company ajax combo, the first contact change is not taken into account
FIX: Error generating ODT when option to use contact on doc on
FIX: Error reported when creation of thirdparty from member fails
FIX: filter on product category doesn't work
FIX: form actions: select_type_actions could be too small + bad  init
FIX: fourn payment modes musn't be available on customer docs
FIX: Function updatePrice with wrong parameters
FIX: If we change customer/supplier rule we can't edit old thirdparty.
FIX: Interface regression for bind people. Fix option MAIN_OPTIMIZEFORTEXTBROWSER
FIX: Lines are not inserted correctly if VAT have code
FIX: OppStatusShort doesn't exists
FIX: pdf typhon: order reference duplicate
FIX: propal pdf: missing parenthesis for customs code
FIX: Same on customer card
FIX: same on lines
FIX: Select first mail model by default
FIX: sql query performance on list_qualified_avoir_supplier_invoices.
FIX: task time screen: last fix was overkill
FIX: task time screen: prevent users with access to all project from assigning to tasks they're not allowed to do
FIX: use discount with multicurrency
FIX: Variable name
FIX: We want to be able to send PDF of paid invoices
FIX: When delete a product, llx_product_association rows are not deleted
FIX: wrong occurence number of contract on contact card, we must only count externals

***** ChangeLog for 7.0.4 compared to 7.0.3 *****
FIX: #8984 button create expense report
FIX: #9032
FIX: #9161
FIX: #9328
FIX: According to french law, if seller is in France and buyer isn't in UE and isn't a company, TVA used = TVA product
FIX: Add calls to fetchComments function
FIX: better compatibility with multicompany
FIX: case when we valid form with keyboard
FIX: character making error on bill list
FIX: check !empty exclude select element
FIX: combo into popup become crazy with IE10
FIX: combo of stock in popup are crazy in IE
FIX: Deletion of files in migration
FIX: exclude element of the select
FIX: extrafieldkey
FIX: Fetch function will fetch comments
FIX: Fetch task will now fetch comments
FIX: filter supplier invoice list by societe name.
FIX: $fk_account is always empty, must be $soc->fk_account
FIX: Force stripe api version to avoid trouble if we update stripe api
FIX: getEntity project and not projet
FIX: Get templates in a forced language
FIX: global $mysoc missing (to avoid php notice on lines 279, 280 & 281)
FIX: Injection
FIX: invoice stats: situation invoices were not counted
FIX: keep context filter on contact list on change column displayed
FIX: Keep same project when creating shipping from order
FIX: langs fr
FIX: Lose filter on payment type or category after a sort on invoice list
FIX: Missing behavior
FIX: missing hook to edit sql
FIX: multicompany compatibility !
FIX: need to filter on current entity on replenish
FIX: Option MAIN_DISABLE_NOTES_TAB #9611
FIX: page must always be 0 when we search (to avoid case : when we're on page 3 and we're looking for a precise thirdparty, we stay on page 3 and nothing's displaied)
FIX: Pagination on related item pages
FIX: Pagination on withdraw request list
FIX: PDF address: handle when contact thirdparty different from document thirdparty
FIX: PHP warning, undefined index notnull
FIX: Product marge tabs on product card
FIX: Product margin tab and credit note
FIX: propal: correctly preset project when creating with origin/originid
FIX: remain to pay for credit note was wrong on invoice list
FIX: remove debug
FIX: Remove fetchComments from project and task fetch function
FIX: remove rowid for multicompany compatibility
FIX: Search on Ref project on order list
FIX: search on ref project on propal list
FIX: showOptionals: column mismatches
FIX: SQL Injections reported by mu shcor (ADLab of Venustech)
FIX: stock replenish with multientity
FIX: table llx_chargessociales doesn't exists
FIX: we must see number of all shared projects
FIX: when stock is empty for current entity but > 0 in other entity, until this commit product wasn't displaied on replenishment, it must depends on multientity stock sharing
FIX: when we're just admin and not super admin, if we create new user with transverse mode, we don't see it then we can't add him in usergroup
FIX: wrong function name
FIX: Wrong position of firstname lastname
FIX: wrong value for module part and return access denied
FIX: Wrong variable and trigger name

***** ChangeLog for 7.0.3 compared to 7.0.2 *****
FIX: 7.0 task contact card without withproject parameters
FIX: #8722
FIX: #8762
FIX: #8813
FIX: #8858 #8860 Backport better compatibility fix
FIX: #8893 to get formatted price as substitution vars
FIX: Avoid converting into reduction twice and draft invoice
FIX: bad result on fetch ProductStockEntrepot
FIX: Bad substitution key used for default send proposal email
FIX: button to pay still visible when amount null used
FIX: clause must not be there
FIX: Contact tab not visible when using canvas
FIX: dol_delete_file must work in a context without db handler loaded
FIX: entity test must be on product_fourn_price table and not product table
FIX: Fetch shipping will now fetch project id
FIX: If we enable 3 steps for supplier order approbation, we must not delete all fourn rights def.
FIX: intervention: extrafield error when calling insertExtrafields
FIX: It's not possible to remove a contact which is assigned to an event #8852
FIX: javascript showempty error
FIX: Keep supplier proposal price for supplier order
FIX: link for projets not linked to a thirdparties
FIX: Missing extrafields in export of stock or products
FIX: missing filters during ordering
FIX: missing filters during reordering
FIX: missing parenthesis
FIX: need to filter on aa.entity for same accounting accounts available in several entities
FIX: picto for type in product link in accountany list is wrong
FIX: Problems in accountancy module when using multicompany module.
FIX: proposal: missing contact type translation key
FIX: pu_ht_devise was not converted to numeric so decimals were lost when calculating total_ht_devise
FIX: Select user on add time spent form
FIX: shipment: fk_proje(c)t not handled in fetch() and update() methods
FIX: sometimes amounts are identical but php find them different.
FIX: supplier order: product supplier ref not saved on addline
FIX: test is_erasable() must be done before call function delete() too to avoid delete invoice with &action=delete in url
FIX: wrong var name $search_month_lim

***** ChangeLog for 7.0.2 compared to 7.0.1 *****
FIX: #8023
FIX: #8259 can't update contact birthday with REST API
FIX: #8359
FIX: #8389
FIX: #8478 !empty instead of count to avoid warning
FIX: #8488
FIX: #8559 Bug to generate cheque receipt
FIX: #8571
FIX: #8574
FIX: #8580
FIX: #8650
FIX: actioncomm export: type filtering not working
FIX: Add a test to avoid to reset binding by error.
FIX: addline on invoice supplier manage rank on its own if not provided
FIX: Add warning when expense report line not into range
FIX: avoid Error: Call to undefined method mysqli::get_charset()
FIX: avoid focus problem when select2 is in a modal dialog window
FIX: Binding pages must start on fiscal month not calendar month
FIX: button "Classify bill" on supplier order was not visible
FIX: Button receive products not visible
FIX: can bypass the CSRF protection with url with domain inside
FIX: Can't edit option PROJECT_ALLOW_TO_LINK_FROM_OTHER_COMPANY
FIX: commonobject: don't require notnull field if default set
FIX: CommonObject: don't require 'notnull' field if 'default' set
FIX: cron script disabled if module disabled
FIX: CVE-2018-10092
FIX: CVE-2018-10094
FIX: CVE-2018-10095
FIX: CVE-2018-9019
FIX: CWE-89
FIX: Data on income/expense report was always 0
FIX: default addupdatedelete actions: uniformize add/update value checks
FIX: default currency not set on supplier order creation from commercial menu #8459
FIX: delete all product variants of a parent product
FIX: Detail per account not visible when total < 0
FIX: DOL_AUTOSET_COOKIE was not correctly setting value of cookie
FIX: don't print empty date in CommonObject::showOutputField
FIX: dont print empty date in CommonObject::showOutputField
FIX: Draft invoice must be excluded from report
FIX: environment shown on cron card
FIX: Error in ContractLigne not return to Contract
FIX: extrafields price and double were lost during a failed post.
FIX: File name not visible in email preview
FIX: filter/sorting on extrafield on contact list from contact tab
FIX: Initial month on report income/expense per predefined group
FIX: issue #8037
FIX: Issue #8455
FIX: issue #8470
FIX: label in getnomurl projectlist
FIX: limit access of email template page to internal users
FIX: look and feel v7 "back to" for bookkeeping record
FIX: Max nb of generation of recurring invoice should not show warning
FIX: missing english name for object
FIX: Missing include
FIX: missing User object with API REST
FIX: modulebuilder: could not create html fields
FIX: modulebuilder: handle 'price' fieldtype
FIX: multiple creation of same event
FIX: Name of user not visible on journalizing expense report payments
FIX: Not approved holidays must not be visible into timesheet
FIX: Only approved expense report must be journalized
FIX: payment term doc-specific label was not used
FIX: payment term doc-specific label was not used (issue #8414)
FIX: project category is type 6 not 5
FIX: Projet is not prefilled when created from overwiew page
FIX: Related contact printed in societe agenda
FIX: Removed error when no error on accounting setup page
FIX: remove var_dump
FIX: sanitize setup params
FIX: selectForFormsList: entity checked even is object not multi-entity managed
FIX: service creation, right is tested regarding the product type
FIX: some localtaxes errors
FIX: Some report have data when several chart of accounts exists
FIX: sql error using no category
FIX: SQL Injection CWE-89
FIX: Support or multicompany for sheduled jobs
FIX: Test on mandatory status when closing proposal failed
FIX: to allow IRPF not null even if main VAT is null.
FIX: update wrong datetime extrafield
FIX: Use priority to define order of sheduled jobs
FIX: various modulebuilder-related issues
FIX: view of balance before field
FIX: weird password autocompletion in Goocle Chrome (issue #8479)
FIX: weird password autocompletion in Google Chrome (issue #8479)
FIX: When clearing filter, we must not save tmp criterias in session
FIX: With x extrafields, request for multicompany label was done x times
FIX: several XSS
FIX: zip not filtered

***** ChangeLog for 7.0.1 compared to 7.0.0 *****
FIX: #8139 User search does not work if MAIN_USE_OLD_SEARCH_FORM, missing list.php
FIX: #8200
FIX: #8219
FIX: #8232
FIX: #8269
FIX: #8277
FIX: #8285 Extrafields now reported by /api/index.php/agendaevents/{id}
FIX: #8289 add a configuration for stock calculation
FIX: Activate all also if there are inactive services
FIX: add planned delivery to order exports
FIX: approval date was not visible if leave was canceled after
FIX: avoid "Array" on screen
FIX: Avoid empty value to fk_multicurrency attribute
FIX: Bad var for substitution of free text
FIX: Can't activate tasks on projects configuration
FIX: Can use odx templates that does not include lines tags
FIX: check shipping on delete order
FIX: check verif exped on delete order
FIX: comment on tasks
FIX: country must not be mandatory for accounting report groups
FIX: css
FIX: Delete tasks on project delete will now trigger TASK_DELETE
FIX: Do not lose filter when editing comment of a time spent in task view
FIX: duplicate confirm message. Missing reposition class
FIX: Duplicate product_type asignement on order addline
FIX: email use the validate user instead of approver in holiday approval
FIX: Error management in leave request
FIX: for nondisplay of  fk_element 's id in  REST API response
FIX: Generic substitution of constant disabled for sensitive constant
FIX: if we make a mistake with situation_percent, now we can correct it. before situation_final was always set to 1 and no way to go back
FIX: Import process must stop after ending line nb to import
FIX: Infinite loop on deletion of temp file when there is symbolic links
FIX: Input of holiday for subordinates was ko
FIX: invoice creation fails when next date not defined
FIX: Label of event show twice
FIX: letter for month March
FIX: Look and feel v7
FIX: Make a redirect after the remove_file action to avoid deletion done
FIX: migration script for product photo
FIX: missing email of customer in stripe info payments
FIX: missing object entity in fetch
FIX: Missing restore_lastsearch_values
FIX: multicompany compatibility and fix reports
FIX: natural search double quote
FIX: navigation and filters on holiday list
FIX: Parameter must be an array or an object that implements Countable
FIX: Payment mode not correctly set in donation and document
FIX: Permission in list of holiday
FIX: Properties updated if update successfull.
FIX: reverse field to have object loaded in doaction
FIX: Saving wrong localtax on order addline
FIX: Search criteria on vat
FIX: security report by DIGITEMIS CYBERSECURITY & PRIVACY
FIX: show status on societe banner
FIX: solve column mismatch in user card with multicompany transverse mode + code cleanup
FIX: Subscription events not recorded into agenda
FIX: Subscription not correctly log in blockedlog
FIX: Temporary dir for mail files must be cleaned at beginning of form
FIX: Trad and creation date in subscription create
FIX: translation of holiday types
FIX: Unknown column 'pl.amount_requested' in compta/prelevement/factures.php
FIX: Useless clean of tree
FIX: Use of undefined constant _ROWS_2
FIX: warning when adding ECM files using old photo path


***** ChangeLog for 7.0.0 compared to 6.0.7 *****
For users:
NEW: Add a preview icon after files that can be previewed (pdf + images)
NEW: When payment is registered, PDF of invoices are also regenerated so payments
     appears with no need to click on regenerate.
NEW: #5711 Add shipment line deleting and editing for draft shipments.
NEW: Accept substitution key __(ABC)__ replaced with value of translation of key ABC
NEW: Accept substitution key __[ABC]__ replaced with value of const ABC
NEW: Accountancy Add fields for sale accounting account for intracommunity sales & export sales
NEW: Add a button "Activate all services" on contracts
NEW: Add a confirmation for all mass action 'delete'
NEW: Add a group task line for tasks on same level on gantt diagram
NEW: Add and edit country for chart of accounts systems
NEW: add a new notification for the signed closed event of a proposal.
NEW: Add a parameter to specify char used as separator for variant product label
NEW: Add a profile to import product translations
NEW: Add a protection so we can't journalize non balanced transactions
NEW: Add a status enabled/disabled on recurring invoices
NEW: add burger menu to list action comm
NEW: Add button cancel on shipment creation
NEW: Add chart of account for england
NEW: Add Chile accounting plan
NEW: Add class in societe/card.php
NEW: add company alias name when create company from member
NEW: Add date of birth on user card.
NEW: Add date_valid and date_pointoftax on supplier invoices.
NEW: Added Region name to state/province form field
NEW: Added regions to third party/societe lists, can be filtered
NEW: Add error message
NEW: Add expense report rules and ik
NEW: Add filter on event code on automatic filling setup page
NEW: Add filters on month/year on the accountancy binding tools
NEW: add fk_unit field into product/service import/export
NEW: add 'formObjectOptions' hook to the form setting the product selling price
NEW: Add hidden option PROJECT_DISABLE_UNLINK_FROM_OVERVIEW
NEW: add image object_phoning_mobile.png
NEW: Adding Field "First date of expire" + filter on contract list
NEW: add ldap_rename for avoid password if ldap key changed
NEW: Add mass action "validate" on supplier invoices.
NEW: add members types ldap group management
NEW: Add new property visible dy default on lists on extrafields
NEW: Add Next/Previous button on operation date of bank line
NEW: Add option EXPENSEREPORT_ALLOW_OVERLAPPING_PERIODS
NEW: Add option PROPOSAL/ORDER/INVOICE_ALLOW_EXTERNAL_DOWNLOAD
NEW: Add product unit fields for ODT substitution
NEW: Add project on a various payment
NEW: Add project related fields to ODT
NEW: Add protection to avoid to send to much emails using builk actions
NEW: Add search field for date on supplier payment page
NEW: Add search on date and accounting account in various payment list
NEW: add specific translation for title of documents (Invoice, Order, Proposal)
NEW: Adds the payment reference to the return of the function getListOfPayements
NEW: Add supplier proposals into stats of product page.
NEW: Add tab "Expense report" on user card
NEW: add the ability to regenerate a pdf for the order module
NEW: Add The accountancy Switzerland chart of accounts
NEW: Add The developed French chart of accounts 2014
NEW: Add The Luxembourg chart of accounts
NEW: Add The Moroccan chart of accounts
NEW: Add The Switzerland chart of accounts
NEW: Add The SYSCOHADA chart of accounts
NEW: Add the total in the perday view of the time spent form.
NEW: Add The Tunisia chart of accounts
NEW: Add toolkit for StockLimit and DesiredStock
NEW: add translation and possibility to change month and year
NEW: Add view of status of template invoice
NEW: All search boxes are available on smartphone
NEW: All setup of accountancy can be done from menu "Accountancy-Setup"
NEW: Attaching doc automatically in email is now a parameter of template.
NEW: automatic activation of external module on country set
NEW: Better autoselect customer or supplier fields to save clicks
NEW: Better behaviour when using a text browser
NEW: Break lines per project on the new timesheet page
NEW: Bulk action validate on customer invoices
NEW: Bulk delete actions available on leave requests
NEW: burger menu and hooks on list action
NEW: Can add html content on right of tabs
NEW: Can add link to other element on a donation
NEW: Can create intervention from a proposal
NEW: Can create thirdparty from card proposal, order or invoice
NEW: Can download PDF document from the payment page
NEW: Can edit the language into the email templates editor.
NEW: Can edit with delete/insert a forced translation
NEW: Can export list of stock movements
NEW: Can filter on date on the page showing existing bindings
NEW: Can filter on document name in ECM module for automatic tree
NEW: can filter on status of template invoices
NEW: Can filter on the "other" column on emailing target list
NEW: Can filter on type of email template
NEW: Can filter on user on unalterable log
NEW: Can import local tax rates in prices
NEW: Can include extrafields into member card templates
NEW: Can include tag {uuu} into some numbering masks to replace with user
NEW: Can make a specific setup for SMTP sending for emailing module
NEW: Can rename (so reorder) bank receipts
NEW: Can send email from contract card
NEW: Can send email from the member card using email templates.
NEW: Can set a dedicated message on payment forms
NEW: Can set email of thirdparty as unique and/or mandatory
NEW: Can setup csv accounting export from admin config
NEW: Can show currency in list of bank accounts
NEW: Can show stock in alert even if alter is set to 0
NEW: Can sort joined files on thirdparty and user card.
NEW: Can transfer from bank account to bank account with different currencies
NEW: Can use an url like $conf->global>-MYPARAM for menu urls
NEW: change description on click
NEW: Chart of account is loaded when selected into accounting setup
NEW: Classify the order as invoiced in the REST API
NEW: comments system on task
NEW: comment system working with all objects
NEW: Compatibility with PHP 7.2
NEW: confirm form style to accept or reject proposal
NEW: Create an invoice using an existing order
NEW: Create an order using an existing proposal
NEW: customizable meteo in value or percentage
NEW: Days where user is on vacation use different colors in timesheet.
NEW: Deduct an available credit to an existing invoice
NEW: Default filter and sort order can use partial list of query
NEW: Deposit invoice more explicit in invoice line description
NEW: deposits can be converted even if unpaid
NEW: detection of edge browser
NEW: Each user can edit its own email template (menu tools)
NEW: Enabled sending email in bulk actions for supplier orders
NEW: Enhance the anti XSS filter
NEW: extrafield on facture_rec
NEW: Extrafields "link to object" now use a combo selection and getNomUrl
NEW: filter date for blockedlog
NEW: filter on extrafield on product list (as in company list)
NEW: General ledger : Add field date_creation and selected field
NEW: generate also document when invoice is build from recurring template
NEW: Generated files are now indexed in database
NEW: generate invoice PDF on disount application or payment
NEW: Get a list of payments terms
NEW: hrm details output on user
NEW: If max nb of generation is reached, date for next gen is striked
NEW: improvements of invoices, orders and proposals in the REST API
NEW: Include a color syntaxed HTML editor for emailing edition.
NEW: Introduce code syntax coloration with mode 'ace' for DolEditor.
NEW: Introduce experimental feature to search dolistore from application
NEW: jquery date selector become default date selector
NEW: langs
NEW: link project from other company conf
NEW: manageme extrafields with multientity
NEW: Mass PDF Merging is available on contracts
NEW: merge categories while merging thirdparties
NEW: Merge resource/add.php to resource/card.php
NEW: Module "Product variants" is moved as stable.
NEW: More picto for phone
NEW: Move accountancy features into a dedicated menu
NEW: Move contacts of a thirdparty on tab Contacts/Addresses
NEW: Move the upload input on top right in ECM module
NEW: new columns into extrafields table to get update create information
NEW: new param on load_board() function in ActionComm class to avoid duplicate code
NEW: On bulk email from a list, can uncheck "Join main document".
NEW: On reconciliation, show balance including all reconciliated fields
NEW: Option "one email per recipient" when using bulk actions emails.
NEW: Option STOCK_SUPPORTS_SERVICES become visible.
NEW: option to avoid countries to disable there blockedlog
NEW: option to fix top menu with eldy theme (hidden conf)
NEW: Popup for preview of image add a button "Original size"
NEW: post lines of an invoice using the REST API
NEW: preload comments in task
NEW: Provide a way to download a file from a public URL for files in ECM
NEW: Reduce size of HTML page by removing duplicate tooltips
NEW: Remove background on agenda view when event is a not busy event.
NEW: Retrieves available discounts and payments details from a specific invoice
NEW: Revenue stamp can be a percent
NEW: Search filters in lists are restored when using "back to list"
NEW: Send by email available in bulk for expense report
NEW: Set a proposal to draft
NEW: Show badge with nbr of shipment on shimpen tab of order
NEW: Show country and vat number into company tooltip
NEW: Show direct preview link on contract
NEW: Show expected worked hours on the timesheet form.
NEW: Show line "other filtered task" when using filter on timesheet.
NEW: Show list of tracked events into the module config page.
NEW: Show the supplier ref into supplier cards
NEW: Show user id of web process in system info - web server
NEW: Summary of last events on a card are sorted on decreasing date.
NEW: Support Italian addresses format. Fixes #7785
NEW: Support visibility on extrafields
NEW: Template invoices are visible on the customer tab
NEW: template invoices support substition key
NEW: The bank account is visible on payment of taxes
NEW: The comment when closing a proposal is added to commercial proposal
NEW: The gantt diagram is now sensitive to hours
NEW: The lot of a product uses the link and picto when shown into list.
NEW: The "Show detail by account" accepts 3 values: yes, no, if non zero
NEW: The unalterable log can be browse by any user with he permission
NEW: Tooltip for substitutions variables on tooltips on admin pages
NEW: unexistant function load_state_board() on several objects
NEW: Update availability
NEW: Update bank account when updating an invoice
NEW: Update bank account when updating an order
NEW: Use autocompletion on selection of chart of account
NEW: view company name if different of fullname in dol_banner
NEW: warning on module blocked log reset if country code is FR

For developers:
NEW: Add 2 new automatic classification in workflow module
NEW: Add API for contracts
NEW: Add API to activate/unactivate a contract
NEW: Add api validate and close on contracts
NEW: add doActions hook in admin ihm
NEW: add doActions hook in company admin
NEW: Added functionality to get order customer contact as contact_xx tags
NEW: Add hook addAdminLdapOptions and doAction in ldap admin page
NEW: Add method executeCLI and a phpunit
NEW: add '$moreatt' parameter in picto_from_langcode function
NEW: Add non intrusive js library to make syntaxic coloring of textarea
NEW: Add payment line to a specific invoice using the REST API
NEW: add possibility to disabled the LDAP trigger
NEW: add possibility to hide LDAP tab for non admin
NEW: Add possibility to propose last num releve in conciliation
NEW: add possibility to remove address field
NEW: Add REST API for supplier proposals
NEW: Add REST API to add payment line to a specific invoice
NEW: Add the attribute accept to the input form for file upload
NEW: add translation column for extrafields list
NEW: Add performances indexes on calendar events
NEW: A module can change order of element in the quick search combo
NEW: Can test signature of a version from API
NEW: complete_head_from_modules() in ldap_prepare_head()
NEW: Consolidates REST dictionary APIs into a single tree and a single file
NEW: Delete a line of invoice using the REST API
NEW: documents REST API return list of documents by element
NEW: Download a document using the REST API
NEW: Enhance framework so we can use html/icons into SELECT options.
NEW: External module can interact with the customer summary page
NEW: Generates the document before downloading using REST API
NEW: get and post lines of an invoice using the REST API
NEW: Get a payment list of a given invoice using the REST API
NEW: Get available assets of an invoice using the REST API
NEW: Get credit notes or deposits of a thirdparty
NEW: GET lines of an invoice in the REST API
NEW: get payment types using the REST API + consolidates REST dictionary APIs
NEW: Get the list of payments terms.
NEW: hook formObjectOptions in the form setting product selling price
NEW: hook to enrich homepage open elements dashboard
NEW: Insert a discount in a specific invoice using the REST API
NEW: Remove js library fileupload that was not used by core code.
NEW: Remove tooltip tipTip library replaced with standatd jquery tooltip
NEW: Set invoices as draft using the REST API
NEW: Sets an invoice as paid using the REST API
NEW: Tag the order as validated (opened) in the REST API
NEW: Update end of validity date of proposal using the API
NEW: Update in the order REST API
NEW: Upgrade jquery select2 to 4.0.4


WARNING:

If you enabled (for test) the experimental BlockedLog module before 7.0, you must purge the table llx_blockedlog because
way to save data for final version has changed.

Following changes may create regressions for some external modules, but were necessary to make Dolibarr better:
* The methode "cloture" on contract were renamed into "closeAll".
* The method "is_erasable" of invoice return a value <= 0 if not erasable (value is meaning) instead of always 0.
* The substitution key for reference of objects is now __REF__ whatever is the object (it replaces __ORDERREF__,
  __PROPALREF__, ...)
* The substition key __SIGNATURE__ was renamed into __USER_SIGNATURE__ to follow naming conventions.
* Substitution keys with syntax %XXX% were renamed into __XXX__ to match others.
* Removed old deprecated REST API (APIs found into '/root' section of the REST API explorer in Dolibarr v6).
* Some REST API to access setup features, like dictionaries (country, town, extrafields, ...) were moved into a
  common API "/setup".
* The REST API /documents were renamed into /documents/download and /documents/upload.
* Page bank/index.php, bank/bankentries.php and comm/actions/listactions.php were renamed into
  bank/list.php, bank/bankentries_list.php and comm/actions/list.php to follow page naming
  conventions (so default filter/sort order features can also work for this pages).
* The trigger ORDER_SUPPLIER_STATUS_ONPROCESS was renamed into ORDER_SUPPLIER_STATUS_ORDERED.
* The trigger ORDER_SUPPLIER_STATUS_RECEIVED_ALL was renamed into ORDER_SUPPLIER_STATUS_RECEIVED_COMPLETELY.
* The parameter note into method cloture() is added at end of private note (previously in v6, it replaced).
* The parameter $user is now mandatory for method createFromOrder and createFromPropal.
* Removed js library 'fileupload' that was not used by core code.
* Jquery plugin tableDnd updated. You now need to use decodeURI on the return value of tableDnDSerialize()
  and add 'td.' to the beginning of the dragHandle match string.
* IE8 and earlier and Firefox 12 and earlier (< 2012) are no more supported.
* The module ExpenseReport use numbering rules that you can setup (like other modules do). If you need to
  keep the hard coded numbering rule of expenses report used in 6.0, just add constant
  EXPENSEREPORT_USE_OLD_NUMBERING_RULE to 1.
* If you use the external module "multicompany", you must also upgrade the module. Multicompany module for
  Dolibarr v7 is required because with Dolibarr v7, payment modes and payment conditions are management as data
  that are dedicated to each company. If you keep your old version of multicompany module, mode and
  condition of payments will appears empty in all companies that are not the first one. By upgrading the
  multicompany module to a version that support Dolibarr v7, everything should work as expected.


***** ChangeLog for 6.0.8 compared to 6.0.7 *****
FIX: #8762
FIX: #9032
FIX: case when we valid form with keyboard
FIX: clause must not be there
FIX: dol_delete_file must work in a context without db handler loaded
FIX: entity test must be on product_fourn_price table and not product table
FIX: Fetch shipping will now fetch project id
FIX: $fk_account is always empty, must be $soc->fk_account
FIX: getEntity project and not projet
FIX: If we enable 3 steps for supplier order approbation, we must not delete all fourn rights def.
FIX: Keep supplier proposal price for supplier order
FIX: langs fr
FIX: missing filters during reordering
FIX: need to filter on aa.entity for same accounting accounts available in several entities
FIX: page must always be 0 when we search (to avoid case : when we're on page 3 and we're looking for a precise thirdparty, we stay on page 3 and nothing's displaied)
FIX: PDF address: handle when contact thirdparty different from document thirdparty
FIX: propal: correctly preset project when creating with origin/originid
FIX: pu_ht_devise was not converted to numeric so decimals were lost when calculating total_ht_devise
FIX: remain to pay for credit note was wrong on invoice list
FIX: shipment: fk_proje(c)t not handled in fetch() and update() methods
FIX: showOptionals: column mismatches
FIX: sometimes amounts are identical but php find them different.
FIX: test is_erasable() must be done before call function delete() too to avoid delete invoice with &action=delete in url
FIX: we must see number of all shared projects
FIX: wrong var name

***** ChangeLog for 6.0.7 compared to 6.0.6 *****
FIX: #8023
FIX: #8259 can't update contact birthday with REST API
FIX: #8478 !empty instead of count to avoid warning
FIX: #8488
FIX: actioncomm export: type filtering not working
FIX: addline on invoice supplier manage rank on its own if not provided
FIX: issue #8037
FIX: label in getnomurl projectlist
FIX: payment term doc-specific label was not used
FIX: payment term doc-specific label was not used (issue #8414)
FIX: project category is type 6 not 5 !!
FIX: some localtaxes errors
FIX: weird password autocompletion in Google Chrome (issue #8479)

***** ChangeLog for 6.0.6 compared to 6.0.5 *****
FIX: #7974 Contract - Invalid reference on the document
FIX: #8139
FIX: #8139 User search does not work if MAIN_USE_OLD_SEARCH_FORM, missing list.php
FIX: #8151
FIX: #8200
FIX: add planned delivery to order exports
FIX: a discount is a percent, not an amount, so we use vatrate not price
FIX: Avoid empty value to fk_multicurrency attribute
FIX: Bad localtaxes assignment in cashdesk
FIX: check shipping on delete order
FIX: check verif exped on delete order
FIX: creer into lire
FIX: Delete tasks on project delete will now trigger TASK_DELETE
FIX: Global on $user parameter reset the variable
FIX: if we make a mistake with situation_percent, now we can correct…
FIX: if we make a mistake with situation_percent, now we can correct it. before situation_final was always set to 1 and no way to go back
FIX: Import process must stop after ending line nb to import
FIX: migration script for product photo
FIX: natural search double quote
FIX: reverse field to have object loaded in doaction
FIX: Saving wrong localtax on order addline
FIX: show status on societe banner
FIX: solve column mismatch in user card's usergroup list + code cleanup
FIX: solve column mismatch in user card with multicompany transverse mode + code cleanup
FIX: unset categorie
FIX: update_extras on fourn card
FIX: warning when adding ECM files using old photo path
FIX: Withdrawals lines not filter by company name and not respect dropdown limit lines by page
NEW: Add sale representative einstein_pdf_modules
NEW_einstein_pdf_modules
NEW: field commerciaux and categ export CustomersInvoicesAndPayments


***** ChangeLog for 6.0.5 compared to 6.0.4 *****
FIX: security vulnerability reported by ADLab of Venustech
     CVE-2017-17897, CVE-2017-17898, CVE-2017-17899, CVE-2017-17900
FIX: #7379: Compatibility with PRODUCT_USE_OLD_PATH_FOR_PHOTO variable
FIX: #7903
FIX: #7933
FIX: #8029 Unable to make leave request in holyday module
FIX: #8093
FIX: Bad name alias showing in name of third column
FIX: Cashdesk should not sell to inactive third parties
FIX: Edit accountancy account and warning message on loan
FIX: $accounts[$bid] is a label !
FIX: $oldvatrateclean & $newvatrateclean must be set if preg_match === false
FIX: product best price on product list
FIX: search on contact list
FIX: stats trad for customerinvoice
FIX: translate unactivate on contractline
FIX: email sent was not in HTML
FIX: missing hook invoice index
FIX: subject mail sepa


***** ChangeLog for 6.0.4 compared to 6.0.3 *****
FIX: #7737
FIX: #7751
FIX: #7756 Add better error message
FIX: #7786
FIX: #7806
FIX: #7824
FIX: add line bad price and ref
FIX: A lot of several fix on local taxes and NPR tax
FIX: createfromorder
FIX: CSS for IE10
FIX: external user cannot be set as internal
FIX: Filter type on actioncomm with multiselect doesn't work
FIX: list of donation not filtered on multicompany
FIX: list of module not complete when module mb_strlen not available
FIX: Locatax were not propagated when cloning order or proposal
FIX: Searching translation should not be case sensitive
FIX: Search into language is ok for file into external modules two.
FIX: test for filter fk_status
FIX: too much users on holiday list
FIX: Wrong alias sql


***** ChangeLog for 6.0.3 compared to 6.0.2 *****
FIX: #7211 Update qty dispatched on qty change
FIX: #7458
FIX: #7593
FIX: #7616
FIX: #7619
FIX: #7626
FIX: #7648
FIX: #7675
FIX: Agenda events are not exported in the ICAL, VCAL if begin exactly with the same $datestart
FIX: API to get object does not return data of linked objects
FIX: Bad localtax apply
FIX: Bad ressource list in popup in gantt view
FIX: bankentries search conciliated if val 0
FIX: hook formObjectOptions() must use $expe and not $object
FIX: make of link to other object during creation
FIX: Missing function getLinesArray
FIX: old batch not shown in multi shipping
FIX: paid supplier invoices are shown as abandoned
FIX: selection of thirdparty was lost on stats page of invoices
FIX: sql syntax error because of old field accountancy_journal
FIX: Stats on invoices show nothing
FIX: substitution in ODT of thirdparties documents
FIX: wrong key in selectarray
FIX: wrong personnal project time spent

***** ChangeLog for 6.0.2 compared to 6.0.1 *****
FIX: #7148
FIX: #7288
FIX: #7366 renaming table with pgsql
FIX: #7435 Can't add payment term
FIX: #7461
FIX: #7464
FIX: #7471
FIX: #7473 Mass update of vat rates and other bugs on localtax
FIX: #7475
FIX: #7486 Empty value for multicurrency rate must be forbidden
FIX: #7490
FIX: #7505
FIX: #7510 Bug: extrafield content disappear when generate pdf within intervention
FIX: #7514
FIX: #7531 #7537
FIX: #7541
FIX: #7546
FIX: #7550
FIX: #7554
FIX: #7567
FIX: Accountancy export model for Agiris Isacompta
FIX: Allow create shipping if STOCK_SUPPORTS_SERVICES option is enabled
FIX: Bad preview on scroping when special file names
FIX: Generation of invoice from bulk action "Bill Orders"
FIX: Implementation of a Luracast recommandation for the REST api server (#7370)
FIX: Missing space in request
FIX: Only modified values must be modified
FIX: replenish if line test GETPOST on line 0
FIX: Stripe not working on live mode
FIX: wrong basePath in the swagger view
FIX: Implementation of a Luracast recommandation for the REST api server

***** ChangeLog for 6.0.1 compared to 6.0.* *****
FIX: #7000 Dashboard link for late pending payment supplier invoices do not work
FIX: #7325 Default VAT rate when editing template invoices is 0%
FIX: #7330
FIX: #7359
FIX: #7367
FIX: #7368
FIX: #7391
FIX: #7420
FIX: Add some missing attributes in Adherent:makeSubstitution (type, phone…
FIX: Bad const name
FIX: Bad link to unpayed suppliers invoices
FIX: Better protection to no send email when we change limit
FIX: Calculation in the activity box
FIX: Clean bad parameters when inserting line of template invoice
FIX: dateSelector was not taken into account
FIX: hidden option MAIN_PROPAGATE_CONTACTS_FROM_ORIGIN
FIX: journalization for bank journal should not rely on a label.
FIX: menu enty when url is external link
FIX: missing supplier qty and supplier discount in available fields for product export.
FIX: multicompany better accuracy in rounding and with revenue stamp.
FIX: Must use pdf format page as default for merging PDF.
FIX: PDF output was sharing 2 different currencies in same total
FIX: Position of signature on strato template
FIX: Protection to avoid to apply credit note discount > remain to pay
FIX: Remove warning when using log into syslog
FIX: Responsive
FIX: Security fixes (filter onload js, less verbose error message in
FIX: SEPA recording payment must save one payment in bank per customer
FIX: Several problem with the last event box on project/tasks
FIX: Sign of amount in origin currency on credit note created from lines
FIX: Some page of admin were not responsive
FIX: SQL injection
FIX: time.php crashed without project id in param
FIX: transfer of line extrafields from order to invoice
FIX: Upgrade missing on field
FIX: View of timespent for another user
FIX: ODT generation
FIX: CVE-2017-9840, CVE-2017-14238, CVE-2017-14239, CVE-2017-14240, CVE-2017-14241,
     CVE-2017-14242

***** ChangeLog for 6.0.0 compared to 5.0.* *****
NEW: Add experimental BlockeLog module (to log business events in a non reversible log file).
NEW: Add a payment module for Stripe.
NEW: Add module "Product variant" (like red, blue for the product shoes)
NEW: Accountancy - Activate multi-journal & Add journal_label to database (FEC)
NEW: Add a tracking id into mass emailing.
NEW: Tax system more compatible with the new tax rollout in India (IGST / CGST / SGST).
NEW: Add calculation function for Loan schedule
NEW: Add "depends on" and "required by" into module informations
NEW: Add hidden option THIRDPARTY_INCLUDE_PARENT_IN_LINKTO
NEW: Add key __USERID__ and __ENTITYID__ as key for dynamic filters.
NEW: Add last activation author and ip of modules
NEW: Add mass actions (pdf merge and delete) for interventions
NEW: Add module resources import/export
NEW: Add option PROJECT_THIRDPARTY_REQUIRED
NEW: Add page statistics for project tasks
NEW: add property to show warnings when activating modules
NEW: add rapport file for supplier paiement
NEW: Add statistics on supplier tab.
NEW: Add tooltip help on shipment weight and volume calculation
NEW: An external module can hook and add mass actions.
NEW: Better reponsive design
NEW: Bookmarks are into a combo list.
NEW: Bulk actions available on supplier orders
NEW: Can add a background image on login page
NEW: Can change customer from POS
NEW: Can clone expense report on another user
NEW: Can control constants values into file integrity checker
NEW: Can define default values for create forms.
NEW: Can define default filters for list pages.
NEW: Can define default sort order for list pages.
NEW: Can deploy an external module from the module setup area.
NEW: Can disable all overwrote translations in one click.
NEW: Can edit background color for odd and even lines in tables
NEW: Can filter on code in dictionnaries
NEW: Can filter on year and product tags on the product statistic page
NEW: Can import users
NEW: Can read time spent of others (hierarchy only or all if granted)
NEW: Can send an email to a user from its card.
NEW: Can send email to multiple destinaries from the mailform combo list.
NEW: Can set margins of PDFs
NEW: Can set number of dump to keep with job "local database backup"
NEW: Can sort customer balance summary on date.
NEW: Can sort thumbs visible on product card.
NEW: Can use a credit note into a "down payment/deposit".
NEW: Can use dol_fiche_end without showing bottom border.
NEW: Can use translations into all substitutions (watermark, freetext...)
NEW: Change to allow a specific numbering rule for invoice with POS module.
NEW: convert exceiss received to reduc
NEW: custom dir is enabled dy default on first install.
NEW: Description of feature of a module visible into a dedicated popup.
NEW: Direct open of card after a search if one record only found.
NEW: download button
NEW: Enable bulk actions delete on supplier invoices.
NEW: Extrafields support formulas to be computed using PHP expressions.
NEW: Feature to crop/resize images available on user and expense reports.
NEW: Filechecker can include custom dir and report added files.
NEW: fix listview class and add a demo for product list
NEW: [FP17] Accountancy - Add select field in list of accounts
NEW: get amount base on hourly rate for ficheinter
NEW: hidden Easter egg to display commitstrip strip on login page
NEW: Include an hourglass icon when we click on online payment button
NEW: Index upload files into database.
NEW: Introduce mass action on product list ('delete' for the moment)
NEW: Introduce mass actions on contacts
NEW: Introduce option MAIN_HTTP_CONTENT_SECURITY_POLICY
NEW: It's easier to switch between sandbox and live for paypal
NEW: Mass action delete available on project and tasks
NEW: Move login information on home page into a widget
NEW: new demo entry page
NEW: No external check of version without explicit click in about page.
NEW: ODT docs for USER USERGROUP CONTRACT and PRODUCT class
NEW: odt usergroup
NEW: On invoices generated by template, we save if invoice come from a source template.
NEW: option to copy into attachement files of events, files send by mail (with auto event creation)
NEW: PDF with numbertoword
NEW: Permit multiple file upload in linked documents
NEW: PHP 7.1 compatibility
NEW: Reduce memory usage by removing deprecated constant loading.
NEW: Report page and menu for suppliers paiements
NEW: Show by default README.md file found into root dir of ext module.
NEW: Show company into combo list of projects
NEW: show files in the bank statement + download
NEW: Show local taxes in facture list
NEW: Show local taxes in supplier facture list
NEW: Small PDF template for products
NEW: Option SUPPLIER_ORDER_EDIT_BUYINGPRICE_DURING_RECEIPT
NEW: The substitution keys available for emailing edition are now visible into a popup.
NEW: Uniformize behaviour: Action to make order is an action button.
NEW: Use autocompletion on the "Add widget list".
NEW: Use html5 type "number" on select field for year and duration.
NEW: Can use pdktk to concat mass pdf because tcpdf generate avoid to split large file into multiple smaller file (all have same size) encounter issue with mailer provider virtual delivery service
NEW: Default theme of v6 is cleaner.
NEW: When down payment is entered, discount to reuse into final invoice is automatically created. This save one click into invoice workflow.
NEW: Add UI to configure MEMBER_NEWFORM_FORCETYPE
NEW: #2763 Go to document block after clicking in Generate document button
NEW: #6280: Generate PDF after creating an invoice from a customer order
NEW: #6915 Simplest change.
NEW: Uniformize the look and feel with v6 new look.

For developers:
NEW: Add a lot of API REST: dictionaryevents, memberstypes, ...
NEW: Big refactorization of multicompany transverse mode.
NEW: getEntity function use true $shared value by default.
NEW: Add font-awesome css.
NEW: Add function ajax_autoselect
NEW: Add function dolMd2Html
NEW: Add hook doUpgrade2
NEW: Add hook "formatNotificationMessage"
NEW: Add index and constraints keys on supplier proposal detail table
NEW: Add phpunit to check the engine is defined into sql create files.
NEW: Add project and Hook to Loan
NEW: Add REST API to push a file.
NEW: Allow extrafields list select to be dependands on other standard list and not only other extrafields list
NEW: Architecture to manage search criteria persistance (using save_lastsearch_values=1 on exit links and restore_lastsearch_values=1 in entry links)
NEW: data files are now also parsed by phpunit for sql syntax
NEW: Hook to allow inserting custom product head #6001
NEW: Introduce fields that can be computed during export in export profiles.
NEW: Introduce function dol_compress_dir
NEW: Removed commande_pdf_create, contract_pdf_create,expedition_pdf_create, facture_pdf_create, delivery_order_pdf_create, task_pdf_create, project_pdf_create, propale_pdf_create, supplier_invoice_pdf_create, supplier_order_pdf_create, supplier_proposal_pdf_create deprecated functions
NEW: tooltip can be on hover or on click with textwithpicto function.
NEW: Upgrade jquery to 3.3.1 and jquery-ui to 1.12

WARNING:

Following changes may create regression for some external modules, but were necessary to make Dolibarr better:
* The hook getNodeList has been replaced by a normalized 'addreplace' hook getDirList.
* The trigger USER_SETINGROUP and USER_REMOVEFROMGROUP has been replaced with trigger USER_MODIFY.
* The page societe/soc.php was renamed into societe/card.php to match page naming conventions.
* The page compta/facture.php was renamed into compta/facture/card.php to match page naming conventions.
* The signature of method ->delete() of class Product and PriceExpression was changed from
  ->delete(id, notrigger) to ->delete(User, notrigger) to match standard dev rules.
* The signature of method ->delete() of class Adherent was changed from
  ->delete(id) to ->delete(id, User, notrigger) to match standard dev rules.
* Removed CommonObject::displayMarginInfos (was deprecated in 3.8). Use same method into
  html.formmargin.class.php
* Removed Societe::set_commnucation_level (was deprecated in 4.0). Was not used.
* Removed the trigger file of PAYPAL module that stored data that was not used by Dolibarr. The trigger event still
  exists, but if an external module need action on it, it must provides itself its trigger file.
* Use $conf->global->MULTICOMPANY_TRANSVERSE_MODE instead $conf->multicompany->transverse_mode. So, if you set var
  $multicompany_transverse_mode to 1 into your conf file, you must remove this line and a new key into
  the Home - setup - other admin page.
* If you use Multicompany transverse mode, it will be necessary to check the activation of the modules in the children
  entities and to review completely the rights of the groups and the users.
* Use getEntity('xxx') instead getEntity('xxx', 1) and use getEntity('xxx', 0) instead getEntity('xxx')
* Some other change were done in the way we read permission of a user when module multicompany is enabled. You can
  retreive the old behavior by adding constant MULTICOMPANY_BACKWARD_COMPATIBILITY to 1.
* The hook formObjectOptions was not implemented correctly in previous version. Sometimes, you had to return output
content by doing a print into function, sometimes by returning content into "resprint". This has been fixed to follow
hook specifications so you must return output into "resprint".


***** ChangeLog for 5.0.7 compared to 5.0.6 *****
FIX: #7000 Dashboard link for late pending payment supplier invoices do not work
FIX: #7148
FIX: #7325 Default VAT rate when editing template invoices is 0%
FIX: #7366 renaming table with pgsql
FIX: #7391
FIX: #7510 Bug: extrafield content disappear when generate pdf within intervention
FIX: Agenda events are not exported in the ICAL, VCAL if begin exactly with the same $datestart
FIX: Bad link to unpayed suppliers invoices
FIX: bankentries search conciliated if val 0
FIX: multicompany better accuracy in rounding and with revenue stamp.
FIX: PDF output was sharing 2 different currencies in same total
FIX: Upgrade missing on field
FIX: wrong key in selectarray
FIX: wrong personnal project time spent

***** ChangeLog for 5.0.6 compared to 5.0.5 *****
FIX: Removed a bad symbolic link into custom directory.
FIX: Renaming a resource ref rename also the directory of attached files.

***** ChangeLog for 5.0.5 compared to 5.0.4 *****
FIX: #7075 : bad path for document
FIX: #7156
FIX: #7173
FIX: #7224
FIX: #7226
FIX: #7239
FIX: add supplierproposaldet without price (new product)
FIX: amount overlap other amount when a pagebreak is done due to an image at the bottom of page.
FIX: Bad tax calculation with expense report
FIX: Best buy price calculation
FIX: Buying prices must always be in positive value.
FIX: calculate correct remain to pay for planned bank transactions
FIX: delete linked element on facture rec
FIX: edit sociale was emptying label
FIX: Error when updating thirdparty not returned
FIX: holidays with postgresql like on rowid integer
FIX: id of user not saved when making a payment of expense report
FIX: invoice page list
FIX: invoice situation VAT total rounding into PDF crabe
FIX: PgSQL compatibility.
FIX: remove order rights on invoice page
FIX: status were wrong on product referent list
FIX: supplier id was not passed to hooks
FIX: Support of vat code when using price per customer
FIX: User id correction on holiday request
FIX: value of user id filled to 0 in llx_bank_url when recording an expense report.
FIX: we have to check if contact doesn't already exist on add_contact() function
FIX: We should be able to insert data with value '0' into const
FIX: install process with DoliWamp

***** ChangeLog for 5.0.4 compared to 5.0.3 *****
FIX: #5640 Prices of a predefined product/service were incorrect under certain circumstances
FIX: #6541 since 4.0.4 to 5.0.0 autofill zip/town not working
FIX: #6880 #6925
FIX: #6885
FIX: #6926
FIX: #7003
FIX: #7012
FIX: #7040
FIX: #7048 #6075
FIX: Can set supplier invoice to billed.
FIX: Can't create invoice if PO disapproved
FIX: contratligne update
FIX: CVE-2017-7886
FIX: default param
FIX: Line of invoices not inserted when using POS module and VAT NPR.
FIX: origin & originid on supplierproposal
FIX: Redirect to payment page from member subscription page failed if a unique security key was defined.
FIX: REST api to get project when user has permission to read all.
FIX: situation_progress param default value must be 100 and not 0
FIX: SQL injection on user/index.php parameter search_statut.
FIX: vat code not saved during product creation.
FIX: Warnings

***** ChangeLog for 5.0.3 compared to 5.0.2 *****
FIX: #6677 Expired contracts dashboard box does not show the name of the thirdparty
FIX: #6813
FIX: 6863
FIX: #6877
FIX: #6881
FIX: Better sanitizing of search all parameter.
FIX: Correction with author and validator user on orders
FIX: dialog window with md theme must not be hidden by left menu part.
FIX: doactions hook missing in invoice model page
FIX: Fullname when member is a moral entity with no name.
FIX: Link to files on bank account tab broken with multicompany FIX: Link to preview on thirdparty broken with multicompany
FIX: New vat code not correctly implemented if "1 price per customer".
FIX: Pagination of invoices
FIX: pagination on resources
FIX: REST API not possible to add agendaevents
FIX: situation invoice broken due to the all percent application form inside addline form
FIX: SQL injection on user/index.php parameter search_statut.
FIX: XSS

***** ChangeLog for 5.0.2 compared to 5.0.1 *****
FIX: #6468 + Fix missing translation
FIX: #6517 #6525 Autocompletion of thirdparty after n chars not implemented
FIX: #6613 Default subject for Supplier proposal emails is filled with a non-existing key
FIX: #6614
FIX: #6619 Template invoices list do not respect restricted thirdparty user rights
FIX: #6621 Documents tab shows greyed out upload form even if the option to show actions not available is disabled
FIX: #6623 User card shows "Return to list" link even if the user has no rights to list users
FIX: #6636 Complete fix
FIX: #6669 User with no permission to edit customer invoices can see a edit button in project entry
FIX: #6671 Cannot remove thirdparty type with "#" in its name
FIX: #6673 Missing "nature" table header in thirdparty list
FIX: #6675 Restricted user with no agenda permissions can see a button to create appointment in thirdparty contact list
FIX: #6679 User with restricted supplier invoice permissions can edit project, payment conditions, payment mode
FIX: #6680 User with restricted supplier invoice permissions sees "reopen" button even if he has no permission to do it
FIX: #6718 Bug: Discount amount is not locally formatted in CommonObject View
FIX: #6767 serious critical error, no login possible with postgresql and ipv6.
FIX: #6795 #6796
FIX: Add option MAIN_MAIL_USE_MULTI_PART to include text content into HTML email and add option MAIN_MAIL_ADD_INLINE_IMAGES_IF_IN_MEDIAS to restore the inline images feature.
FIX: ajax autocomplete on clone
FIX: A non admin user can not download files attached to user.
FIX: Can't download delivery receipts (function dol_check_secure_access_document)
FIX: complete hourly rate when not defined into table of time spent
FIX: dont get empty "Incoterms : - " string if no incoterm
FIX: dont lose supplier ref if no supplier price in database
FIX: Enter a direct bank transaction
FIX: extrafield css for boolean type
FIX: forgotten parameter for right multicompany use
FIX: Found duplicate line when it is not.
FIX: global $dateSelector isn't the good one, then date selector on objectline_create tpl was hidden
FIX: Journal code of bank must be visible of accountaing module on.
FIX: length_accounta return variable name
FIX: limit+1 dosn't show Total line
FIX: No filter on company when showing the link to elements.
FIX: overwrapping of weight/volume on rouget template
FIX: Several bugs in accounting module.
FIX: shared bank account with multicompany not visible in invoice setup
FIX: spaces not allowed into vat code
FIX: supplier default condition not retrieved on create
FIX: supplier order line were always created with rang = 0

***** ChangeLog for 5.0.1 compared to 5.0.0 *****
FIX: #6503: SQL error in "Last pending payment invoices"
FIX: #6505 Project elements page shows greyed-out links even if the option to show actions not available is disabled
FIX: #6507: Statistics counter show wrong total Contract numbers when the user does not have full access
FIX: #6533 #6590
FIX: #6535
FIX: bank account not visible on payment card
FIX: colspan
FIX: Data lost during merge of thirdparties
FIX: Detection of color brightness
FIX: Filter on date lost after submit on time spent page
FIX: forgottent fk_unit field on llx_supplier_propaldet
FIX: list of projects
FIX: LOG_ERROR does not exists. Use LOG_ERR.
FIX: Missing total on project overview.
FIX: multicurrency management on supplier order/invoice
FIX: Notification sending was broken.
FIX: origin & origin id on supplier order line
FIX: param php doc
FIX: Picto of project on dol_banner and box
FIX: Some errors when downloading files.

***** ChangeLog for 5.0.0 compared to 4.0.* *****
For users:
NEW: Add module mulicurrency.
NEW: Add module accoutancy expert (double party accountancy).
NEW: Better responsive design, above all on smartphone.
NEW: #5801 More complete change to allow to disable supplier invoice document generation.
NEW: #5830 Can choose a generic email or use remail in the mail from field.
NEW: #5896 More complete data on event sent by email (name in title, emails list in details)
NEW: Add a better icon to show when "run" in cron jobs is disabled.
NEW: Add account statement into fields of bank account transaction list.
NEW: Add a direct debit mandate PDF template.
NEW: add clone contract feature.
NEW: Add color regarding stock even on ajax autocompleter product selector.
NEW: Add date into list of print jobs for Google Print.
NEW: add field and filters on turnover by third party report.
NEW: Add last activation date as info in module list.
NEW: add option to limit stock product by warehouse.
NEW: Add missing unique key on table llx_links.
NEW: Add option "Hide images in Top menu".
NEW: Add option PROJECT_LINES_PERWEEK_SHOW_THIRDPARTY to show thirdparty on page to submit time.
NEW: Add option "Stock can be negative". Off by default.
NEW: Add option SUPPLIER_ORDER_3_STEPS_TO_BE_APPROVED.
NEW: Add hidden option to include parent products too in stats of orders (not supported in rest of app yet).
NEW: Add Panama datas.
NEW: Add ressource extrafields.
NEW: add restrictions on standard exports (agenda, order, deplacement, facture, fournisseur, societe, propal, expedition)
NEW: Add substitution keys __SHIPPINGTRACKNUM__, __SHIPPINGTRACKNUMURL__ into shipping email template.
NEW: Add status Done on interventions.
NEW: Add system tool "Files integrity checker" to detect modified files for packaged versions.
NEW: Add tooltip in payment term edition in dictionnary.
NEW: Add type "url" as possible extrafield.
NEW: Add workflow to calculated supplier order status on stock dispatch.
NEW: Add workflow to classifed propal bill on invoice validation.
NEW: allow to save a parent warehouse.
NEW: Better filtering of automatic/manually inserted events.
NEW: Bill orders from order list.
NEW: Can add event from the card listing events.
NEW: Can change thirdparty when cloning a project.
NEW: Can create expense report for someone else (advanced permission).
NEW: Can clone an expense report.
NEW: Can edit a label for each price segment when using several segment prices for products.
NEW: Can filter on fields on admin translation page.
NEW: Can filter on project/task ref/label on the "new time consumed" page.
NEW: Can filter on status on objects on the "statistics" pages.
NEW: Can filter on type of leave requests in list.
NEW: Can generate SEPA mandate for each bank account of your customers.
NEW: Can see/make bank conciliation from bank transaction list.
NEW: Can edit RUM number of a customer bank account.
NEW: Can link template invoice to other objects. Generated invoices will be linked to same objects (example: contracts).
NEW: Can renamed attached files on some documents tabs (like products and expense reports).
NEW: Can see/edit the customer ref of a shipment.
NEW: Can select fields/extrafields on contract list + Mass delete action.
NEW: Can select fields on expense report list. Can make mass delete.
NEW: Can select fields to show on list of bank transaction.
NEW: Can set to paid automatically social or fiscal taxes after a payment was recorded.
NEW: Can sort on status of recurring invoice in list of template invoices.
NEW: Can use native php and dolibarr object on pages of module website.
NEW: Checkbox 'close order to "Everything received" automatically if all products are received' is visible on supplier orders.
NEW: conf to allow payments on different thirdparties bills but same parent company.
NEW: Consumption view on thirdparty total line and total HT by element.
NEW: Display bookkeeping by accounting account - Bookkeeping ordered by accounting account - Link with customers and suppliers invoices - Sub Total by accounting account - Ability to display more than 25 lines and filter by customer/supplier, invoice and accounting account
NEW: Each user can select its landing page (on tab "user display setup").
NEW: Editing translation GUI become easier with tool to search existing translation.
NEW: Error code of each email sent is visible in list of email targets
NEW: Export thirdparty with payment terms and mode.
NEW: filter actiontype on thirdparty tab.
NEW: filter by supplier and fk_warehouse on replenishment page.
NEW: Filters can accept generic search key like __DAY__, __MONTH__, __YEAR__ replaced with current day, month year before making the search.
NEW: Function "crop" images available on project, product and holiday attachment tab.
NEW: function to display full path to current warehouse.
NEW: Generation of document is available on member card.
NEW: Introduce mass action "delete" on sales orders.
NEW: Introduce option MAIN_DEFAULT_PAYMENT_TERM_ID to set default payment term on company level.
NEW: introduce option PROJECT_DISABLE_PRIVATE_PROJECT and PROJECT_DISABLE_PUBLIC_PROJECT.
NEW: Link between objects can be done on both side and on all objects.
NEW: More filter on bank transaction list.
NEW: Mutualize mass action. So "Send by email" is also available on orders.
NEW: New set of icon for status easier to understand.
NEW: option "Current/Next" for limit payment date (in payment term dictionary setup) to use a specific day of current month or jump to same day of next month.
NEW: Option DOC_SHOW_FIRST_SALES_REP shows name of "user buyer or saler" on PDF.
NEW: Option MAIN_INFO_SOCIETE_MAIL_ALIASES to be able to use several identities into the "email from".
NEW: Pagination available on list of users.
NEW: Phone formatting for Canada. Add dol_print_phone into phpunit tests.
NEW: Reduce nb of picto visible after reference of an object into lists, merging preview and download.
NEW: Reduce space lost on EDM module.
NEW: Reopen a paid bill is a user advanced permission.
NEW: can set a default bank account on thirdparty card.
NEW: Show photo of contacts on thirdparty card.
NEW: Show subtotal into list of linked elements.
NEW: Show total line (planned workload and time spent) on list of tasks.
NEW: Start to introduce search filters on dictionnaries for vat list.
NEW: Support extrafields for expense reports.
NEW: Support extrafields on product lot.
NEW: Support free bottom text and watermark on expense report template.
NEW: Support mass actions for proposals
NEW: Table with list of lots/serial can be viewed (module product batch).
NEW: The autofill zip/town table option is on by default.
NEW: the count of linked files on card includes external links.
NEW: Usage of vat code seems ok everywhere.
NEW: User date of employment added.
NEW: Use small photo of user on all user links.
NEW: Use new archi to select fields into list of time spent.
NEW: Available substitution key (__INVOICE_MONTH__, __INVOICE_PREVIOUS_MONTH__, ...) to use into note text of recurring invoices.

For developers:
NEW: Add ORDER_MODIFY trigger on each order modification.
NEW: Trigger on delete stock
NEW: The getURLContent return more information on success and error.
NEW: Uniformize code and correct deal with triggers
NEW: REST API explorer. Can create invoice and orders with lines.
NEW: Add a lot of API REST: expense reports, orders, commercial proposals, projects, agenda events, users, invoices, ...
NEW: Default collation for mysql is now utf8_unicode_ci
NEW: Can use any filter on all REST API to list.
NEW: ckeditor accept a parameter to disable all html filtering.
NEW: Complete table llx_ecm_files with field generated_or_uploaded
NEW: Enhance function setValueFrom so we can use it for "edit in form" feature.
NEW: getNomUrl displays full path to warehouse
NEW: Hook formObjectOptions
NEW: hook in element overview
NEW: Hook on stock product card
NEW: param socid find_min_price_product_fournisseur() function
NEW: More phpunit tests

WARNING:

Following changes may create regression for some external modules, but were necessary to make
Dolibarr better:
- Function delete of class Facture (invoice) need the object $user as first parameter. Also you must
  check you make a fetch on object before calling the delete.
- The old driver of "mysql" has been removed. Dolibarr use the new one (mysqli) by default.
- Remove not used function calculate_byte(). Use dol_print_size() instead.
- Function pdf_getTotalQty is now deprecated. Not used by Dolibarr core.
- Method commande->deleteline($lineid) has been replaced with commande->deleteline($user, $lineid).
- Method expensereport->delete(id, user) has been replaced with ->delete(user)
  Method warehouse->delete(id) has been replace with ->delete(user)
  This is to follow good practice to make a fetch on object before deleting it.
- The form to add a product to a draft proposal/order/invoice, from the product card, is hidden by default.
  It was not commonly used and usage generates some problems (cost price for margin calculation not entered, vat setting).
  Set constant PRODUCT_ADD_FORM_ADD_TO to retrieve it.
- The javascript "datatables" library was previously provided into Dolibarr sources, but it was not used by application.
  So there is no reason to maintain its compatibility with other dolibarr components. If an external module need this
  library, this external module must embed the library in his own sources/packages.
- Trigger name SUPPLIER_PROPOSAL_CREATE has been renamed into PROPOSAL_SUPPLIER_CREATE.
- A new paramater sqlfilters was introduced to allow filter on any fields int the REST API. Few old parameters,
  no more required, were also removed. Use this new one if you were using one of them.
- The trigger that activate or close a contract line is run on a contract line, not on contract.
- Method commande->set_availability(user, availability_id) removed from commande class, use method commande->availability(availability_id, notrigger).

Dolibarr 5.0 was frozen before PHP 7.1 was released. Unit tests are successful on PHP 7.1 but we don't have enough
feedback to confirm whole application is compatible. Current officiel supported PHP versions are PHP 5.3 to 7.0.


***** ChangeLog for 4.0.6 to 4.0.5 *****
FIX: #6613 Default subject for Supplier proposal emails is filled with a non-existing key
FIX: #6623 User card shows "Return to list" link even if the user has no rights to list users
FIX: #6636 Complete fix
FIX: #6669 User with no permission to edit customer invoices can see a edit button in project entry
FIX: #6671 Cannot remove thirdparty type with "#" in its name
FIX: #6673 Missing "nature" table header in thirdparty list
FIX: #6675 Restricted user with no agenda permissions can see a button to create appointment in thirdparty contact list
FIX: #6677 Expired contracts dashboard box does not show the name of the thirdparty
FIX: #6679 User with restricted supplier invoice permissions can edit project, payment conditions, payment mode
FIX: #6680 User with restricted supplier invoice permissions sees "reopen" button even if he has no permission to do it
FIX: #6813
FIX: Correction with author and validator user on orders
FIX: doactions hook missing in invoice model page
FIX: dont get empty "Incoterms : - " string if no incoterm
FIX: dont lose supplier ref if no supplier price in database
FIX: forgotten parameter for right multicompany use
FIX: global $dateSelector isn't the good one, then date selector on objectline_create tpl was hidden
FIX: limit+1 dosn't show Total line
FIX: supplier order line were always created with rang = 0


***** ChangeLog for 4.0.5 to 4.0.4 *****
FIX: #6234
FIX: #6259
FIX: #6330
FIX: #6360
FIX: #6411
FIX: #6443
FIX: #6444
FIX: #6453
FIX: #6503: SQL error in "Last pending payment invoices"
FIX: #6505 Project elements page shows greyed-out links even if the option to show actions not available is disabled
FIX: #6507: Statistics counter show wrong total Contract numbers when the user does not have full access
FIX: #6533 #6590
FIX: #6619 Template invoices list do not respect restricted thirdparty user rights
FIX: #6621 Documents tab shows greyed out upload form even if the option to show actions not available is disabled
FIX: add entity param to document link
FIX: Can use quote into supplier ref on order line add
FIX: Change the customer code only if error on duplicate
FIX: Creation of credit note on invoice with deposit stole the discount.
FIX: delete bank class lines when we delete bank_categ
FIX: deletion of bank tag
FIX: detail of deposit and credit not was not visible into final invoice
FIX: Error management during bank account creation
FIX: error management in bank account deletion.
FIX: event status is not modified when assign an user
FIX: forgotten fk_facture_fourn attribute on supplierinvoice line object
FIX: If bank module on, field must be required to register payment of expense report.
FIX: load multicurrency informations on supplier order and bill lines fetch
FIX: Missing total on project overview.
FIX: multicurrency_subprice
FIX: param billed when we change page
FIX: protection against infinite loop on hierarchy
FIX: Supplier Order list filter by project
FIX: the dolCopyDir fails if target dir does not exists.
FIX: use param for http links

***** ChangeLog for 4.0.4 to 4.0.3 *****
FIX: #6227 Document models table header "Unit" is shown in 2 lines in Spanish
FIX: #6230
FIX: #6237
FIX: #6245 Thirdparty link in supplier invoices list, links to "comm/card" instead of "fourn/card" page
FIX: #6253 Supplier invoice list filter does not respect "thirdparty" filter
FIX: #6277
FIX: project list and ajax completion return wrong list.
FIX: bug margin calculation by user with multicompany
FIX: Can make a stock transfert on product not on sale/purchase.
FIX: extrafield input for varchar was not working with special char within (ie double quotes)
FIX: javascript error
FIX: link for not found photo when using gravatar. Must use external url.
FIX: Protection so even if link is output for external user, links is disabled.
FIX: repair tool was ko to restore extrafields with type select.
FIX: Security access problem with external users on projects/tasks
FIX: We must not drop extrafield column if there is still record on other entities.
FIX: regression with sedning email when introducing security options to restrict nb of email sending.
t
***** ChangeLog for 4.0.3 to 4.0.2 *****
FIX: #5853 $conf->global->$calc==0 || $conf->global->$calc==1
FIX: #5958 no discount on supplier command made by replenishment
FIX: #5966 Bug: getNomUrl tooltips show Proposal info even if user has no rights to read them
FIX: #5972 #5734
FIX: #6007
FIX: #6010
FIX: #6029
FIX: #6043 - Payment mode not visible on supplier invoice list
FIX: #6051
FIX: #6062
FIX: #6088
FIX: A draft can be deleted by a user with create permission.
FIX: bad permission to see contract on home page
FIX: bad permission to see contract statistics
FIX: Bcc must not appears to recipient when using SMTPs lib
FIX: Consistent description for add or edit product
FIX: delete contract extrafields on contract deletion
FIX: Deposits and credit notes weren't added in the received and pending columns
FIX: export extrafields must not include separe type
FIX: Export of opportunity status must be code, not id.
FIX: False positive on services not activated
FIX: Filter was wrong or lost during navigation
FIX: HT and TTC price should always be displayed together
FIX: if a supplier price reference is changed after creating an order, we can't clone order.
FIX: in export. Error when using a separate extrafields.
FIX: Introduce hidden option MAIL_PREFIX_FOR_EMAIL_ID to solve pb of tracking email.
FIX: javascript error when using on mobile/smartphone
FIX: javascript xss injection and a translation
FIX: Label of project is in field title not label.
FIX: List of people able to validate an expense report was not complete.
FIX: Missing field
FIX: Module gravatar was not triggered on thirdparty and contact card
FIX: Must use external link into a forged email content.
FIX: Pb in management of date end of projects
FIX: Regression when deleting product
FIX: rendering of output of estimated amount on project overview page.
FIX: Sanitize title of ajax_dialog
FIX: Security to restrict email sending was not efficient
FIX: Setting supplier as client when accept a supplier proposal
FIX: Some statistics not compatible with multicompany module.
FIX: the time spent on project was not visible in its overwiew
FIX: Update intervention lline crash with PgSQL
FIX: wrong test on dict.php
FIX: wrong var name

***** ChangeLog for 4.0.2 compared to 4.0.1 *****
FIX: #5340
FIX: #5779
FIX: #5849
FIX: #5866
FIX: #5907
FIX: Addline if $txlocaltax1 is empty
FIX: Avoid error 500 if phpexcel is disabled
FIX: Avoid errors on debian
FIX: Can edit the customer ref even if order is not draft.
FIX: Documents not moved in new directory if we change reference of the task.
FIX: Error when CATEGORIE_RECURSIV_ADD is enabled and new category is child of an already linked to object
FIX: Extra fields of task not copied on project cloning
FIX: Hidden option PRODUCT_MAX_VISIBLE_PHOTO
FIX: Link on supplier invoice in widget was not clickable
FIX: margin tab on customer card must filter on current entity invoices
FIX: missing column into SQL on thirdparty list
FIX: Nber of attached files were not reported in event report of email sent
FIX: only show projects of related third if external user
FIX: Search provider by price
FIX: Solve backup when using mysqldump that return warning
FIX: Sql error in widget of product for stock alerts
FIX: updateligne if $txlocaltax1 is null

***** ChangeLog for 4.0.1 compared to 4.0.0 *****
FIX: #2853
FIX: #2991
FIX: #3128
FIX: #5699
FIX: #5734
FIX: #5742 error on project list if an extra field separator is added.
FIX: #5746 chrome php Try a fix. Not sure it solved all problems reported
FIX: #5748 Bug: Error updating to 4.0.1 with Postgresql. Field must be varchar.
FIX: #5750 Bug: CmailFile::server_parse enters an infinite loop if $server_response is false
FIX: #5752 Bug VAT NPR not propagated during proposal cloning
FIX: #5763 Bug: Cannot Create Supplier Price Request
FIX: #5770 Dolibarr doesn't modify correctly the hour of a task
FIX: #5776
FIX: #5802 Incoterms not set
FIX: #5813 Bug: Incoterms not being read correctly
FIX: #5818
FIX: alignement of intervention status
FIX: Clean of search fields
FIX: Creation of donation should go back on card after creation
FIX: Date visible on project overview
FIX: Execute a dedicated job from its id may results of launching other jobs too.
FIX: Failed to export contact categories with contact extra fields
FIX: inversion customer/supplier price
FIX: link "back to list" was not visible.
FIX: Lost filter on opportunities
FIX: Mandatory field payment term was not css highlighted.
FIX: Menu users not visible on dolidroid.
FIX: SEC for HTB23302
FIX: The email test sender in email setup was broken
FIX: Translation of "Name" is not a good choice for floow-up.
FIX: Update of maxnbrun on job list failed.
FIX: Value of payment term and project are not set on correct default value when invoice generated from template.
FIX: vat dictionary should allow enter and edit multiple values for localtaxes, separated by: (ex -19:-15)
FIX: Vat not visible in dictionnary

***** ChangeLog for 4.0.0 compared to 3.9.* *****
For users:
NEW: Add recurring invoice feature and automatic generation of invoices.
NEW: Add module "Loan" as stable.
NEW: Add module "Supplier commercial proposal" (price request) with stable status.
NEW: Can select dynamicaly number of lines to show on page on product, shipment, contact, orders, thirdparties.
NEW: Can select fields to show on list also for list of customer orders, supplier orders, shipments, proposals and invoices.
NEW: Show into badge on tab head, the number of dedicated contacts for all objects.
NEW: Add a checkbox to select/unselect all lines on page that support mass actions (like invoice list page)
NEW: Add a new method for margin calculation. Added margin on "cost price" in addition to margin on WAP price and margin on "best supplier price".
NEW: Add an explanation message on shipment page to explain you can't make shipment if order is not validated
NEW: Add date_rum into table of thirdparty bank account.
NEW: The probability of lead/opportunity can be defined per lead.
NEW: Added Malta VAT into migration script
NEW: Add Expense report into accountancy report
NEW: Add Expense report to approve into workboard
NEW: Selection of boxes is moved on top of home page
NEW: Add filter on a keyword, status and nature into list of modules.
NEW: Add hidden option BANK_DISABLE_CHECK_DEPOSIT to disable check deposit feature.
NEW: Add hidden option MAIN_PUBLIC_NOTE_IN_ADDRESS
NEW: Add index on invoice status
NEW: Add constant MAIN_LOGTOHTML to 0 into setup by default to save time when we need to make debug on hosted instance.
NEW: Add list of billed
NEW: Add minimum stock and desired stock into import/export profiles.
NEW: Add state into thirdparty export fields.
NEW: Add more trackable events (create, submit and receive supplier order).
NEW: Add hidden option MAIN_PROPAGATE_CONTACTS_FROM_ORIGIN
NEW: Add picto on module list to show warning and if module is an external module.
NEW: Add product type filter on turnover report
NEW: Add state into list of fields available for personalized fields of thirdparties
NEW: Add statistics for interventions module
NEW: Add statistics on number of projets on home page
NEW: Add statistics and late records into dashboard for supplier proposals.
NEW: Add the admin info on combo of type of contact
NEW: Add the event BILL_PAYED to the list of supported events for module notification.
NEW: Add total weight and volume on PDF.
NEW: Add hidden option to hide column qty ordered on shipments.
NEW: Add view of virtual stock into product list (when appropriate)
NEW: Add warning on tasks when they are late (add also the warning tolerance parameter)
NEW: Add weight/volume for one product into shipment export
NEW: Add width and height on product table
NEW: allow a document to be linked to project from another customer on config
NEW: allow project to be shared across entities (for multicompany module)
NEW: All variant of ckeditor config can be tested into the setup page of module.
NEW: Can change dynamically number of records visible into lists.
NEW: Can change type of extrafields (for some combinations only).
NEW: Can define number of first and last line to import into import wizard.
NEW: Can edit next execution date of a cron job.
NEW: Can edit value date of a vat payment after recording it.
NEW: Can filter modules on publisher.
NEW: Can filter on employee status when building emailing from users.
NEW: Can reopen an closed shipment.
NEW: Can search on shipments into the quick search box.
NEW: Can select language from a combo list on page to overwrite a translation.
NEW: Can select number of lines on page list for projects and tasks.
NEW: Can use ^ and $ (to say start with or end with like regex syntax) into search fields when search field is text. Bonus: ^$ can filter all lines with field not defined.
NEW: Clean and enhance code for cron engine
NEW: Can decrease stock on shipment closing/classifying (only if module lot is not enabled for the moment)
NEW: Disabled users are striked.
NEW: Enhance navigation of project module
NEW: fichinter lines ordered by rang AND DATE
NEW: hidden conf to use input file multiple from mail form
NEW: hidden feature: SUPPLIER_ORDER_WITH_NOPRICEDEFINED allow supplier order even if no supplier price defined
NEW: Hidden option MAIN_LANDING_PAGE to choose the first page to show after login works as a "global" option (llx_const) and as a "per user" option (llx_user_param).
NEW: Holiday is a now a RH module. All RH module provides by default visilibity on users of its hierarchy.
NEW: If error is reported during migration process, you can ignore it to avoid to be locked.
NEW: if nb total of lines provided in print barre_liste, display in title
NEW: If option to see non stable modules is on, add a filter into module list to filter on level (deprecated, experimental, development)
NEW: Include number of linked files into badge counter of "Linked files" tab.
NEW: Include sales representative into export of thirdparties
NEW: Indicator on workboard are red/green if late or not.
NEW: Into GED module, filename is truncated only if there is not enough space into table
NEW: Introduce a predefined job to run database backup
NEW: Introduce option MAIN_WEIGHT_DEFAULT_UNIT and MAIN_VOLUME_DEFAULT_UNIT to force output unit for weight and volume.
NEW: Introduce position of records into dictionnary of type of contacts
NEW: Link on a user in leave page reach to leave tab of user.
NEW: List of user in agenda view per user show photo thumb.
NEW: Margins module - Check/update buying price on invoice lines
NEW: Merge all admin tools (system and module admin tools) into same entry "Admin tools", so now things are clear: All features restricted to an admin user is inside "setup" (for setup) or "admin tools" (for action tools) instead of 3 different entries.
NEW: Merge all boxes "related objects" into one. This save a lot of room on most card and avoid often horizontal scoll.
NEW: Moved code that deals with bank categories to BankCateg. Created BankCateg::fetchAll function
NEW: Move HRM dictionary from module to core dictionaries.
NEW: Mutualize code to manage email substitution variables. Show available variables into page to edit email templates.
NEW: Mutualize code: Use one call of function "addThumbs", when possible, to generate thumbs files instead of several call of "vignette" function.
NEW: On translation admin page, admin can overwrite a translation value.
NEW: Option MAIN_LIST_FILTER_ON_DAY is supported on proposal list.
NEW: Add reputation field for price supplier.
NEW: Selection of fields is available on member list.
NEW: Show a badge with number of withdraw requests done on the withdraw tab of invoice.
NEW: Add option to show detail per warehouse into reassort.
NEW: Show total number of modules into the module list.
NEW: Survey system has now a status like other objects. You can close or reopen a survey.
NEW: The note on time spent can be entered when using the "view per day".
NEW: Use ellipsis truncation on too large left menu text.
NEW: When a new field to show into lists is selected, the form is automatically submited and field added.
NEW: When creating a template invoice from a draft invoice, if there is link to contract on draft invoice, link is kept on template invoice.
NEW: When emailing is not sent completely, show progression.
NEW: Experimental module Accountancy Expert.
NEW: Experimental module Multicurency

For developers:
NEW: Add entity field in llx_societe_remise_except and llx_societe_remise.
NEW: Rest API token is no more reset at each call. We can reset it with param reset=1 on login call.
NEW: Add html id/class to locate value in the DOM html
NEW: Add a css class style called 'reposition', so when clicking on a link with this class will move scrollbarr to be placed at same page location.
NEW: TimeZone can be supplied to mktime
NEW: hook in shipment card
NEW: Deprecated Societe::set_prospect_level, Societe::set_commnucation_level, Societe::set_OutstandingBill functions
NEW: A module can add, into its import profiles, a sql request to execute at end of import. This allow to update dernormalized data after import.
NEW: Add hook pdf_build_address
NEW: Add a parameter on graph function to show a generic graph when no data are available.
NEW: Add $object in parameter of pdf_build_address so we could include hook into the function.
NEW: Add a tool for developers to purge database with no loose of setup
NEW: Can disable a module by renaming dir of module into module.disabled (this save time for maintenance when working with FTP).
NEW: Created AccountLine::insert function and started using it for transaction creation
NEW: Created Account::__toString, Account::getFieldsToShow and Account::getAccountNumberOrder to refactor the way account number was shown
NEW: Created FormBank::getIBANLabel function to get the label of "IBAN" depending on bank account country
NEW: prepare for additional warehouse statuses
NEW: project sharing in select_projetcs_list function
NEW: Removed deprecated CommonObject::client property. Please use CommonObject::thirdparty instead
NEW: Removed unused FormOrder::selectSourcesCommande function
NEW: Renamed ActionComm::add function to ActionComm::create
NEW: Rename Form::select_date to Form::selectDate and Form::form_date to Form::formDate
NEW: Rename path for generic media files
NEW: More phpunit tests. Include some REST API into automatic tests.
NEW: Move Expense report menu from module to menu files.


WARNING:

Dolibarr 4.0 should be compatible with PHP 7 but more feedbacks are still expected to confirm that.

Following changes may create regression for some external modules, but were necessary to make
Dolibarr better:
- Function log() of class CommandeFournisseur has been removed. Using it is no more required.
- Class Resource was renamed into DolResource to avoid conflict with a reserved PHP word.
- Method commonobject->add_thumb() has been renamed into commonobject->addThumbs().
- Method select_type_comptes_financiers() has been renamed into selectTypeOfBankAccount()
- Property ->client that was deprecated 6 years ago, is replaced in all core code with ->thirdparty.
- File '/core/tpl/document_actions_pre_headers.tpl.php' were renamed into '/core/actions_linkedfiles.inc.php'.
So if you included it into your module, change your code like this to be compatible with all version:
  $res=@include_once DOL_DOCUMENT_ROOT . '/core/actions_linkedfiles.inc.php';
  if (! $res) include_once DOL_DOCUMENT_ROOT . '/core/tpl/document_actions_pre_headers.tpl.php';



***** ChangeLog for 3.9.4 compared to 3.9.3 *****
FIX: #2853
FIX: #3128
FIX: #4447
FIX: #5128 if create method return duplicated code error not use GETPOST in order to get a new code
FIX: #5340
FIX: #5473
FIX: #5474 Country_id of "Don" object is still empty
FIX: #5534
FIX: #5535 bad dependency.
FIX: #5537 AJAX project search does not work properly
FIX: #5540 getFormMail is not registered as addReplace hook
FIX: #5544 Disabled Contact still appear in lists to send emails
FIX: #5549 getNomUrl tooltips show Order info even if user has no rights to read them
FIX: #5568
FIX: #5594
FIX: #5629 PgSQL Interger string stylish error
FIX: #5651
FIX: #5660
FIX: #5853 $conf->global->$calc==0 || $conf->global->$calc==1
FIX: #5907
FIX: #5966 Bug: getNomUrl tooltips show Proposal info even if user has no rights to read them
FIX: #6051
FIX: #6088
FIX: Can correct stock of lot using eatby or sell by date
FIX: Can make a movement on "out of sell" products
FIX: cannot update bank account on invoice if module order not activated
FIX: Can't create withdrawal document
FIX: delete contract extrafields on contract deletion
FIX: Direction of movement lost if an error occurs
FIX: Error when CATEGORIE_RECURSIV_ADD is enabled and new category is daughter of an already linked to object
FIX: export extrafields must not include separe type
FIX: External user must not be able to edit its discounts
FIX: Failed to export contact categories with contact extra fields
FIX: header title in commercial area
FIX: HT and TTC price should always be displayed together
FIX: incoterms
FIX: incoterms do not output into crabe invoice PDF
FIX: in PgSQL no quote "word style" is permitted around column name
FIX: Introduce hidden option MAIL_PREFIX_FOR_EMAIL_ID to solve pb of tracking email.
FIX: margin tab on customer card must filter on current entity invoices
FIX: missing column into SQL on thridparty list
FIX: only show projects of related third if external user
FIX: PgSQL Module Ressource list crash #5637
FIX: php Strict
FIX: Regression when deleting product
FIX: Security to restrict email sending was not efficient
FIX: tag for date rfc in odt substitution
FIX: Update intervention lline crash with PgSQL
FIX: update limit stock on product stock
FIX: vat dictionary should allow enter and edit multiple values for localtaxes, separated by: (ex -19:-15)
FIX: wrong test on dict.php


***** ChangeLog for 3.9.4 compared to 3.9.3 *****
FIX: #2853
FIX: #3128
FIX: #4447
FIX: #5128 if create method return duplicated code error not use GETPOST in order to get a new code
FIX: #5340
FIX: #5473
FIX: #5474 Country_id of "Don" object is still empty
FIX: #5534
FIX: #5535 bad dependency.
FIX: #5537 AJAX project search does not work properly
FIX: #5540 getFormMail is not registered as addReplace hook
FIX: #5544 Disabled Contact still appear in lists to send emails
FIX: #5549 getNomUrl tooltips show Order info even if user has no rights to read them
FIX: #5568
FIX: #5594
FIX: #5629 PgSQL Interger string stylish error
FIX: #5651
FIX: #5660
FIX: #5853 $conf->global->$calc==0 || $conf->global->$calc==1
FIX: #5907
FIX: #5966 Bug: getNomUrl tooltips show Proposal info even if user has no rights to read them
FIX: #6051
FIX: #6088
FIX: Can correct stock of lot using eatby or sell by date
FIX: Can make a movement on "out of sell" products
FIX: cannot update bank account on invoice if module order not activated
FIX: Can't create withdrawal document
FIX: delete contract extrafields on contract deletion
FIX: Direction of movement lost if an error occurs
FIX: Error when CATEGORIE_RECURSIV_ADD is enabled and new category is daughter of an already linked to object
FIX: export extrafields must not include separe type
FIX: External user must not be able to edit its discounts
FIX: Failed to export contact categories with contact extra fields
FIX: header title in commercial area
FIX: HT and TTC price should always be displayed together
FIX: incoterms
FIX: incoterms do not output into crabe invoice PDF
FIX: in PgSQL no quote "word style" is permitted around column name
FIX: Introduce hidden option MAIL_PREFIX_FOR_EMAIL_ID to solve pb of tracking email.
FIX: margin tab on customer card must filter on current entity invoices
FIX: missing column into SQL on thridparty list
FIX: only show projects of related third if external user
FIX: PgSQL Module Ressource list crash #5637
FIX: php Strict
FIX: Regression when deleting product
FIX: Security to restrict email sending was not efficient
FIX: tag for date rfc in odt substitution
FIX: Update intervention lline crash with PgSQL
FIX: update limit stock on product stock
FIX: vat dictionary should allow enter and edit multiple values for localtaxes, separated by: (ex -19:-15)
FIX: wrong test on dict.php


***** ChangeLog for 3.9.3 compared to 3.9.2 *****
FIX: #4383 $userid not defined
FIX: #4448 $filebonprev is not used, $this->filename now
FIX: #4455
FIX: #4749
FIX: #4756
FIX: #4828
FIX: #4926
FIX: #4964 buyprice in customer from shipping buyprice wasn't load in expedition::fetch_lines
FIX: #5004
FIX: #5068
FIX: #5170 tva sign with INVOICE_POSITIVE_CREDIT_NOTE option
FIX: #5338 use of not initialized var $aphour, $apmin, etc
FIX: #5343
FIX: #5380
FIX: #5383 bad object id on don delete
FIX: #5414
FIX: #5470 User of expense report in bank transactions page is not correct
FIX: a case of corrupted ODT by Word that insert <text:s> when it should not.
FIX: Can't create thirdparty or validate invoice if profid is mandatory and profid does not exists for other countries
FIX: dasboard wrong for late invoice
FIX: duplicate jquery.js files
FIX: extrafield cloned on project clone
FIX: Failed to open file
FIX: Filter on opportunity amount and budget
FIX: form_confirm to delete payment on supplier invoice
FIX: javascript error with german-switzerland language
FIX: large expense note
FIX: Missing original .js file (license violation if sources are not provided)
FIX: Option strict mode compatibility
FIX: product stats all bloc module without enbaled test
FIX: receiving link never works
FIX: task ODT company object not correctly retrieved
FIX: Translate group perms as it is done into user perms
FIX: We must take the last recent defined price when using price level

***** ChangeLog for 3.9.2 compared to 3.9.1 *****
FIX: #4813 Won translation for the key OppStatusWON instead OppStatusWIN
FIX: #5008 SQL error when editing the reference of a supplier invoice that already exists
FIX: #5236 Cron module activated but "Modules tools" does not appear in the left menu.
FIX: Accountancy - 3.9 - Chart of accounts are limited on only one country
FIX: bug on email template
FIX: Can't create a stock transfer from product card
FIX: can't fetch by siret or siren because of first "if"
FIX: Check stock of product by warehouse if $entrepot_id defined on shippings
FIX: Compatible with multicompany
FIX: Creation of the second ressource type fails.
FIX: end of select when no fournprice
FIX: Filter on assigned to was preselected on current user on list "All events" (instead of no filtering)
FIX: Filter on category tag for suppliers
FIX: hook on group card called but not initialized
FIX: Infinite loop on menu tree output for edition
FIX: Can show tree of entries added by external modules using fk_mainmenu and fk_leftmenu instead of fk_menu.
FIX: init var at wrong place report incorrect "shippable" flag on draft order.
FIX: It doesn't check if there is enough stock to update the lines of orders/invoices
FIX: Menu statistics was not visible if module proposal was not enabled
FIX: Merge manually PR #5161 - Bad translation key
FIX: missing column when module was installed before standard integration
FIX: Missing number total of modules
FIX: Not filtering correctly when coming from dashboard
FIX: PROPAL_MERGE_PDF with PRODUCT_USE_OLD_PATH
FIX: Remove PHP Warning: Creating default object from empty value.
FIX: same page added several times on mergepropal option
FIX: search on date into supplier invoice list dont work because of status -1
FIX: Search supplier ref on contract
FIX: Split of credit note into discount page generates records not correctly recognised as credit note.
FIX: SQL error function on getAvailableDiscounts function, on bill create mode if socid is empty
FIX: #5087
FIX: #5108
FIX: #5163
FIX: #5195
FIX: #5203
FIX: #5207
FIX: #5209
FIX: #5230

***** ChangeLog for 3.9.1 compared to 3.9.* *****
FIX: #3815 Call to undefined function local_by_date()
FIX: #4424 Missing email of user popup in supplier orders area
FIX: #4442 Missing translation in Banks menu
FIX: #4737 Bank transacion type selector translation is cropped
FIX: #4742 Able to delete a supplier invoice with a registered payment
FIX: #4743 UI glitch in project summary page
FIX: #4747 Missing UI background when registering a supplier invoice payment
FIX: #4748 Supplier invoice payment confirmation amount is not translated
FIX: #4766 VAT not shown in supplier invoice popup
FIX: #4784
FIX: #4809 Duplicate functions with different content
FIX: #4812
FIX: #4839
FIX: #4851 Project selector in supplier invoices shows the project label twice
FIX: #4870
FIX: #4874 SQL error when listing users
FIX: #4880
FIX: #4961
FIX: #4989
FIX: If oauth has never been activated two tables are missing and printing is not working
FIX: A not enabled field for list must not into fields to add
FIX: Bad color of message password changed
FIX: Bad error and style message when changing its own login
FIX: Bad function name call on delete
FIX: Bad include and param for project numbering module call
FIX: bad translation language loaded FIX: When changing thirdparty on event card, the showempty option of contact was lost. FIX: Bad placeholder shown on combo to select a thirdparty.
FIX: Bad vat definition when using POS module
FIX: Box disabled because bugged
FIX: Can not select a commercial on the creation of a third
FIX: Check of EAN13 barcode when mask was set to use 13 digits instead of 12
FIX: correct display of minimum buying price
FIX: Creation of thumb image for size "small" was not done.
FIX: Damn, where was the project ref ?
FIX: Default vat is not set correctly when an error occured and we use VAT identified by a code.
FIX: dont retrieve new buying price on margin display
FIX: Duplicate records into export
FIX: Each time we edit a line, we loose the unit price.
FIX: Email templates not compatible with Multicompany
FIX: Export must use a left join to not loose lines
FIX: fetchAllEMailTemplate
FIX: Filter/search on extrafields on lists
FIX: finished parameters not used
FIX: Generated thumbs must always use the png format so using thumbs can work.
FIX: Hook resprint  be printed
FIX: image extension must be in lower case
FIX: Missing clean of criteria
FIX: Missing database escaping on supplier price insert/update
FIX: Missing function
FIX: Multiprice generator didn't recalculate prices if only the price_base_type property changes
FIX: Not removing code into vatrate.
FIX: Not showing sellprice properly on product list
FIX: Parsing of amount to pay vat
FIX: PHPCS
FIX: PMP is deprecated at warehouse level
FIX: real min buying price
FIX: Same term to create than other objects
FIX: Some records were lost into margin per product report
FIX: systematic rounding causes prices to be updated without reason
FIX: Template email must take care of positino column
FIX: VAT rate can be negative. Example spain selling to morroco.
FIX: When cloning an order the order result from clone must be now
FIX: When using option Price per level, when adding a predefined product, the vat for customer was not correctly set.

***** ChangeLog for 3.9.0 compared to 3.8.* *****
For users:
NEW: A new and more modern look for "eldy" theme.
NEW: Introduce a new theme called "Material Design".
NEW: #3767 Allow changing multiple prices of a product at once
NEW: Add a button to purge criteria in user list
NEW: Add a filter field to restrict list of member when doing a LDAP list request. Use also this filter into ldap command line script making sync from ldap to dolibarr.
NEW: Add all assigned users and all extrafields data in new event when we createFromClone
NEW: Add hidden option to use standard position address in crabe model For electronic sending solutions
NEW: Add a refresh button on page list of direct print jobs.
NEW: Add a tab "document" in donation card
NEW: Add cancel button on thirdparty create page
NEW: Add chart of product statistics
NEW: Add color on categories
NEW: Add date value filter on account records list
NEW: Add __PROJECT_NAME__ tag for customer invoice emails
NEW: Add option PDF_ALLOW_HTML_FOR_FREE_TEXT to be able to enter pdf footer text with wysiwyg editor.
NEW: Add fields into llx_cronjobs to be able to use job table to queue one shot jobs.
NEW: Add filter on status on invoice list
NEW: Add filter on status on shipments
NEW: Add gender property managed on user card FIX: Better error messages when uploading photo of user when permission to write are not granted
NEW: Add help tooltips on fields of dictionary edit pages.
NEW: Add hidden option MAIN_MAILFORM_DISABLE_ENTERKEY to disable the key enter into the form to send email.
NEW: Add $ID$ into extrafields management to allow use of current object id on filter for select list from table and checkbox list from table
NEW: Add info page on product card
NEW: Add into about page, a sample text to use to promote new version release (visible only if version is last stable)
NEW: Add none/all selection into list of files for FTP browser module
NEW: Add opportunity amount on project card.
NEW: Add link "date of invoice" to select date of invoice when creating a payment in one click.
NEW: Add planned workload and declared progress on project summary list on project home page (data aggregated from tasks of project)
NEW: Add ref and label of project into export
NEW: Add status into filters of graph
NEW: Add tab document on salaries payment
NEW: Add thumb of users into stats box on home page
NEW: A link to the bugtracker report tool can be enabled in the GUI
NEW: Better look for POS. More responsive design.
NEW: Can add project search on left menu search area
NEW: Can assign a task to yourself to have it appear on timesheet.
NEW: Can close a project that has draft status with no need to switch it to validate status before.
NEW: Can edit Background color for Top menu and Background color for table title line.
NEW: Can edit email templates using WYSIWYG editor.
NEW: Can edit list of prospect status for customers/prospects. Add a new entry into dictionary table to manage list fo status.
NEW: Can filter on contact status in prospect list. Removed deprecated menu entry.
NEW: Can filter proposal on a tag of a product.
NEW: Can filter proposal, orders or invoices with criteria "contain at least one product with following tag"
NEW: Can choose fields to show on project list.
NEW: Can choose fields to show in product list. Extrafields are also supported.
NEW: Can choose fields to show into the contact list. Extrafields are also supported.
NEW: Can choose fields to show into list of users. Extrafields are also supported.
NEW: Can set default value of event type when creating an event (if option "manage type of event" is used).
NEW: Can upload files on leave requests. Use more standard permissions.
NEW: Can use a "|" to make a OR search on several different criterias into search text filters of tables.
NEW: Can use the * as a joker characters into search boxes of lists.
NEW: Clean code into salary module, debug and add indexes
NEW: Can filter on user list and salary payments on user with naural search.
NEW: Can clone agenda events.
NEW: Color category is visible onto the thumb of tags on thirdparty, or products cards.
NEW: Conf to use next product/service ref when we clone a product/service
NEW: Contract module can be used to follow both sold and bought contracts/recurring subscriptions.
NEW: Can change amount when creating withdraws requests.
NEW: FEATURE PROPOSAL: on proposal, order or invoice creation from scratch, reload page after customer selection so its informations can be loaded
NEW: Filter "active" by default on user list. Fix label of permission of project module.
NEW: Forms are using the "tab look", even in creation mode.
NEW: Free text for cheque deposit receipt can be HTML content.
NEW: Hidden option THEME_ELDY_USE_HOVER is stable enough to become officialy visible into setup.
NEW: If module salaries is on, you can set a hourly value for time consumed by users. When a user enter its time consumed on a project, a calculation is done to provide the cost for human services. This value appears into the "Overview" of project.
NEW: Add import profile to import sales representatives of third parties.
NEW: Increase length of bank code to 128 char #3704
NEW: Into the overview of projects, the name of thirdparty appears into combo lists of elements to link to project.
NEW: Introduce a "code" into table of vats to describe VAT. This will allow to suggest different vat lines with same value with ability to differentiate them.
NEW: Introduce cost price on products.
NEW: Introduce hidden option MAIN_LANDING_PAGE to decide the home page visible just after login.
NEW: Introduce hidden option MAIN_REPLACE_TRANS_xx_XX to allow simple replacement of translated string on the fly. Prefer to use next method.
NEW: Introduce table llx_overwrite_trans to be able to overwrite translations by simple database edition.
NEW: Introduce use of cache for thumbs images of users to save bandwith.
NEW: Experimental level multiprice generator based on per cent variations over base price.
NEW: List of projects of a thirdparty are visible on a project tab for the thirdparty.
NEW: Merge all left menu search boxes into one.
NEW: Merge all search fields of an area page into one search box.
NEW: Next ref on clone doesn't need conf, it's used if mask exists.
NEW: Only arrow of current sorted field is visible into table views. This save a lot of space. You can click on the column title to sort. This make clickable area larger and click to sort is easier.
NEW: On page to see/edit contact of an ojbect, the status of contact is visible (for both external and internal users).
NEW: Option "encrypt password" into database is set to on by default on first install.
NEW: Print event type on third party card tab agenda list (only if AGENDA_USE_EVENT_TYPE = 1)
NEW: Provide an easier way to understand if an order can be shipped.
NEW: Quick search filter works also on invoice, proposal, order, intervention, contract and expense reports.
NEW: Replace category edition page on members with new select2 component.
NEW: Show photo of logged user into login top right block.
NEW: If no photo is available for user, we show a generic photo depending on gender.
NEW: Show photo of user into user list.
NEW: Show which fields were used for search when doing a "generic search" from the "quick search" form on left menu.
NEW: Statistic graphs on products offer a filter on product type (product / service or both)
NEW: Syslog displays configuration errors
NEW: The clicktodial module is now able to provide link "tel:" on phone numbers. So it is also possible to use clicktodial with a client solution like the "xivo" local client.
NEW: The conditional IF into ODT templates works also on not defined var so we can show data only if defined. Close #3819
NEW: The free text in PDF footers can now be a HTML content. So the WYSIWYG editor is on by default to edit it into module setup.
NEW: The thirdparties tabs, the contacts tabs and the members tabs are now presented using a new "top banner", saving space and using a same way to show address, status and navigation arrows.
NEW: Thumbs for statistics on main page are fully clicable (not only link inside the thumb)
NEW: Translate extrafield's labels.
NEW: Use new select2 component for juridical status, country and state selection.
NEW: When creating order, proposal or invoice from thirdparty card, the project is asked during creation. A link to create project if it does not exists is also available.
NEW: Uniformize form creation of proposal to add public and private notes during creation like for order and invoice.
NEW: More robust antiXSS engine.
NEW: Compatibility with Mysql 5.7+

For developers:
NEW: The search box and the bookmarks are now rendered by the menu manager.
NEW: Add a new widget $form->selectArrayAjax() to use combo list with content coming from an Ajax URL.
NEW: Add doActions hook method call in contract card
NEW: Added doActions hooks to user cards
NEW: Add a new component to select categories/tags from the main edit page of product. The dedicated tab is also removed.
NEW: upgrade jQuery Component Datable (and extras) to 1.10.7
NEW: script to build API class from existing class
NEW: Prepare database to store information per files (for example to define if an image can be used as a cover or not)
NEW: log hooks loading
NEW: Introduce property module_position so a module can decide where it appears into list of modules.
NEW: Introduce function dolGetFirstLineOfText
NEW: Introduce a method getDefaultCreateValueForField for developers to get a default value to use for a form in create mode. Implement it for public and private notes.
NEW: A module can add its entries into cron module.
NEW: Framework feature. To have a page being loaded at same scrollbar level after a click on a href link, just add the class "reposition" on this link.
NEW: Add exemple of setup for multitail to render dolibarr log files
NEW: Add restler framework. First step to build REST API into Dolibarr.
NEW: Add css class and ids on column of detail lines to allow module to easily manipulate fields.
NEW: Add hook in send mail
NEW: Add hooks on list of members to allow an external module to add more fields into list view.
NEW: Add hooks to allow an external module to complete list of events into calendar views.
NEW: Add "productpricecard" hook and uniformize code
NEW: Enhance also the prototype test_arrays to include select form before table.
NEW: Enhance prototype, project list and proposal list with new hooks to have an external module able to add more fields.
NEW: Enhance style engine. Add option to set color of links.
NEW: ODT generators can now also set meta properties of ODT file.
NEW: Add missing columns into llx_expedition to match other tables.
NEW: A new function getImageFileNameForSize was also introduced to choose image best size according to usage to save bandwith.
NEW: Support logging to a Sentry server
NEW: Prepare database to have agenda able to store more detailed emails events.

WARNING:

Dolibarr 3.9 is not yet fully compatible with PHP 7 even if most features seems to work.

Mysql minimum version is now 5.0.3

Following changes may create regression for some external modules, but were necessary to make
Dolibarr better:
- Deprecated Product::setPriceExpression. Use Product::update instead
- Deprecated hidden option MAIN_USE_CUSTOM_TRANSLATION has been removed. Use table llx_overwrite_trans instead.
- Trigger LINECONTRACT_INSERT has been renamed into LINECONTRACT_CREATE to match common denomination.
- A lot hooks used into PDF generation were not correctly implemented. We had to fix this. The result si that
the following hook were set as hook of type "replace". This means if your module implement such hooks, it must
return 0 to execute standard code or 1 to replace standard code (value to output should be set into resPrints instead).
This is list of hooks modified:
'pdf_getlinenum', 'pdf_getlineref', 'pdf_getlineref_supplier', 'pdf_getlinevatrate', 'pdf_getlineupexcltax',
'pdf_getlineupwithtax', 'pdf_getlineqty', 'pdf_getlineqty_asked', 'pdf_getlineqty_shipped', 'pdf_getlineqty_keeptoship',
'pdf_getlineunit', 'pdf_getlineremisepercent', 'pdf_getlineprogress', 'pdf_getlinetotalexcltax', 'pdf_getlinetotalwithtax'
- Renamed Product::isservice and Product::isproduct to match PSR-2
- Remove deprecated Product::hidden property



***** ChangeLog for 3.8.5 compared to 3.8.4 *****
FIX: #3815 Call to undefined function local_by_date().
FIX: #4424 Missing email of user popup in supplier orders area
FIX: #4442 Missing translation in Banks menu
FIX: #4448 $filebonprev is not used, $this->filename now
FIX: #4455
FIX: #4737 Bank transacion type selector translation is cropped
FIX: #4742 Able to delete a supplier invoice with a registered payment
FIX: #4743 UI glitch in project summary page
FIX: #4747 Missing UI background when registering a supplier invoice payment
FIX: #4748 Supplier invoice payment confirmation amount is not translated
FIX: #4749
FIX: #4756
FIX: #4766 VAT not shown in supplier invoice popup
FIX: #4809 - Duplicate functions with different content
FIX: #4851 Project selector in supplier invoices shows the project label twice
FIX: #4870
FIX: #5008 SQL error when editing the reference of a supplier invoice that already exists
FIX: #5048 Product supplier list display only one produc
FIX: #5170 tva sign with INVOICE_POSITIVE_CREDIT_NOTE option
FIX: #5203
FIX: #5207
FIX: #5338 use of not initialized var $aphour, $apmin, etc
FIX: #5380
FIX: #5383 bad object id on don delete
FIX: #5474 Country_id of "Don" object is still empty
FIX: Accountancy - 3.8 - Chart of accounts are limited on only one country
FIX: Bad include and param for project numbering module call
FIX: Box disabled because bugged
FIX: bug on email template
FIX: Can correct stock of lot using eatby or sell by date
FIX: Can make a movement on "out of sell" products
FIX: Can't create thirdparty or validate invoice if profid is mandatory and profid does not exists for other countries
FIX: can't fetch by siret or siren because of first "if"
FIX: Check stock of product by warehouse if $entrepot_id defined on shippings
FIX: correct display of minimum buying price
FIX: Creation of thumb image for size "small" was not done.
FIX: Direction of movement lost if an error occurs
FIX: dont retrieve new buying price on margin display
FIX: Duplicate records into export
FIX: Email templates not compatible with Multicompany
FIX: end of select when no fournprice
FIX: finished parameters not used
FIX: hook on group card called but not initialized
FIX: It doesn't check if there is enough stock to update the lines of orders/invoices
FIX: large expense note
FIX: missing column when module was installed before standard integration
FIX: Missing database escaping on supplier price insert/update
FIX: Not filtering correctly when come from dashboard
FIX: PROPAL_MERGE_PDF with PRODUCT_USE_OLD_PATH
FIX: real min buying price
FIX: receiving link never works
FIX: same page added several times on mergepropal option
FIX: search on date into supplier invoice list dont work because of status -1
FIX: Search supplier ref on contract
FIX: SQL error function on getAvailableDiscounts function, on bill create mode if socid is empty
FIX: systematic rounding causes prices to be updated without reason
FIX: task ODT company object not correctly retrieved
FIX: Template email must take care of positino column
FIX: VAT rate can be negative. Example spain selling to morroco.

***** ChangeLog for 3.8.4 compared to 3.8.3 *****
FIX: #3694
FIX: #3798 #2519 Cron jobs would never be executed
FIX: #4155 Search Categories error
FIX: #4239
FIX: #4272 Error when trying to print the page "Linked objects" of a Thirdparty
FIX: #4291 Correctly filter bank card GETPOSTs
FIX: #4291 Correctly filter external calendar GETPOSTs
FIX: #4341
FIX: #4394 Untranslated label in list of expense reports
FIX: #4414 Supplier invoices use FAC_FORCE_DATE_VALIDATION client invoices property
FIX: #4418
FIX: #4425 Missing "VAT" translation in supplier order popup
FIX: #4434 Weird behaviour when enabling multiprices
FIX: #4440 Wrong price is filled by Product::fetch into multiprices arrays
FIX: #4453 SEPA Direct Debit generated XML shows a trailing comma in RmtInf field
FIX: #4528
FIX: #4556 desiredstock and seuil_stock_alerte cleared on modify product card
FIX: #4580
FIX: #4583 Incorrect call of Categories::containing throws a DoliDB error
FIX: #4649 Wrong parameters order
FIX: #4768
FIX: #4785
FIX: Add a test to show bugged module with a bad declaration of dictionaries to avoid to see clean module to be breaked.
FIX: add Croatia into list of country in EEC
FIX: add missing global def for ttc column
FIX: ajax error with multicompany module
FIX: Avoid errors when batch stock is negative
FIX: bad field in select
FIX: bad path
FIX: bad transaction level due to code of situation invoices
FIX: best sql request
FIX: bookmark's user change after update if the user hasn't superadmin right
FIX: call trigger LINEBILL_SUPPLIER_CREATE
FIX: Can not disabled an opened service line in a contract
FIX: can't clone event
FIX: can't send mail to thirdparty contact if no mail defined on thirdparty card
FIX: Check stock of batch on shippment
FIX: code corrupting database
FIX: compatibility with multicompany transversal mode
FIX: compatibility with multicompany transversal mode and more security issue
FIX: Contrat card don't consider user permissions to show active/unactive service button
FIX: CVE CVE-2015-8685
FIX: Deadlock situation. Can't edit anymore contract. FIX: List of automatic events was not visible.
FIX: disable main.inc.php hooks
FIX: do not show warning if account defined
FIX: don't see the sales representative of anothers entities
FIX: duration format
FIX: Correct problem of rights beetween tax and salaries module
FIX: Email templates not compatible with Multicompany
FIX: $fileparams is not defined
FIX: filter by socid if from customer card
FIX: for avoid conflict with "global $m" in memory.lib.php
FIX: for avoid division by 0
FIX: hover css
FIX: If option to hide automatic ECM is on, dont show menu.
FIX: if we dont use SUPPLIER_ORDER_USE_HOUR_FOR_DELIVERY_DATE the hour is displayed on pdf
FIX: Introduce hidden option to disable feature than hangs when too much data
FIX: ISSUE #4506 : make working the PROPAL_CLONE_ON_CREATE_PAGE hidden constant
FIX: issue when bank module is disabled FIX: missing entity filter for lines of payment
FIX: list of leave request was not showing label correctly.
FIX: MAIN_THIRDPARTY_CREATION_INDIVIDUAL syntax error in name
FIX: markRate can be 100
FIX: minor css error (pixel size must have "px"). Compatibility with old behaviour.
FIX: missing field "label"
FIX: missing signature and uniformize code between card and script
FIX: missing traduction
FIX: missing translation
FIX: missing translation key
FIX: nblignes not calculated after hook and hook can't modify this value. Usefull for modules
FIX: no database structure change is allowed into minor versions
FIX: no transaction in this place
FIX: Noway to validate a leave request for some uer even if they have permission for.
FIX: Option to disable meteo was not set correctly in edit mode
FIX: $outputlangs is not defined (dolibarr 3.7, 3.8, 3.9)
FIX: path to copyrighted files
FIX: php unit to work both with old and new setup
FIX: Purge of temp files was broken
FIX: Relative discount decimals are not saved
FIX: Removed a bugged list. Fixed another one to not count data of previous year.
FIX: retrieve correct pu_ttc (set by printObjectLine function) like in 3.7
FIX: search product in customer product prices doesn't work
FIX: Some filters are lost when paging
FIX: sql injection #4341
FIX: sql injection even when code is on several lines
FIX: sql request and total for time spen for current month
FIX: Sql syntax error in doc_generic_task_odt
FIX: Status filter don't work
FIX: Strict Standards: Only variables should be passed by reference
FIX: The part added with hidden option MAIN_DOC_USE_TIMING was included with a . instead of -. This make os think it is part of extension instead of file name.
FIX: The third dashboard don't consider user permissions
FIX: the view my task must show only task you are assigned to
FIX: to allow phpunit of migration process for 3.4 to 3.5
FIX: to allow phpunit of migration process for 3.5 to 3.6
FIX: userlocaltax
FIX: view of product image when using old path
FIX: size of image uploaded on user.
FIX: We must ue the "small" size of imge to show on card pages.
FIX: When we make a direct assignement on a task to a user, we must check he is also assigned to project (and if not assign it)
FIX: wrong fk_parent_line in credit note with invoiceAvoirWithLines option
FIX: wrong modelpdf var name
FIX: wrong object name

***** ChangeLog for 3.8.3 compared to 3.8.2 *****
FIX: #3805
FIX: #3231 [Members] Public subscription page displays GeoIP error
FIX: #3240
FIX: #3293 Login page form icons not shown
FIX: #3508 Useless tooltip in 3.8 boxes
FIX: #3661 Margin is not selected correctly when adding a product
FIX: #3679 Error when deleting a Localtax2 special payment
FIX: #3707 Thirdparty bank account page table has a glitch
FIX: #3726 When upload file, don't test if PRODUCT_USE_OLD_PATH_FOR_PHOTO variable is empty or not
FIX: #3734 Do not show empty links of deleted source objects in stock movement list
FIX: #3836 Unable to upload a document to an invoice under some circunstances
FIX: #3878 Storing and deleting files on emailing was done at wrong place
FIX: #3880
FIX: #3882
FIX: #3890 Expected transactions bank account page, shows negative numbers
FIX: #3912
FIX: #3928 Creating a Customer order and a Customer invoice from a project, does not inherit payment conditions and method of payment of customer card
FIX: #3953 Don't round supplier price
FIX: #3953 rounding of buying price
FIX: #3980 Search field in "product by supplier" list sends empty result 3.8 and 3.7
FIX: #3987 Undefined variable $newref in CommandeFournisseur::approve
FIX: #3988 Undefined variable $conf and $error in CommandeFournisseur::addline
FIX: #3989 Undefined variable $conf in CommandeFournisseur::getNomUrl
FIX: #3990
FIX: #3992 CommandeFournisseur::ref is marked as deprecated and it shouldn't be
FIX: #3996 Dictionnary hooks are not working in 3.8
FIX: #3997 Wrong permission key used for Margins > Read all
FIX: #4016 User link is not correctly formed in emailing receivers
FIX: #4018 SQL error if trying to access the mailing/card.php page without an ID defined
FIX: #4036 Direct printing module without any driver configured, shows an unformatted error message
FIX: #4043 Incorrect translation in error mesage in menu creation admin page
FIX: #4049 PHP warning when trying to access a non-existing product/service
FIX: #4055 SQL error when trying to access a non-existing expedition
FIX: #4081 Added missing translation
FIX: #4097 Public holiday calculation
FIX: #4182 SQL error when deleting an unexisting bank entry
FIX: #4242 Allow disabling dashes in documents
FIX: #4243 sql injection
FIX: #4281
FIX: #4282 Defined shipping time were not shown in Customer order's PDF documents
FIX: #4285 SQL query shown when accessing an unexisting invoice
FIX: #4287 SQL error when accessing an unexisting proposal
FIX: #4302 Undefined variable $conf in Commande::LibStatut
FIX: Allow to search on alias name into select
FIX: Add a protection to not make release if ChangeLog was not generated.
FIX: autofocus on input search product
FIX: bad calculation for stock value
FIX: Better compatibility for users that used the not supported option MAIN_USE_JQUERY_MULTISELECT set to 1.
FIX: Bug: $this is not accessible in static context in Mailing::libStatutDest #4050
FIX: can not have access to the new ids or propal lines on PROPAL_CLONE
FIX: Can't update line's duration
FIX: Can use formated float number on old expense report module.
FIX: change object statut on close shipping and remove erratic db commit
FIX: change order date on clone (as everywhere else)
FIX: event's data lost on user assign update
FIX: export propal and order with extrafields
FIX: export with category contact extrafields
FIX: jquery select of project generate js error on change event
FIX: label of line is set in description field if empty
FIX: loss data also if update was cancel by error of ended state with no end date, try a generic patch
FIX: mail isn't display in title on event in mode view
FIX: Missing to set context into workflow actions, so triggers can't know we are creating an invoice from order or an order from a proposal.
FIX: NB task and percent progress in box project
FIX: Not delete a product when have customer price
FIX: Not deleting contrats on element_element table
FIX: Not use localtaxes when invoice some orders
FIX: only active customer should be available into select list thirdparty on invoice creation
FIX: only active customer should be return into new invoice creation select list
FIX: AWP calculation
FIX: product link in project box
FIX: Remove  column creation for table llx_product_fournisseur_price, the column use un calss is fk_supplier_price_expression, and fk_price_expression does not exist into lx_product_fournisseur_price sql file declaration
FIX: Show category selector if we have permission to view products or services
FIX: showrefnav htmlspecialchar instead of < >
FIX: The label hidden was not supported when using jmobile
FIX: Too many information were hidden. A lot of users still need bank account on PDF.
FIX: Use "WHERE true" instead of "WHERE 1" #4132

***** ChangeLog for 3.8.2 compared to 3.8.1 *****
FIX: Add a protection to not make release if ChangeLog was not generated.
FIX: 1/ update_extra() function must not be in  "if(!empty(MAIN_DISABLE_CONTACTS_TAB)" test. 2/ Reindented code
FIX: #3240
FIX: #3541 Bypass authentication when user was created using LDAP
FIX: #3605 deleting a shipping
FIX: #3661 Margin is not selected correctly when adding a product
FIX: #3689 Bug on workflow module
FIX: #3724 Bug: Blank page after cloning proposal if we changed client
FIX: #3726 Better support for PRODUCT_USE_OLD_PATH_FOR_PHOTO
FIX: #3726 Not showing images on product card
FIX: #3757 Can't set amount in a social contribution with some languages
FIX: #3786 Translation of select box.
FIX: #3841 creation of a task completed has not status set to finished by default
FIX: #3878 Storing and deleting files on emailing was done at wrong place
FIX: #3880
FIX: #3882
FIX: action not appear before an update because of a lack of line in action ressource
FIX: add tag myuser_job into ODT replacement
FIX: Avoid changing the state to a thirdparty who shouldn't be contacted anymore
FIX: bad calculation for stock value
FIX: Bad parameters
FIX: Bad picto for expense report
FIX: bad property so after creating an event from calendar, filter were lost.
FIX: bad stock valorisation
FIX: better fix to generate a PROV ref after clone
FIX: bug invoice classified in propale next update commonobject class in 3.8
FIX: Can export a field into task time table with export project profile
FIX: change order date on clone (as everywhere else)
FIX: clone customer order create new order with validate ref and not with PROV
FIX: Contacts are not added to the list with the status "no contact"
FIX: Default thirdparty when cloning invoice was not set.
FIX: double db escape add too quote
FIX: event's data lost on user assign update
FIX: Filter in customer price per product of a thirdparty returned error
FIX: filters on supplier invoices list are not used, search_status instead
FIX: fix HTML into formconfirm box
FIX: IF autocomplete was set on thirdparty list, it was not possible to open list of extrafields.
FIX: If no end date is set on survey, we should be able to vote.
FIX: loss data also if update was cancel by error of ended state with no end date, try a generic patch
FIX: no need to remove file into mail form, the temp dir will be deleted after any sending
FIX: pmp calculation
FIX: Preview pages was not using correct style for ref
FIX: project was not retrieved on invoice creation form
FIX: Revert option WORKFLOW_PROPAL_CAN_CLASSIFIED_BILLED_WITHOUT_INVOICES into option WORKFLOW_PROPAL_NEED_INVOICE_TO_BE_CLASSIFIED_BILLED for better compatibility with old versions
FIX: Search status not saved into list
FIX: search_status not used in mergefusiontool
FIX: Show category selector if we have permission to view products or services
FIX: Show product image on getNomUrl()
FIX: skeleton class must use db->order rather than ORDER BY into fetchAll
FIX: Societe::set_parent() function needs societe object to be fetched to update parent
FIX: supplier rights for orderToInvoice
FIX: tag object_total_vat_x need x to be a string with unknown decimal lenght. Now use for x the real vat real with no more decimal (x = 20 or x = 8.5 or x = 5.99, ...)
FIX: The preview of PDF was never refreshed if PDF document was changed
FIX: The thumb of user into top menu was using the image in full size. This make a large download at each page call. We must use the mini thumbs.
FIX: Total in summary was not same than into detail on the referrer page.

***** ChangeLog for 3.8.1 compared to 3.8.0 *****
FIX: #3521 postgresql migration error
FIX: #3524
FIX: #3529
FIX: #3530
FIX: #3533
FIX: #3533 Load categories language
FIX: #3534
FIX: #3572 Impossible to attach project in order
FIX: #3599 Not saving legal form
FIX: #3606
FIX: #3607 Better categories setting and unsetting
FIX: #3628
FIX: #3630 - Wrong balance report when module salaries and donation disabled
FIX: Add a test to save life when ref of object (invoice ref, order ref, ...) was empty. The was no way to go back to a clean situation, even after vaidating again the object.
FIX: Admin fiche inter page do not take good action
FIX: Always use type send in parameters in showCategories method
FIX: avoid SQL error in getValueFrom common object when all params are not send
FIX: avoid SQL error when no sortfield send to method
FIX: bad link into project box
FIX: Bad title line in project view when using jmobile
FIX: Bad translation key for project "Overview"
FIX: Can create Proposal on close thridparty #3526
FIX: Can't change state on a contact
FIX: Can't change the admin with default setup
FIX: Can't delete thirdparty if there is some discounts
FIX: Can't reopen a canceled invoice.
FIX: Creation of tables or keys must not be done with a random order.
FIX: debian install when module mysqli is not installed.
FIX: Description of tags was mandatory in edit mode but not in create mode. Should not be mandatory.
FIX: display error on extrafields on ficheinter
FIX: Email selector contact must not include inactive contact
FIX: error in SQL due to a previous fix
FIX: Error retrieving customer prices
FIX: Event from ical stream should not be movable into calendar view
FIX: facturestat bad sql when customer view is limited
FIX: Filter on status of thirdparty list and bad encoding of url
FIX: icon into export profile may be not correctly output
FIX: Init into bad var
FIX: Link of project must be cickable if user has permission to read all projects FIX: Missing information into the alt of project picto
FIX: List of project for user that are restrited as sale repreentative to some thirdparties.
FIX: Mass Mailing activity don't display all status
FIX: Missing contracts into list in page of Refering objects of a thirdparty.
FIX: Missing menu entry for list of thirdparties when using auguria menu manager
FIX: Missing validate button if permission are not valid.
FIX: New adherent from, always redirect on entity
FIX: not closing CSS.
FIX: not responsive part for project page
FIX: Only are showing one object linked
FIX: order ref must not be translated
FIX: Payment form for paypal and paybox was not centered.
FIX: Pb into pagination scroll widget FIX: Style of previous-next card when using dolidroid
FIX: Regression on bad use of fk_account showing the bad bank account on PDF.
FIX: Removed warnings
FIX: remove twice same test
FIX: select of project using ajax autocomplete option
FIX: sortder field was missing so manually added values were moved to begin.
FIX: Syntax error in Debian Apache configuration
FIX: The admin flag is mising.
FIX: The filter on thirdparty prices should be visible if there is at least one thirdparty price.
FIX: Thirdparty is missing on card
FIX: update2.php test res befre assign it
FIX: When delete actioncomm also delete actioncomm_resources
FIX: when editing time spent, date of line suggested was a rubbish value
FIX: When filter with empty status, by default get canceled status (-1)
FIX: When update a member login for a member linked to a user, the login of user was not sync (not updated).
FIX: Wizard for restore does not show import command


***** ChangeLog for 3.8 compared to 3.7.* *****
For users:
FIX: #2519
FIX: #2758 Product::update sets product note to "null" when $prod->note is null
FIX: #2832: Fixed a problem with special characters in expense report PDF model
FIX: #2856 : Wrong table design
FIX: #2901
FIX: #2957 : missing $langs object for trigger
FIX: #2983 Load gravatar avatar images securely over HTTPS
FIX: #2987: removed dead function moneyMeter()
FIX: #3009: Better filtering to prevent SQL injection
FIX: #3009: Better filtering to prevent SQL injection
FIX: #3091 TotalHT amount in supplier order is bold unlike the rest of Dolibarr
FIX: #3138 - Too much visible thing when access is denied on public pages
FIX: #3173 Overlapping of shipment ref
FIX: Adding 5 more choice link into survey module was not working with chrome
FIX: bad calculation for stock value
FIX: Bad link to login page into email for password renewal.
FIX: Bad logo for status "Do not contact" of thirdparty.
FIX: Bad variable usage
FIX: Better management error into the color conversion functions
FIX: [bug #1883] missing field in SQL installation
FIX: Bug on order and supplier invoice numeration mask when use supplier code
FIX: Bug on order and supplier invoice numeration mask when use supplier code
FIX: button create payment hide if tax amount is less than 1
FIX: can receive new batch product on supplier order
FIX: can show print page after product save
FIX: Close #2835 Customer prices of a product shows incorrect history order
FIX: Close #2837 Product list table column header does not match column body
FIX: Close bug #2855 Wrong translation key in localtax report page
FIX: Close bug #2861 Undefined variable $res when migrating from 3.6.2 to 3.7.0
FIX: Close bug #2891 Category hooks do not work
FIX: Close bug #2900 Courtesy title is not stored in create thirdparty form
FIX: Close bug #2976: "Report" tab is the current tab but it is not marked as selected by the UI
FIX: Correct migration script
FIX: create contact with extrafiel is null when it is require
FIX: Description of contract line was not visible.
FIX: Correct path of loan class
FIX: Correct problem field with note - Add note_private & use wysiwyg editor
FIX: Edit in place of "Outstanding Limit"
FIX: Module Expense Report - Correct init
FIX: Update licence to GPLv3
FIX: End log must use same level then start log.
FIX: event for restricted user was restricted if company null
FIX: event not linked to contact on creation
FIX: Export of tags for contact and member
FIX: extrafields required on thirdparty
FIX: Force ref
FIX: Function expects an int, not a boolean
FIX: Function was expecting a boolean not a string
FIX: hide category if it's not enable
FIX: If supplier invoice block linked element is display after other block total HT amount is not reset to 0 and sum other block (like customer orders values)
FIX: jdate returning -62169955200 on x64 machine
FIX: Let ability to use IDPROF verifications even if new entry is "private"
FIX: migration error
FIX: moved built-in bug report system to GitHub Issues
FIX: Moved code to where the variable is defined
FIX: No check warehouse is provided if module stock is not enabled.
FIX: Payed invoices are showed as canceled FIX: Bad date filter on customer order
FIX: Ref/label of product on contract line was not visible, nor into page, nor into PDF.
FIX: Removed concatenation on undeclared variable
FIX: Remove deprecated property 'libelle' on product object
FIX: Replaced some deprecated call
FIX: Replaced some deprecated property
FIX: Save of filters into export profiles failed.
FIX: "script" balise with wrong syntax
FIX: send mail, copy sendto don't read the list of contact
FIX: top links menu have target attribute with wrong value
FIX: total amount in tpl linked object are not reset
FIX; Unknown field 'sc.fk_soc' in field list
FIX: update usergroup name
FIX: Variable declared boolean
FIX: Variable might not be traversable
FIX: We did a test on a permission to export contract when permission did not exists.
FIX: when mailing is deleted, the targets list was kept in database
FIX: when multicompany was enabled, this function didn't check just on the good entity (problem when both company use same mask)
FIX: When we automatically creta an order from a proposal with workflow module, if some extrafields of propal don't exist in order object, insertExtraFields() function tries to insert extrafields in unexistant column of commande_extrafields table.
FIX: When we clone a propal, if it has a project which is not assigned to a third, it was not on new propal because fk_project was always set to empty string if new propal is for another third.
FIX: when we create an agenda event with "Not applicable" status, it is automatically saved with "To do" status
FIX: width multiselect
FIX: Wrong type hinting
FIX: XSS security using the onerror and missing escapement on type of member page.
FIX: Missing visibility of static property
NEW: Add a button to purge criteria in user list
NEW: add all assigned users and all extrafields data in new event when we createFromClone
NEW: Add a new component to select categories/tags from the main edit page of product. The dedicated tab is also removed.
NEW: Add a search field and report on hrm area
NEW: Add a tab document in donation card
NEW: Add bank account owner in invoice/proposal/orders footer
NEW: Add button to purge search criteria into list
NEW: Add close date and user for projects.
NEW: Add company information into  category contact export
NEW: Add current salary on list of payment
NEW: add date value filter on account records list
NEW: Add exemple of setup for multitail to render dolibarr log files
NEW: Add filter on status on invoice list
NEW: Add filter on task ref and task label into list of tasks
NEW: Add filter on user contact or user task into task list
NEW: Add gender property managed on user card FIX: Better error messages when uploading photo of user when permission to write are not granted
NEW: Add help tooltips on fields of dictionary edit pages. Fix: visible list of tasks are for opened project only.
NEW: Add hidden option MAIN_MAILFORM_DISABLE_ENTERKEY to disable the key enter into the form to send email.
NEW: add hook in send mail
NEW: Add hooks on list of members to allow an external module to add more fields into list view.
NEW: Add hooks to allow an external module to complete list of events into calendar views.
NEW: Add opportunity amount on project card.
NEW: Add option THEME_TOPMENU_DISABLE_IMAGE to disable images into menu eldy.
NEW: add PDF icon on linked element into project
NEW: add "productpricecard" hook and uniformize code
NEW: Add ref and label of project into export
NEW: Add search box for supplier order search.
NEW: Add status into filters of graph
NEW: Add tab document on salaries payment
NEW: A link to the bugtracker can be enabled in the GUI
NEW: A module can add its entries into cron module.
NEW: autofocus on product selection dropdown list or search field
NEW: Backup and restore tool is easier to use
NEW: Can add all user of a project as user of a task, in one step.
NEW: Can add project search on left menu search area
NEW: Can assign a task to yourself to have it appear on timesheet
NEW: Can close a project that has draft status with no need to switch it to validate status before.
NEW: Can edit Background color for Top menu and Background color for table title line (works only with theme menu eldy).
NEW: Can edit email template using WYSIWYG editor
NEW: Can edit internal label of invoice even when closed (this is a private information)
NEW: Can edit list of prospect status for customers/prospects. Add a new entry into dictionary table to manage list fo status. Removed deprecated files.
NEW: Can filter on contact status in prospect list. Removed deprecated menu entry.
NEW: Can filter proposal on a tag of a product Enhance also the prototype test_arrays to include select form before table.
NEW: Can filter proposal, orders or invoices with criteria "contain at least one product with following tag"
NEW: Can install an external module from admin pages, if web server has permission for and if setup is ok for.
NEW: Can search on customer order amount into customer order list.
NEW: Can upload files on leave requests. Use more standard permissions.
NEW: Can use a "|" to make a OR search on several different criterias into text filters of tables.
NEW: Clean code into salary module, debug and add indexes NEW: Can filter on user list and salary payments on user with naural search.
NEW: clone action on agenda events
NEW: dev feature : replace conf filename with "conf" parameter on url by GET
NEW: display linked object in edit mode when we create an event from an order, propal...
NEW: Enhancement of module 'Notification by Email'. Show nb of notifications set. Can set several emails. Can set a threshold on amount for notifications. Add notification on supplier order validation.
NEW: Enhance prototype, project list and proposal list with new hook to have an external module able to add more fields.
NEW: Enhance the natural_search function so we can use it to search numeric fields with criteria with operator <>= inside (< 100, >= 1000)
NEW: Enter amount for withdraws requests
NEW: Feature request: A page to merge two thirdparties into one #2613
NEW: Feature to build a merged pdf with all unpaid invoice can work for paid invoices.
NEW: Filter "active" by default on user list. Fix label of permission of project module
NEW: For a contract line, price is no more mandatory.
NEW: Forms are using the tab look, even in creation mode.
NEW: Hidden option THEME_ELDY_USE_HOVER is stable enough to become officialy visible into setup.
NEW: If module salaries is on, you can set a hourly value for tome consumed by users. Each time a user enter its time consumed on a project, a calculation is done to provide the cost for human services. This value appears into the "Transversal view" of project.
NEW: Implement option SUPPLIER_ORDER_USE_DISPATCH_STATUS to add a status into each dispathing line of supplier order to "verify" a reception is ok. Status of order can be set to "total/done" only if line is verified.
NEW: Into the overview of projects, the name of thirdparty appears into combo lists of elements to link to project.
NEW: Introduce option SUPPLIER_ORDER_DOUBLE_APPROVAL to allow 2 approvals to make a supplier order approved. Activating this option introduce a new permission to the second level approval.
NEW: Introduce TCPDI as replacement of FPDI.
NEW: List of recent modified supplier product prices in Supplier card
NEW: Module notification should details of emails into confirm box, not only number.
NEW: On page to see/edit contact of an ojbect, the status of contact is visible (for both external and internal users).
NEW: Product stock and subproduct stock are independant
NEW: Propal merge product card PDF into azur
NEW: Rename install etape to step
NEW: Replace category edition page on members with new select2 component.
NEW: Show difference between timespent by everybody and time spent by user making timesheet into timesheet pages. NEW: Can enter start hours of task when creating timesheet
NEW: Show last official stable version into system - update page.
NEW: Show photo of logged user into login top right block. NEW: If no photo is available for user, we show a generic photo depending on gender
NEW: [T1758] Merge bank card & account card
NEW: [ task 1191 ] AJAX selector for projects
NEW: [ task #851 ] Add a new field: Commercial name
NEW: [ task #977 ] New option to manage product unit Migrated code from GPCSolutions/dolibarr:3.2-units branch and adapted for 3.8 with some improvements
NEW: The line where mouse is over can be highlight with option THEME_ELDY_USE_HOVER (on by default)
NEW: The notification module accept keyword __SUPERVISOR__ to send notification to supervisor of user.
NEW: Thumbs for statistics on main page are fully clicable (not only link inside the thumb)
NEW: Title of page project contains project ref and label
NEW: update skeleton and class builder
NEW: Use new select2 component for juridical status, country and state selection.
NEW: Web service to create or update product can correct stock during creation/update.
NEW: When creating order, proposal or invoice from thirdparty card, the project is asked during creation. A link to create project if it does not exists is also available. NEW: Uniformize form creation of proposal to add public and private notes during creation like done for order and invoice.
NEW: When using transfer or correct stock from warehouse, after recording we go back to the warehouse page.
NEW: Add Option to not change date on cloning project
NEW: Add check list from table for extrafield type
NEW: Use new combobox.
NEW: Add hidden option MAXTABS_IN_CARD.
NEW: A default label is suggested for stock correction and transfer instead of empty string.
NEW: Add Weighted average price as default price for buying price for margin calculation. Add option MARGIN_PMP_AS_DEFAULT_BUY_PRICE to replace with first supplier price.
NEW: Introduce option MAIN_HTML_TITLE to start to control format of html title content.
NEW: Add extrafields on bank account cards.
NEW: Added delay between mails in Newsletter module.
NEW: [ task #1793 ] Create new permission to restrict commercial agent margin to logged user.
NEW: Add experimental module ask supplier price to request supplier quotation.
NEW: Add module batch management.

For translators:
NEW: Update language files.
NEW: When a translation is not available we always jump to en_US and only en_US.
NEW: All language tranlsations (except source en_US) is now managed on https://www.transifex.com/projects/p/dolibarr/.
FIX: Typo errors in translation.

For developers:
NEW: Function yn can show a visual checkbox.
NEW: Introduced select2 jquery plugin.
NEW: Possibility to add javascript in main login page with "getLoginPageOptions" hook.
NEW: possibility to defined a tab for all entities in module descriptor.
NEW: add restler framework First step to build REST API into Dolibarr.
NEW: add an explorer for REST API consultation & documentation.
NEW: script to build API class from existing class.
NEW: Add function dolCopyDir to copy directory with recursive content.
NEW: Introduce function dolGetFirstLineOfText.

WARNING: Following changes may create regression for some external modules, but were necessary to make
Dolibarr better:
- Removed hook supplierorderdao into supplier order creation. This is a business event, so we must use the
  trigger ORDER_SUPPLIER_CREATE instead.
- Hooks 'printLeftBlock' and 'formConfirm' are now compliant with hook development rules. They are
  "addreplace" hooks, so you must return content with "->resprints='mycontent'" and not with "return 'mycontent'"
- All fields "fk_societe" and "fk_soc" are now named "fk_soc" (same name for all fields).
- Method select_PriceBaseType and load_PriceBaseType were merged into selectPriceBaseType.
- The triggers USER_LOGIN* are deprecated. They are still working but you should prefer use the
  hook afterLogin or afterLoginFailed instead.
- The trigger USER_CREATE_FROM_CONTACT has been replace with USER_CREATE and property context is now filled
  to make difference between creation from contact or not.
- Function get_exdir require now 6 parameters. This is to prepare a future feature.


***** ChangeLog for 3.7.4 compared to 3.7.3 *****
FIX: #3694
FIX: #4239
FIX: #4291 Correctly filter external calendar GETPOSTs
FIX: #4341
FIX: #4414 Supplier invoices use FAC_FORCE_DATE_VALIDATION client invoices property
FIX: #4440 Wrong price is filled by Product::fetch into multiprices arrays
FIX: add missing global def for ttc column
FIX: Contrat card don't consider user permissions to show active/unactive service button
FIX: CVE CVE-2015-8685
FIX: Email templates not compatible with Multicompany
Fix: for avoid division by 0
FIX: ISSUE #4506 : make working the PROPAL_CLONE_ON_CREATE_PAGE hidden constant
FIX: $outputlangs is not defined (dolibarr 3.7, 3.8, 3.9)
FIX: sql injection even when code is on several lines
FIX: The third dashboard don't consider user permissions

***** ChangeLog for 3.7.3 compared to 3.7.2 *****
FIX: #3734 Do not show empty links of deleted source objects in stock movement list
FIX: #3890 Expected transactions bank account page, shows negative numbers
FIX: #3928 Creating a Customer order and a Customer invoice from a project, does not inherit payment conditions and method of payment of customer card
FIX: #3980 Search field in "product by supplier" list sends empty result 3.8 and 3.7
FIX: #4081 Added missing translation
FIX: #4097 Public holiday calculation
FIX: #4242 Allow disabling dashes in documents
FIX: #4243 sql injection
FIX: Can use formated float number on old expense report module.
FIX: Change object statut when closing shipment and remove erratic db commit
FIX: Export with category contact extrafields
FIX: NB task and percent progress in box project
FIX: Not delete a product when have customer price
FIX: Not deleting contrats on element_element table
FIX: Not use localtaxes when invoice some orders
FIX: Product link in project box
FIX: Use "WHERE true" instead of "WHERE 1" #4132

***** ChangeLog for 3.7.2 compared to 3.7.1 *****
FIX: #2957 : missing $langs object for trigger
FIX: #2983 Load gravatar avatar images securely over HTTPS
FIX: #3009: Better filtering to prevent SQL injection
FIX: #3091 TotalHT amount in supplier order is bold unlike the rest of Dolibarr
FIX: #3262 Webservice getProductsForCategory()
FIX: #3318
FIX: [ #3460 ] Selected bank account was not saved when an error happened when trying to create a customer invoice
FIX: #3530
FIX: #3630 - Wrong balance report when module salaries and donation disabled
FIX: #3679 Error when deleting a Localtax2 special payment
FIX: #3707 Thirdparty bank account page table has a glitch
FIX: #3724 Bug: Blank page after cloning proposal with changed client
FIX: #3836 Unable to upload a document to an invoice under some circunstances
FIX: #3841 creation of a task completed has not status set to finished by default
FIX: Add a protection to not make release if ChangeLog was not generated.
FIX: adjusted test for affecting supplier reference
FIX: Admin fiche inter page do not take good action
FIX: Avoid warning strict mode when hosting server do not have php5_curl installed
FIX: bad calculation for stock value
FIX: Bad condition into invoice export request making reporting too many rows.
FIX: bad stock valorisation
FIX: Bad visualization of suppliers name on Incomes-Expenses mode
FIX: Better management error into the color conversion functions
FIX: [ bug 1634 ] Error deleting a project when it had many linked objects
FIX: [ bug 1925 ] "Link to order" option in supplier invoices is not working properly
FIX: [ bug #2893 ] Dolibarr error when viewing an invoice after changing invoice mask
FIX: [ bug #3211 ] Error about sold to pay (Montant encours)
FIX: [ bug #3321 ] Users with certain permissions were shown a "forbidden access" page even if they had the rights
FIX: [ bug #3358 ] Tasks box does not work with PostgreSQL
FIX: [ bug #3383 ] Company name is overlapped with company direction in PDF models
FIX: [ bug #3426 ] Unable to create an invoice from a contract with extrafields
FIX: [ bug #3431 ] Invoice bank account is not respected
FIX: [ bug #3432 ] Spaces should be removed from IBAN when formatting it
FIX: Can create Proposal on close thridparty #3526
FIX: change order date on clone (as everywhere else)
FIX: Close #2835 Customer prices of a product shows incorrect history order
FIX: Close #2837 Product list table column header does not match column body
FIX: Close bug #2855 Wrong translation key in localtax report page
FIX: Close bug #2861 Undefined variable $res when migrating from 3.6.2 to 3.7.0
FIX: Close bug #2891 Category hooks do not work
FIX: Close bug #2900 Courtesy title is not stored in create thirdparty form
FIX: Close bug #2976: "Report" tab is the current tab but it is not marked as selected by the UI
FIX: contact country had wrong display if the country dont have translate
FIX: Display country name instead of country id (display country id makes no sense on vcard files)
FIX: display error on extrafields on ficheinter
FIX: double db escape add too quote
FIX: Email selector contact must not include inactive contact
FIX: End log must use same level then start log.
FIX: error in SQL due to a previous fix
FIX: event's data lost on user assign update
FIX: Export of tags for contact and member
FIX: facturestat bad sql when customer view is limited
FIX: if multicompany enabled, call to undifend method _setCookie instead of setCookie
FIX: If supplier invoice block linked element is display after other block total HT amount is not reset to 0 and sum other block (like customer orders values)
FIX: keep filter by category or by not enough stock if we switch page
FIX: Line break display as a block
FIX: load propal langs for availability traduction
FIX: loss data also if update was cancel by error of ended state with no end date, try a generic patch
FIX: Mass Mailing activity don't display all status
FIX: Missing to set context into workflow actions, so triggers can't know we are creating an invoice from order or an order from a proposal.
FIX: multientity warehouse management
FIX: New adherent from, always redirect on entity
FIX: No check warehouse is provided if module stock is not enabled.
FIX: no need to remove file into mail form, the temp dir will be deleted after any sending
FIX: no projet_task_time id from trigger TASK_TIMESPENT_CREATE
FIX: Not showing task extrafields when creating from left menu
FIX: only active customer should be return into new invoice creation select list
FIX: Payed invoices are showed as canceled FIX: Bad date filter on customer order
FIX: WAP calculation
FIX: Save of filters into export profiles failed.
FIX: supplier rights for orderToInvoice
FIX: Syntax error in Debian Apache configuration
FIX: The hours of date filter aren't correct
FIX: tool export handle the type "select" extrafields and return the value instead of id
FIX: total amount in tpl linked object are not reset
FIX: translate Jabberid on contact page with edit view
FIX: translation for 1 word do not work if product/service module are disabled because the translation search in products.lang
FIX: update2.php test res befre assign it
FIX: When delete actioncomm also delete actioncomm_resources
FIX: when fetch_optionnal_by_label in Extrafields with $this->db cannot work because this->db is never instanciated
FIX: when mailing is deleted, the targets list was kept in database
FIX: when multicompany was enabled, this function didn't check just on the good entity (problem when both company use same mask)
FIX: When we add an user on event in create mode, we lose linked object
FIX: When we automatically creta an order from a proposal with workflow module, if some extrafields of propal don't exist in order object, insertExtraFields() function tries to insert extrafields in unexistant column of commande_extrafields table.
FIX: When we clone a propal, if it has a project which is not assigned to a third, it was not on new propal because fk_project was always set to empty string if new propal is for another third.
FIX: XSS security using the onerror and missing escapement on type of member page.

NEW: Created new ContratLigne::insert function

***** ChangeLog for 3.7.1 compared to 3.7.* *****
FIX Bug in the new photo system
FIX Error management
FIX [ Bug #2714 ] Members -> Memberxy-> Agenda -> technical Error
FIX [ Bug #2713 ] 3.7.0 mailing-unsubscribe.php not unsubscribe
FIX #2901
FIX when we create an agenda event with "Not applicable" status, it is automatically saved with "To do" status
FIX check the user status during authentication
FIX top links menu have target attribute with wrong value
FIX extrafields required on thirdparty
FIX create contact with extrafield is null when it is require
FIX width multiselect
FIX "script" tag with wrong syntax
Fix bug debian 786479
FIX update usergroup name
Fix facturestats was not filtering on invoice type
FIX #2856 : Wrong table design
FIX button create payment hide if tax amount is less than 1
FIX event for restricted user was restricted if company null
FIX send mail, copy sendto don't read the list of contact
FIX Properly escape untrusted data to prevent HTML injection.
FIX send mail, copy sendto don't read the list of contact

WARNING:

Path to save photos of products was moved to match path of other attached files. If you had loose your photo
on the photo tab of products, you can set the constant "PRODUCT_USE_OLD_PATH_FOR_PHOTO" to 1 (home - setup - other)
to restore old path and get back working links without having to resubmit images.

WARNING:

Do not try to make any Dolibarr upgrade if you are running Mysql version 5.5.40.
Mysql version 5.5.40 has a very critical bug making your data beeing definitely lost.
You may also experience troubles with Mysql 5.5.41 with error "Lost connection" during migration.
Upgrading to any other version or database system is abolutely required BEFORE trying to
make a Dolibarr upgrade.

***** ChangeLog for 3.7 compared to 3.6.* *****
For users:
- New: Match other auth system: Login can be done entering login or user
       email (this open the road for SSO).
- New: Agenda export by project #1967.
- New: Increase length of thirdparty to 128 chars.
- New: "Is Order shippable" icon #1975.
- New: statistics on supplier orders and invoices on home page.
- New: Add permissions to read all trips and expenses.
- New: Can filter on date into tab "Referring object" of a project.
- New: Module notification has been enhanced:
       EMail use now language of target contact.
       Can also define a fixed email for notifications.
- New: Feature to link manually an order to an invoice does not disappear once
       link has been done.
- New: Can set a color on user card (visible into agenda view).
- New: extrafields for projects and tasks are exported to ODT documents.
- New: Add number of active notification into tab title (like we do for notes and documents)
- New: Can add product into category from category card.
- New: PDF event report show project and status of event.
- New: Can filter on status on interventions.
- New: Add help info of field type into dictionary of payment types.
- New: Add proposals into referer page of thirdparty.
- New: On contact list can set filter on both active and not active (no more exclusive select).
- New: Intervention documents are now available in ECM module.
- New: Can attach supplier order to a customer order.
- New: Supervisor is now visible into user list.
- New: Add user of creation and validation on invoice export.
- New: Add info page about browser.
- New: Enable feature developed for 3.6 we forgot to enabled: Adding prefix
       on uploaded file names.
- New: No more dependency between contract and service module.
- New: [ task #867 ] Remove ESAEB external module code from core.
- New: Can create proposal from an intervention.
- New: An event can be assigned to several users.
- New: Can filter events on a group of users.
- New: Can filter events of a thirdparty.
- New: Onto event summary of elements, end date and status are visible.
- New: Split Agenda view (month, week, day) into different tabs.
- New: Add a view "per user" of agenda events (with different colors according to type of event).
- New: Each user can include its own external ics calendar into dolibarr agenda view.
- New: Add event FICHINTER_CLASSIFY_BILLED into list of possible events to
       create an automatic event into agenda.
- New: Add new type of event (when type of events are used, not by default).
- New: Can disable predefined type of events.
- New: Form to add a photo is immediatly available on photo page if
       permissions are ok (save one click per photo to add).
- New: Add option PRODUCT_MAX_VISIBLE_PHOTO to limit number of photos
       shown on main product card.
- New: Add country into table of thirdparties type. This will allow to provide
       a list of thirdparty types specific to a country (like argentina that
       need type A or B).
- New: Can force a specific bank account onto an invoice/order.
- New: Home page of project area shows list of draft project (like other main page).
- New: Can search on project ref or string from project main page (like other main page).
- New: First change to match accessibility rules: http://www.w3.org/TR/WCAG10-HTML-TECHS/
       Differentiate text and img.
       Use label into quick search form.
       Use accesskey on form search.
- New: Intervention documents are now available in ECM module.
- New: Add attachments on user card + in ECM module.
- New: Can add __PROJECT_REF__ and __THIRDPARTY_NAME__ into email topic or content template.
- New: [ task #1204 ] add Numering contrat module free (like leopard in product module).
- New: [ task #712 ] Add warning when creating invoice from proposal or order, when there is already one invoice.
- New: Enable supplier price log table.
- New: [ task #1204 ] add a supplier reference to contract.
- New: [ task #1218 ] Can drag and drop an event from calendar to change its day.
- New: Optimize size of image static resources.
- New: Add hourly and daily amount on user card. Add weekly working hours and salary on user card.
- New: Content of predefined email come firstly from table llx_c_email_template, then translation key.
- New: Add option MAIN_GENERATE_INVOICES_WITH_PICTURE to show picture
       onto PDF like MAIN_GENERATE_PROPOSALS_WITH_PICTURE dir for proposals.
- New: Add more search field in list of cheque deposits.
- New: Add feature to order to invoice on supplier part.
- New : Use of MAIN_USE_FILECACHE_EXPORT_EXCEL_DIR to use disk cache for big excel export.
- New: Direct invoice creation from predefined invoice.
- New: Add dunning into accountancy report.
- New: Add favorite button into country dictionary to put value on top select list
- Upgrade phpexcel lib to 1.7.8
- New : Use of MAIN_USE_FILECACHE_EXPORT_EXCEL_DIR to use disk cache for big excel export.
- New : Option on extrafields to have them always editable regardless of the document status.
- New : New module PrintIPP to print without opening document is available as stable.
- New : Introduce hidden option STOCK_WAREHOUSE_NOT_REQUIRED_FOR_SHIPMENTS to solve at no risk
        a missing control on missing warehouse.
- Fix: [ bug #1487 ] PAYMENT_DELETE trigger does not intercept trigger action
- Fix: [ bug #1470, #1472, #1473] User trigger problem
- Fix: [ bug #1489, #1491 ] Intervention trigger problem
- Fix: [ bug #1492, #1493 ] Member trigger problem
- Fix: [ bug #1474, #1475 ] Contract trigger problem
- Fix: [ bug #1496 ] ACTION_DELETE trigger does not show trigger error
- Fix: [ bug #1494 ] CATEGORY_CREATE and CATEGORY_MODIFY triggers do not intercept trigger action
- Fix: [ bug #1502 ] DON_CREATE trigger does not intercept trigger action
- Fix: [ bug #1505, #1504] Project trigger problem
- Fix: [ bug #1463, #1464 ] Proposal triggers problem
- Fix: [ bug #1498, #1499 ] Shipment/Delivery triggers problem
- Fix: [ bug #1465, #1466 ] Product triggers problem
- Fix: [ bug #1508 ] STOCK_MOVEMENT does not show trigger error message
- Fix: [ bug #1501 ] DEPLACEMENT_CREATE trigger do not intercept trigger action
- Fix: [ bug #1506, #1507 ] ECM trigger error problem
- Fix: [ bug #1469 ] Triggers CONTACT_MODIFY and CONTACT_DELETE duplicates error message
- Fix: [ bug #1533 ] Links triggers do not show trigger error message
- Fix: [ bug #1537 ] Difference between societe.nom and adherent.societe.
- Fix: [ bug #1535 ] Supplier invoice Extrafields are not shown
- Fix: datepicker first day of week can be monday by setting into display setup
- Fix: [ bug #575 ] GED doesn't works if there is "/" in a mask
- Fix: [ task #1728 ] Deactivate RIB suggest in proposals / invoices / orders

For users, new experimental module (need to set feature level of instance to experimental to see them):
- New: Module Accounting Expert to manage accountancy
		Special Thanks to developpers :
			Olivier Geffroy
			Alexandre Spangaro
			Ari Elbaz
			Florian Henry
			Juanjo Menent
		And to the contributors :
			Jeff Info				2000 euros
			Nord Anim		 		 120 euros
			Hydroflex		 		 120 euros
			Asysteo			 		 120 euros
			Fournisseur médical		 120 euros
- Removed: unmaintained OScommerce module

For translators:
- Update language files.
- New: When a translation is not available we always jump to en_US and only en_US.

For developers:
- New: Syslog module can be set to use ChromePHP plugin to output log server into browser console.
- New: Add a css style "cursorpointer".
- New: Select list of users can return user into hierarchy.
- New: getBrowserInfo can return type of layout of browser (classic/phone/tablet)
- New: Add hook "searchAgendaFrom" and "beforePDFCreation".
- New: Add trigger DON_UPDATE, DON_DELETE
- New: Add country iso code on 3 chars into table of countries.
- Qual: Removed hard coded rowid into data init of table llx_c_action_trigger.
- LINEBILL_DELETE, LINK_DELETE, ORDER_SUPPLIER_DELETE, RESOURCE_DELETE trigger called before SQL delete
- New: [ Task #1481 ] Add trigger BILL_SUPPLIER_UPDATE.
- New: [ Task #1495 ] Add trigger LINECONTRACT_CREATE.
- New: Added hook "formConfirm" and "doActions" for supplier invoice card.
- New: [ task #1511, #1426 ] Added hook "doActions" for supplier card and supplier order card.
- New: renamed table llx_c_pays to llx_c_country & libelle field to label.
- New: Added hook "formConfirm" and "doActions" for fichinter card
- New: Can search list of thirdparties from web service on part of name.
- New: Function getCurrencyAmount is marked as deprecated. Use function price to output a price
       including currency symbol.
- Qual: Renamed table llx_c_civilite into llx_c_civility,
		field civilite into label in the same table,
		and field civilite into civility in other table.
- Qual: Renamed all files & links "liste.php" into "list.php".
- Qual: Renamed all files & links "fiche.php" into "card.php".
- Qual: Replace all constants COMPTA_* by ACCOUNTING_*.
- Qual: Replace all constants ACCOUNTINGEX_* by ACCOUNTING_* to simplify migration of the module
- Fix: [ bug #1724 ] Can't add a submenu to projects

WARNING:

Do not try to make any Dolibarr upgrade if you are running Mysql version 5.5.40.
Mysql version 5.5.40 has a very critical bug making your data beeing definitely lost.
You may also experience troubles with Mysql 5.5.41 with error "Lost connection" during migration.
Upgrading to any other version or database system is abolutely required BEFORE trying to
make a Dolibarr upgrade.

WARNING:

Following changes may create regression for some external modules, but was necessary to make
Dolibarr better:

- Path to save photos of products was moved to match path of other attached files. If you had loose your photo
  on the photo tab of products, you can set the constant "PRODUCT_USE_OLD_PATH_FOR_PHOTO" to 1 (home - setup - other)
  to restore old path and get back working links without having to resubmit images.
- If you can't see trips and expenses records, check that you have the new permission "read all
  trips and expenses".
- Deprecated module "oscommerce" were removed.
- Changed the way parameters are provided to scripts sync_xxx_ldap2dolibarr.php
- Some field into database were renamed from "libelle" to "label".
- Table llx_c_pays were renamed into llx_c_country.
- Triggers *_BUILDDOC are removed. Building a doc is not a business event. For action after
  creation of a pdf or odt, hook "afterPDFCreation" or "afterODTCreation" must be used instead.
- A lot of pages named fiche.php were renamed into card.php
- A lot of pages named liste.php were renamed into list.php
- If you used warehouse/stock module, recheck setup of stock increase/decrease rules of the
  warehouse module and your Point Of Sale module setup if you use one.
- Replaced USER_UPDATE_SESSION trigger with an updateSession hook may break modules using it.



***** ChangeLog for 3.6.7 compared to 3.6.6 *****
FIX: #4291 Correctly filter external calendar GETPOSTs
FIX: CVE CVE-2015-8685

***** ChangeLog for 3.6.6 compared to 3.6.5 *****
FIX: #3734 Do not show empty links of deleted source objects in stock movement list
FIX: #4081 Added missing translation
FIX: #4097 Public holiday calculation
FIX: #4242 Allow disabling dashes in documents
FIX: #4243 sql injection
FIX: Add a protection to not make release if ChangeLog was not generated. Prepare package 3.6.5
FIX: export with category contact extrafields
FIX: Not delete a product when have customer price
FIX: Not deleting contrats on element_element table

***** ChangeLog for 3.6.5 compared to 3.6.4 *****
FIX: #2957 : missing $langs object for trigger
FIX: #2983 Load gravatar avatar images securely over HTTPS
FIX: #3009: Better filtering to prevent SQL injection
FIX: #3841 creation of a task completed has not status set to finished by default
FIX: #3890 Expected transactions bank account page, shows negative numbers
FIX: #3928 Creating a Customer order and a Customer invoice from a project, does not inherit payment conditions and method of payment of customer card
FIX: bad calculation for stock value
FIX: bad stock valo
FIX: bad stock valorisation
FIX: [ bug #2893 ] Dolibarr error when viewing an invoice after changing invoice mask
FIX: button create payment hide if tax amount is less than 1
FIX: change object statut on close shipping and remove erratic db commit
FIX: change order date on clone (as everywhere else)
FIX: Close #2835 Customer prices of a product shows incorrect history order
FIX: Close #2837 Product list table column header does not match column body
FIX: Close bug #2861 Undefined variable $res when migrating from 3.6.2 to 3.7.0
FIX: Close bug #2891 Category hooks do not work
FIX: Close bug #2976: "Report" tab is the current tab but it is not marked as selected by the UI
FIX: contact country had wrong display if the country dont have translate
FIX: double db escape add too quote
FIX: End log must use same level then start log.
FIX: error in SQL due to a previous fix
FIX: event for restricted user was restricted if company null
FIX: facturestat bad sql when customer view is limited
FIX: If supplier invoice block linked element is display after other block total HT amount is not reset to 0 and sum other block (like customer orders values)
FIX: keep filter by category or by not enough stock if we switch page
FIX: no need to remove file into mail form, the temp dir will be deleted after any sending
FIX: no projet_task_time id from trigger TASK_TIMESPENT_CREATE
FIX: pmp
FIX: send mail, copy sendto don't read the list of contact
FIX: The hours of date filter aren't correct
FIX: tool export handle the type "select" extrafields and return the value instead of id
FIX: top links menu have target attribute with wrong value
FIX: total amount in tpl linked object are not reset
FIX: when multicompany was enabled, this function didn't check just on the good entity (problem when both company use same mask)

***** ChangeLog for 3.6.4 compared to 3.6.3 *****
- Fix: [ bug #2893 ] Dolibarr error when viewing an invoice after changing invoice mask

***** ChangeLog for 3.6.3 compared to 3.6.2 *****
- Fix: ref_ext was not saved when recording a customer order from web service
- Fix: withdrawal create error if in the same month are deleted previus withdrawals.
- Fix: amarok is a bugged theme making dolidroid failed. We switch to eldy automatically with dolidroid.
- Fix: [ bug #1788 ] Duplicated doActions hook in product/fournisseurs.php
- Fix: withdrawal create error if in the same month are deleted previous withdrawals.
- Fix: [ bug #1801 ] FAC_FORCE_DATE_VALIDATION constant alters supplier invoice date given to numeration modules
- Fix: [ bug #1802 ] SQL error when updating a task with PostgreSQL database
- Fix: [ bug #1785 ] Start date is lost in Project > Linked objects
- Fix: [ bug #1804 ] SQL error when sending email without address
- Fix: [ bug #1803 ] AJAX company contact input is not aligned
- Fix: [ bug #1787 ] Incorrect behaviour of doActions hook
- Fix: [ bug #1796 ] Unable to use numeration modules from an external module
- Fix: [ bug #1783 ] SQL error when enabling 3rd party module with PostgreSQL and MySQL strict mode ON
- Fix: [ bug #1717 ] Sorting unpaid invoices by amount received brings due amount
- Fix: [ bug #1784 ] MOTD doesn't show up in Amarok theme
- Fix: Tracking number not visible on shipment pdf
- Fix: [ bug #1812 ] SQL Error message while sending emailing with PostgreSQL database
- Fix: [ bug #1819 ] SQL error when searching for an invoice payment
- Fix: [ bug #1827 ] Tax reports gives incorrect amounts when using external modules that create lines with special codes
- Fix: [ bug #1822 ] SQL error in clientfourn.php report with PostgreSQL
- Fix: [ bug #1832 ] SQL error when adding a product with no price defined to an object
- Fix: [ bug #1833 ] user permissions in contact/note.php not working
- Fix: [ bug #1826 ] Supplier payment types are not translated into fourn/facture/paiement.php
- Fix: [ bug #1830 ] Salaries payment only allows checking accounts
- Fix: [ bug #1825 ] External agenda: hide/show checkbox doesn't work
- Fix: [ bug #1790 ] Email form behaves in an unexpected way when pressing Enter key
- Fix: Bad SEPA xml file creation
- Fix: [ bug #1892 ] PHP Fatal error when using USER_UPDATE_SESSION trigger and adding a supplier invoice payment
- Fix: Showing system error if not enough stock of product into orders creation with lines
- Fix: [ bug #2543 ] Untranslated "Contract" origin string when creating an invoice from a contract
- Fix: [ bug #2534 ] SQL error when editing a supplier invoice line
- Fix: [ bug #2535 ] Untranslated string in "Linked objects" page of a project
- Fix: [ bug #2545 ] Missing object_margin.png in Amarok theme
- Fix: [ bug #2542 ] Contracts store localtax preferences
- Fix: Bad permission assignments for stock movements actions
- Fix: [ bug #2891 ] Category hooks do not work
- Fix: [ bug #2696 ] Adding complementary attribute fails if code is numerics
- Fix: [ bug #3074 ] Accruals accounting use payment date instead of commitment date in turnover reports for salaries
- Fix: Not showing product supplier reference when page break
- Fix: [ bug #3341 ] Missing translation in /compta/paiement_charge.php
- Fix: [ bug #3342 ] Taxes dictionary page does not accept localized decimals for localtax2 rate

***** ChangeLog for 3.6.2 compared to 3.6.1 *****
- Fix: fix ErrorBadValueForParamNotAString error message in price customer multiprice.
- Fix: bug 1588 : relative discount.
- Fix: label of input method not translated.
- Fix: box of customer and prospects were not correctly disabled.
- Fix: [ bug #1618 ] PHP Error thrown when saving a barcode
- Fix: Civility & birthdate wasn't save into adherent module.
- Fix: webservice Thirdparty parameter lastname for individual creation is now lastname and not ref
- Fix: Chars - is no more allowed into value for code for extra fields.
- Fix: [ bug #1622 ] Requesting holiday than spans across two years cause high CPU usage by Apache
- Fix: [ bug #1595 ] Selected boolean extrafield in intervention creation page, does not save state
- Fix: Show sender Country on PDF docs when sender Country <> receiver Country
- Fix: [ bug #1624 ] Use lowest buying price for margin when selling with POS
- Fix: [ bug #1749 ] Undefined $mailchimp
- Fix: [ bug #1736 ] Failing supplier Elephant numeration module with some masks
- Fix: [ bug #1649 ] Cancel button of several thirdparty actions, does the same thing as modify
- Fix: [ bug #1736 ] Failing supplier Elephant numeration module with some masks
- Fix: [ bug #1731 ] Can't use quick navigation on project tasks secondary tabs

***** ChangeLog for 3.6.1 compared to 3.6.* *****
For users:
- Fix: Can upload files on services.
- Fix: sql errors on update fichinter.
- Fix: debian script syntax error.
- Fix: error "menu param is not inside list" into pos module.
- Fix: Salary payments are not reflected on the reporting sheets.
- Fix: Unsubscribe emailing not working.
- Fix: Trigger on create category call failed because user is not passed on card.
- Fix: list event view lost type event filter.
- Fix: Save also code event.
- Fix: VAT payment - Add control on field date value.
- Fix: Salaries payment - Field date value is now required and add control on it.
- Fix: Iban was used instead of Bic into SEPA file.
- Fix: Must unaccent strings into SEPA file.
- Fix: Extrafield feature select from table should try to translate multiple column when not needed
- Fix: cents for indian ruppes are called paisa and paise.
- Fix: Invoices payments may be older than invoices.
- Fix: Withdrawal total amount is double
- Fix: [ bug #1593 ] Spanish Localtax IRPF not being calculated since 3.6.0 in supplier invoices when adding a line
- Fix: Web service categorie WDSL declaration is correct
- Fix: ErrorBadValueForParamNotAString was displayed in virtual product if no base price defined
- Fix: Category creation failed and no message output
- Fix: Lang for Payment Type
- Fix: PHPCheckstyle 1.5.5

***** ChangeLog for 3.6 compared to 3.5.* *****
For users:
- New: Update ckeditor to version 4.
- New: Add form "search customer order" on commercial main page.
- New: Can create contract from an order.
- New: Add list of orders products in tab "consumption" on thirdparties.
- New: Add graph stats for suppliers orders in tab "stats" on products.
- New: Add option MAIN_HIDE_INACTIVETAB_ON_PRINT to hide inactive tabs when you
       use the "print" view on screen.
- New: Add option MAIN_AUTO_TIMESTAMP_IN_PUBLIC_NOTES and MAIN_AUTO_TIMESTAMP_IN_PRIVATE_NOTES
       to automatically add timestamp and user line into edition field when editing a note.
- New: Add button cancel into edition of notes.
- New: Improved Barcode module:
       Can input barcode during product creation step.
       Add autonumbering of barcode value for products.
       Add a page/tool for mass barcode generation.
- New: Improved Opensurvey module:
       Added options to disable comments and disable public votes.
       Limit dates use calendar popup.
       Description of survey use wysiwyg editor.
       More information shown on result tab.
       Renamed "survey" into "poll" (better translation).
- New: Add filter on text and status into survey list. Can also sort on id, text and date end.
- New: The box "balance of bank accounts" show all opened accounts.
- New: Add option MAIN_ADD_SALE_REP_SIGNATURE_IN_NOTE to add sale representative into public
       note of generated documents.
- New: Add warning if supplier payment is higher that due amount.
- New: Increase length of url into bookmark module.
- New: Automatic events sending mails add info about linked objects into email content.
- New: Price management enhancement (multiprice level, price by customer, if MAIN_FEATURES_LEVEL=2 Price by qty).
- New: Add option MAIN_FAVICON_URL.
- New: Created {line_price_ht_locale}, {line_price_vat_locale} and {line_price_ttc_locale} ODT tags.
- New: Add filter on project status into task list. By default, only "opened" project are visible.
- New: Status "validated" for project are renamed into "opened".
- New: Add barcode fields into user database.
- New: Add manager name (ceo, director, president...) into main company information page.
- New: Add field url as product properties.
- New: More options to create a credit note (can be filled automatically according to remain to pay).
- New: Can define custom fields for categories.
- New: Prepare generation of SEPA files into module withdrawal.
- New: [ task #1164 ] Add "Ref. supplier" search box in supplier orders
- New: [ task #1345 ] Can filter on status for supplier order.
- New: Add option FACTURE_SENDBYEMAIL_FOR_ALL_STATUS to allow to send invoice by email
       whatever is its status.
- New: Add filter date in bank writing list page.
- New: Extrafields can be used as substitution key %EXTRA_XXX% into emails texts for members.
- New: Add categories translation.
- New: Enable option "clone target emailing".
- New: Improved tax module: Add specific page for salaries payment
- New: Add composer.json file so Dolibarr can be publish onto packagist.org.
- New: The combo list of juridical status is now sorted
- New: [ task #926 ] Add extrafield feature on order lines.
- New: [ task #927 ] Add extrafield feature on Proposal lines.
- New: [ task #928 ] Add extrafield feature on invoice lines.
- New: Paypal/paybox email sent after backcall of a payment is now a formatted and translated
       HTML content. For member subscription renewal, there is also a link to member.
- New: When a subscription is recorded with invoice and payment:
       - the document (PDF) of invoice is also generated.
       - the invoice is set to status paid.
- New: Can enter holiday for someone else if user has permission for.
- Fix: Project Task numbering customs rule works.
- Fix: Add actions events not implemented.
- Fix: Price min of composition is not supplier price min by quantity.
- Fix: [ bug #1356 ] Bank accountancy number is limited to 8 numbers.
- Fix: [ bug #1439 ] impossible to remove a a translation (multilanguage-feature)
- New: If multilangue is enabled, mail (from propal, invoice, etc...) message is pre-defaulted in Customer language
- Fix: [ bug #1459 ] _ADD_CONTACT and _DEL_CONTACT triggers do not intercept insertion when reported an error
- Fix: [ bug #1478 ] BILL_PAYED trigger action does not intercept failure under some circumstances
- Fix: [ bug #1479 ] Several customer invoice triggers do not intercept trigger action
- Fix: [ bug #1477 ] Several customer invoice triggers do not show trigger error messages
- Fix: [ bug #1471 ] Several PHP warnings when intercepting USER_CREATE trigger.
- Fix: [ bug #1517 ] Packages sizes.
- Fix: [ bug #1521 ] The second order's page from a provider shows all orders

For translators:
- Update language files.

For developers:
- New: Add path file of trigger into admin trigger list page.
- New: More phpunit tests.
- New: Payments and supplier payment pages tabs can now be extended from modules.
- New: Add option 'aZ' into GETPOST function to check parameters contains
       only a to z or A to Z characters.
- New: Opensurvey polls tab cards can now be extended from external modules.
- New: Triggers OPENSURVEY_CREATE, OPENSURVEY_DELETE added.
- New: Add new hook function addMoreActionsButtons to allow a module to add/replace
       action buttons into an element.
- New: Normalize code for barcode generation to match other modules.
- New: Uniformize code for contacts forms.
- New: Add some hooks for financial reports.
- New: A module can add its own ECM view.
- New: A module can disable a standard ECM view.
- New: Add multilang support into product webservice.
- New: Add hooks on project card page.
- New: Add call_trigger method on CommonObject class. So new trigger call within object is just :
$result = $this->call_trigger($trigger_name, $user)

WARNING: Following change may create regression for some external modules, but was necessary to make
Dolibarr better:

- The deprecated way (with 4 parameters) to declare a new tab into a module descriptor file has been
removed. You must now use the 6 parameters way. See file modMyModule.class.php for example.
- Remove the javascript function ac_delay() that is not used anymore by core code.
- Properties "dictionnaries" into module descriptor files have been renamed into "dictionaries".
- Method form->select_currency() has been removed. Use instead print form->selectCurrency().
- Method form->select_methodes_commande() has been renamed into english name selectInputMethod().
- The following hooks are now 'addreplace' hooks: "formCreateThirdpartyOptions"
  So check that return value is 0 to keep default standard behaviour after hook, or 1 to disable
  default standard behaviour.
- Properties "civilite_id" were renamed into "civility_id".
- Remove add_photo_web() that is not used anymore by core code.


***** ChangeLog for 3.5.8 compared to 3.5.7 *****
FIX: #4291 Correctly filter external calendar GETPOSTs
FIX: bad calculation for stock value
FIX: bad stock valo
FIX: change order date on clone (as everywhere else)
FIX: CVE CVE-2015-8685
FIX: The hours of date filter aren't correct
FIX: #3442 Remove useless syslog
FIX: #3448 Pass expected date format
FIX: #3471 3.5 Rounding issue when dispatching non-integer

***** ChangeLog for 3.5.7 compared to 3.5.6 *****
Fix: Paypal link were broken due to SSL v3 closed.
Fix: [ bug #1769 ] Error when installing to a PostgreSQL DB that contains numbers
Fix: [ bug #1752 ] Date filter of margins module, filters since 12H instead of 00H
Fix: [ bug #1757 ] Sorting breaks product/service statistics
Fix: [ bug #1797 ] Tulip supplier invoice module takes creation date instead of invoice date
Fix: [ bug #1792 ] Users are not allowed to see margins module index page when no product view permission is enabled
Fix: [ bug #1846 ] Browser IE11 not detected
Fix: [ bug #1906 ] Deplacement does not allow translated decimal format
Fix: [ bug #1905 ] Custom deplacement types do not get translated in deplacement card
Fix: [ bug #2583 ] Unable to create a bank transfer with localized numbers
Fix: [ bug #2577 ] Incorrect invoice status in "Linked objects" page of a project
Fix: [ bug #2576 ] Unable to edit a dictionary entry that has # in its ref
Fix: [ bug #2758 ] Product::update sets product note to "null" when $prod->note is null
Fix: [ bug #2757 ] Deleting product category photo gives "Forbidden access" error
Fix: [ bug #2976 ] "Report" tab is the current tab but it is not marked as selected by the UI
Fix: [ bug #2861 ] Undefined variable $res when migrating
Fix: [ bug #2837 ] Product list table column header does not match column body
Fix: [ bug #2835 ] Customer prices of a product shows incorrect history order
Fix: [ bug #2814 ] JPEG photos are not displayed in Product photos page
Fix: [ bug #2715 ] Statistics page has broken layout with long thirdparty names
Fix: [ bug #2570 ] [Contacts] Page should not process if ID is invalid
Fix: [ bug #3268 ] SQL error when accessing thirdparty log page without a socid parameter
Fix: [ bug #3180 ] formObjectOptions hook when editing thirdparty card does not print result
Fix: [ bug #1791 ] Margin menu not available if any Finance module is not enabled
Fix: [ bug #3310 ] OrderLine::fetch, FactureLigne::fetch and PropaleLigne::fetch do not return anything
Fix: [ bug #3206 ] PropaleLigne, OrderLine and FactureLigne given to triggers through update function does not contain all the information
Fix: [ bug #3313 ] Error enabling module with PostgreSQL database

***** ChangeLog for 3.5.6 compared to 3.5.5 *****
Fix: Avoid missing class error for fetch_thirdparty method #1973
Fix: Can't update phone_pro from web service
Fix: Some security holes.
Fix: copy extrafields when creating order from proposal.
Fix: report on action was not filtering by environment.
Fix: Avoid missing class error.
Fix: Add function dolEscapeXML.
Fix: Bad days and month reported by function.
Fix: Bad margin calculation.

***** ChangeLog for 3.5.5 compared to 3.5.4 *****
Fix: Holiday module was broken. Initialization of amount of holidays failed.
Fix: [ bug #1523 ] suite bug #1334 : filtre et ordre de tri conjoints ne s'appliquent pas.
Fix: Fusion PDF button on unpaid invoice is no more displayed.
Fix: Unpaid invoice launch fusion PDF action even if it is only search (with enter keyboard input instead of lens click).
Fix: Pb when showing log list of holiday module with some mysql versions.
Fix: Error with bad timezone pushed by some browsers.
Fix: shipping list SQL request was not filtering on shipping element
Fix: debian package provided by dolibarr team must use embedded libraries.
Fix: [ bug #1528 ] Leopard Services numeration module description is not translated.
Fix: [ bug #1523 ] suite bug #1334 : filtre et ordre de tri conjoints ne s'appliquent pas.
Fix: [ bug #1534 ] Unknown error when deleting a product photo under special circumstances.
Fix: Update impayees.php
Fix: Link product, In list view and label product.
Fix: visible task into area "time" for "My task" must limit task to tasks i am assigned to.
Fix: When disabled, all fields to add time into task line must be disabled.
Fix: Missing include files.lib.php in some pages that use dol_delete_recursive
Fix: [ bug #1558 ] Product/service edit page title shows new Ref instead of old ref.
Fix: [ bug #1553 ] Saving User displays setup removes menu.
Fix: [ bug #1544 ] Can remove date from invoice.
Fix: list event view lost type event filter.
Fix: Add code save on create event.
Fix: SQL injection.
Fix: [ bug #1589 ] Menu type in "Edit menu" page is not translated
Fix: [ bug #1591 ] Linked object block shows Total HT/TTC even if not having permission to read them
Fix: [ bug #1577 ] When creating new Private individual third, selected third type is ignored
Fix: [ bug #1555 ] Update accountancy code of products does not throw PRODUCT_MODIFY trigger
Fix: [ bug #1548 ] Supplier payment card shows type in French
Fix: [ bug #1546 ] Incorrect page number when searching in the list of bank transactions

***** ChangeLog for 3.5.4 compared to 3.5.3 *****
Fix: Hide title of event when agenda module disabled.
Fix: When using option MAIN_MAIL_ALLOW_SENDMAIL_F, a mail was sent to sender.
Fix: Question about warehouse must not be done when module stock is disabled.
Fix: Option STOCK_SUPPORTS_SERVICES was not correctly implemented
     (missing test at some places).
Fix: Renaming a project with uploaded files failed.
Fix: [ bug #1476 ] Invoice creation form loses invoice date when there is a validation error.
Fix: [ bug #1431 ] Reception and Send supplier order box has a weird top margin.
Fix: [ bug #1428 ] "Nothing" is shown in the middle of the screen in a supplier order.
Fix: The object deliverycompany was not used anymore and output of
     details for delivery reports was lost during 3.5. Rewrite code to
     restore feature.
Fix: [ bug #1445 ] html fix : missing </tr>
Fix: [ bug #1415 ] Intervention document model name and suppliers model names is not shown
     properly in module configuration
Fix: [ bug #1416 ] Supplier order does not list document models in the select box of the
     supplier order card
Fix: [ bug #1443 ] Payment conditions is erased after editing supplier invoice label or
     limit date for payment
Fix: Filter on status was not visible when selected from url.
Fix: Filtering on status was last when asking to sort.
Fix: [ bug #1432 ] Trigger SHIPPING_CREATE ignores interception on error.
Fix: [ bug #1449 ] Trigger ORDER_CREATE, LINEORDER_DELETE, LINEORDER_UPDATE and LINEORDER_INSERT ignore interception on error.
Fix: [ bug #1450 ] Several Customer order's triggers do not report the error from the trigger handler.
Fix: [ bug #1451 ] Interrupted order clone through trigger, loads nonexistent order.
Fix: [ bug #1454 ] Mention de bas de page erroné
Fix: Do not display dictionary for non activated module
Fix: Link element from element project pages
Fix: [ bug #1509 ] Expedition admin free text & watermark submit error
Fix: [ bug #1349 ] AJAX contact selector does not work fine in Project card
Fix: [ bug #1452 ] variable used but not defined
Fix: If multiprice level is used the VAT on addline is not correct
Fix: [ bug #1254 ] Error when using "Enter" on qty input box of a product (on supplier order part)
Fix: [ bug #1462, 1468, 1480, 1483, 1490, 1497] $this instead of $object
Fix: [ bug #1455 ] outstanding amount
Fix: [ bug #1425 ] LINEBILL_SUPPLIER_DELETE failure trigger leads to an endless loop
Fix: [ bug #1460 ] Several supplier order triggers do not show error messages
Fix: [ bug #1461 ] LINEORDER_SUPPLIER_CREATE does not intercept supplier order line insertion
Fix: [ bug #1484 ] BILL_SUPPLIER_PAYED trigger action does not intercept failure under some circumstances
Fix: [ bug #1482 ] Several supplier invoice triggers do not show trigger error messages
Fix: [ bug #1486 ] LINEBILL_SUPPLIER_CREATE and LINEBILL_SUPPLIER_UPDATE triggers do not intercept trigger action
Fix: [ bug #1522 ] Element list into associate object into project are no more filterd by project thirdparty
Fix: [ bug #1526 ] Thumbs of files uploaded with dots in their names do not load correctly
Fix: Import ProfId1 to siren and ProfId2 to siret

***** ChangeLog for 3.5.3 compared to 3.5.2 *****
Fix: Error on field accountancy code for export profile of invoices.
Fix: [ bug #1351 ] VIES verification link broken.
Fix: [ bug #1352 ] Removing a shipping does not remove the delivery.
Fix: Option MAIN_INVERT_SENDER_RECIPIENT broken with typhon template.
Fix: Can disable features with PHPEXCEL (no DLSF compatible).
Fix: Can disable features with CKEDITOR.
Fix: Pb of records not correctly cleaned when module marge is
     uninstalled (conflict between 'margin' and 'margins').
Fix: [ bug #1341 ] Lastname not added by file or direct input in mass e-mailing.
Fix: [ bug #1357 ] Invoice creator state not printed in generated invoice documents.
Fix: Suppliers invoice mask fails using {tttt} in numbering.
Fix: [ bug #1350 ] pdf template name for typhon was not correctly set when enabling module.
Fix: Navigation on notes for shipments was not working.
Fix: [ bug #1353 ] Email notifications, wrong URL.
Fix: [ bug #1362 ] Note is not saved.
Fix: tr/td balance.
Fix: [ bug #1360 ] note indicator for member tab.
Fix: Nb of notes and doc not visible onto tasks.
Fix: [ bug #1372 ] Margin calculation does not work in proposals.
Fix: [ bug #1381 ] PHP Warning when listing stock transactions page.
Fix: [ bug #1367 ] "Show invoice" link after a POS sell throws an error.
Fix: TCPDF error file not found in member card generation.
Fix: [ bug #1380 ] Customer invoices are not grouped in company results report.
Fix: [ bug #1393 ] PHP Warning when creating a supplier invoice.
Fix: [ bug #1399 ] [pgsql] Silent warning when setting a propal as "facturée" in propal.php
Fix: When number reach 9999 with default numbering module, next number
     will be 10000 instead of 0000 and error.
Fix: element page on project give wrong href link.
Fix: [ bug #1397 ] Filter by supplier orders with status Draft does not filter.
Fix: [ bug #1388 ] Wrong date when invoicing several orders.
Fix: [ bug #1411 ] Unable to set an expedition note if invoices module is not enabled.
Fix: [ bug #1407 ] Rouget pdf overlapped when using tracking number and public notes.
Fix: [ bug #1405 ] Rouget PDF expedition incorrect when two expeditions under the same commande
Fix: [ bug #1434 ] Muscadet supplier order document model linked objects overlap the text

***** ChangeLog for 3.5.2 compared to 3.5.1 *****
Fix: Can't add user for a task.
Fix: Autoselect of warehouse if there is only one warehouse.
Fix: Install of odt template for project and tasks.
Fix: [ bug #1318 ] Problem with enter key when adding an existing
     product to a customer invoice.
Fix: [ bug #1307 ] Quotes get removed from several inputs.
Fix: [ bug #1317 ] Removing a category does not remove all child categories
Fix: [ bug #1312 ] Call to undefined function _()
Fix: Restore build for obs and launchpad.
Fix: deleting files into backup system tools.
Fix: Dump using php not not include lock on tables that are deleted.
Fix: Fixed a problem with bank accounts sharing across entities.
Fix: fields into group by of sql requests for module margins must be
     same than fields into select.
Fix: When select_date is called with '' as preselected date,
     automatic user date was not correctly et (We must set a date into PHP
     server timezone area)
Fix: First param of select_date must always be forged with a dolibarr
     date function and not time().
Fix: fix can't add line with product in supplier order
Fix: [bug #1309]
Fix: Solve pb of too many embedded tables
Fix: [ bug #1306 ] Fatal error when adding an external calendar
Fix: A fix to manage automatic creation of code for import.
Fix: Try to add code to provide easy way to fix warning on timezone not
     defined.
Fix: Several fix into workflow/condition for invoice payments or convert
     into discount.
Fix: Option MAIN_PDF_DASH_BETWEEN_LINES was not working when tcpdf was
     making a pagebreak higher than 2 pages.
Fix: form to add images should not show link form.
Fix: Correction when adding order line with price as '0'.
Fix: [ bug #1283 ] ROUGET Shipment PDF.
Fix: [ bug #1300 ]
Fix: Miscellaneous problems on task tabs (withproject parameter lost and
     download fails).
Fix: Avoid home project page to hung when too many tasks opened.
Fix: bug #1295: Error when creating an agenda extrafield with a number as reference
Fix: Translation of number for pt_PT.
Fix: Error on ajax_constantonoff function.
Fix: [ bug #1323 ] problème pour générer un odt depuis les taches dans projet.
Fix: Can not make withdrawals

***** ChangeLog for 3.5.1 compared to 3.5.0 *****
Fix: Do not report trigger errors twice.
Fix: Error when creating event was not reported.
Fix: Bug of import of agenda when using https link
Fix: Field nature not saved correctly
Fix: Substitution of extra field was ko for order
Fix: Bad translation of date format for pt_BR.
Fix: priority field of agenda record is smallint.
Fix: Missing loading of lang in some pages.
Fix: Write note in invoice when using pos module.
Fix: Link to paypal was invalid into email text.
Fix: ref and date of supplier invoice.
Fix: Check on bank account.
Fix: Problem with file upload and download.
Fix: Page load not ending when large number of thirdparties. We
     added option MAIN_DISABLE_AJAX_COMBOX to disable javascript
     combo feature that is root cause of problem.
Fix: [ bug #1231 ] PDF always generated in interventions
Fix: Be sure there is no duplicate default rib.
Fix: Enable extrafields for customer order, proposal and invoice lines. This feature
     was developed for 3.5 but was disabled (hidden) because of a bug not possible to
     fix enough quickly for 3.5.0 release.
Fix: user right on Holiday for month report nor working.
Fix: [ bug #1250 ] "Supplier Ref. product" sidebar search box does not work
Fix: Bad space in predefined messages.
Fix: [ bug #1256 ] Signature was not added for email sent from thirdparty page.
Fix: Action event SHIPPING_VALIDATE is not implemented
Fix: The customer code was set to uppercase when using numbering module leopard. We
     must keep data safe of any change.
Fix: [ bug #1291 ] Loading actions extrafields fails.
Fix: [ bug #1123 ] Paid deposit invoices are always shown as partially paid when fully paid
Fix: Corrected project contact types translation.
Fix: [ bug #1206 ] PMP price is bad calculated.
Fix: [ bug #520 ] Product statistics and detailed lists are wrong.
Fix: [ bug #1240 ] traduction.
Fix: [ bug #1238 ] When creating accompte with a %, free product are used for calculation.
Fix: [ bug #1280 ] service with not end of date was tagged as expired.
Fix: [ bug #1295 ] Error when creating an agenda extrafield with a number as reference.
Fix: [ bug #1306 ] Fatal error when adding an external calendar.
New: Added es_CL language
Fix: Margin tabs bad data show
Fix: [ bug #1318 ] Problem with enter key when adding an existing product to a customer invoice.
Fix: [ bug #1410 ] Add customer order line asks for required Unit Price but doesn't interrupt the creation of the line

***** ChangeLog for 3.5 compared to 3.4.* *****
For users:
- New: Add hidden option BANK_DISABLE_DIRECT_INPUT.
- New: More options to select status of users into select user list.
- New: [ task #862 ] Add ODT on shipments.
- New: [ task #149 ] Add # of notes and attachments in tabs.
- New: Can edit customer ref at any time.
- New: [ task #877 ] Reorganize menus.
- New: [ task #858 ] Holiday module: note on manual holiday assignation.
- New: [ task #892 ] Add hidden option in thirdparty customer/supplier module to hide non active
  companies in select_company method.
- New: [ task #531 ] Add a workload field on tasks.
- New: Add graph of bank account input/output into input-output report page.
- New: Add script export-bank-receipts.php
- New: Add option "filter=bank" onto script rebuild_merge_pdf.php to merge PDF that
  has one payment on a specific bank account.*
- New: [ task #901 ] Add Extrafield on Fiche Inter.
- New: Show process id in all command line scripts.
- New: Module mailman can subscribe/unsubscribe to ML according to categories or type of member.
- New: Add object_hour and object_date_rfc as substitution tag for open document generation.
- New: Add options to send an email when paypal or paybox payment is done.
- New: Clone product/service composition.
- New: Add option ADHERENT_LOGIN_NOT_REQUIRED.
- New: Add a cron module to define scheduled jobs.
- New: Add new graphical boxes (customer and supplier invoices and orders per month).
- New: [ task #286 ] Enhance rounding function of prices to allow round of sum instead of sum of rounding.
- New: Can add an event automatically when a project is create.
- New: Add option MAIN_GENERATE_DOCUMENT_WITH_PICTURE.
- New: Add option excludethirdparties and onlythirdparties into merge pdf scripts.
- New: [ task #925 ] Add ODT document generation for Tasks in project module.
- New: [ task #924 ] Add numbering rule on task.
- New: [ task #165 ] Add import/export of multiprices.
- New: Add Maghreb regions and departments.
- New: A more responsive design for statistic box of home page.
- New: [ task #1005 ] Adapting to Spanish legislation bill numbering
- New: [ task #1011 ] Now supplier order and invoice deal with payment terms and mode.
- New: [ task #1014 ] Add option to recursively add parent category.
- New: [ task #1016 ] Can define a specific numbering for deposits.
- New: [ task #918 ] Stock replenishment.
- New : Add pdf link into supplier invoice list and supplier order list.
- New : Genrate auto the PDF for supplier invoice.
- New : Add category into filter webservice thirdparty method getListOfThirdParties.
- New : Allow to define margin or mark rate during quoting, ordering, invoicing.
- New : User permissions on margin module.
- New : Add ref supplier into muscadet model/
- New : Add ability to copy contact address to clipboard.
- New: Can use tag {mm} before {yy} even when there is a reset into numbering masks.
- New: [ task #1060 ] Register fields localtax(1|2)_type into details tables.
- New: [ task #923 ] Localtax support for ODT templates.
- New: [ task #90 ] Barcode search.
- New: Add hidden option MAIN_VAT_DEFAULT_IF_AUTODETECT_FAILS.
- New: Can send an email from thirdparty card.
- New: Can cancel holidays that were previously validated.
- New: Can choose contact on event (action com) creation, and filtered by thirdparty.
- New: Add hidden option MAIN_FORCE_DEFAULT_STATE_ID.
- New: Add page to make mass stock movement.
- New: Add field oustanding limit into thirdparty properties.
- New: Can enter a vat payment of zero.
- New: Add path to installed dir of external modules + Name and web of module provider.
- New: Add option to use a specific mask for uploaded filename.
- New: Can attach external links to objects as we can attach files.
- Qual: Implement same rule for return value of all command line scripts (0 when success, <>0 if error).
- Fix: [ bug #992 ] Proforma invoices don't have a separated numeric count.
- Fix: [ bug #1022 ] correct margin calculation for credit notes.
- Fix: Better management of using ajax for upload form (to solve problem when enabling ajax jquery multifile upload in some cases).
- Fix: Lost stats filters into year selection.
- Fix: Some config data are shared between suppliers orders and suppliers invoices

New experimental module:
- New: [ task #157 ] Add a Skype button (adherents / third parties / contacts)

For translators:
- Qual: Normalized sort order of all languages files with English reference files.
- New: Add language code files for South Africa, France new Caledonia, Vietnam.
- New: Translate string for email to change password.

For developers:
- New: DolGraph can build graph with three lines.
- New: DolGraph accept a parameter to cache data of graph getNbByMonthWithPrevYear.
- New: Can enable tuning info with option MAIN_SHOW_TUNING_INFO.
- New: Show version of client lib used by mysql drivers.
- New: Add function to get content of an url (using all dolibarr setup like timeout, proxies...)
- New: Upgrade lib of TCPDF to 6.0
- New: Upgrade jquery flot library to 0.8.1
- New: Add property "hidden" into module descriptors to allow to hide a module according to
  some dynamic conditions.
- New: Add option MAIN_MOTD_SETUPPAGE to add a content onto setup page. Also content for
  MAIN_MOTD_SETUPPAGE, MAIN_MOTD_SETUPPAGE, MAIN_HOME now accept "|langfile" into translation
  key to use a specific language file.
- New: Make some changes to allow usage of several alternative $dolibarr_main_url_root variables.
- Qual: All nowrap properties are now using CSS class nowrap.
- Qual: Move hard coded code of module mailmanspip into trigger.
- New: Into POST forms, if you can add a parameter DOL_AUTOSET_COOKIE with a value that is list name,
  separated by a coma, of other POST parameters, Dolibarr will automatically save this parameters
  into user cookies.
- New: Add hook addHomeSetup.
- New: Add trigger CATEGORY_LINK and CATEGORY_UNLINK.
- New: A trigger can return an array of error strings instead of one error string.
- New: Add method to use a dictionary as a combo box.
- New: Add update method for web service product.
- Fix also several bugs with old code.

WARNING: Following change may create regression for some external modules, but was necessary to make
Dolibarr better:

1) We started to clean hooks code.
If your hook want to modify value of $actions, it's role of your hook to modify it. Dolibarr
hook code will no more decide this for your module. If your action class for hook was returning
a string or an array, instead your module must set $actionclassinstance->results (to return array)
or $actionclassinstance->resprints (to return string) to return same thing. The return value must
be replaced by a "return 0";
Goal is to fix old compatibility code that does not match hook specifications:
 http://wiki.dolibarr.org/index.php/Hooks_system

2) If you implemented hook printTopRightMenu, check that output does not include '<td>' tags any more.
All content added must be tagged by a '<div>' with css class="login_block_elem"

3) Some methods object->addline used a first parameter that was object->id, some not. Of course
this was not a good practice, since object->id is already known, there is no need to provide id as
parameter. All methods addline in this case were modified to remove this parameter.

4) Method ->classer_facturee() is deprecated. It must be replace with ->classifyBilled().

5) Property ->tel on objects is now ->phone

6) Trigger LINEPROPAL_MODIFY is renamed into LINEPROPAL_UPDATE and
   Trigger CONTRACT_LINE_DELETE rnamed into LINECONTRACT_DELETE to match naming rules.



***** ChangeLog for 3.4.3 compared to 3.4.2 *****
Fix: Bad get of localtaxes into contracts add lines
Fix: Warning into bank conciliation feature.
Fix: Bad get of localtaxes into contracts add lines.
Fix: Add a limit into list to avoid browser to hang when database is too large.
Fix: [ bug #1212 ] 'jqueryFileTree.php' directory traversal vulnerability
Fix: Agenda and Banks module were not working with multicompany module
Fix: [ bug #1317 ] Removing a category does not remove all child categories
Fix: [ bug #1380 ] Customer invoices are not grouped in company results report.

***** ChangeLog for 3.4.2 compared to 3.4.1 *****
Fix: field's problem into company's page (RIB).
Fix: Document cerfa doesn't contained firstname & lastname from donator.
Fix: Bad rounding on margin calculations and display.
Fix: Option drop table into backup was broken.
Fix: [ bug #1105 ] Searching Boxes other search option.
Fix: wrong buy price update.
Fix: [ bug #1142 ] Set paiement on invoice (PGSql).
Fix: [ bug #1145 ] Agenda button list type do not display.
Fix: [ bug #1148 ] Product consomation : supplier order bad status.
Fix: [ bug #1159 ] Commercial search "other" give p.note do not exists.
Fix: [ bug #1174 ] Product translated description not good into PDF.
Fix: [ bug #1163 ] SQL Error when searching for supplier orders.
Fix: [ bug #1162 ] Translaction for morning and afternoon.
Fix: [ bug #1161 ] Search on product label.
Fix: [ bug #1075 ] POS module doesn't decrement stock of products in delayed payment mode.
Fix: [ bug #1171 ] Documents lost in interventions after validating.
Fix: fix unsubscribe URL into mailing when sending manually (not by script).
Fix: [ bug #1182 ] ODT company_country tag is htmlencoded.
Fix: [ bug #1196 ] Product barcode search does not expect 13th digit on EAN13 type.
Fix: [ bug #1202 ] Wrong amount in deposit % invoice from proposal.
Fix: Removed analytics tags into doc page.
Fix: Call Image on this instead of pdf.
Fix: Missing parameter for photo.
Fix: Bad SQL request for turnover report.

***** ChangeLog for 3.4.1 compared to 3.4.0 *****
Fix: Display buying price on line edit when no supplier price is defined.
Fix: Retrieving of margin info when invoice created automatically from order.
Fix: Reordering supplier products in list by supplier or supplier ref was crashing.
Fix: [ bug #1029 ] Tulip numbering mask.
Fix: Supplier invoice and supplier order are not displayed into object link into agenda event card.
Fix: [ bug #1033 ] SUPPLIER REF disappeared.
Fix: update extrafield do not display immediatly after update.
Fix: Fix bug with canvas thirdparty.
Fix: [ bug #1037 ] Consumption> Supplier invoices related.
Fix: User group name do not display in card (view or edit mode).
Fix: Link "Show all supplier invoice" on suplier card not working.
Fix: [ bug #1039 ] Pre-defined invoices conversion.
Fix: If only service module is activated, it's impossible to delete service.
Fix: [ bug #1043 ] Bad interventions ref numbering.
Fix: Mailing module : if an email is already in destinaires list all other email from selector was not inserted.
Fix: Localtaxes balance not showing.
Fix: Intervention box links to contracts id.
Fix: Compatiblity with multicompany module.
Fix: Edit propal line was losing product supplier price id.
Fix: Delete linked element to supplier invoice when deleted.
Fix: [ bug #1061 ] Bad info shipped products.
Fix: [ bug #1062 ] Documents lost in propals and contracts validating.
Fix: Supplier price displayed on document lines and margin infos didnt take discount.
Fix: sorting on qty did not work in supplier product list.
Fix: there was no escaping on filter fields in supplier product list.
Fix: bugs on margin reports and better margin calculation on credit notes.
Qual: Add travis-ci integration.

***** ChangeLog for 3.4 compared to 3.3.* *****
For users:
- New: Can use ODS templates as document templates.
- New: Add link to autofill/reset with quantity to ship when creating a
  delivery receipt.
- New: Event into calendar use different colors for different users.
- New: Support revenue stamp onto invoices.
- New: Add a tab "consumption" on thirdparties to list products bought/sells.
- New: Some performance enhancements.
- New: Can attach files onto trip and expenses modules.
- New: Add hidden option MAIN_PDF_TITLE_BACKGROUND_COLOR.
- New: Merge tab customer and prospect.
- New: Add ES formated address country rule.
- New: Can define a hierarchical responsible on user and add a tree view to
  see hierarchy of users.
- New: Can expand/collapse menus, categories and users list.
- New: extra parameters are supported into ODT/ODS templates.
- New: total per vat rate are available as tags for ODT/ODS templates.
- New: Some part of interface use more CSS3 (ie: agenda)
- New: [ task #707 ] Create option "ProfIdx is mandatory to validate a invoice".
- New: Can define if we want to use VAT or not for subscriptions (foundation module).
- New: Can define a default choice for "More action when recording a
  subscription" (foundation module).
- New: Add link to check professional id for India.
- New: [ task #731 ] Uniformize ref generation
- New: [ task #748 ] Add a link "Dolibarr" into left menu
- New: Script email_unpaid_invoices_to_representative accepts now a parameter "test"
  and a "late delay".
- New: Can define different clicktodial setups for each user.
- New: Add hidden option INVOICE_CAN_NEVER_BE_REMOVED.
- New: Enhance agenda module to reach RFC2445 ("type" not enabled by default and add
  "busy" information).
- New: Add module Opensurvey.
- New: Default approver for holidays is set by default to hierchical parent.
- First change to prepare feature "click to print" (IPP) for PDF.
- New: [ task #350 ] Merge tab customer and prospect.
- New: [ task #710 ] Add substitution into mailing send (and HTML is now valid).
- New: [ task #711 ] Add combobox for contact, as done for product/thirdparty.
- New: [ task #714 ] In Emailing module admin autogenerate security key of READRECEIPT.
- New: [ task #743 ] GED : Add aministration option to disable autotree display.
- New: [ task #767 ] Customer Address fallback when a contact doesn't have an address.
- New: [ task #768 ] WYSIWYG for all mails.
- New: [ task #773 ] Add Project document in GED(ECM) modules.
- New: [ task #783 ] Add more types for extra parameters (lists, phone, emails, checkbox,
  prices, radio).
- New: [ task #798 ] Add range limit date on product/services as it is done on order
  and invoice.
- New: [ task #814 ] Add extrafield feature for projects ands tasks.
- New: [ task #770 ] Add ODT document generation for Projects module.
- New: [ task #741 ] Add intervention box.
- New: [ task #826 ] Optionnal increase stock when deleting an invoice already validated.
- New: [ task #823 ] Shipping_validate email notification.
- New: [ task #900 ] Review code of ficheinter.class.php
- Fix: [Bug #958] LocalTax2 for Spain fails on Suppliers
- Fix: [ bug #972 ] Auto completion contact field do not take account the min caract number before search
- Fix: [ bug #971 ] html.form.class.php select_contact with autocomplete do not exclude id from exclude array
- Fix: Expedition creation, can retreive product from other expedition

For translators:
- Update language files.

For developers:
- System of menu managers has been rewritten to reduce code to do same things.
- An external module can force its theme.
- Add function dol_set_focus('#xxx').
- A mymodule can bring its own core/modules/mymodule/modules_mymodule.php file.
- Removed not used libraries.
- More web services.
- Renamed some database fields, code variables and parameters from french to english.
- First change to manage margins on contracts.
- Add hook getFormMail.
- Function plimit of databases drivers accept -1 as value (it means default value set
  into conf->liste_limit).
- New: Add option dol_hide_topmenu, dol_hide_leftmenu, dol_optimize_smallscreen,
  dol_no_mouse_hover and dol_use_jmobile onto login page (to support different terminal).
- New: dol_syslog method accept a suffix to use different log files for log.
- New: Type of fields are received by export format handlers.
- New: when adding an action, we can define a free code to tag it for a specific need.
- New: Enhance Dolibarr migration process to include migration script of external
  modules.
- New: [ task #811 ] Uniformanize note field.


WARNING: If you used external modules, some of them may need to be upgraded due to:
- Fields of classes were renamed to be normalized (nom, prenom, cp, ville, adresse, tel
  were renamed into lastname, firstname, zip, town, address, phone).
  This may also be true for some fields into web services.
- If module use hook pdf_writelinedesc, module may have to add return 1 at end of
  function to keep same behaviour.

TODO:
backport commit 53672dff75f4fdaeeed037ff9d15f860968022ca to fix confirm with jmobile
backport commit 384e3812eb73a15adafb472cacfb93397a54459b to fix W3C/edit contract



***** ChangeLog for 3.3.5 compared to 3.3.4 *****
- Fix: Change to make debian package ok despite removal of ckeditor.
- Fix: jcrop file to match debian rules
- Fix: Add missing country UK.
- Fix: Minor fix into package.
- Fix: Add missing label on project field.

***** ChangeLog for 3.3.4 compared to 3.3.3 *****
- Fix: [ bug #1001 ] Social Contribution : State not correct
- Fix: Better management of pdf generation when tcpdf is not available.
- Fix: Change to be more debian compliant natively.

***** ChangeLog for 3.3.3 compared to 3.3.2 *****
- Fix: [ bug #903 ] Fatal error: Call to undefined function dol_get_first_day() in htdocs/commande/liste.php
- Fix: [ bug #934 ] Error on proformat invoice creation (pgsql)
- Fix: [ bug #947 ] Can't create proposal lines with unit price = 0

***** ChangeLog for 3.3.2 compared to 3.3.1 *****
- Fix: Dutch (nl_NL) translation
- Generalize fix: file with a specific mask not found, again
- Fix: translations and BILL_SUPPLIER_BUILDDOC trigger
- Fix: Can't reset payment due date
- Fix: Orderstoinvoice didn't act as expected when no order was checked
- Fix: Bad link to all proposals into Third party card if customer is prospect
- Fix: Some bugs on withdrawal rejects
- Fix: [ bug #774 ] Bug on creating event with box "all day" crossed
- Fix: [ bug #787 ] Invoice supplier box incorrect tooltip when delay on payment
- Fix: [ bug #789 ] VAT not being calculated in POS
- Fix: [ bug #790 ] Spanish localtax RE not being correctly calculated
- Fix: [ bug #794 ] Lost filter on zipcode in prospect list
- Fix: [ bug #806 ] Margins module with orders2invoice does not respect cost price
- Fix: [ bug #810 ] Cannot update ODT template path
- Fix: [ bug #816 ] Sales journal does not reflect localtaxes
- Fix: [ bug #817 ] Purchases journal does not reflect localtaxes
- Fix: [ bug #824 ] MAIN_DB_PREFIX not use into dictionary
- Fix: [ bug #828 ] Error when code_region is not a number in llx_c_regions (with postgres)
- Fix: [ bug #855 ] Holiday approval email in French
- Fix: [ bug #856 ] (Holidays module) Mail error if destination user doesn't have an email
- Fix: [ bug #857 ] Invoice created from shipment does not have the order discount
- Fix: [ bug #861 ] Impossible to create a new event in agenda
- Fix: [ bug #827 ] AJAX search does not respect multiprice level
- Fix: [ bug #865 ] Dolibarr navigation array in project/task do not work
- Fix: [ bug #866 ] Standing order from an invoice suggests invoice total amount instead of remaining to pay
- Fix: [ bug #788 ] Date of linked interventions are not shown
- Fix: external users should not see costprice and margin infos
- Fix: [ bug #806 ] Tasks are ordered alphabetically instead of chronological order

***** ChangeLog for 3.3.1 compared to 3.3 *****
- Fix: [ bug #733 ] Mass emailing tools do not support <style HTML tag
- Fix: Package for launchpad
- Fix: [ bug #736 ] Missing column in llx_c_chargesociales
- Fix: Localtax2 for Spain must be based into buyer
- Fix: [ bug #762 ] Bad profit calculation in Reporting
- Fix: bug dictionary with wrong prefix table

***** ChangeLog for 3.3 compared to 3.2.* *****
For users:
- New: Add holiday module, to declare and follow holidays of your employees.
- New: Add margin management module.
- New: Add new theme Amarok.
- New: [ task #289 ] Can reorder tasks.
- New: Add field "signature" into user card. If filled, text is added
       at end of predefined email texts. If option MAIN_MAIL_DO_NOT_USE_SIGN is on, this
       feature is disabled.
- New: Can input a payment back onto an credit note.
- New: Add link "Back to list" on all cards.
- New: After first install, warning are visible onto mandatory setup not
       configured. Show also total number of activated modules.
- New: Can filter list of proposal, order or invoice on sales representative.
- New: Add supplier ref on supplier orders.
- New: Can export supplier orders and customers shipments.
- New: First change to install external plugins from gui (experimental).
- New: Monaco is like France for default vat calculation
- New: Can list elements (invoices, orders or proposals) on a particular
  user contact). This allow to view a "basket" of its elements.
- New: Show bank account on payment list of invoice card.
- New: Cloning project allow to clones task, notes, projects files, tasks files, contacts.
- New: Enhance default style.
- New: Can edit and resiliate member status from list.
- New: Can insert URL links into elements lines. Also reported into PDF.
- New: When a member is validated, we can subscribe to mailing-lists
       according to its type.
- New: Add a tab into members statistics to count members by nature.
- New: Add link to third party into sells and purchase journal.
- New: Suggest a method to generate a backup file for user with no access
       to mysqldump binary.
- New: Can also use extrafields on contacts/addresses and users.
- New: Support unique field for extrafields.
- New: Extra fields supports more types (int, string, double, date, datetime).
- New: Can correct stock of a warehouse from warehouse card.
- New: [ task #185 ] Can input amount when correcting stock to recalculate PMP.
- New: [ task #454 ] Add "No category" into filters on category.
- New: Auto check box on page to edit interface options of user.
- New: More surface control on stock correction page.
- New: Add great britain provinces.
- New: [ task #494 ] Send an email to foundation when a new member has auto-subscribed.
- New: [ task #326 ] Add a numbering module to suggest automatically a product ref.
- New: Add conditional substitution IF/ELSEIF/ENDIF for ODT templates.
- New: Add unit foot2, inch2, foot3 and inch3 for surface and volumes.
- New: Can select thirdparties into emailing targets, even if module category is not enabled.
- New: [ task #498 ] Improvement of the block to add products/services lines.
- New: ECM autodir works also for files joined to products and services.
- New: Add a selection module for emailing to enter a recipient from gui.
- New: Allow to search thirds and products from barcodes directly from the permanent mini search left box.
- New: Allow to search product from barcodes directly from invoices, proposals... through AJAX.
- New: Can make one invoice for several orders.
- New: POS module can works with only one payment method (cach, chq, credit card).
- New: Add possibility to defined position/job of a user.
- New: Add hidden option to add slashes between lines into PDF.
- New: [ task #210 ] Can choose cash account during POS login.
- New: [ task #104 ] Can create an invoice from several orders.
- New: Update libs/tools/logo for DoliWamp (now use PHP 5.3).
- New: Added ODT Template tag {object_total_discount_ht}
- New: Add new import options: Third parties bank details, warehouses and stocks, categories and suppliers prices
- New: English bank account need a bank code (called sort code) to identify an account.
- New: Can choose menu entry to show with external site module.
- New: Add hidden option MAIN_PDF_MARGIN_LEFT, MAIN_PDF_MARGIN_RIGHT, MAIN_PDF_MARGIN_TOP, MAIN_PDF_MARGIN_BOTTOM to force margins of generated PDF.
- New: [ task #314 ] Can define if prof id are mandatory or not.
- New: Add button on order card to create intervention from services.
- New: Add search box to find products by supplier reference.
- New: Add option MAIN_HELPCENTER_LINKTOUSE to define target link "I need help" onto logon page.
- New: [ task #608 ] Can clone a supplier order with prices updates
- New: [ task #559 ] Can define a discount % regarding quantity in supplier prices and price by quantity in customer prices
- New: [ task #527 ] After cloning a suplier invoice, go onto invoice ref into edit mode

New experimental module:
- New: Add commissions management module.

- Fix: [ bug #499 ] Supplier order input method not translated
- Fix: No images into product description lines as PDF generation does not work with this.
- Fix: Errors weren't being shown in customer's & supplier's orders
- Fix: Lastname wasn't being recorded in xinputuser emailing module.
- Fix: [ bug #653 ] Error while creating agenda additional attributes
- Fix: [ bug #654 ] Event rapport PDF showing ActionAC_OTH_AUTO
- Fix: [ bug #658 ] Search on bank do not work for description
- Fix: [ bug #659 ] Comment in recurrent invoices is not stored
- Fix: [ bug #622 ] Attaching wrong file when sending the invoice via e-mail

For developers:
- New: Add webservice for thirdparty creation and list.
- New: A module can overwrite templates parts.
- New: Can add a link on title field of added dictionary.
- New: Uniformize code.
- New: Add option WORKFLOW_DISABLE_CREATE_INVOICE_FROM_ORDER and
       WORKFLOW_DISABLE_CLASSIFY_BILLED_FROM_ORDER.
- New: A module can add several css and js.
- New: removed deprecated methods
       ldap::connect, formadmin::select_lang,
       html::select_tva
- New: Add custom substitution function for ODT product lines: mymodule_completesubstitutionarray_lines()
- New: Basic implementation of hooks and triggers for a lot (most) of core modules:
  action/calendar, trips and expenses, dons, vat payment, contact/society, contract, product lines,
  expedition, order supplier and order invoice (lines included), intervention card, project, tasks.
- New: Add ChromePHP output into syslog module.
- New: Add PRODUCT_PRICE_MODIFY trigger.
- New: Created function to retrieve total amount of discount of an invoice/proposal...
- New: We can use a dynamic value ($conf->global->XXX for example) into titles of menus.
- New: Use PHP classes DateTime* for some data functions instead of adodb
- Qual: Renamed SUPPLIER_INVOICE_BUILDDOC trigger to BILL_SUPPLIER_BUILDDOC
- Qual: Renamed INVOICE_SUPPLIER_DELETE trigger to BILL_SUPPLIER_DELETE
- Qual: Renamed SUPLIER_ORDER_BUILDDOC trigger to ORDER_SUPPLIER_BUILDDOC
- Qual: Renamed CONTRACTLINE_DELETE trigger to CONTRACT_LINE_DELETE
- Qual: Renamed all ficheinter.class.php triggers so that they start with 'FICHINTER_'
- Fix: [ bug #655 ] ORDER_REOPEN trigger incorrectly named
- Fix: [ bug #656 ] Contracts trigger CONTRACT_MODIFY incorrectly named
- Fix: [ bug #657 ] Usergroup class' GROUP_DELETE trigger incorrectly named

For translators:
- New: Update language files (de, tr, pt, ca, es, en, fr).
- New: Added bg_BG autotranslated language.
- New: Translate the donation receipt.

Dolibarr license has also been updated from GPLv2+ to GPLv3+.



***** ChangeLog for 3.2.3 compared to 3.2.2 *****
- Fix: Some permission into agenda module.
- Fix: Generation of PDF was not using correct font for some languages.
- Fix some translations.
- Fix: [ bug #607 ] Nom de société avec guillemets.
- Fix: Option MAIN_MAIL_SENDMAIL_FORCE_BA and MAIN_FIX_BUGGED_MTA was not
  complete.
- Fix: comaptiblity with multicompany module.
- Fix: Bad label when validating/paying an invoice from POS module.
- Fix: Correct recipient into rouget template.
- Fix: A lot of fix into PDF pagebreak management.
- Update VAT for some countries.
- Firstname was missing when sending email from file list.
- Added en_SA language.



***** ChangeLog for 3.2.2 compared to 3.2.1 *****
- Fix: Modify spanish VAT to new rates.
- Fix: Add error message when creating already existing product.
- Fix: Edition of percentage of an event.
- Fix: Minor look fix for theme bureau2crea.
- Fix: Start and end date not saved at project creation
- Fix: Default vat is zero for customer invoices if company does not use vat
- Fix: Localtaxes unit prices precision



***** ChangeLog for 3.2.1 compared to 3.2.0 *****
- Fix: Edit of projects.
- Fix: Activation of modules does not fails if directory install was removed.
- Fix: [ bug #444 ] Regression on auto-closing for proposals and orders.
- Fix: Update translations (catalan, french, spanish, brazilian).
- Fix: [ bug #445 ] Hex escaping in descriptions.
- Fix: error when validating shipment for non predefined products with a
  selected warehouse.
- Fix: Bad local taxes if price base type is TTC for spanish local taxes.
- Fix: Phone not saved when using web service.
- Fix: [ bug #464 ] Payment form should allow to add transmitter for bank transfers.
- Fix: Allows to use a comma decimal separator in supplier invoices payments.
- Fix: Translation for tr_TR, es_ES, pt_BR.
- Fix: Products with no prices not visible.
- Fix: Access to product card created with very old version of Dolibarr.
- Fix: Delete temporary files after validating an invoice.
- Fix: preview of supplier order and invoice template.
- Fix: [ bug #485 ] Configurated amount for public auto-subscription form is not taken into account
- Fix: Average amount graphs weren't comparing the previous year stats
- Fix: Closed project didn't show the new status unless the page was refreshed
- Fix: Files were not being uploaded to a project's task
- Fix: [ bug #503 ] Unable to delete linked file to a deposit
- Fix: [ bug #501 ] Error while trying to modify an user
- Fix: [ bug #506 ] Can't set percentage of a started event
- Fix: Bad assignation of const for pdf delivery module name



***** ChangeLog for 3.2.0 compared to 3.1.* *****
WARNING: PHP lower than 5.x are no more supported.
WARNING: Because of a major datastructure change onto supplier prices tables, be aware
to make a backup of your database before making upgrade.

For users:
- New: Each user can remove/add its own boxes.
- New: Add signature at end of predefined email text.
- New: Can use personalized fields on products/services.
- New: Can attach files on social contributions.
- New: Show payments terms and conditions onto muscadet template.
- New: Can open back a closed commercial proposal.
- New: show thirdparty barcode on main tab.
- New: Can input note (private and public) during note and expenses creation.
- New: Print ticket show invoice ref into POS module.
- New: Can edit customer discounts from invoice create and edit card.
- New: task #11243: Show quantity into stocks for each sub-products into the sub-product tab.
- New: task #10500: Option to choose if professional id are unique.
- New: Add hidden option FOURN_PRODUCT_AVAILABILITY.
- New: task #11123: Add best supplier price.
- New: Enhancement in styles.
- New: Can conciliate several lines in one operation.
- New: task #11289 : Modify third party accountancy code generator aquarium.
- New: task #10606 : more comprehensive message error.
- New: task #11278 : Option into point of sale module to add services in list.
- New: task #11261 : Add an entry into menu called "New shipment".
- New: [ task #187 ] Gerer les evenement recurrents dans les imports ical.
- New: Make option MAIN_GENERATE_DOCUMENTS_WITHOUT_VAT available by default.
- New: Can build PDF in USLetter format or canada format (change paper size).
- New: Can export into Excel 2007 format.
- New: Add hidden option CASHDESK_FORCE_STOCK_ON_BILL
- New: Can search on part of barcode into POS module.
- New: Cheques into cheques receipts are ordered by operation date.
- New: Add hidden option MAIN_DISABLE_PDF_AUTOUPDATE to avoid generating pdf each time data change.
- New: Add hidden option PROJECT_HIDE_UNSELECTABLES to hide project you can't select into combo list.
- New: Add option INVOICE_POSITIVE_CREDIT_NOTE.
- New: Support zip/town autocompletion into warehouses.
- New: Add box for last expired services.
- New: Reduce seriously size of packages.
- New: Can define country code for import.
- New: When invoice was generated from order, order date is visible on PDF, after order ref.
- New: [ task #181 ] Hide password of click2dial in user card.
- New: Chart are faster to build
- New: Value of data into charts are visible on mouse hover.
- New: Import wizard can import contacts.
- New: Import wizard can import personalized fields.
- New: Personalized fields support int type.
- New: Install process is now two times faster.
- New: Can sort files into backup tool.
- New: Default output charset are utf8 into backup tool.
- New: Add brazilian states.
- New: Increase usability of module project.
- New: [ task #285 ] Add search filter on project in tasks list.
- New: Automatic list of documents in ECM module is ok for customers,
       suppliers invoice, orders, customers orders, proposals and social contributions.
- New: All professional id can contains up to 128 chars instead of 32.
- New: [ task #176 ] Allow to use ODT templates for proposals and orders like it's done for invoices
- New: Add hidden option MAIN_ADD_PDF_BACKGROUND to add a PDF as background of invoice/order generated PDF.
- New: Can convert a product/service into service/product.
- New: Show delivery date into proposal template azur.
- New: Support tags into header and footer into ODT templates.
- Fix: Can use POS module with several concurrent users.
- Fix: Installer don't fails with Mysql version that added a ssl_cypher field.
- Fix: Sanitize input parameters.
- Fix: [ bug #368 ] Product list
- Fix: [ bug #370 ] Filter in accountancy -> suppliers_bills
- Fix: [ bug #399 ] Bad calculation of local taxes in update line products
- Fix: [ bug #427 ] Bad links to wiki help in certains menus

For developers:
- New: Can add a left menu into an existing top menu or left menu.
- New: Add webservice to get or create a product or service.
- New: Add webservice to get a user.
- New: Add more "hooks" (like hooks to change way of showing/editing lines into dictionnaries).
- New: Log module outputs can be setup with "or" rule (not only "xor").
- New: Add FirePHP output for logging module.
- New: Add trigger ACTION_DELETE and ACTION_MODIFY.
- New: Trigger now have a priority to define sort execution order.
- New: Can define different requests according to database type into migration files.
- New: Add "canvas" feature to overwrite page of thirdparty, contact, product with yours.
- New: Removed artichow deprecated libraries.
- New: A page can force reload of css style sheet
- New: A module can add import description for import wizard, even for tables with foreign keys.
- New: Can add tabs on statistics views.
- New: Add CSS id/class into public payment pages.
- Qual: Add a lot of more PHPUnit tests.
- Qual: Data structure for supplier prices is simpler.
- Qual: Removed no more used external libraries.
- Qual: Cleaned a lot of dead code.
- Qual: More OOP (usage of "abstract", "static", ...), uniformize constructors.
- Qual: Fix a lot of checkstyle warnings.
- Qual: task #216 : Move /lib into /core/lib directory
- Qual: task #217 : Move core files into core directory (login, menus, triggers, boxes, modules)
WARNING: To reduce technic debt, all functions dolibarr_xxx were renamed int dol_xxx.



***** ChangeLog for 3.1.3 compared to 3.1.2 *****
Fix: PgSQL - property must be set if success
Fix: Provide a solution for backup when mysqldump is not available
Fix: Bug #460 - Wrong entity assignment when creating a warehouse
Fix: bug #405 - Late icon always displayed on comm/propal.php



***** ChangeLog for 3.1.2 compared to 3.1.1 *****
- Fix: Can clone a proposal
- Fix: Add member ID in substitution method
- Fix: Duplicate end tag and missing form parts
- Fix: Support companies with no prof id.
- Fix: Sanitize data
- Fix: Bug #318
- Fix: Bug #369
- Fix: More bugs



***** ChangeLog for 3.1.1 compared to 3.1.0 *****
- New: Add option FACTURE_DEPOSITS_ARE_JUST_PAYMENTS. With this option added,
       credit notes are not removed from total amount of invoice but are just
       payments used to reducs remain to pay.
- New: Added hidden option MAIN_FIX_FOR_BUGGED_MTA to fix bugged MTA.
- Fix: Removed warnings during install.
- Fix: State into address of paypal payments were lost.
- Fix: Currency into paypal payments were always euros.
- Fix: Removed Bare LF from emails sent with smtps method.
- Fix: Can show report on selected period.
- Fix: product removed from list after deleted into order.
- Fix: [bug #270] PostgreSQL backend try to connect throught TCP socket for
- Fix: price was not without tax when using multiprice into POS module.
- Fix: Can delete bank account.
- Fix: [ bug #277 ] Year dropdown in table header of supplier invoices.
- Fix: Some other very minor fixes.


***** ChangeLog for 3.1 compared to 3.0 *****
WARNING: IE6 browser is no more supported in this version.
For users:
- New: War against number of clicks:
     - When adding a free bank transaction, form to add next one is still
       visible (save one click).
     - task #10969 : Add checkbox to close automatically invoice if
       payment is complete (save 3 clicks).
     - Reduce a step into supplier order workflow to save time. If user
       has permission to approve, order is approved when order is validated.
       (Save 2 clicks).
     - In commercial main menu, left menu are already opened. This save one click
       to open a proposal or order.
     - Can add a discount for third party, during invoice edition (and we
       saved clicks again).
     - When creating a contract, sales representative are preset to user. This save
       4 clicks.
     - Can edit several fields in bank transaction line page into one update.
     - Creation of contacts from third party page go back to third party.
     - Preselect model if there is only one. This save 2 clicks.
     - Can remove a project if project has tasks. No need to delete task one by one.
- New: Enhance donation module. Add a status "canceled".
- New: Add filters on all statistics report pages.
- New: If a service contains subproducts, subpoducts are decrease when service
       is decrease.
- New: Add status for third parties to disable a third party.
- New: Can send interventions cards by email.
- New: Increase list of available notifications into module Notifications.
- New: Add option MAIN_FIRST_TO_UPPER to force upper case of first
       letters for names and firstname.
- New: Can filter of payment type in bank transaction list.
- New: Status of users is visible into user list.
- New: Support BSB code for bank account in Australia.
- New: Can set date of payment for autocreate invoice/payment when
       creating a foundation subscription.
- New: Can edit note of payment.
- New: Option to make login not mandatory in member module.
- New: Add box for last members for foundation module.
- New: A specialized menu can now be used when using smartphones.
- New: Can add information on current user on ODT generation.
- New: Prefix on third party is not used by default. Hidden option
       SOCIETE_USEPREFIX can restore old feature.
- New: Standing orders module use bank account from banks module.
- New: Ask password when creating a user from a contact.
- New: task #10577: Use a numbering module for shipment and contract.
- New: Can create manually order from proposal.
- New: Add a first workflow module to create automatic action on some
       events (create order on proposal closing).
- New: Use autocompletion on invoice select when creating replacement
       or credit note invoice.
- New: task #10885: Add a week view for calendar.
- New: task #11018: Add a status "not applicable" on events.
- New: Add subscriptions/country/region/town statistics for member module.
- New: Can define a proxy for external web access.
- New: task #11003: checkbox on checks for deposit.
- New: Add status into export. Add third party default language into export.
- New: Can filter on date and bank account when building check receipts.
- New: task #10958 : Add link to cheque receipts into bank transaction
       line if exists
- New: Can import external ical url into dolibarr agenda view.
- New: Can add a logo on third parties card.
- New: task #11194 : Can delete uploaded photos
- New: task #9744 : Add the barcode to select products on Point of Sale module
- New: Subscription/Unsubscription to mailman mailing-list can be done on
       validate/resiliate in foundation module.
- New: Can use extrafields on third parties.
- New: Add chart to report counts by status on element home area pages.
- New: Look: Usage of Jquery Notify to show result or error messages on action.
- New: Look: Minor enhancements into agenda view.
- New: Look: Nicer tooltips with transparency and shadow.
- New: task #11004: Create invoice from intervention.
- New: task #10501: Can use point of sale with different bank accounts.
- Fix: Better Postgresql compatibility.
- Fix: Numbering module for invoices use same number for invoice
       and credit note if mask is same.
- Fix: Debug and clean withdraw module.
- Fix: Allow access permission for point of sale module.
- Fix: Permissions issues with suppliers.
- Fix: Admin dict data is showing with active language

For developers:
- New: External modules can add tabs on agenda views.
- New: External modules can also remove default tabs.
- New: External modules can force skin directory so force their own skins.
- New: External modules can add their own menu manager.
- New: External modules can force menu manager.
- New: External modules can overwrite all default language files by
       forcing priority on langs directories on its own lang directory.
- New: External modules can show export list with an "enabled" condition.
- New: Support a backtopage parameter on contact creation page.
- New: Add id on div to show logo.
- New: Install wizard can activate a module at end of install.
- New: Dictionary setup works with very large external dictionnaries (Add
       page navigation).
- New: Add api to draw graphics with javascript (using Jquery Flot).
- New: Can add user login into menu urls added by modules.

For translators:
- New: Add fa_IR language.
- Fix: Move language ar_AR to ar_SA, sv_SV to sv_SE and da_Da to da_DK.



***** ChangeLog for 3.0 compared to 2.9.* *****
For users:
- New: Can edit date of cheque receipts.
- New: Add Sales journal and Purchase journal report.
- New: Can create supplier invoice from supplier order.
- New: Support login by openid
- New: Support "full day" event in calendar module.
- New: Add a weather on dashboard.
- New: Add a Paypal module.
- New: Can choose third party to use in point of sale module during logon.
- New: A lot of enhancements into ECM module:
       Directories can contains special characters,
       Speed enhancements,
       Directories can be created outside of Dolibarr, refresh button will
       update database,
       Can rename a file.
- New: Reordering lines in invoice, orders, commercial proposal is faster (use Ajax
       technology).
- New: Can import members using assistant.
- New: Can exclude deposit, replacement or credit notes in script rebuild_merge_pdf.
- New: task #10473 : Option MAIN_PROFIDx_IN_ADDRESS must no more be hidden.
- New: Can generate business card for on particular member.
- New: Task #10553 : Can attach files on members card.
- New: Can filter on payment type and bank account in payment lists.
- New: When sending supplier orders by mail, a text is predefined.
- New: Upgrade process works with Postgresql.
- New: Task #10538: Add filter on expiration date of subscription for
       foundation module email selector.
- New: Task #9643: Add 2 status (tosell/tobuy) on products instead of only
       1 status for both selling and buying.
- New: Can input payment conditions on several lines.
- New: Add hidden option MAIN_LOGOUT_GOTO_URL to set the exit url after
       a logout.
- New: For germany, we invert order of address.
- New: Add hidden option MAIN_SERVICES_ARE_ECOMMERCE_200238EC.
- New: Support NPR in customer product prices.
- New: Add more volume units (ounce, gallon, inch, feet, ...)
- New: Delivery date accepts hours and minutes.
- New: Can add a comment on stock dispatching to be save into stock movements.
- New: Can filter product list with too low stocks.
- New: Add option to send all emails sent to a bulk carbon copy.
- New: Preview of emails sent by member module is shown.
- New: task #10100 : Add button to create invoice from a subscription
- New: Reorganize tabs on third parties.
- New: Option MAIN_INVERT_SENDER_RECIPIENT is available in einstein pdf template.
- New: Easier way to define url for clicktodial module.
- New: Add a fckeditor test area in fckeditor module setup.
- New: Add property "Event on full day" on agenda
- New: Enhancement and better compatibility (google, thunderbird) for agenda export.
- New: Can use image editor on user photo.
- New: Task #10796: Add Spain ProfId1 Verification
- New: Page "supplier summary" is now available.
- New: Task #10611: Add option to choose order of field in bank account info on PDF
- New: If a transaction was reconciliated and should not, there was no way to reverse error.
- New: Ubuntu package now works also on debian.
- Perf: Avoid reading database to determine country code after each
        page call.
- Fix: Special chars are now supported in ECM module for filename (not yet for
       directories).
- Fix: Better Postgresql compatibility.
- Fix: Box order is saved when moved.
- Fix: Database name can contains "-" characters.
- Fix: In coloring negative amounts.
- Fix: Date input use date format of user and not dd/mm/yyyy format.
- Fix: Fixed a very old bug making file attachment fails with some emails
       readers when using "mail php function".
- Fix: When cloning commercial proposal, due date is creation date + delay
       by default.
- Fix: Can edit ordering methods.

For translators:
- New: Update and complete slovenian language sl_SL.
- New: Add full manually translated files for de_AT en de_DE (thanks to eCleaner.at).
- New: Create the language ja_JP.
- New: Add el_GR language.

For developers:
- New: Add jquery by default.
- New: Removed PWC libraries.
- New: Removed Scriptaculous libraries.
- New: Removed Prototype libraries.
- New: Add first Selenium GUI tests.
- New: Enhance a lot of internal function to build external modules
       more easily.
- New: Add a user field ref_ext in object tables to allow external
       systems to store their id and make self-developed synchronizing
       functions easier to build.
- New: Local user timezone is saved into session (not used yet).
- New: Works with Mysql 5.5.
- Qual: Menu system code is simpler.
- Qual: Mutualize some duplicate code.
- Qual: Renamed some fields into database to be more internationnal.
- Qual: Removed deprecated code.


***** ChangeLog for 2.9 compared to 2.8.* *****
For users:
- New: POS module allow to choose which warehouse to use.
- New: Support "Department/State" field on company setup, contact,
       bank account and members card.
- New: Can reopen a refused/canceled supplier order.
- New: Add Gant diagramm on project module.
- New: Add a new mode for automatic stock increase: Can be increased
       on dispatching of products from a supplier order receipt.
- New: Can set a past delay to limit calendar export.
- New: Can attach files on emailing campaigns.
- New: Add statistics on trips and expenses module.
- New: Can reopen a closed customer order.
- New: Add module externalsite to add a web site/tools inside
       menu and a Dolibarr frame.
- New: Can link trips and fees to a project.
- New: Add civility title in foundation module.
- New: Can set accountancy code for product (buy and sell).
- New: Can filter third parties lists on categories.
- New: Can filter products and services lists on categories.
- New: task #10202 : Support categories for members.
- New: Can build documents for third parties (Using ODT templates, need PHP 5.2+).
- New: Support new products properties: length and area.
- New: Add the "payment due before" field in invoice exports.
- New: Add feature to resize or crop image files (for products photos)
- New: task #10113 : Show list of emailing on clicking on "number of mass emailing received"
- New: Add default language for third parties and use it when multilang is enabled
       to define default language for document generation.
- New: Can reopen a closed supplier invoice.
- New: Move permission "see hidden categories" into "see hidden products/services".
- New: Can delete several files at once in FTP module.
- New: Add box "last contracts".
- New: Works even if Web hosting provider has disabled PHP "glob" function.
- New: Can now send supplier orders by email.
- New: task #10076 : Show content of message in notification module.
- New: Bank name is shown on invoice.
- New: IBAN value is called IFSC if country is India.
- New: Add option to choose to show firstname then name or name then firstname on PDF.
- New: Add company in fields exported by export of members tool.
- New: Reorganise bank menus.
- New: Bookmarks can be sorted on a particular order.
- New: Support spanish RE and IRPF taxes on invoices.
- New: Module category offers categories for foundation module.
- New: Can filter on category on third parties, products and members listings.
- New: A flag is visible before country labels.
- New: When activating a new module, permissions for admin user are set. This save
       time when configuring Dolibarr.
- New: Dolibarr 2.9 is faster than 2.8.
- New: A lot of more predefined VAT values, states, regions for
       miscelaneous contries.
- New: Enhance skin engine to make themes easier.
- New: Add images into menu "eldy".
- New: Auguria theme is now more modern.
- New: Update tools refers to www.dolibarr.org but also www.dolistore.com web site.
- New: Postgresql experimental support seems to work completely.
- New: Changes in Dolibarr core to allow to use cache servers (see Memcached module on
       dolistore.com).
- New: Default choice for interactive confirm box is yes by default, and no only for
       delete actions. This reduce number of clicks required to validate actions and
       is still safe to dangerous actions.
- Fix: Durations are correctly shown for languages using PM/AM dates.
- Fix: A lot of fixes in Point of Sale module.
- Fix: Debug experimental module widthrawal.
- Fix: Format number was wrong for ar_AR language.
- Fix: Can change password if user has only permission "change password".
- Fix: Project PDF document shows all tasks.
- Fix: bug #29278 : SMTP fails with IP instead of hostname.
- Fix: Default language on login page was wrong.
- Fix: Complete support of euros sign (even in PDF).
- Fix: Bad setup of phpMyAdmin for DoliWamp installer.
- Fix: Tracking number should be available on sending sheets.
- Fix: Stock value is not reset when product is transfered into other warehouse.
- Fix: A lot of not tracked bugs fixed.
- Fix: Some fixes in barcode management.
- Fix: Access to phpMyAdmin is now ok on new DoliWamp installation.

For translators:
- Fix: Major update of italian translation (it_IT).
- Fix: A lot of translation fixes in all languages.
- New: Added translations (sl_SL, is_IS).
- New: Add translations for the DoliWamp installer.

For developers:
- More comments in code.
- Uniformize some code.
- All arrays "lignes" were renamed into "lines".
- Delete all useless pre.inc.php files (this also increase speed).
- Fix W3C errors in page forging.
- Qual: Mutualize code of menu managers.
- Better isolation of modules files and dolibarr core files.
- Task #8682 : Remove functions unix_timestamp.
- The makepack tool now make pack with UID 500.
- More css class and div to output menu to allow more skins.
- Generated documentation can be build from Eclipse using Doxygen plugin.
- Snapshot is provided with PHPunit tests.

WARNING:
- A lot of class files (*.class.php) has moved into subdirectories. So If you use
  or develop non official modules that includes Dolibarr classes, you will have to rename
  path to thoose classes into the include function.
- Also, parameters of the "fetch()" method for class "User" has changed to reflect
  other fetch methods.
- If you build a personalised themes, you must rename the style sheet into style.css.php.
- This version is also the last one to support PHP 4.*, Mysql 3.1, IE6.
  Dolibarr 3.* will be supported with PHP 5+ and MySql 4.1+ only.


***** ChangeLog for 2.8.1 compared to 2.8 *****
For users:
- Fix: Works on database with _ in name.
- Fix: Broken feature in trips and expense module.
- Fix: Can use $ in database and login/pass values.
- Fix: No error on upgrade if there is orphelins tasks.
- Fix: Failed to login when user agent string was longer than 128.
- Fix: bug #29526 : Numérotation Proposition Incorrecte après duplication


***** ChangeLog for 2.8 compared to 2.7.* *****
For users:
- New: Support note on trips module
- New: Can link contacts to projects
- New: Can removed attached file on email form if attachment was wrong.
- New: Add option to show your logo on top of left menu.
- New: task #9935: Can edit accountancy code.
- New: Add an option to make users email required.
- New: Module notification can send email on order or proposal validation.
- New: Can use any command line antivirus on file upload.
- New: A customer can also be a prospect.
- New: task #9802 : Can link an action to a project and use project to
       filter agenda.
- New: Project can be set on contract creation.
- New: Initial sold can be conciliated on bank module.
- New: Add a default errors-to email for emailing module.
- New: Can filter on user on stock movement list.
- New: When creating a third party from a member, it is set as a new
       customer.
- New: Can use {tttt} in numbering mask setup. It will be replaced
       with third party type.
- New: VAT number is stored in one field. This is more "international".
- New: task #9782 : Add possibility to delete a warehouse.
- New: task #9640 : Add label for stock movements.
- New: task #9916 : Add FREE text for interventions card.
- New: Can define the new product ref when cloning.
- New: Project module support status of project and end date.
- New: Provide a ubuntu package.
- New: Add link to check a SIREN for french users.
- New: Add link "now" to fill date when creating invoices.
- Fix: Import module works even if prefix is empty in source file.
- Fix: bug #28055 : Unable to modify the date of a cloned command.
- Fix: bug #27891.
- Fix: Change of numbering module was not effective.
- Fix: Change error management when adding already used supplier ref
       for a product.
- Fix: Running sending-email.php
- Fix: Warning should not appears for invoice closed
- Fix: Import for companies works even with prefix empty.
- Fix: bug #28895 : Création d'utilisateur impossible.
- Fix: Can change password if has only permission change password.

For developers:
- Qual: Reorganize /dev directory.
- Qual: Change the way items are linked together.
- Qual: The login page now use a template in /core/template/login.tpl.php.
- New: Modules can add their own tab on projects cards.
- New: Add management of triger FICHEINTER_VALIDATE


***** ChangeLog for 2.7.1 compared to 2.7 *****
For users:
- Fix: Bad decimal management for it_IT and fr_BE languages.
- Fix: A third party created from a member is created as a
       customer.
- Fix: Change of numbering module was not effective.
- Fix: Report of balance missing supplier invoices.
- Fix: Running sendmaing-email.php script.
- Fix: Detection of country for IBAN management.
- Fix: Update member photo.


***** ChangeLog for 2.7 compared to 2.6.* *****
For users:
- New: Add a print icon to show a page to print without menus.
- New: Can add a free text on bank cheque receipts.
- New: Price level can be defined also for prospects.
- New: Add a help and support center.
- New: Can export commercial proposals.
- New: Can use a cache for xcal exports.
- New: Option for faster confirmation process with one ajax popup.
- New: Complete theme bluelagoon and rodolphe
- New: Can select third parties emails in emailing module for all
       third parties with expired contract's lines.
- New: Can add a field errors-to in emailing.
- New: Can use inline images in emails.
- New: Add predefined invoices (can be use for repeated invoices).
- New: Add a confirmation when cloning products.
- New: Add stock in product lists.
- New: Can filter list of stock movement on date or product.
- New: Added a link from product list to their stock movements.
- New: Several speed enhancements after using the Google Page speed
  plugin for FireBug.
- New: Add a confirmation on dangerous admin purge feature.
- New: Add navigation on donation sheets.
- New: Added estimated value for stocks.
- New: Added module Gravatar to found photo of users or members
       from their email on gravatar.com.
- New: Include Dolibarr version in suggested dump filename.
- New: Enhancement in project module.
- New: Add log tab on emailing module.
- New: Minor enhancements in look themes.
- New: Add option to hide help in menu.
- New: Added a "force LDAP synchronize" on member and contact cards.
- New: Can split a discount into two smaller discount. This allows to use a
       discount on an invoice even if invoice amount is lower than discount
       credit available.
- New: Can use variables into the free text on PDF (__TOTAL_TTC_, __TOTAL_VAT...)
- New: Increase page loading speed (all changes reported by Google PageSpeed
       tool has been added).
- New: Add support of constant MAIN_ONLY_LOGIN_ALLOWED to allow to lock all
       access to any users except the one defined in constant.
- New: Add an admin page of PHP sessions with a way to lock new connections
       for other users than yourself. Can also purge existing sessions.
- New: Add point of sale module.
- New: Better usage when using with smartphones.
- New: Add module FTP client.
- New: Can set first day of week.
- New: Installer now create a .htaccess to protect documents directory.
- New: Experimental support for Postgresql.
- New: Full support of SMTPS (can works with Google SMTP).
- Fix: "Now" link works when date popup is not used.
- Fix: Debug seriously the email notification module.
- Fix: Error Call to a member function trans when refusing a supplier order.
- Fix: Fix payment conditions on commercial proposals.
- Fix: Nb of orders to process was wrong.
- Fix: Customer code was not correct on PDF it if contains special
       characters.
- Fix: Can update price even with "NPR" VAT rates.
- Fix: When product type is missing, description is not lost when adding
       new product lines.
- Fix: CC and BCC in emails was not used if using SMTPS handler.
- Fix: Last character was lost when text end with n or r.
- Fix: LDAP synchronization is now more robust (transaction and
  use modify instead of delete/add).
- Fix: Fix: Setup of member synchronization does not conflict
  with contact or user synchronization.

For translators:
- Update some language files.
- Can accept right to left languages. Added an "automatic" arabe translation.

For developers:
- An external module can force the third party code to be required whatever
  is the rule of third party code module.
- Update fckeditor to 2.6.4.
- Update Smarty to 2.6.26.
- Removed some deprecated code and files.
- Creation of directory in module descriptor is simpler.
- Can use an alternate document_root directory to develop with
  sources on two repositories.
- Removed useless code of old commercial module.
- Move some modules into the CVS modules repository dolibarrmod. This reduces
  amount of code in main branch.
- Updated wiki documentation.
- Better W3C standard.
- Can add init data when enabling a module.
- Can fix some corruptions in database by calling the update page
  /install/repair.ksh
- Log files contains more information (PHP_SELD added and OS user used for
  log of command lines scripts)
- Can protect a module to not being enabled if javascript disabled.
- If module numberwords is installed, code can use langs->getLabelFromNumber
  to get value of an amount in text.
- A module can add subsitution keys in makesubsitutions() functions.
- Add $conf->browser->phone defined to optimise code for smartphone browsers.
- All external libs are now in same directory /includes.
- All install files are now in same directory /install.


***** ChangeLog for 2.6 compared to 2.5.* *****
For users:
- New: Add filter on status in emailing selector for Dolibarr users.
- New: Can add bookmarks on all pages.
- New: Enhance bank transactions reporting.
- New: When creating a contact from a third party, informations from third
  party card are automatically suggested.
- New: Sort list of languages in combo box.
- New: EMails links are show with function dol_print_email
- New: Add graph report on number of entities in product statistics page.
- New: Can delete a supplier order whatever is its status.
- New: No limit on free text on PDF generated documents.
- New: Can force login value when creating a user from a member.
- New: Can clone commercial proposals and orders.
- New: Major enhancement of project module.
- New: Added product label in invoice exports fields.
- New: Add VAT number in export fields.
- New: Upgrade FPDF to 1.6
- New: Upgrade Scriptaculous to 1.8.2 and Prototype to 1.6.0.3
- New: Added keywords in PDF.
- New: Add hidden option MAIN_DISABLE_PDF_COMPRESSION.
- New: Add attachments on intervention cards.
- New: Can add personalized fields in emailing selectors.
- New: Customer code and supplier code can be defined automatically.
- New: Emailing feature can extract civility from contacts.
- New: Can create a third party from a member of foundation module.
- New: Can set a limit for stock alert to 0.
- New: Support SMTPS.
- New: Added a page /support to provide a help center service on Dolibarr.
- New: Distinct status "running not expired" from "running expired" in lines
  contract status.
- New: Add a first version of a module for Paybox.
- New: Can add contact to suppliers orders.
- New: Changes to support the external Bit Torrent module.
- New: Can filter on social contribution type in list.
- New: Upload of joined files need create/modify permissions to work.
- New: For admin users, show the SQL request in export build.
- New: Can modify proposal date if status is draft.
- New: The help link on some pages now links directly to the wiki web page.
- New: Enhancements in barcode module.
- New: Can use decimal values in stocks.
- Fix: Partial payment on social contributions not shown on main page.
- Fix: Handle correctly the comment in status changing of supplier orders.
- Fix: Author, title and topic are correctly encoded in PDF.
- Fix: Now HTML output is always UTF8, this solve bad PDF encoding on old
  users.
- Fix: Save new model when changed on interventions.
- Fix: Failed to go on the future view of bank transaction if there is no
  future bank transaction already wrote.
- Fix: Bad ref in supplier list.
- Fix: Bad link in product statistics for supplier referrers.
- Fix: Usage of reset of cursor in personalized numbering modules for a particular
  month (@ option) was broken.
- Can add contacts to a supplier invoice.
- Fix: When an invoice is changed back to status draft, warehouse is increased
  back.
- Fix: Category of a bank transaction was not saved.
- Fix: Clicktodial plugin works correctly now
- Fix: Multiprices features works correctly.
- Fix: Project module and task creation.
- Fix: Validation of order if a file was attached.
- Fix: A lot of fixes in PDF generators.
- Fix: Bad line/page break with long description of products on PDF.
- Fix: Option force invoice date to validation date working correctly.
- Fix: Creation of a member from the example public page works.

For translators:
- Added 10 more new language files.
- Added autotranslator tool. A tool to build/update automatically
  languages files using Google API for a new language. Wonderful to start a
  new translation.

For developers:
- Removed some deprecated files.
- Removed treemenu library.
- Renamed all function dolibarr_xxx into dol_xxx to have same prefix everywhere.
- Rewrite clone feature for supplier invoice to work like other clone features.
- First change to manage a future feature "stock PMP value".
- A module can add a new tab in third party view tabs.
- First change for future geoip module.


***** ChangeLog for 2.5 compared to 2.4.* *****
For users:
- Sessions timeout can be configured to overwrite PHP setup.
- Can filter on date in services list.
- Support bookmark add of product cards.
- Enhancement in stock management (Automatic increase/decrease
  from order or invoice is possible).
- New filter options in prospect lists (category and level).
- New view in ECM module.
- Look enhancements for graphics (add transparency).
- Added statistics report for supplier invoices.
- Added average amount in invoices statistics reports.
- Can move a contract line to another contract of same third party.
- Add an export definition to export interventions.
- Can set umask file permissions on Unix/Linux/BSD systems.
- Miscelanous bug fixes.
- A lot of other enhancements to increase productivity.
- All phone numbers show the clicktodial link if module is enabled.
- Can define hour and minutes in intervention cards.
- Can edit a validated intervention.
- Add filters on intervention list.
- Add juridical status and number of employees in third party
  export definition.
- A lot of enhancements and translation in withdraw module.
- Full support of Mysql option mode=strict.
- Added a new event from member module to agenda tracked events.
- Can attach a file to suppliers orders.
- Change to make Bank Account Number form more "internationnal".
- Can clone an invoice.
- Can clone an emailing.
- Reduce memory usage (about 2%).
- Add weight and size in sendings module.
- Add a fast search form on left menu for member module.
- Fix: Do not show export filter for disabled modules
- Show greyed lines for not allowed export filters.
- Add nature in product fields (manufactured product or not).
- Add export filters for category module and trip and expenses module.
- Can choose login of dolibarr account created when create from contact

For translators:
- The errors language file contains only error or warning messages with
  prefix Error or Warning.
- HTML Output is by default in UTF8 and language files can be provided
  in UTF8.

For developers:
- Update skeletons (some fixes and add function createFromClone).
- Add an experimental Cash Desk module.
- Added new triggers events in agenda module.
- All submodules are moved in the includes directory.
- Removed some deprecated files.
- Menu managers now use same class name for their menu entry
  and add a different value in an HTML id for each entry. This allows
  to build skins that use different style for each menu entry.
- All emails and url HTML output use same function.
- Add more integrity check on database
- Can disable modules on logon page. This make possible to
  have several profiles of demo with only one demo. Also added a new
  Dolibarr demo front page (in htdocs/public/demo).
- Allow modules to add new tabs.



***** ChangeLog for 2.4 compared to 2.2.* *****
For users:
- Add a calendar module (module agenda) with ical/vcal/rss export.
- Look enhancement in graphics (thanks artichow).
- Add tel and fax on delivery addresses.
- Add a tool to edit personalized menu.
- Add an ical and vcal export link in agenda and webcalendar module.
- Reduce memory usage.
- Now triggers are enabled/disabled according to module they refers to.
- Fix infinite loop on popup calendar.
- Change in tanslation to make Dolibarr easier to understand.
- Add a warning when sending a mail from a user with no email defined.
- Added clicktodial module.
- Add a property private/public in contact. This allows to user Dolibarr
  for a personnal address book.
- French NAF code can accept 5 chars.
- Supplier prices can be input with or without taxe.
- New generic numbering modules to offer more solutions for generating
  automatic id.
- Add new predefined exports wizards (stocks, suppliers, taxes...).
- Add feature to log security events (logon, change of users, passwords).
- Can link all documents (included supplier invoices and orders) to a
  project.
- Can attach several files to email when sending an invoice, order or
  proposal by email.
- Can choose accuracy (number of decimals) for prices.
- Localization for decimal and thousand delimiter on number is fully
  supported.
- More informations reported in system information pages.
- Add a budget report.
- Added a security audit report.
- Other minor changes (features, look, fixes)
- Added compatibility with Firefox 3.
- Changes for compatibility with PHP6/Mysql6.
- Some bug fixes.

For translators:
- Added spanish es_ES translation.
- Added en_AU translation.

For developers:
- Removed useless code:
  Replaced phplot and phplot5 librairies by artichow.
  Removed cryptograph library replaced by artichow.
- Login functions are now externalised as modules.
- Update code skeletons examples.
- Several enhancements to make addon development easier.
- Add a tool to generate PHP classes completely mapped to a table.
- Added a check to enable external modules only if dolibarr version is
  high enough.
- Changes in wizard installer to allow building autoexe installer for
  Windows with Apache and Mysql included.


***** ChangeLog for 2.2 compared to 2.1.* *****
- Add more statistics on main page.
- Add option to add message on login page.
- Management of categories for third parties.
- Add volume on products properties.
- Support for LDAP authentication.
- Full member synchronisation with LDAP database in
  fundation module.
- More LDAP fields supported for user synchronization.
- Better logger for install.
- First changes to support UTF8.
- Add a "forget password" feature.
- Setup process can run several migrate files if need
  to jump several versions to upgrade.
- Support for webcalendar 1.1 in webcalendar module.
- Support for menu in database.
- Better support for using Dolibarr on more WHP.
- Removed some deprecated files and clean code.
- New theme: Auguria
- Removed PHP warnings.
- Some bugs fixes.
- Traduction more complete.
- Better code comments for Doxygen documentation.
- Better support of vcard export format.
- A lot of security enhancements (no more password in log files,
  crypted password in database, in config file...).
- Themes are full CSS compliant.
- A lot of other minor changes...
- Option to scan uploaded document by an antivirus.
- Transparency for picto files works with IE.
- Can drag and drop boxes on main page.


***** ChangeLog for 2.1 compared to 2.0.* *****
- Added a better installer.
- Support user and groups permissions.
- Translation in english and support for several languages.
- New enhanced look and several new themes.
- Small search boxes for each Dolibarr elements (invoices, contracts,
  orders, proposals...)
- Added an export assistant module to export main dolibarr data.
- Added backup tool to backup database via mysqldump.
- Added product categories management with a categorie tree.
- Management of companies' discounts (relative or absolute).
- Support credit note and discounts (relative and absolute) on
  commercial proposal, orders and invoices.
- Support multi-langual description for products.
- Graphical enhancements (picto to describe all status).
- Added more permissions (ie: can restrict access for a commercial user
  to elements of its companies only).
- Little enhancements to OSCommerce module.
- Added a second OSCommerce module working through web services.
- Added a Mantis module to have a Mantis application in Dolibarr menu.
- Building a PDF document for invoices works like other modules. You
  can change model just before generating the PDF.
- Can generate documents (PDF) for customer orders. Can send them by mail.
- Added FPDI and FPDI_Protection (ie: PDF with password-protection)
- Can make one payment for several supplier invoices.
- Rule to suggests passwords when creating a user are in modules
  allowing to add easily other rules.
- Option to encrypt passwords in database (MD5).
- Add Dolibarr triggers support on users creation/change.
- Add Dolibarr triggers support on payments.
- Add Dolibarr triggers on supplier and customers orders.
- Webcalendar triggers for actions on Member module.
- Support optional new javascript popup selector for date fields.
- Support for several RSS boxes in external RSS module. Setup easier.
- Can attach documents on Action, Orders, Invoices, Commercial proposals.
- Can attach contacts on proposals, orders, contracts, invoices.
- Preview on results of PDF generator modules in setup pages.
- Code cleaner. Remove unused or duplicate code.
- Save and show last connexion date for users.
- Enhancements on a lot of forms for better ergonomy.
- Can add/remove company logo.
- Added LDAP synchronisation for users, groups and/or contacts.
- Can configure your own SMTP server/port for mail sendings.
- Works even on "UTF8 by default" systems (Mysql, Linux...)
- Better compatibility with different PHP version or setup.
- Added mysqli driver.
- Add a WISIWYG editor (FCKEditor) to edit note and comment areas.
- Added AJAX features like a 'search product selector'.
- Modules boxes on main page can be dragged and dropped (with firefox only).
- Support for PHP5.
- Experimental support for Postgresql (not working yet, but waiting feedbacks).
- Removed obsolete files and documentation.
- Added admin tools (backup and files purge).
- Added a tool to build a lang package.
- Added a tool to build a module package.
- Added a tool to build a theme package.
- Traduction more complete.
- Added skeletons for code examples.
- Lot of fixes after 2.0 release not fixed in 2.0.1.
- Added more security option (ie: encrypted password in database)




***** ChangeLog for 2.0.1 compared to 2.0 *****
Minor bug fixes



***** ChangeLog for 2.0 compared to 1.0.* *****
ChangeLog file size is so important, that it is not included inside Dolibarr
package. You can find it at www.dolibarr.org<|MERGE_RESOLUTION|>--- conflicted
+++ resolved
@@ -5,11 +5,7 @@
 
 ***** ChangeLog for 12.0.0 compared to 11.0.0 *****
 For Users:
-<<<<<<< HEAD
-
-=======
 NEW: Module MO (Manufacturing Order) is available as stable module.
->>>>>>> 18533b63
 
 For Developers or integrators:
 
@@ -19,11 +15,6 @@
 
 Following changes may create regressions for some external modules, but were necessary to make Dolibarr better:
 * PHP 5.5 is no more supported. Minimum PHP is now 5.6+.
-<<<<<<< HEAD
-
-  
-  
-=======
 * Default mode for GETPOST function is now 'alphanohtml' instead of 'none'. So check when you make POST or GET requests
   with HTML content that you make a GETPOST('myparam', 'restricthtml') or GETPOST('myparam', 'none') if you really need posted content without sanitizing
   the HTML into content (in such a case, sanitize data later)
@@ -103,7 +94,6 @@
 FIX: #13100
 
 
->>>>>>> 18533b63
 ***** ChangeLog for 11.0.0 compared to 10.0.0 *****
 For Users:
 
