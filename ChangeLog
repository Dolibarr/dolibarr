--------------------------------------------------------------
English Dolibarr ChangeLog
--------------------------------------------------------------


<<<<<<< HEAD

***** ChangeLog for 16.0.0 compared to 15.0.0 *****

For users:
---------------

NEW: PHP 8.1 compatibility
NEW: Support for recurring purchase invoices.
NEW: #20292 Include German public holidays
NEW: Can show ZATCA QRCode on PDFs
NEW: Can show Swiss QR Code on PDFs
NEW: #17123 added ExtraFields for Stock Mouvement
NEW: #20609 : new massaction to assign a sale representatives on a selection of thirdparties
NEW: #20653 edit discount pourcentage for all lines in one shot
NEW: Accept 'auto' for ref of object on import of purchase order/proposal
NEW: Accountancy - Add more filters and info on page to bind accounting accounts
NEW: Accountancy - Add subledger account when we generate a transaction with a deposit invoice
NEW: Accountancy - Add a massaction to preselect an account (customer and supplier list)
NEW: ACE Editor is restored at same cursor position after a save.
NEW: Add "addMoreActionsButtons" hook to subscription form
NEW: Add an option in GUI to show a Quick add button into top menu bar
NEW: Module Recruitment - Add a public page with all list of open job positions.
NEW: Module Recruitment - Add a tab with list of application on the jobposition file.
NEW: Add a workflow to auto link contract on a ticket
NEW: Add column date of Signature on proposal list
NEW: Add column template invoice in invoice list
NEW: Add column "Total HT" to products array on document creation card
NEW: ADD configuration for text color of button action
NEW: Add constant to hide categories in TakePos
NEW: Add constant to show category description in TakePos
NEW: Add constant to show only the products in stock in TakePos
NEW: Add entity filter in exports
NEW: Show the event block on recurring invoices #20870
NEW: Add filter "opportunity status" on statistics of projects.
NEW: Add firstname, lastname and max number of attendees for module "Event Organization"
NEW: add margin info in proposal and order list
NEW: Add massaction "Edit Extrafield" for Product
NEW: Add more fields to detect duplicate during import of thirdparties
NEW: Add option to foce delivery on email for purchase order receipt to yes
NEW: Add param boder table for md theme
NEW: Add param color button action
NEW: Add possibility to create contract from invoice
NEW: Add possibility with constant MAIN_LOGIN_BADCHARUNAUTHORIZED to define bad character unauthorized into login name
NEW: Add private and public notes on tax files.
NEW: Add status "Obsolete" to KM articles
NEW: Add substitutions "user numbers"
NEW: Add the possibility to add sub-BOMs to BOM
NEW: allow a ticket to be automatically marked as read when created from backend.
NEW: allow cut&paste as real numeric value to excel
NEW: A public form to send a message and create a lead is available
NEW: automatically set totally received status in reception
NEW: Auto set invoice paid when adding credit not and remain to pay is 0
NEW: Availibility dictionnary has a new column unit and number
NEW: barcode rule to insert product in takepos
NEW: Can change value of AWP during the inventory
NEW: Can enter price with tax for predefined products on purchase objects
NEW: Can filter on a thirdparty on product statistics
NEW: Can removed doc templates from setup page of thirdparty
NEW: Can set the parent company during the creation of thirdparty (action=add of societe/card.php)
NEW: Can use ! to make a search that exclude a string
NEW: Change in theme colors does not need to use the refresh button
NEW: clean values and amount in FEC import
NEW: const MAIL_MASS_ACTION_ADD_LAST_IF_MAIN_DOC_NOT_FOUND for mailing mass action
NEW: Contact filter project list
NEW: Create contract from invoice
NEW: create third-party with contact if not found on public ticket
NEW: Default value for MAIN_SECURITY_CSRF_WITH_TOKEN is now 2 (GET are also protected agains CSRF attacks)
NEW: deposit payment terms: add field into dictionary admin page to define default percentage of deposit. 
NEW: Dictionaries - add possibility to manage countries in EEC
NEW: display errors in a message box after generating documents
NEW: Display physical and virtual stock of the products when creating OF from a BOM
NEW: Display product ref in "Object link" product tab for BOM
NEW: Enhance the import. Can use 'auto' for the ref (import of orders)
NEW: Events on Proposal to Return to Draft
NEW: Page to list expense report payments
NEW: JS inventory autocalc input
NEW: language support for more emailing target selectors
NEW: leave requests: add field into type dictionary to block request if balance is negative
NEW: MAIN_MAIL_AUTOCOPY_TO can accept several email and special keys
NEW: MAIN_SEARCH_CAT_OR_BY_DEFAULT const for search by category
NEW: Mass action "Close shipments"
NEW: Module website now supports the multicompany module
NEW: More mode for THEME_TOPMENU_DISABLE_IMAGE (2, 3, ...)
NEW: Add option to move checkbox column as first column on Thirdparty list (only few screens)
NEW: Add tabs for nets Bom
NEW: on redirect of page in website module, GET parameters are kept.
NEW: optional display warning icons on ticket list
NEW: option to default check "notify tier at creation" in ticket module
NEW: option update prices on proposal cloning
NEW: payment conditions enabling semi-automatic deposit creation (Issue #18439)
NEW: possibility to consume multiple batch
NEW: Reverse movement product consumption
NEW: Send email to the supplier order contact
NEW: New permission to report time on timesheet.
NEW: SEPA XML - option to place payment Type Info at Credit transfer Transaction level
NEW: Show number of votes into the label of tab "Results" of a survey
NEW: Show product reference in Takepos
NEW: Some core tables are created only at module activation
NEW: split consumption line on MO
NEW: stock filter in reassort lists
NEW: stock limit in stock export CSV
NEW: Sub-bom are availables
NEW: Supplier order - Show ref supplier of reception in linked object block
NEW: support user_modif in order
NEW: TakePos - pagination on search results
NEW: The backup tools has an "lowmemory" option for mysqldump on large database
NEW: The 'reposition' class works on ajax constantonoff that make redirects
NEW: Thirdparty - Add rules "customer accountancy code" is mandatory to validate invoice
NEW: thumbnail field in product list
NEW: total mark rate in list
NEW: uncheck "send message" by default on a ticket when private messages has been checked
NEW: VAT Report by month - Show detail by rate and also by code
NEW: Ticket triggers: allow to automatically send messages on new tickets
NEW: Accountancy - Add hidden feature for accounting reconciliation
NEW: Can store the session into database (instead of beeing managed by PHP)
NEW: Added MMK currency (Myanmar Kyat)

 Modules
NEW: Module Partnership Management
NEW: Experimental module Event Organization Management


For developers or integrators:
------------------------------
NEW: dol_uncompress() supports more extensions (.gz, .bz2, .zstd). Only .zip was supported before.
NEW: Implement a generic method for Kaban views
NEW: Upgrade chartjs library to 3.7.1
NEW: update rank line is possible on API for customer invoices, sales orders and supplier invoice
NEW: stripe element with more gateways
NEW: solde() function evolution to be able to get solde until a chosen date
NEW: Suggest a way to run upgrade per entities.
NEW: Support html content for multiselect component.
NEW: ModuleBuilder - Add tabs view in module builder
NEW: ModuleBuilder - More feature that can be modifed after module generation
NEW: Hook getNomUrl available everywhere in tooltip of ref links
NEW: Identification of tr is possible with by attribute data-id on some pages
NEW: Import with select boxes V2
NEW: Can update rank of invoice, proposal and order lines with API update
NEW: Can use current entity filter on 'chkbxlst'
NEW: Creation of the function select_bom() used to display bom select list
NEW: add printFieldListWhere hook in product reassort card
NEW: Add trigger and event on completely received status change
NEW: Add utility function send backup by mail
NEW: add WordPress OAuth to save a token (not SSO)
NEW: A module can embed a sql script run at each Dolibarr upgrade
NEW: API Proposals - Add POST lines
NEW: API REST filter states by country
NEW: Add option INVOICEREC_SET_AUTOFILL_DATE_START/END
NEW: Add option MAIN_API_DEBUG to save API logs into a file
NEW: Add param to keep the robot=index meta tag on public pages
NEW: Add method hintindex() in database handlers.
NEW: add modifications for new function "$db->prefix()"
NEW: addMoreActionsButtonsList hook for button in list
NEW: Add API to get a template invoice
NEW: Standardize a lot of code.
NEW: #20736 Allow extrafields SQL filters on REST API product lookup
NEW: #19294 implement detailed timespent in task of project API
NEW: Add a protection into PHPunit to avoid to forget a var_dump
NEW: Add datem and type parameters to API to create movements
NEW: Add hidden option on contract PDF line to hide qty and price
NEW: Option MAIL_MASS_ACTION_ADD_LAST_IF_MAIN_DOC_NOT_FOUND to send last document in mass mailing action
NEW: Add hooks: selectContactListWhere hook, selectThirdpartyListWhere hook 
NEW: TakePos - add hooks complete product display
NEW: TakePos - add hooks for cart display
NEW: TakePos - add hooks to complete ajax return array
NEW: Add hook before the public ticket list
NEW: Add hook doaction in takepos invoice
NEW: Add Hook for Notif
NEW: Add hook for more buttons
NEW: Add hook printFieldListWhere in "show_contacts" function
NEW: Add hook printFieldWhere in load_state_board function
NEW: Add hooks contact tab badge and hooks parameter for avoid conflicts
NEW: Add hook selectProductsListWhere in select_produits_list function
NEW: Add hooks in commercial index
NEW: Add hooks in customers and products boxes
NEW: Add hooks in thirdparty index page
NEW: Add hooks on project task time page
NEW: Add hooks on salaries and sociales card
NEW: Add hooks select product list and select thirdparty list function
NEW: Add hook to getSellPrice function


Following changes may create regressions for some external modules, but were necessary to make Dolibarr better:
* There is a new specific permission to be allowed to enter timesheets. If you use timesheet, don't forget to give the new permission (disable and 
  enable the module project if it is not visible).
* The default value for MAIN_SECURITY_CSRF_WITH_TOKEN has been set to 2. It means any POST and any GET request that contains the "action" or "massaction"
  with a value of a sensitive action must also a valid token parameter (With previous value 1, only POST was concerned). Note: With value 3, any URL
  with parameter "action" or "massaction" need the token, whatever is the value of the action.
* verifCond('stringtoevaluate') now return false when string contains a bad syntax content instead of true. 
* The deprecated method thirdparty_doc_create() has been removed. You can use the generateDocument() instead.
* All triggers with a name XXX_UPDATE have been renamed with name XXX_MODIFY for code consistency purpose.
* Rename build_path_from_id_categ() into buildPathFromId() and set method to private.
* Move massaction 'confirm_createbills' from actions_massactions.inc.php to commande/list.php
* Method fetch_all_resources(), fetch_all_used(), fetch_all_available() of DolResource has been removed (they were not used by core code).
* Method fetch_all of DolResource has been renamed into fetchAll() to match naming conventions.
* The hook 'upgrade' and 'doUpgrade2" has been renamed 'doUpgradeBefore' and 'doUpgradeAfterDB'. A new trigger 'doUpgradeAfterFiles' has been introduced.
* The context hook 'suppliercard' when on the supplier tab of a thirdparty has been renamed into 'thirdpartysupplier'
=======
***** ChangeLog for 15.0.3 compared to 15.0.2 *****

FIX: 15.0: modules cannot declare more than 1 cron job using the same method with different parameters
FIX: 15 fix graph ficheinter status
FIX: #18704
FIX: #20444
FIX: #20448 missing preg_replace for vat rate when adding a free line
FIX: #20476 migration postgresql 13.0.x to 14.0.x packaging type
FIX: #20487 missing letter D in constant THIRDPARTIES_DISABLE_RELATED_…
FIX: #20487 missing letter D in constant THIRDPARTIES_DISABLE_RELATED_OBJECT_TAB
FIX: #20527 Accountancy - Unbalanced entry proposed when an employee are declared on a social contribution
FIX: #20527 Accountancy Unbalanced entry proposed when an employee are declared on social contribution
FIX: #20621 signature online with proposal with n page.
FIX: #20696
FIX: #20828
FIX: #20886 : manage durations in list_print_total.tpl.php
FIX: #20902
FIX: #21051
FIX: #21093
FIX: #21138
FIX: #21140
FIX: #21174
FIX: #21323
FIX: #21472 On the bank transfer lists, a change of page switches to the lists of the direct debit module
FIX: #21495
FIX: #21518
FIX: Accountancy - Label of VAT account is empty
FIX: Accountancy - Model account list - Problem of CSRF
FIX: Accountancy - Partitioning of the entity on an automatic binding
FIX: add missing thead, th and id on table
FIX: backport commit 5b3fcc5e43979b1b0789bf81fb8f1b2b59c93056, chkbxlst cannot be emptied
FIX: Bank account not set when creating invoice from order
FIX: Bank transfer - Link on code supplier invoice was bad
FIX: Can convert a partially closed down payment when close for
FIX: class center linkedObjectblock order date
FIX: count elements in invoice list (Issue #21444)
FIX: Customer price non numeric warning when 0 vat.
FIX: errors in getLinesArray()
FIX: False alert of WAF when there is "set" into some URL action=update.
FIX: Intervention graph by status on ficheinter Index page
FIX: Intervention url link into Commerce index
FIX: Fix get origin from other than supplier proposal when add a new supplier proposal
FIX: Fix show errors in card
FIX: fourn/commande/card.php Added "$object" parameter to $formfile->showdocuments call
FIX: french traductions for payment methods
FIX: hook for dol_format_address
FIX: Index page for "Sales" give wrong URL link to Intervention
FIX: issue Dolibarr#21495 for v15
FIX: label and get_substitutionarray_each_var_object on ODT generation
FIX: load product stock in inventory lines
FIX: missing morecss for multiselectarray
FIX: missins time spent list menu
FIX: new member subscription: bank account and payment mode might be hidden
FIX: ODT generation of BOM document
FIX: ODT tags for subobjects {object_subobject_yyy} was not working.
FIX: qty received label in Squille PDF model
FIX: rank duplicate on mass action invoice from multiple orders
FIX: regression + add $forceentity parameter
FIX: regression PR #20713
FIX: security breach if we have same ref number in multiple entities
FIX: selection of type of invoice
FIX: Send remind to pay invoice only on validated invoices
FIX: Show sellist type of extrafield when none category selected
FIX: signature online with proposal with n page.
FIX: sql error when PRODUCT_USE_SUPPLIER_PACKAGING enabled.
FIX: sql order
FIX: trash icon on crontask list to do not work
FIX: v15 linked object block center order date
FIX: Warning on attribut
FIX: We must remove empty values of $features array in fetchByProductCombination2ValuePairs() because some products can use only several attributes in their variations and not necessarily all. In this case, fetch doesn't work without my correction
FIX: with callback function
FIX: xml file for company with special chars in name
FIX: Zatca QR code must use company name/vat
>>>>>>> 9393a516


***** ChangeLog for 15.0.2 compared to 15.0.1 *****

FIX: #19777 #20281
FIX: #20140 #20301
FIX: #20279 Accountancy - PostGreSQL - Error on mass update lines already binded
FIX: #20476 migration postgresql 14.0.x to 15.0.x packaging type
FIX: #20733 Inventory: Do not use batch qty even if present if batch module is disabled.
FIX: action comm list: holiday last day not included + handle duration with halfdays
FIX: Add missing entity on salary's payment
FIX: Add 'recruitment' into check array
FIX: add tools to fix bad bank amount in accounting with multicurrency
FIX: assign member cateogry to a member
FIX: backport
FIX: bad bank amount in accounting with multicurrency
FIX: Bad condition on remx
FIX: Bad filter on date on salary list
FIX: bad link to add a customer price (token duplicated)
FIX: bad status of member on widget by type and status
FIX: better error management at product selling price update
FIX: Can't edit bank record
FIX: check mandatory thirdparty fields for mass action
FIX: check thirdparty object loaded and properties exist
FIX: comment
FIX: compatibility for ticket number sharing
FIX: compatibility with multicompany sharings
FIX: contact card: single extrafield update failed
FIX: country not visible into list of states
FIX: Delete an extrafield where type is double
FIX: deprecated module are not more viewed as external modules
FIX: Disable customer type by default if type prospect/customer is disabled
FIX: each time we create a supplier order, we need to give it a ref_supplier
FIX: Error management
FIX: fatal error for $db  usage in tpl
FIX: filter into the list of product lots
FIX: Filter on Object Referent page give CRSF page
FIX: Fix default options ($hidedetails, $hidedesc, $hideref) with globales when generate PDF in mass actions
FIX: Fix search by filters
FIX: Fix the adding of lines in the create invoice functions
FIX: forgotten form confirm before various payment delete
FIX: holiday/leave requests: write status change emails in HTML
FIX: include discount price for PMP after a reception (Issue #20029)
FIX: incrementation
FIX: in salary stats and payment list, we must check right perms as well as salary list
FIX: intervention entity missing
FIX: label tax cat trad
FIX: Mass action ship orders
FIX: missing advanced perms
FIX: missing call to executeHooks()
FIX: Missing entity on adding new VAT
FIX: missing hook for row ordering
FIX: missing hook parameter ($possiblelinks)
FIX: missing parenthesis
FIX: missing picto in combo of mass actions of thirdparties.
FIX: missing signature library when ODT model is used
FIX: Missing unset fields after updateline expensereport
FIX: ModuileBuilder - Fix getLinesArray() error reporting
FIX: Move delete task time trigger position
FIX: Navigation between invoices
FIX: No empty line inserted into accounting_bookkeeping
FIX: Numbering of sepa files
FIX: object cloning: set unique extrafield values to null to prevent duplicates
FIX: on update with action reminder in future there is user key error
FIX: originproductline array td identification data-id
FIX: out of memory when more than 100 000 invoices.
FIX: permit access to medias when logged in a different entity
FIX: phpcs
FIX: project creation prevented if PROJECTLEADER contact role renamed, de-activated or deleted
FIX: project timesheet by week: cleanup unused code
FIX: project timesheet: public holidays offset by 1 day
FIX: project timesheets: assume Saturday and Sunday as default weekend days when working days conf is empty or badly formed
FIX: propal list: bad error management when setting "not signed" mass action
FIX: propal list mass action translations and error management (v14 edition)
FIX: propal list: missing not signed massaction translation keys for transifex
FIX: PR returns
FIX: ref_client doesn't exists on supplier invoice, then ref_fourn needs to have a default value when we want to bill several supplier orders
FIX: replenish and manage product stock by warhouse
FIX: sending email on payment of registration of event
FIX: SEPA ICS is not mandatory for bank transfer
FIX: Set datec when add time spent on a project task
FIX: status filter on supplierOrder stats doesn't work
FIX: stickler-ci
FIX: still prevent project creation if PROJECTLEADER role unavailable, but with a specific error message
FIX: Supplier order stats
FIX: Tabulation must be allowed for HTML content
FIX: tool to fix bank account not in main currency for vendor invoice
FIX: translations
FIX: Travis + Update dev
FIX: truncate Customer Reference too long on PDF header (PR #20718)
FIX: uniformize code
FIX: Update of sale price (log not correctly updated)
FIX: user actions rights when mulit-company transverse mode is enabled
FIX: user employee tab: offset in open days messes up holiday length calculation
FIX: We need to have a different default_ref_supplier for each new fourn invoice
FIX: "WHERE" clause missing on resource export
FIX: #yogosha9754


***** ChangeLog for 15.0.1 compared to 15.0.0 *****
FIX: #19777 #20281
FIX: bad position of extrafields for interventions
FIX: Blocking situation when a payment was deleted in bank.
FIX: creation of the shipment if order contains services
FIX: Drag and drop line of files on join files tab
FIX: Error management on mass action "Approve holiday"
FIX: error with php8
FIX: in case of VAT refund, negative amount must be allowed
FIX: invoice pdf: lines originating from deposits were not detailed anymore
FIX: Invoice - When you create an invoice for a given thirdparty, fk_account is not retrieved from company card
FIX: list of visible type of event was not correctly filtered
FIX: Missing or bad permissions
FIX: Missing the field date start/end in export supplier invoice/order
FIX: On large proposal or invoice, fix n(n+1) sql into a n sql.
FIX: options should not exists on invoices
FIX: payment not completed when using Paypal.
FIX: permission to download files of expense report with readall.
FIX- Preview icon in documents list PDF in the admin page third-party
FIX: shipping list, e.shipping_method_id should be e.fk_shipping_method.
FIX: Show product photo on Supplier order Cornas model.
FIX: User name in ManufacturingOrder
FIX: viewimage.php blocks requests with multicompany from other enties
FIX: #yogosha9048
FIX: #yogosha9054
FIX: #yogosha9095


***** ChangeLog for 15.0.0 compared to 14.0.0 *****

For users:
---------------

NEW: Online proposal signature
NEW: Can define some max limit on expense report (per period, per type or expense, ...)
NEW: Provide a special pages for bookmarks and multicompany for a better use of some mobile applications (like DoliDroid) 
NEW: Allow the use of __NEWREF__ to get for example the new reference a draft order will get after validation.
NEW: Add option to disable globaly some notifications emails.
NEW: #18401 Add __NEWREF__ subtitute to get new object reference.
NEW: #18403 Add __URL_SHIPMENT__ substitute to get the URL of a shipment
NEW: #18689 REST API module: add api key generate / modify permission.
NEW: #18663 Make "L'Annuaire des Entreprises" the default provider for SIREN verification for French thirdparties.
NEW: #18046 Add tags on ticket/categories
NEW: #18326 Workflow: Close order on shipment closing.
NEW: #18770 Can enter the buying price (for Weighted Average Price update) on lines during the reception step
NEW: #18814 Add legal form for Sweden
NEW: #18820 Accountancy - Add product account in import/export of thirdparty (level 3)
NEW: Accountancy - Format FEC/FEC2 - Add column NumFacture
NEW: Add $dolibarr_main_db_readonly in conf.php for readonly access.
NEW: add auto creation of agenda event on supplier_order cancellation
NEW: Add a PDF document template for Manufacturing Orders
NEW: Add budget field into task #18986
NEW: add cancel button to `classify reception` form on supplier_orders
NEW: Added address field into contacts list
NEW: Added documents page and send mail possibility in payments
NEW: Add edit option in propal
NEW: Added linked files page and send mail possibility in payments
NEW: Add field date from/to in customer and supplier payment list
NEW: Add filter from date to date into action/evt list
NEW: Add import / export of MO and BOMLines - Close #18499
NEW: Adding accounting export model for iSuite Expert
NEW: add link to an element by ref
NEW: add missing printFieldListFrom hook call on several lists
NEW: add MRP into Object Linked Box
NEW: Add option to hide customer code on PDF documents
NEW: Add param $nolog to avoid logging into dol_delete_recursive_dir()
NEW: Add sale representative in order and invoice list
NEW: add a setting to create PDF in PDF/A - 1b format #18990
NEW: Add `SOCIETE_SHOW_VAT_IN_LIST` to display VAT number in combo list of thirdparties
NEW: Add sortorder on units list
NEW: Adds PDF_HIDE_PRODUCT_LABEL_IN_SUPPLIER_LINES to hide product label in supplier order lines
NEW: Add STOCK_MOVEMENT_LIST_HIDE_UNIT_PRICE to hide unit price on some pages
NEW: add support for zstd compression
NEW: Allow drag and drop on kits
NEW: Allow exporting supplier order validation date + validation user
NEW: Allows product ref generation after the form is validated with PRODUCT_GENERATE_REF_AFTER_FORM
NEW: autocomplete account group when editing an account card
NEW: Auto create invoice for payment done on an order with online payment link of order
NEW: Can edit fields of proposal when proposal is not yet signed
NEW: Can edit the translation key of an overwrote translation key.
NEW: can enable/disable external calendar by default
NEW: Can hide sender name on PDF documents
NEW: Can select lot from a combo list of existing batch numbers (in MRP consumtion)
NEW: Can set the default BOM on a product
NEW: Can set/unset the usual working day of the week (friday, saturday, sunday) 
NEW: Can show progression of task into combo list of tasks
NEW: can upload the odt file for the product doc template
NEW: Contract - Add From/to input on search date
NEW: Customer Display with TakePOS
NEW: Split Sale in TakePOS
NEW: Customer invoice template list - Add input date from/to
NEW: date filter on project list and task list From->To
NEW: display shipping method and tracking url on shipment list
NEW: expense reports: conf to force amounts to be entered only including taxes
NEW: expense reports: conf to pre-fill start/end dates with bounds of current month
NEW: expense reports: show link to already existing overlapping expense report
NEW: expense reports: can make project field mandatory on lines
NEW: Expose bank account holder, label and number
NEW: feature #18986
NEW: field and behavior in product object
NEW: generate intervention from time spent
NEW: holiday: handle monthly balance updates with cronjob
NEW: HRM integration, source code
NEW: HRM admin - Add tabs
NEW: HRM - Include more options to manage/custom dashboard
NEW: Increase size of params of actions for emailcollector
NEW: Invoice list - Use complete country select field with EEC or not
NEW: mass action delete, no more break if at least one object has child
NEW: mass action paid on customer invoice list
NEW: mass action validate on supplier orders list
NEW: mass action send email to all attendees of an event
NEW: mass action to switch status on sale / on purchase of a product
NEW: expense reports: conf to pre-fill start/end dates with bounds of current month
NEW: Option "Add a link on the PDF to make the online payment"
NEW: More options to generate PDF (show Frame option, width of picture option)
NEW: Preview of pdf files of expense report lines
NEW: print without details
NEW: project time spent: conf to prevent recording time after X months
NEW: rewrite bind accountancy code finding on customer and sales invoice
NEW: Societe - Add perentity functionality on customer/supplier accountancy auxiliary account
NEW: Survey - Add a clickable link in email send
NEW: Social Contributions - Add from/to filter on list
NEW: Supplier order and proposal - Add From/to input on search date
NEW: Task - Add From/to input on search date
NEW: Add theme option THEME_ELDY_USEBORDERONTABLE
NEW: The Anti-CSRF protection MAIN_SECURITY_CSRF_WITH_TOKEN is on to value 1 by default
NEW: Update SQL : install and migration
NEW: Use an ajax call for the clicktodial feature instead of href link.
NEW: when multiple order linked to facture, show list into note.
NEW: when we delete several objects with massaction, if somes object has child we must see which objects are concerned and nevertheless delete objects which can be deleted
NEW: Editing a page in website module keep old page with name .back
NEW: External backups can be downloaded from the "About info page".



 Modules
NEW: Stable module Knowledge Management
NEW: Experimental module Event Organization Management
NEW: Experimental module Workstations Management
NEW: Development of module Partnership Management
OLD: module SimplePOS has been completely removed -> use TakePOS


For developers:
---------------

API:
NEW: #18319 REST API - Shipment: Add 'close' action / endpoint / POST method.
NEW: add API /approve and /makeOrder for purchase orders 
NEW: API for knowledgemanagement
NEW: API get list of legal form of business
NEW: API list of staff units
NEW: Hidden option API_DISABLE_COMPRESSION is now visible in API setup page.

Hook:
NEW: add hook 'beforeBodyClose'
NEW: add hook 'hookGetEntity'
NEW: add hook 'menuLeftMenuItems' to filter the leftmenu items
NEW: add hook 'printUnderHeaderPDFline' on invoice PDF templates (can be used for example to add a barcode or more information on header of invoices).
NEW: add hookmanager on note pages
NEW: hook after rank update
NEW: 'printFieldListFrom' hook call on several lists

ModuleBuilder:
NEW: add the property "copytoclipboard" in modulebuilder
NEW: Use lang selector when using a field key 'lang' in modulebuilder

Options:
NEW: add options MAIN_IBAN_IS_NEVER_MANDATORY, MAIN_IBAN_NOT_MANDATORY, PROPAL_NOT_BILLABLE, PROPAL_REOPEN_UNSIGNED_ONLY, PROPOSAL_ARE_NOT_BILLABLE, TICKETS_MESSAGE_FORCE_MAIL

Trigger:
NEW: add action trigger for member excluded


NEW: Introduce method hasRight
NEW: Can use textarea field into a confirm popup.
NEW: Can use the result_mode of mysqli driver. Save memory for list count
NEW: add code codebar column on serial/lot structure
NEW: add date_valid and date_approve columns in the list of supplier orders
NEW: we need to be able to put more filters on deleteByParentField() function
NEW: make it easier to set the `keyword`, `keywords` and `description` attributes of an ecm file object
NEW: Experimental feature to manage user sessions in database

 
Following changes may create regressions for some external modules, but were necessary to make Dolibarr better:
* ALL EXTERNAL MODULES THAT WERE NOT CORRECTLY DEVELOPPED WILL NOT WORK ON V15 (All modules that forgot to manage the security token field 
  into forms will be broken. The security token field is expected since Dolibarr v9 but a lot of external modules did not implement it).
* Update hook 'printOriginObjectLine', removed check on product type and special code. Need now reshook.
* Old deprecated module "SimplePOS" has been completely removed. Use module "TakePOS" is you need a Point Of Sale.
* The method static ActionComm::getActions($db, ...) is no more static. Use $actioncomm->getActions(...) instead (without $db param). 
* The 'action=delete&file=...' has been replaced with 'action=deletefile&file=...' to avoid confusion with deletion of object lines.
* Method getDictvalue has been renamed into getDictionaryValue to match camel case rule.
* To execute shell or command line command, your code must never use method like exec, shell_exec, popen, .. but must use the built-in 
  method executeCLI() available into core/class/utils.class.php  
* Class file expeditionbatch.class.php renamed to expeditionlinebatch.class.php
* ExpeditionLineBatch::fetchAll is not static anymore and first parameter $db is removed
* ExtraFields->showOutputField parameter 4 'extrafieldsobjectkey' is now required
* CommonObject method add_object_linked now sets targettype to 'mymodule_myobject' instead of 'myobject', 
  you can use hook 'setLinkedObjectSourceTargetType' to set your usual targettype


***** ChangeLog for 14.0.5 compared to 14.0.4 *****

FIX: 13.0: printFieldListWhere called twice on same query
FIX: 14.0.4 fatal error on cron list.
FIX: #19476
FIX: #19564
FIX: #19651
FIX: Accountancy - SQL error on subledger account search in journal
FIX: apply eldy's suggestion to not overwrite existing extrafields of $line
FIX: Can't close a down payment if paid with credit notes.
FIX: better compatibility with multicompany
FIX: contact card: bad colspan value for separator extrafield in creation/modification form
FIX: discounts are applied both when fetching the best supplier price and when displaying it
FIX: double display for contact categorie on societe create card
FIX: fatal error on cron list.
FIX: holiday list: only mass delete if leave request is not in draft, canceled or refused, like in card
FIX: holiday mass deletion: correct return of record deleted
FIX: Holiday month report
FIX: info tab on customer invoice record not found
FIX: line extrafields are inoperative in dispatch cards even when they exist
FIX: list of categories in stats of supplier invoices
FIX: missing default value for more comprehensive
FIX: multicurrency: fields in discount unitialized when creating deposit
FIX: Navigation on bank transaction list
FIX: Can't edit a bank transaction due to bad permission check.
FIX: Option MAIN_DIRECT_STATUS_UPDATE broken. Ajax on/off not saving value in DB after updating to version >=12
FIX: postgresql compatibility, "" as is not authorized
FIX: printFieldListWhere called twice (at different locations) for the same SQL query, can result in syntax errors
FIX: select too large into addrights (pb of missing parenthesis)
FIX: set optional from post, we can't untick boolean field on product card
FIX: Take into consideration work leave over serveral months
FIX: test if method exist on wrong object
FIX: title for nature of third party in company list
FIX: Urgent onglet contact inaccessible depuis une facture
FIX: wrong syntax of sql request

***** ChangeLog for 14.0.4 compared to 14.0.3 *****

FIX: $totalarray is overwritten, totals were lost
FIX: 13.0 - due to a typo in the 'mode' parameter, the "first name" column of the list of members displays the full name
FIX: 13.0: end date required to edit a ticket message
FIX: 13.0 feedback of PR #18993: make ticket messages punctual events with attr percentage = -1
FIX: 13.0 PR #18993: add comment on modified part
FIX: 13.0: sometimes firstname was mistyped as fistname
FIX: 14.0 - civility field of private third party creation form has inadequate width
FIX: 14.0 - civility field width inadequate due to select2 calculating the width while the field has no width (display: none)
FIX: 14.0 - due to a typo in the 'mode' parameter, the "first name" co…
FIX: #18634 : Problem of virtual stock with reception module enabled
FIX: #18695 Added ref_ext to supplier invoice
FIX: #18698 Supplier invoice list - "alert" checkbox not working
FIX: #18735
FIX: #18767 : Adherent delete
FIX: #18797
FIX: #18854
FIX: #18875 in v14
FIX: #18910
FIX: #18910 : MRP List SQL query syntax error with more than one extrafileds.
FIX: #18912 Accountancy - SQL error when custom group is added without country defined
FIX: #18934 on-registration in the extrafieldsline database for deliveries
FIX: #18968
FIX: #19008
FIX: #19014 - the properties of some fields are not updated when you submit the form
FIX: #19210
FIX: #19214 : PostgreSQL error on admin/limits.php
FIX: #19241 Project - Fix display salary in overview
FIX: #19305
FIX: 2 columns for total labels
FIX: Accountancy - Format Quadra export - Missing line type C to create automaticly a subledger account with label
FIX: Accountancy - If deposit invoice is used, force binding in deposit accounting account to solve transaction
FIX: Accountancy - Missing specific filename for export on format FEC2, Ciel & repare it
FIX: Accountancy - Option of export popup are inverted
FIX: Accountancy - PHP8
FIX: Accountancy - Product admin - SQL error when we affect accounting account with product_perentity activated
FIX: Accountancy simplified - Salaries are not present in report
FIX: Accountancy - Some correction on export name
FIX: Accountancy - Trunc code_journal to 2 in format XIMPORT (Ciel, Sage50)
FIX: add warehouse in projects' overview count
FIX: also on customer index for automatic binding
FIX: Attachment of pdf into shipment when sending email
FIX: autocalculation of the supplier price in main currency.
FIX: avoid warning if $categories is an id
FIX: bad sign of amount stored for multicurrency columns on credit notes
FIX: Bad use of a forced contact of another company on PDF/ODT documents
FIX: Bad use of dol_concatdesc()
FIX: Button text on proposal card for create a invoice
FIX: calculateCosts of BOM must not be included into fetch
FIX: calculation of balance in conciliation page on desc sorting.
FIX: card.php
FIX: Change date format of the inventorycode to be equal as mass stock transfert
FIX: check if greater 0
FIX: close cash with some terminals in TakePOS
FIX: compatibility with Multicompany
FIX: consistent UX when calling a tab from the invoice card with empty ref/id
FIX: default language defined for IN country
FIX: Expense report - In edit mode, field qty doesn't accept decimal unlike the create mode
FIX: fetch of product with modulebuilder load too much data
FIX: filter for export of accounting documents
FIX: Filter on categories
FIX: generate documents with PDF options
FIX: indentation
FIX: init hookmanager after loading $conf values
FIX: invoice: inpossible to create an invoice because of very bad check + warnings when trying to print tabs for invoice with no ID
FIX: legal issue on expense report pdf (must also show price without tax)
FIX: list of categories in stats of supplier invoices
FIX: load tranlate array after setting lang
FIX: lost superadmin grade after edit user card
FIX: missing filter status=1 on rss feeds
FIX: missing permission check reported by me@lainwir3d.net on product api
FIX: missing return status
FIX: missing sql filter by entity
FIX: move fetch_optionnal into $ac_static->fetch()
FIX: only a superadmin can modify entity
FIX: only ones value is return for dictionaries
FIX: optional visibility on create card
FIX: payment style and html5 tags
FIX: payment using wrong type in takepos when too many payment mode
FIX: PR#18931 Remove useless explicit call to dol_shutdown
FIX: Product accountancy affectation with product_perentity activated (PR #18620)
FIX: products/services card: hidden extrafields were overridden
FIX: project task list: extrafields could not be displayed
FIX: Propal list - Problem of pagination on date
FIX: reload user lang
FIX: Remove not complete order from the virtual stock
FIX: Replenish: SQL error when no warehouse has been created + Warning when there are no warehouses
FIX: resource list : Use standard code to handle list filters
FIX: restrictedArea for payment delete
FIX: Ret PR
FIX: second approval back in stable feature as is the setting for minimum amount (last part from PR#14286)
FIX: selected lines on supplier invoice create
FIX: Selection of type "people" for membership must hide the company
FIX: select list of orders not complete when field type of company is on
FIX: show end hours in events linked to objects
FIX: support of localtax on expense report
FIX: task time: can't filter by user with pgsql + show error message
FIX: task time: keep on using natural_search
FIX: tcpdf vulnerability to roman numeral bomb, cf. tecnickom/TCPDF issue #315
FIX: Test when date of invoie is in future (pb with TZ and offset)
FIX: Ticket - Card - Wrong font awesome library
FIX: Ticket - Duplicate field project when we create ticket from project
FIX: translation into email for member at membership validation.
FIX: Travis Sanitize SQL
FIX: unprivileged user can see task associated with a not allowed project
FIX: URGENT: impossible to create an invoice
FIX: Use of accent into filename of GED
FIX: user date timezone offset
FIX: User salary card - translation problem
FIX: user without permission can set ticket subject
FIX: We need a default price base type in variant creation case with multiprices when parent has been created with only one level price
FIX: wrong array key value
FIX: wrong check
FIX: wrong position of error message
Sync transifex.

***** ChangeLog for 14.0.3 compared to 14.0.2 *****

FIX: #18698 Supplier invoice list - "alert" checkbox not working
FIX: #18735
FIX: #18767 : Member delete
FIX: #18854
FIX: #18910 : MRP List SQL query syntax error with more than one extrafileds.
FIX: Accountancy - Format Quadra export - Missing line type C to create automaticly a subledger account with label
FIX: Accountancy - Missing specific filename for export on format FEC2, Ciel & repare it
FIX: Accountancy - Option of export popup are inverted
FIX: Accountancy - Some correction on export name
FIX: Accountancy - Trunc code_journal to 2 in format XIMPORT (Ciel, Sage50)
FIX: add warehouse in projects' overview count
FIX: autocalculation of the supplier price in main currency.
FIX: avoid warning if $categories is an id
FIX: Bad use of a forced contact of another company on PDF/ODT documents
FIX: Button text on proposal card to create a invoice
FIX: calculateCosts of BOM must not be included into fetch
FIX: check if greater 0
FIX: default language defined for IN country
FIX: fetch of product with modulebuilder load too much data
FIX: Filter on categories
FIX: indentation
FIX: init hookmanager after loading $conf values
FIX: legal issue on expense report pdf (must also show price without tax)
FIX: missing filter status=1 on rss feeds
FIX: move fetch_optionnal into $ac_static->fetch()
FIX: payment using wrong type in takepos when too many payment mode
FIX: Product accountancy affectation with product_perentity activated (PR #18620)
FIX: products/services card: hidden extrafields were overridden
FIX: Propal list - Problem of pagination on date
FIX: selected lines on supplier invoice create
FIX: Selection of type "people" for membership must hide the company
FIX: select list of orders not complete when field type of company is on
FIX: support of localtax on expense report
FIX: task time: can't filter by user with pgsql + show error message
FIX: task time: keep on using natural_search
FIX: Test when date of invoie is in future (pb with TZ and offset)
FIX: translation into email for member at membership validation.
FIX: unprivileged user can see task associated with a not allowed project
FIX: user without permission can set ticket subject

***** ChangeLog for 14.0.2 compared to 14.0.1 *****

FIX: #18353 Invoice list translation issue
FIX: #18375 SQL Error on tasks statistics
FIX: #18465
FIX: #18484
FIX: #18531
FIX: #18542 REST API: set global $user variable to DolibarrApiAccess::user.
FIX: #18544 Shipment REST API: load thirdparty object into the shipment before validating.
FIX: #18544 Shipment rest api: load thirdparty object when validating
FIX: #18565
FIX: #18589 #18617
FIX: #18591 : Remove double quotes of SQL Queries for postgresql compatibility
FIX: #18666 Order / Shipment list: Don't SQL JOIN category table when not necessary.
FIX: Accountancy - Some problems of length with general & subledger account
FIX: add DISTINCT
FIX: Add option $noescapecommand in executeCLI for better compatibility
FIX: Add token to remove error when removing widget
FIX: Add token when remove the last widget on home page
FIX: an approved holiday can be canceled by an admin.
FIX: better sql request
FIX: change LOG_DEBUG with LOG_WARNING in syslog and remove sql error in syslog (already done)
FIX: Collapsing of extrafields has disappeared.
FIX: Date of payment of subscription must not be set to 1970-01-01.
FIX: Export of website generates a package that contains a sql error
FIX: Field already present in SQL request
FIX: increase maxlength of password input
FIX: invoice fetch not found syslog debug level instead of error
FIX: Invoice list - Wrong name for column total_tva
FIX: invoice validation: when checking if any vat rate has a negative amount, prevent false positives with -1E-14 amounts
FIX: Manage credit note on situation invoice for calculate margin
FIX: Menu List of project was not visible.
FIX: migration script
FIX: multicompany transverse mode compatibility
FIX: option "Default value for field 'Refuse bulk emailings'"
FIX: Recommended session.cookie_samesite must be 'Lax' not 'Strict'.
FIX: Relative discount with high nb of decimals
FIX: salary extrafields don't work and table is not well named
FIX: Supplier invoice list - Wrong language key used
FIX: wrong table_element_line
FIX: wrong users count in multicompany transverse mode
FIX: #yogosha6944 Protection against traversal path.


***** ChangeLog for 14.0.1 compared to 14.0.0 *****

FIX: $conf->task used but it does not exist, use $conf->projet instead
FIX: #18181
FIX: #18212 : Add url field
FIX: #18267
FIX: #18289 #18294
FIX: #18341 lang not loaded
FIX: #18389 Accountancy - Bug on LDcompta10 export for supplier invoice
FIX: #18399 Fix shipment validation email template override.
FIX: Accountancy - Debug Export Sage50 / CIEL Compta / CIEL Compta Evo (Format XIMPORT)
FIX: Accountancy - Rules to delete & modify transaction not applied in ledger & subledger
FIX: Accountancy - Search date on journal
FIX: Accountancy - SQL error on select journal on journal
FIX: Accountancy - SQL error when insert a manuel transaction
FIX: add include missing file '/core/actions_dellink.inc.php' in project card
FIX: avoid to have link to create bookmark on page to create bookmark
FIX: bad approver shown on holiday once approved
FIX: bad closing div on error message
FIX: cannot add time spentd when column ref is not displayed
FIX: Can't remove a permission of a group
FIX: Can't set cost price when product is not on purchase
FIX: compatibility postgresql
FIX: filter on status Draft in modulebuilder
FIX: holiday card: hooks uninitialized
FIX: Invoice - Missing button to reopen an abandoned situation invoice
FIX: Link of download main doc on vat list
FIX: look and field v14
FIX: Missing column Date validation in ledger & subledger
FIX: on admin/pdf.php (with javascript enabled) if you set some boolean confs then click on "save", all boolean values are reset
FIX: on supplier order, JOIN with product fourn price table must be done with fk_soc too to avoid display several times a same line (because of same supplier product ref)
FIX: postgresql filter select search extrafield
FIX: shipping validation workflow: 'ORDER_NEW' trigger called from wrong object
FIX: show info of company into user dropdown
FIX: totalDayAll hours in tasks
FIX: update product lot
FIX: using Tulip, deposit mask was not saved
FIX: #yogosha6907


***** ChangeLog for 14.0.0 compared to 13.0.0 *****

For users:
----------
NEW: Module Recruitment to follow application to job positions is now stable.
NEW: Feature to make Stock Inventories
NEW: Several security issues after a second private bug hunting campaign. 
NEW: A lot of fix into english text after a small proofreading campaign (still not perfect, but really better)
NEW: All main menu entries are using the picto of the module
NEW: Add a copy to clipboard button on some fields 
NEW: Add an example of scheduled job to send email reminder for unpaid invoices
NEW: Add some color and picto for the direction of movement
NEW: add the column "Channel" into the list of orders
NEW: Add the column "alias" of company in the list of proposal, order, invoice
NEW: Add the column "Office phone" and  "User mobile" in user list
NEW: Add the column "Price level" in thirdparty list
NEW: Add some company information in the dropdown login menu
NEW: Add edit/delete action icons on categories list pages
NEW: Add hidden option to auto load input line extrafield into new lines
NEW: Add import profile to import BOM
NEW: Add link picto to the stock movement on the detail of production
NEW: Add mass action "Set tag" for product/service, user, thirdparty, warehouse, project, bank account, members
NEW: Add bulk action Validate and Set to billed on order list.
NEW: Add possibility to exports userGroups fields on user exports
NEW: Can search on lots or serials into the quick search bar
NEW: Add support for Friday as a non working day
NEW: auto notification with module Notification can use templated emails
NEW: Can clone a cron job
NEW: Can create a lot from the list view (Look and feel standardization).
NEW: Can filter on extrafields date on lists
NEW: Can filter on rowid in list of blocked logs
NEW: Can hide columns "time consumed" on timesheet per week
NEW: Can set an employee on each social contribution
NEW: Can set order of execution of hooks
NEW: Can toggle FCKeditor on public/private notes
NEW: Check update availability for externals modules using a button on module page
NEW: Choose lines to use while creating intervention card from origin
NEW: Columns shipment method, payment mode, payment term in proposal and order list
NEW: Conf for default actioncomm status
NEW: Dictionary for availability - Add a column position
NEW: Can set a user related to a social contribution
NEW: ICS Direct debit can be set with a different value for each bank account
NEW: LDAP: usergroup search can be filtered
NEW: Make public bookmarks editable by admin users only
NEW: If main logo not defined, can use the squarred logo on login page
NEW: The manifest file can use the squared image if available
NEW: Enhance the multicurrency rate editor
NEW: Normalise Type company field with ajax combobox
NEW: preload product description on selection for customer propal/order/invoice
NEW: Search usergroups & resources
NEW: Setup Page for module creation with module builder enhancement #FoundationFunding
NEW: Show picto of module into the list of dictionaries
NEW: Show the total of payment on the payment confirmation page
NEW: The global setup for Mandatory fields can now be done on combo list too.
NEW: translate in "en_US" to complete PR 16980
NEW: Update the list of taxes available by default for France
NEW: Salary payment request and Salary payment are 2 different steps in workflow on Salary payment recording
NEW: VAT payment request and VAT payment are now 2 different steps in workflow on VAT payment recording
NEW: VAT report - Optimisation & collapse by rate
NEW: When a doc file is shared, link is visible from the main page of doc.
NEW: #16378 more E-Mail Contact substitution Values for better salutation
NEW: option to keep the "Automatically create the payment" checkbox empty on the tax creation page

 Accountancy
NEW: Add FEC import
NEW: Add a confirmation form with options on export (for notified export and validate operations)
NEW: Add select date from/to in already bind customer and supplier list
NEW: FEC / FEC2 export - Add new field DateLimitReglmt
NEW: In ledger & journals, show link on bank transaction
NEW: Possibility to filter on journals in balance
NEW: Add a page to list subledger accounts
NEW: Multiselect journal code filter on journal / balance / ledger
NEW: Add first step to close fiscal year

 Agenda
NEW: add support for Friday as a non working day
NEW: can show the leave dates/holidays on the agenda view
NEW: Support color for types of event

 Bank
NEW: Bank Entries : display user linked to a salary or a taxes 
NEW: Add bulk actions for Bank Transfer

 ECM/GED
NEW: add DB fields note_public and note_private for ECM module
NEW: can filter files in ECM/GED on status Shared / Not shared

 Invoices
NEW: add a check to avoid an invoice date in the future
NEW: add the total of margin in invoice list
NEW: can set a percentage when creating an invoice from another object
NEW: Support down payment on supplier invoice (& some adjustments)

 Margin
NEW: add the total of margin in invoice list
NEW: add the total of margin in page by user

 Members
NEW: #17292 default subscription amount by adherent type
NEW: option to automatically create a login/user when a new subscription of a member is done online
NEW: option to select membership type on the online payment page for membership subscription or renewal

 Products
NEW: Add price min and price min including tax into product export 
NEW: Add a ref in product customer price
NEW: customer ref for product customer prices
NEW: Set status of all variants when changing status of parent

 Projects/Tasks
NEW: option to automatically close an open project when all its tasks are done (=progress 100%)
NEW: can show the project ref into PDF documents
NEW: when we add contacts/users to a project, ask to also affect them on tasks
NEW: Can hide columns "time consumed" on timesheet per week

 Proposals
NEW: add bulk action to set a commercial proposal to status "Refused"
NEW: can set a warehouse in a proposal
NEW: date and user signature on proposal (Issue 16062) #16980

 Shipment
NEW: add option in Workflow module to set a shipment as closed

 TakePOS
NEW: delayed payment in TakePOS  #14456?
NEW: display date range if exist in TakePOS
NEW: display resiliate status in TakePOS for member
NEW: edit sales lines rights in TakePOS
NEW: option for TakePOS to show the total price without tax
NEW: more permissions in TakePOS (can edit added line, can modify once order sent to kitchen)

 Third Party / Contacts
NEW: add contact tag and bulk email status on the thirdparty + contact create form
NEW: can set a warehouse on a thirdparty

 Tickets
NEW: can use captcha on public page to create a ticket  #16347
NEW: can set if a ticket group is visible on public interface or not

 Warehouse/Stock
NEW: Feature to make Stock Inventories
NEW: can make massive stock transfers from a CSV file
NEW: Stock movement list - add more complete date field
NEW: can set a warehouse in a proposal
NEW: can set a warehouse on a thirdparty

 Website Module
NEW: #17113 Can upload a favicon in website module
NEW: add a new permission "Export website"
NEW: add last date of modification for website pages in the list of pages
NEW: Save old page with .old extension on disk when editing a website page

 Workflows
NEW: add option in Workflow module to set a shipment as closed


 for Admins
NEW: Add a security center page with all information and advices related to the security of your instance 
NEW: Add a performance center page with all information and advices related to the performance of your instance 

 Modules
NEW: Module Recruitment is now stable
NEW: start new experimental module Event Organization Management
NEW: start new experimental module Partnership Management
NEW: start new experimental module Knowledge Management
NEW: start new experimental module Workstations Management
NEW: Check update availability for externals modules using a button on module page
Module SimplePOS is deprecated - TakePOS is recommended for the future

 new Options
NEW: add option  CONTRACT_ALLOW_EXTERNAL_DOWNLOAD                   to make generated doc automatically shared
NEW: add option  SUPPLIER_PROPOSAL_ALLOW_EXTERNAL_DOWNLOAD          to make generated doc automatically shared
NEW: add option  MAIN_SECURITY_ANTI_SSRF_SERVER_IP                  to define list of IPs that are local IPs
NEW: add option  SOCIETE_DISABLE_WORKFORCE                          to hide staff field
NEW: add constant  MAIN_BUGTRACK_URL                                to set a custom url to redirect to when clicking on link "declare a bug"
NEW: add constant  ACCOUNTANCY_USE_PRODUCT_ACCOUNT_ON_THIRDPARTY    to manage binding with accountancy account declared on thirdparty card
NEW: add constant  MAIN_PRODUCT_PERENTITY_SHARED                    to manage some informations (Accounting account) when product is shared on several entities
NEW: add constant  MAIN_COMPANY_PERENTITY_SHARED                    to manage some informations (Accounting account) when company is shared on several entities


For developers:
---------------
NEW: Can edit an object property in module builder
NEW: Add data-eec=1 for EEC countries on select for js interaction
NEW: Add experimental repair script to switch to dynamic row format and utf8mb4 encoding
NEW: Add function showValueWithClipboardCPButton() to add a copy/paste
NEW: Upgrade Stripe PHP lib to 7.67.0
NEW: Support sepa_debit in stripe paymentmethods list
NEW: Update doleditor.class.php for easily activate SCAYT
NEW: Add triggers in the function add_object_linked(), updateObjectLinked() and deleteObjectLinked()
NEW: Add triggers OBJECT_LINK_INSERT, OBJECT_LINK_UPDATE et OBJECT_LINK_DELETE in the function add_object_linked(), updateObjectLinked() and deleteObjectLinked()
NEW: can set a target image in dolcropresize function
NEW: can set a label as placeholder for combo lists
NEW: Add pagination on Get Products response API
NEW: Add the DefaultValues CRUD class
NEW: Extrafields of documents lines are inside the lines, not any more on separate TR
NEW: unit selection on object edit line

 APIs
NEW: API add option $includeifobjectisused to get a product
NEW: API get the list of product ids only
NEW: add link to OpenAPI specifications XML file in REST API module setup: swagger.json file can be included into external tools like redoc
NEW: add native compression in REST APIs
NEW: Product Variants API, add variant stock to response by parameter
NEW: Product API route added to get product stock and product with or without variants #13739 #17390 

 Hooks
NEW: hook printFieldListTitle for cabyprodserv.php
NEW: hook to allow external modules to add their own shortlist of recent objects
NEW: SQL-altering hooks in the turnover by product report
NEW: add form confirm hook on company card
NEW: add hook addSectionECMAuto method to add custom directory into ECM auto files


WARNING:

Following changes may create regressions for some external modules, but were necessary to make Dolibarr better:
* Module SimplePOS is deprecated. If you need a POS module, please use the module TakePOS.
* The ICS value for direct debit or credit transfer is now stored on each bank account instead of into the global setup.
* API /setup/shipment_methods has been replaced with API /setup/shipping_methods
* Field "total" renamed into "total_ht"  for table llx_facture, llx_facture_rec for better field name consistency
* Field "tva"   renamed into "total_tva" for llx_facture, table llx_propal, llx_supplier_proposal, llx_commande, llx_commande_fournisseur for better field name consistency
* Field "total" renamed into "total_ttc" for table llx_propal, llx_supplier_proposal for better field name consistency
* If your database is PostgreSQL, you must use version 9.1.0 or more (Dolibarr need the SQL function CONCAT)
* If your database is MySQL or MariaDB, you need at least version 5.1
* Function set_price_level() has been renamed into setPriceLevel() to follow camelcase rules
* Removed deprecated substitution key  __REFCLIENT__  (replaced with __REF_CLIENT__)
* Removed constant MAIN_COUNTRIES_IN_EEC. You can now set if country is in Europe or not from the dictionary of countries.
* v14 seems to work correctly on PHP v8 but it generates a lot of verbose warnings. Currently, v14 i snot yet officialy supported with PHP 8.
* To execute shell or command line command, your code must never use method like exec, shell_exec, popen, .. but must use the built-in 
  method executeCLI() available into core/class/utils.class.php  


***** ChangeLog for 13.0.5 compared to 13.0.4 *****

FIX: 13.0: class CommandeFournisseurDispatch provides trigger for UPDATE but not for CREATE / DELETE
FIX: #18389 Accountancy - Bug on LDcompta10 export for supplier invoice
FIX: #18591 : Remove double quotes of SQL Queries for postgresql compatibility
FIX: Accountancy - Debug Export Sage50 / CIEL Compta / CIEL Compta Evo (Format XIMPORT)
FIX: Accountancy - Some problems of length with general & subledger account
FIX: add DISTINCT
FIX: an approved holiday can be canceled by an admin.
FIX: autocalculation of the supplier price in main currency.
FIX: better sql request
FIX: cannot add time spend when column ref is not displayed
FIX: compatibility postgre sql
FIX: holiday card: hooks uninitialized
FIX: Invoice - Missing button to reopen an abandoned situation invoice
FIX: invoice validation: when checking if any VAT rate has a negative amount, prevent false positives with -1.0E-14 amounts
FIX: list of categories in stats of supplier invoices
FIX: Manage credit note on situation invoice for calculate margin
FIX: method_exists needs object at first param
FIX: move fetch_optionnal into $ac_static->fetch()
FIX: multicompany transverse mode compatibility
FIX: on supplier order, JOIN with product fourn price table must be done with fk_soc too to avoid display several times a same line (because of same supplier product ref)
FIX: postgre filter select search extrafield
FIX: products/services card: hidden extrafields were overridden
FIX: shipping validation workflow: 'ORDER_NEW' trigger called from wrong object
FIX: task time: can't filter by user with pgsql + show error message
FIX: task time: keep on using natural_search
FIX: wrong users count in multicompany transverse mode


***** ChangeLog for 13.0.4 compared to 13.0.3 *****

FIX: Allow disabling of a module (not a dangerous action) even if there is problem with token (due to bugged modules).
FIX: 13.0 - fatal - missing inclusion of ajax.lib.php for calling 'ajax_autocompleter()'
FIX: #17919 pictures in docs
FIX: #18006
FIX: Accountancy - if we define a date start, automatic binding try to continue to solve old binding
FIX: Accountancy - Limit date payment not registered on purchases operations
FIX: Can't edit replacement invoice
FIX: deposit can create credit note in payment conf
FIX: division by zero on create
FIX: holiday: balances not updated correctly with pgsql because of case sensitivity field
FIX: holiday: status filter parameter has been renamed but not in links it was used
FIX: List and Create Companies Left Menus
FIX: method exists
FIX: need to add payment sum to getlibstatus function in object linked block
FIX: permission to close a proposal when using advanced permissions
FIX: Problem of z-index with popup and top menu
FIX: same thing on supplier orders
FIX: Status of invoice when making a replacement invoice
FIX: update contact birthday alert


***** ChangeLog for 13.0.3 compared to 13.0.2 *****

FIX: 13.0 warning - missing quotes around 'label'
FIX: #16143 Old PG requires "()" on DROP FUNCTION
FIX: #16843
FIX: #17060
FIX: #17192 - With tz < 0, event is show in bad day on calendar views
FIX: #17363
FIX: #17476 releve.php: Fix SQL statement
FIX: #17967
Fix: #17906 : fix access denied
FIX: Accountancy - Import in general ledger
FIX: Accountancy - Quadra export - wrong data on credit
FIX: Accountancy - Warning on the pages of the preparatory statements of accounting entries
FIX: Add function price2num for rounding values in productAlertStock box
FIX: Add parameter to function price2num()
FIX: Cannot delete a batch material from item receipts
FIX: cast int
FIX: Change parameters MF to MS for price2num() function
FIX: create event from contact card preselect contact correctly
FIX: create sociales : keep values error form
FIX: dol_print_date for %a and %b with some timezone
FIX: email is not case sensitive
FIX: error for duplicate thirdparty found correctly returned by ws
FIX: Espadon PDF shippment model with long public note now working
FIX: esupplier order: error 500 when using packaging with product where it is not defined
FIX: Filter on debit/credit
FIX: Filter on supplier payment list
FIX: fix checkbox displayed according to module project setup parameters - work in progress
FIX: inconsistency in margin recording with option "Force to sale price"
FIX: invoice PDF generation after payment
FIX: mask selector fournisseur if module not activate
FIX: merge thirparty also work for bank URL entry
FIX: Missing extrafields into export of agenda record
FIX: missing parameter in select for POP
FIX: missing return edit if update error
FIX: missing token on dolGetButtonAction for action delete
FIX: payment creation: re-generate invoice PDF with correct display options
FIX: payment validation: invoices PDF were no re-generated, make it with correct display options
FIX: Periodicity by default on fiscal year, according to the now date, we have plus 1 year added
FIX: pgsql: prevent 'WHERE 1'
FIX: PHP version requirement in composer.json
FIX: project visibility field with two option
FIX: saving template email
FIX: search accented words in product description (consumption page)
FIX: Search on date in accountancy
FIX: selection of project for reception must use
FIX: shhhhhh ! There is nothing here...
FIX: Show input field checkbox selection
FIX: Show Ref.Supplier in LinkToObjectBlock
FIX: SQL Error show_contacts : socialnetworks
FIX: Start hour on ACCOUNTING_DATE_START_BINDING
FIX: supplier order: error 500 when using packaging with product where it is not defined
FIX: test must be === and not ==
FIX: test on link type
FIX: type link extrafield case for advanced target emailing
FIX: Write right on document


***** ChangeLog for 13.0.2 compared to 13.0.1 *****

FIX: 11.0 - $this->socid injected in query without checking for empty value
FIX: #16096 #16085 Any call of ajax pages must provide the token
FIX: #16296
FIX: #16325
FIX: #16341 : Fetch the Product ExtraFields in Shippment lines
FIX: #16366
FIX: #16393 Do not sanitize <!DOCTYPE html>
FIX: #16420 #16423 #16488 #16477
FIX: #16431
FIX: #16465
FIX: #16480
FIX: #16485
FIX: #16487
FIX: #16503
FIX: #16530
FIX: #16533
FIX: #16629
FIX: #16671 Can not generate zip file of documents in backup tool
FIX: Add "Now" link on social charges creation card
FIX: avoid undefined URL and missing token
FIX: Bad project filter in ticket list
FIX: Buttons to disable bindings not working
FIX: class not found when creating recuring invoice from invoice+discount
FIX: File attachment on lots/batches
FIX: handling $heightforinfotot when he's superior to a page height on Supplier Invoice
FIX: hourglass and hide button to pay
FIX: massaction validate invoice do not regenerate PDF
FIX: #16627 fix missing mp4 video mime
FIX: picto on shipment to reset qty to 0. Some quantities were not reset.
FIX: Protection to avoid #16504
FIX: rounding amount on card updating
FIX: rounding amount on social charges card updating
FIX: select list dependencies now work for ModuleBuilder sellist field
FIX: status in popup of member in widget
FIX: status on tooltip on widgets
FIX: Timezone management for datetime on list of events
FIX: Timezone management for datetime with modulebuilder and extrafields
FIX: Total_ht not show in contract link element
FIX: use post instead get
FIX: use var "saved_url" instead global var "$url"
FIX: Various payment - Missing fields for check transmitter & bank name
FIX: warning if setup of chart of account is not yet done.
FIX: wrong extension


***** ChangeLog for 13.0.1 compared to 13.0.0 *****

FIX: 10.0 before crediting a withdrawal receipt, check whether it has been credited already.
FIX: 11.0 when a mandatory extrafield of type sellist contains '0' it should be considered empty and trigger an error message upon insertion
FIX: 11.0 when a new intervention is created from an object, a new $extrafields object is instantiated but not initialized
FIX: create MO, Column 'tms' cannot be null
FIX: #14290 #15900
FIX: #16076  patch user/list.php for extrafields
FIX: #16077  patch wrong timezone
FIX: #16079  error of service date at duplicated invoice
FIX: #16080  mailing list title
FIX: #16084  DB error at projects
FIX: #16107
FIX: #16118  Timezone problem on some fields
FIX: #16131
FIX: #16135
FIX: #16143
FIX: #16156
FIX: #16160
FIX: #16165  Create customer discount without VAT
FIX: #16185
FIX: #16189  fix download/see check deposit PDF
FIX: #16215
FIX: Accountancy - label_operation is used instead of label_compte
FIX: Add critical price patch
FIX: Assignement of actors on tasks
FIX: Bad dates on info tabs
FIX: cash fence for takepos with multientity
FIX: CSRF errors on margin forms
FIX: encoding status in graph of vendor proposals
FIX: Fix detect dispached product and set to received completely when the supplier order have services (support STOCK_SUPPORTS_SERVICES)
FIX: hide/unhide external ICS calendars
FIX: link to create event when task is in a project with a thirdparty
FIX: Localtax must be converted with price2num
FIX: manage price min for PRODUIT_CUSTOMER_PRICES
FIX: Missing language ico
FIX: Must not be able to edit vat of all lines if not draft
FIX: Bad "htdocs" found into a path
FIX: removed no more used proc update_modified_column_date_m on pgsql (its presence triggered errors)
FIX: Vulnerability report by Ricardo Matias
FIX: select default mail template
FIX: Select transport mode function when creating a supplier invoice and add unique key to the table llx_c_transport_mode in migrate sql
FIX: Merge of thirdparties : "unknow column fk_soc" + "Delivery" label
FIX: SQL Error in group by with postgres or mysql strict mode
FIX: TakePOS : load date function
FIX: Timeout during import
FIX: Trigger on expense report was not fired
FIX: User creation of expense report not visible
FIX: warning when adding a line if $remise_percent is an empty string
FIX: status late on purchase orders
FIX: ODT generation very slow
FIX: amount in summary of report
FIX: VAT value when code contains number
FIX: payment term label on PDF
FIX: date selector when using reduced year (like on smartphone)


***** ChangeLog for 13.0.0 compared to 12.0.0 *****

For users:
----------
NEW: Module "Credit transfer SEPA" to manage payment of vendors using bank credit transfer SEPA files.
NEW: Module Intracomm report
NEW: Module Reception (for a more accurate management of your receptions) moved from experimental to stable.
NEW: Module Recruitment to manage Job position and applications.
NEW: Several security issues after a private bug bounty campaign. 
NEW: Accountancy - add chart of sub accounts
NEW: Accountancy - add options to disable binding on sales, purchases & expense reports independently of the modules
NEW: Accountancy balance - add a menu entry to show subtotal by group
NEW: Accountancy - change menu disposition
NEW: Accountancy - on transfers, select the periodicity by default
NEW: Accountancy - add export for Gestinum (v3 & v5) #15180
NEW: new currency rate editor
NEW: Solve blocking feature. Can increase stock of a Kit without changing subproduct stock.
NEW: add a widget to show the customers with outstanding limits reached
NEW: add 2 rules for emailcollector: Message send/not sent from Dolibarr
NEW: add a counter of number of words for pages in website module
NEW: add a page to list Stock at a given date in the past
NEW: add a start date to begin binding in accountancy
NEW: add a statistics page to list popularity of products on invoices
NEW: add calendar selection for agenda view
NEW: Support documents generation for ticket edition (PDF or ODT)
NEW: add column payment term into list of supplier invoices
NEW: add column quantity in product margin page
NEW: add column vat rate in page to define accounting account on product/service
NEW: add costprice in fields of products list
NEW: add an import profile for CUSTOMER ORDER, PO, PROPOSAL MODULE, SUPPLIER INVOICE
NEW: add employee link in expense report binding page
NEW: add EORI No. as ProfID5  #15382
NEW: add export for various payments
NEW: add Extrafields labels and values in mail on create ticket
NEW: add Extrafields support on ECM module
NEW: add filter rules "is answer" and "is not answer" in email collector
NEW: add focus when editing on product/stock/product.php  -> close #14548
NEW: add free text on each terminal of cash desk
NEW: add global search for customer payments and vendor payments
NEW: add global search for miscellaneous payments
NEW: add helper function for table headers with numbers
NEW: add link to edit property from the search result of website pages
NEW: add link to reset qty on supplier dispatch page
NEW: add MAIN_EMAILCOLLECTOR_MAIL_WITHOUT_HEADER const to remove header stored by email collector
NEW: add Manufacturing Orders attached files into the automatic ECM view
NEW: add margin info in invoice list
NEW: add mass action to set category on a list of website pages
NEW: add mass deletion for events
NEW: add mass deletion for draft invoices
NEW: add more filters on monthly statement list
NEW: add option TAKEPOS_CAN_FORCE_BANK_ACCOUNT_DURING_PAYMENT
NEW: add option to define a default warehouse at user level
NEW: add option to include products without alert in replenish
NEW: add order by lastname and firstname by default in get sales representatives
NEW: add PDF document templates for warehouses (list of stock)
NEW: add a prospect status for the contact with managment of custom icon
NEW: add public note on products ; this also partially fix the #14342
NEW: add quick dropdown menu in top right menu (experimental with MAIN_USE_TOP_MENU_QUICKADD_DROPDOWN)
NEW: add region in export companies and contacts
NEW: add rights on margin info on invoice list
NEW: add search param for close date on order list
NEW: add show preview for mail attachement on form mail
NEW: add State/Province origin for products
NEW: add the workflow interaction close intervention on closing ticket
NEW: add tracking number in list and search_all items
NEW: add vcard for adherent and user
NEW: add week number for month view in agenda
NEW: Algeria data (VAT and forme_juridique)
NEW: allow click on all header numbers on commerce area
NEW: allow to reopen interventions (green button)
NEW: allow zero quantity on supplier/vendor order line
NEW: better currency rate editor
NEW: can build vendor invoice from vendor orders
NEW: can change a product in lines of a recurring invoice or contract
NEW: can set the size of the logo on PDF documents
NEW: can change VAT rate of all lines of a draft object in one step
NEW: can define date range of validity of a login during creation
NEW: can disable, from edit page, the whole web site
NEW: can edit and set sales representatives directly on thirdparty card
NEW: can edit the list of sending email profiles
NEW: can enable/disable users in bulk actions
NEW: can filter on accounting system ref in export of chart of account
NEW: can filter on container type, language and tags in the list of web pages
NEW: can hide eatby, sellby dates with option PRODUCT_DISABLE_EATBY and PRODUCT_DISABLE_SELLBY
NEW: can import proposals, sales orders, supplier invoices
NEW: can set a dedicated SMTP config for sending email from public ticket interface
NEW: can set tags/categories to website pages
NEW: can set type of price without tax per default for new sale price creation
NEW: can use desired stock of a given warehouse for replenishment
NEW: common behavior for monthly leave list view
NEW: convert all subscription in datetime
NEW: date shipment from order accepts hours
NEW: price level compatibility for variant
NEW: display stat for BOM on "object referent"/linked Object product tab
NEW: Email configuration - allow auto signed certificate when smtp ssl activated
NEW: enable free emails input with select2
NEW: Events in agenda for contact
NEW: filter on progress column in task list
NEW: filter product list by country and/or state/province
NEW: format tickets sent by mail in public interface
NEW: form to add customer/supplier into categories
NEW: Framework is ready for CSRF token protection on explicit GET URLs
NEW: helper functions for export with phpspreadsheet
NEW: hide closed contract lines
NEW: hide label in PDF for variants
NEW: if specific help page is available, we change color of icon
NEW: include the tag editor of page as a popup into website editor
NEW: introduce constant FACTUREFOURN_REUSE_NOTES_ON_CREATE_FROM
NEW: introducing new modal boxes in TakePOS
NEW: keep TakePOS terminal when login/logout
NEW: link on balance to the ledger
NEW: manage errors on update extra fields in ticket card
NEW: mass-actions for the event list view
NEW: more filter for "View change logs"
NEW: multiselect type and date to date filter
NEW: new line template: hidden conf to fill service dates from the last service line
NEW: PDF model storm for delivery
NEW: possibilty to group payments by mode and show their subtotal
NEW: Priority and transparency from external calendar events
NEW: Products - Nature of product is now a dictionary   #13287
NEW: Products Import/Export 'default warehouse' and 'use batch number' fields
NEW: Purchase price table: added filterable table columns
NEW: rate editor for multicurrency
NEW: ref_ext field for Commande lines, order lines, Attributes and Combinations, Invoice lines, payments, order lines
NEW: remove new lines in mail on add ticket message
NEW: Rule "email to" accept wildcard *
NEW: save filter of the project homepage
NEW: select-able columns on customer and supplier invoice paymnet list
NEW: select-able columns on miscellaneous payments + more data columns
NEW: select-able columns on social taxes list
NEW: send context and remove new lines on create ticket
NEW: show category filter on lists only when user have rights to read categories
NEW: show header number and make it clickable in warehouse area, payment area, shipment area
NEW: show image of user in the combo select of users
NEW: show label on batch card
NEW: show links for select and multi-select in category extra field
NEW: show module and permission ids on user/group rights (only admin)
NEW: show place from events on import calender
NEW: show references in contract form on interventions
NEW: show tags and status in search list of website pages
NEW: show user on external calender events (when found)
NEW: subject title with company name instead of application title in ticket message
NEW: Support for Samba4 AD
NEW: TakePOS appearance tab with more visual parameters
NEW: TakePOS add alert before changing thirdparty 
NEW: TakePOS add third order printer
NEW: TakePOS can change thirdparty with barcode scan
NEW: TakePOS can create a thirdparty customer from TakePOS frontend
NEW: TakePOS connector compatibility with RECEIPT PRINTERS module
NEW: TakePOS add delayed payment
NEW: TakePOS display date range if exist
NEW: TakePOS display resiliate status for members
NEW: TakePOS Gift Receipt
NEW: TakePOS multicurrency compatibility
NEW: TakePOS multicurrency total
NEW: TakePOS print payment method and change 
NEW: TakePOS restrict thirdparty to customer
NEW: TakePOS show available stock 
NEW: TakePOS Weighing Scale compatibility with TakePOS connector #14725
NEW: Thirdparty Import new fields: mother company,outstanding debt limit,bank account,incoterms
NEW: Thirdparty module : box on customer/supplier tab for invoice outsantding amount late
NEW: Ticket classification on create from email collector
NEW: Ticket message notifications when edited from public interface
NEW: Ticket translate classification labels in ticket
NEW: VAT rate for Angola #15606
NEW: VAT and juridical status for Algeria
NEW: VAT report - Invert constant to show by default zero VAT in reports
NEW: website page fields selection
NEW: website - global header of a website can also have dynamic content
NEW: when creating a user from a member linked to a thirdparty, you can choose to create it as external or internal user
NEW: add clone button on miscellaneous payment 
NEW: add option to put the product label in bold in the PDF templates if configured #15065 
NEW: add option "If the feature to manage kits of module Stock is used, show details of subproducts of a kit on PDF."


For developers:
---------------
NEW: add __MEMBER_TYPE__ and __TYPE__ substitution key
NEW: add function dolButtonToOpenUrlInDialogPopup() to be able to open page into a popup
NEW: show line number on intervention card (via MAIN_VIEW_LINE_NUMBER)
NEW: add some fields to link website page to an other object
NEW: fill ECM src object fields in dol_add_file_process
NEW: conf to allow to show the full tree in warehouse popup
NEW: can use parameter ?THEME_DARKMODEENABLED=2 for a preview of theme in dark mode
NEW: can force the antivirus from conf file or autoprepend ini setup
NEW: can add event to log into blockedlog module with a constant
NEW: add property cssview when declaring fields of an object
NEW: can use dynamic code into the 'enabled' property of DAO fields
NEW: field ref_ext in llx_commandedet
NEW: fields ref_ext for Attributes and Combinations
NEW: OAuth SCOPE for Admin SDK
NEW: standardizes API thirdparties by email like other object
NEW: Triggers Attributes and Attributes values
NEW: add incoterms data into the substitution array
NEW: add send context for ticket
NEW: add a message in error_log after detection of SQL or script injection
NEW: add validation of MX domain for emails
NEW: calculate the virtual stock in transverse mode ( not on getEntity('commande'), ... but on getEntity('stock') )
NEW: Graphics can be horizontal bars
NEW: add param to not show links when output tags

APIs
NEW: API get contacts list of a given order
NEW: API endpoint getContacts and clean results
NEW: API can update a payment
NEW: API get member by thirdparty
NEW: API get thirdparty by barcode
NEW: API get users by email / login
NEW: fetch contact by email with REST API
NEW: get state dictionnary by REST API
NEW: improve Product API for variant products
NEW: retrieve discount from invoice from API
NEW: Thirdparty REST API: endpoint to set price level
NEW: use new category API for project list view

HOOKs
NEW: add hook on propal card
NEW: add hooks on newpayment page to allow external payment modules
NEW: add hooks on stats pages
NEW: add formConfirm hook on product page
NEW: add two hooks printFieldListFrom and printFieldSearchParam
NEW: add hook "loginCheckSecurityAccess"

WARNING:

Following changes may create regressions for some external modules, but were necessary to make Dolibarr better:
* The object "livraison" has been renamed into "delivery" (directory, class, keys, methods with livraison in name ...).
* All properties ->contactid have been renamed into ->contact_id
* All properties ->titre have been renamed into ->title
* Property $paiementid in API 'api_supplier_invoices.php' has been renamed into into $payment_mode_id
* Property 'num_paiement' has been renamed 'num_payment' everywhere for better code consistency.
* The deprecated subsitution key __SIGNATURE__ has been removed. Replace it with __USER_SIGNATURE__ if you used the old syntax in your email templates.
* The hidden option HOLIDAY_MORE_PUBLIC_HOLIDAYS has been removed. Use instead the dictionary table if you need to define custom days of holiday.
* If you build a class that implement CommonObject to use the incoterm properties or methods (->fk_incoterm, ->label_incoterm, ->location_incoterm),
  you must now also include declaration of the Trait 'CommonIncoterm' in your class. All incoterm functions were moved into this Trait.
* The GETPOST(..., 'alpha') has now the same behaviour than GETPOST(..., 'alphanohtml') so no html will be allowed. Use GETPOST(..., 'restricthtml') to accept HTML.
* If you have links in your code with '&action=add', '&action=update', '&action=delete' as a parameter, you must also add '&token='.newToken() as another parameter to avoid CSRF protection errors.
* The API addPayment for api_invoice has evolved to accept amount into a foreign currency. You must provide array(amount=>X,mutlicurrency_ammount=>Y) instead of simple amount.
* The method select_thirdparty(), deprecated since 3.8, into html.form.class.php has been removed.
* Depreciate all methods with name ->valide(). Use instead methods ->validate().
* Function showStripePaymentUrl, getStripePaymentUrl, showPaypalPaymentUrl and getPaypalPaymentUrl has been removed. The generic one showOnlinePaymentUrl and getOnlinePaymentUrl are always used.
* Context for hook showSocinfoOnPrint has been moved from "showsocinfoonprint" to "main"
* Library htdocs/includes/phpoffice/phpexcel as been removed (replaced with htdocs/includes/phpoffice/PhpSpreadsheet)
* Database transaction in your triggers must be correctly balanced (one close for one open). If not, an error will be returned by the trigger, even if trigger did return error code.
* Dolibarr v13 is still compatible with any PHP version between 5.6.0 and 7.4.*; Unit tests are OK with PHP 8.0 but some warnings or troubles may appears with PHP 8.0.
* All your Ajax services must contains such a line at begin of file:  if (!defined('NOTOKENRENEWAL')) define('NOTOKENRENEWAL', '1'); // Disables token renewal



***** ChangeLog for 12.0.5 compared to 12.0.4 *****
FIX: before crediting a withdrawal receipt, check whether it has been credited already
FIX: mandatory extrafields of type sellist
FIX: when a mandatory extrafield of type sellist contains '0' it should be considered empty and trigger an error message upon insertion
FIX: when a new intervention is created from an object, a new $extrafields object is instantiated but not initialized
FIX: "openall" filter on ticket list does not include read tickets
FIX: ticket - extrafields of type 'date' are not saved
FIX: ticket - the "openall" filter on the ticket list does not include tickets with status READ
FIX: #14290 #15900
FIX: #15388 #15891
FIX: #15465 External user sees last 5 shipments to other customers in the dashboard
FIX: #15629
FIX: #15751 Miscellaneous payment type change to 0 after updating subledger account
FIX: #15946
FIX: #15966 #15967
FIX: Accountancy - Fix some problems on CEGID export
FIX: Accountancy - label_operation is used instead of label_compte
FIX: Accountancy - Retire entire opening balance feature
FIX: add autofix of count of email target when data is corrupted
FIX: add categories params  on llxHeader filter
FIX: Add critical price patch from 12 to 11.
FIX: Bad cleaning of VAT rate when numbers are into code
FIX: Bad dates filtering in the ticket list causes sql error
FIX: balance starting and ending fiscal month #14197
FIX: bom line unit display #13831
FIX: cash fence for takepos with multientity
FIX: Check of customer/vendor code fails in some cases
FIX: create ticket : thirdparty/contact notification #15629
FIX: Creation of thirdparty when setup is empty
FIX: Dates of sales start in TakePOS
FIX: dupliacete customer or supplier code must be error dipslayed with new code proposed
FIX: Export FEC - Force Carriage Return Line Feed
FIX: Facture Situation Out : status condition
FIX: Filter on date of next generation on template invoices
FIX: Fix detect dispatched product and set to received completely when the supplier order have services (support STOCK_SUPPORTS_SERVICES)
FIX: Invoice Situation Out : status condition
FIX: issue 15659 : Missing test if supplier conf is enabled
FIX: link to create event when task is in a project with a thirdparty
FIX: Localtax must be converted with price2num
FIX: manage price min for PRODUIT_CUSTOMER_PRICES
FIX: missing GETPOST parameters on card_presend.tpl.php
FIX: missing socid into link to create event from project agenda tab
FIX: Must delete extrafields before main table on product deletion.
FIX: (path) htdocs removed
FIX: php alert sms.php
FIX: right to show VAT rate in product list
FIX: select default mail template
FIX: Timeout during import
FIX: update order by api
FIX: useless tracking number displayed on pdf if empty issue #14501
FIX: Visible date of payment
FIX: warning when adding a line if $remise_percent is an empty string
FIX: When creating a new POS sell, the creation date must be modified.
FIX: wrong name for search status param issue #15516

***** ChangeLog for 12.0.4 compared to 12.0.3 *****
FIX: make formConfirm an addreplace-type hook
FIX: regex to remove 'action' parameter: taking feedback from PR#15213 into account
FIX: remove 'action' parameter from redirect URL when reordering lines on a document
FIX: error when displaying lines on order after adding a line if both MAIN_MULTILANGS and MAIN_DISABLE_PDF_AUTOUPDATE are activated
FIX: on survey creation, entity is always set to 1 ⇒ set it to $conf->entity
FIX: set entity to $conf->entity (instead of 1 by default) when creating a survey; otherwise the survey cannot be listed from the entity it was created on unless it is the main entity
FIX: the stringent XSS protection provided by 'alphanohtml' causes problems with some clients who used basic tags (bold, italic, underline) in product labels. Using 'restricthtml' instead could be a good compromise.
FIX: third party of object is not always fetched when initiating the e-mail presend action (e.g. from an order)
FIX: when the cronjob 'params' field is empty, the cron method is called with one empty string param instead of no params at all
FIX: XSS protection too stringent -> replace 'alphanohtml' with 'restricthtml'
FIX: #13067 including opening balance in calculation of displayed balance
FIX: #14326
FIX: #14649
FIX: #14901
FIX: #14927 Change ContratLigne property type to product_type
FIX: #14979
FIX: #15074
FIX: #15111 Fix special characters output in PDF
FIX: #15161 MO translation conflict
FIX: #15163
FIX: #15199
FIX: #15208
FIX: #15303
FIX: #15365 export of extrafields for user and resources
FIX: #15374 : "New" doesn't clear total amounts
FIX: #15501
FIX: #15572
FIX: #15590
FIX: #15618
FIX: supplier proposals as linked objects of events are not correctly fetched
FIX: when users create an event from a supplier proposal, the "linked objects" section says "Deleted"
FIX: Accountancy - Some ajustments on length of the account (general & auxiliary)
FIX: admin conf selected
FIX: also check if there is a method $object->fetch_thirdparty() before calling it
FIX: autofocus on first setup
FIX: Bad rigths to send contract
FIX: Better error message with IMAP when connection fails
FIX: Can create user but not update user with activedirectory
FIX: Can receipt of a product that required lot after disabling stock and
FIX: Can't create shipment for virtual product. Add
FIX: cant empty action comm desc
FIX: CA report by product/service : subcategory filter
FIX: Clean orphan records in llx_ecm_files into repair script.
FIX: default accountancy values and posted values
FIX: Deletion of expensereport + other generated object not complete.
FIX: disabled users must not be available in sales representative list on societe edit mode
FIX: Dol print error : conf usage thirdparty propagate extrafields to
FIX: Don't display inactive users in birthday box and company card
FIX: empty value is needed on filter list
FIX: enable HTML in product labels depending on conf MAIN_SECURITY_ALLOW_UNSECURED_LABELS_WITH_HTML
FIX: error 500 on cash closure
FIX: excess comma
FIX: Export FEC - Remove line at zero
FIX: extrafield required error after submit
FIX: filter on project list
FIX: force payment mode to withdraw
FIX: formating of prices with foreign languages
FIX: handling $heightforinfotot when he's superior to a page height
FIX: if no PDF default model in admin for expense report, do not create a PDF
FIX: invoice payment terms edition: error management
FIX: list of fields in list of recurring invoices was empty
FIX: load default linked options for linked sellist extra fields
FIX: Loan - Return on list when you cancel create form or delete a loan
FIX: Missing lang trans
FIX: no empty value in required extrafield
FIX: Param joinfiles not sanitized
FIX: Payment by BankTransfer
FIX: pdf_getlinetotalwithtax must show total incl tax
FIX: Problem on supplier payment card
FIX: product auto volume calculation
FIX: product customer prices: missing triggers in CRUD class
FIX: Request on purchase orders in timeout even on very small databases
FIX: set paid on total discount of a product in cash desk
FIX: several warning with the barcode use in ODT templates
FIX: SHIP MODE install v12 bug insert
FIX: stripe for connect mode
FIX: subcat filter
FIX: supplier invoice: automatically calculate payment term when modifying payment condition
FIX: SUPPLIER PROPOSAL v12 bug add
FIX: table making extrafield input too small on advance target mailing
FIX: table making extrafield too small advtagertmailing
FIX: Unable to edit extrafields in expense report
FIX: update margins rates on object line edit
FIX: uses price2numjs
FIX: various payments: bad data handling for subledger account + useless db commit/rollback
FIX: virtual products: displayed value is by unit
FIX: virtual products: supplier discount was not applied in component list
FIX: warning for purchase order delivery late.
FIX: Warning on late purchase order delivery
FIX: WORKFLOW_ORDER_CLASSIFY_SHIPPED_SHIPPING must not consider services while STOCK_SUPPORTS_SERVICES is empty
FIX: wrong tab
FIX: Yogosha report 4425 (backport)
FIX: Yogosha report 4434 (backport)

***** ChangeLog for 12.0.3 compared to 12.0.2 *****
FIX: 10.0 - when the mime file name is different from the filesystem name, the attachment name should be the mime filename
FIX: 11.0 - expenses lines overlapping the total amounts frame
FIX: 12.0 - round value of virtual stock on product stock reassort list
FIX: #14469
FIX: #14474 Error when deleting
FIX: #14530
FIX: #14703
FIX: - Accountancy balance Error SQL on entity
FIX: Bad number of subscription (forgotten when member was resiliated)
FIX: bad route url to delete subproduct with API
FIX: Category for suplements not saved
FIX: Compatibility with modules without document generation
FIX: Cron load lang
FIX: CSS
FIX: Error management. Do no try to approve PO if validation fails.
FIX: expenses lines overlapping the frame for total amounts.
FIX: Filter in "billed" of orders was not saved
FIX: infinite fetch object linked loop
FIX: Intervention lose html tags when updating
FIX: JS CRASH - bad usage of moreparam
FIX: lang fr retained warranty
FIX: Look and feel v12: First tab must be name of object
FIX: missing entity check
FIX: missing param for hook
FIX: Missing transaction on PO actions
FIX: MySQL Strict mode
FIX: param entity in html form file
FIX: Problems on FEC format
FIX: round stock value on product list
FIX: - Send mail from contact : select mail model
FIX: set sales representatives on create company card
FIX: Setup of stock increase/decrease
FIX: sign of amount with credit note and multicurrencies
FIX: Static property called as non static
FIX: task leftmenu
FIX: title button attribute id empty
FIX: unit price divided by quantity when accepting supplier price proposal
FIX: Update extrafields on line only if it is supported
FIX: Update line of BOM
FIX: using decimal on stock correction
FIX: Visualization rights correction on last modified contacts box
FIX: Wrong redirection
FIX: Yogosha report 4425 (backport)


***** ChangeLog for 12.0.2 compared to 12.0.1 *****
FIX: computation of the bottom margin of <body> returns NaN because body is not loaded yet
FIX: DebugBar hides content at page bottom
FIX: allow more harmless html tags
FIX: Bad back to link
FIX: Bad param
FIX: Can go on page even when module is disabled
FIX: Change position of line in BOM
FIX: Checkbox "drop table" was not checked when using php method to generate backup dump
FIX: ClickToDial tab of users has disappeared
FIX: CSS
FIX: date in supplier price log tooltip.
FIX: Debug module direct debit order. Solve conflict with credit transfer
FIX: Debug setup of receipt printer module
FIX: dolGetElementUrl and agenda page for external modules
FIX: DO not erase variable $key and $label during output of extrafields
FIX: duration fields size with firefox
FIX: Edit extrafield of type long text loose carriage returns
FIX: Fails to retraive accounting code of social contribution sometimes
FIX: Filter too large for extrafields with type text or html
FIX: If using a rounding step, localtax1+2 not included in total
FIX: input field of extrafields must keep data if form submit fails.
FIX: Label of opportunities in graph with special chars badly encoded
FIX: locataxes lost on lines when cloning a vendor invoice
FIX: Look and feel v12
FIX: Missing PRODUIT_TEXTS_IN_THIRDPARTY_LANGUAGE conf support in supplier order
FIX: Navigation in object fails to find the next ref in some cases
FIX: null required
FIX: order by amount ht uses wrong column
FIX: Order by amount in product propal stats must be done on d.total_ht and not p.total
FIX: page for confirmation of payments is empty
FIX: Param of fetch_name_optionals_label must be object->table_element
FIX: Picto of HRM module
FIX: product label and desc were never updated when modifying translation
FIX: redirect on contact card from main search
FIX: Reposition and nav
FIX: search warehouse list
FIX: Setup of clicktodial hang on smartphone
FIX: Setup of currency limit and accuracy
FIX: shipping creation: checks not done on weight and sizes
FIX: Should not be able to edit qty on shipment when no stock available
FIX: Size of image on the help popup of modules
FIX: Sql error on stat by referring entries of a product
FIX: Warning if no bank account defined
FIX: We need to see unit line on PDF even though it's an option
FIX: wrong element var for fetch_name_optionals_label function with expeditions
FIX: wrong link to third invoice templates
FIX: Disable svg as supported image by default (can contains javascript). Set MAIN_ALLOW_SVG_FILES_AS_IMAGES to 1 to have svg accepted
FIX: #14076
FIX: #14146
FIX: #14209
FIX: #14222
FIX: #14236
FIX: #14241 Mysql 8 compatibility
FIX: #14253
FIX: #14256
FIX: #14259
FIX: #14279
FIX: #14291
FIX: #14292
FIX: #14336

***** ChangeLog for 12.0.1 compared to 12.0.0 *****
FIX: reposition was broken if url end with #anchor
FIX: $_POST must be GETPOST
FIX: 10.0 - fatal with postgreSQL
FIX: #14109
FIX: #14112
FIX: #14142
FIX: all extrafields cleared after update of one of them
FIX: Avoid warning when creating a module with already existing files
FIX: change selected fields on company card
FIX: Correct ModuleBuilder left menu
FIX: create a deposit with amount using comma didn't work
FIX: CSS
FIX: Entry from stripe intent were reported into SEPA payments
FIX: Filter on status, closing opening status
FIX: html lost on html extrafield
FIX: Label of popup on thirdparty
FIX: missing possibility to change entity when propal cloning
FIX: missing setup of extrafields for MO
FIX: Missing the tooltip when creating bank account
FIX: Missing token
FIX: non numeric value on comm/card.php
FIX: SQL Problem in customer invoice list
FIX: SQL Problem in social contribution list
FIX: SQL Problem in supplier invoice list
FIX: SQL syntax error when editing extrafields
FIX: SQL type
FIX: TakePOS 12 hook
FIX: Update form erased extrafields that were hidden
FIX: Update of extrafields date
FIX: Update of extrafiels on draft object
FIX: upload documents into manual ECM was reported a permission error
FIX: Use of office365 TLS with SMTPs method.
FIX: wrong origin
FIX: Permission error during import

***** ChangeLog for 12.0.0 compared to 11.0.0 *****
For users:

NEW: Module MO (Manufacturing Order) is available as stable module.
NEW: Receipt printer module moved from 'development' to 'experimental'
NEW: add option MAIN_VIEW_LINE_NUMBER_IN_LIST for some lists
NEW: add numbering module for TakePOS module
NEW: 2 new options when creating an invoice from time spent on a project : by period or by task
NEW: Accountancy add column thirdparty on binding page
NEW: Accountancy - Add Export for Fiducial Winfic eWinfic WinSis Compta
NEW: Accountancy - Add Export LD compta version 10
NEW: Accountancy - Add mode intra & export for product or service bought
NEW: Accountancy - Add possibility to manage a short alternative label for account - Use to simplify accountancy
NEW: Accountancy - General ledger - Add an option to search not reconciled lines
NEW: Add accountancy code of thirdparty in contact and supplier export
NEW: support webp image format
NEW: add checkbox "overwrite if exists" into ECM/DMS module
NEW: add a link to notes in members list
NEW: add a parameter to group same products in TakePOS
NEW: add a parameter to sort product by label in TakePOS
NEW: add a profil to import contact categories
NEW: add company extrafields into order export
NEW: add const CASHDESK_FORCE_DECREASE_STOCK to force batch decrementation
NEW: add const TAKEPOS_NUMPAD_USE_PAYMENT_ICON to use icons on payment buttons
NEW: add csv separator setup in module admin
NEW: add dedicated substitutions keys for extrafields of type date and datetime
NEW: add default warehouse for dispatch
NEW: add due date in feature "Export accounting documents"
NEW: add duration information for fichinter
NEW: Start support of Dark theme into ELDY theme
NEW: Add field author public alias for blog post on website module
NEW: Add "finished" field on product list
NEW: Add French association chart of accounts 2018
NEW: Add French farm chart of accounts 2014
NEW: Add French foundation chart of accounts 2018
NEW: add global reduction in cash desk
NEW: Add graph type 'piesemicircle'
NEW: Add hook getInputIdProf. Better solution for #13228
NEW: Add hook on margin list page
NEW: add icon on payment buttons in cash desk
NEW: Add include various payments and loans in accounting report with simplfified accountancy
NEW: Add invoice stat graph and categ search
NEW: Addition of delivery times in substitution variables
NEW: add member to validate on dashboard
NEW: Add method to add social network sharing buttons on blog posts
NEW: add multicurrency columns to document lists
NEW: add numbering module for cash desk
NEW: add Opening Balance column to balance.php
NEW: add opportunity status in project stats
NEW: Add option PDF_USE_ALSO_LANGUAGE_CODE to generate PDF in 2 languages
NEW: Add option to hide all inactive users into combo list of users.
NEW: add PDF certificate if present on document folder
NEW: add product if only one found
NEW: Add product on key "Enter" in search bar
NEW: add professional ID 1 in sepamandate document
NEW: Add Project Ref Column on list of social/fiscal contributions
NEW: add Project Ref in events export
NEW: add public and private notes in propal list
NEW: Add social networks of the company
NEW: Add sorting for contacts of ... pages
NEW: Add subtitution variables for url of document in backoffice
NEW: Add tel and fax in warehouse card
NEW: add total of value in product stat
NEW: add total weighted amount in project list
NEW: add units in product list
NEW: add VAT ID in sepamandate document
NEW: add VAT rates in free zone for product/service in TakePOS
NEW: add weighted amount on project/opportunity
NEW: add width and height measures in product list
NEW: add WYSiWYG on member type's description
NEW: [Allow constants values to be overridden by environment variables]
NEW: Allow custom module class origine type in Mouvementstock
NEW: allow display extrafields on pdf
NEW: Allow extrafields on pdf : extend to line desc
NEW: allow time consumed to be linked to another task
NEW: Another way to navigate between pages for some lists
NEW: Add author column in the client/supplier invoice lists and into order list
NEW: bank account tags for invoice ODT template
NEW: Bar Restaurant tab and Auto order
NEW: better filter on shipment list as other list
NEW: Better php module view admin
NEW: Bookkeeping - Add link to document & pdf
NEW: Bookmarks are now in top menu bar
NEW: Can check all events in one click in setup of audited events
NEW: Can create an deposit from order using a percentage of qty.
NEW: Can edit option PDF_USE_ALSO_LANGUAGE_CODE from PDF setup page
NEW: Can enter and edit stripe credit card using the Stripe card ID
NEW: Can filter on donation status in list
NEW: Can replace a string into all pages in website module
NEW: Can select several fields to personalize list before submit.
NEW: Can select which element to export in export accounting documents.
NEW: can update contact in import model
NEW: Cash Fence in TakePOS
NEW: Categories and subcategories sorted by label in TakePOS
NEW: Categories for actioncomm
NEW: Category filter for bank and warehouse list
NEW: Chart of accounts to Ecuador
NEW: class tool for converting units
NEW: Close #13011 Add button create thirdparty when creating intervention
NEW: Colorful theme for TakePOS
NEW: columns units in product list
NEW: compatibility of translabel with more dictionaries
NEW: Confirm file delete on invoice card
NEW: "contact_civility" for ODT templates
NEW: CUPS printing compatibility for TakePOS
NEW: Customer command list - Add date start & date end
NEW: display weight in shipment list
NEW: Documentation about PHP support in Dolibarr
NEW: Donation - Update FR CERFA to 11580*04
NEW: Easier way to setup the different types of tax. Better visibility.
NEW: Expedition list - Add date start & date end
NEW: Experiment supplier packaging with option PRODUCT_USE_SUPPLIER_PACKAGING: Using price according to the minimum quantity
NEW: Export module, add extrafields for Contract and Contract line
NEW: Extend retained warranty to be  available for all invoices
NEW: French new regions
NEW: hook and data id
NEW: hook on ics generation to add more events in eventarray
NEW: hook on product load stats
NEW: If $dolibarr_main_force_https is set, the flag 'secure' on session
NEW: ignore dir for apple pay with stripe
NEW: Invoice list - Add date start & date end
NEW: invoice list: enable multicurrency columns
NEW: labels on reduction buttons in cash desk
NEW: Minimum sell prices taking into account in TakePOS
NEW: monthly view to enter time
NEW: Multiple sales in TakePOS
NEW: multiselect categorie client stats facturation
NEW: no confirm discard ticket if paid
NEW: not show linked table on add message action
NEW: only auto print paid ticket in cash desk
NEW: only show units columns in product list (not in service list)
NEW: order list: enable multicurrency columns
NEW: Overwrite tpl with module_part['tpl'] is deprecated. USe hooks
NEW: possibility to defined rounding rules by currency
NEW: possibility to show society info when print page
NEW: Povide a RSS Feed for blogposts
NEW: PRODUCT_SHOW_ORIGIN_IN_COMBO
NEW: Project task list, add column selector and extrafields
NEW: Propal list - Add date start & date end
NEW: propal list: enable multicurrency columns
NEW: RECEIPT_PRINTER_NB_CHARACT_BY_LINE and FIX: product label
NEW: Restore version of application on main screen (for screenshots)
NEW: Salaries list - Add date start & date end
NEW: search on key code "enter" if defined in TakePOS
NEW: set payment method on paid ticket in TakePOS
NEW: Show active widget state of a RSS feed
NEW: Show count of each category elements in category card
NEW: Show creator, last update user of category/tag in the information tab
NEW: Show list of users in the user category card
NEW: show messages on ticket card
NEW: show "New category" button in top of sub categories list
NEW: show project label in project index
NEW: Show units of products in stocks and hide total units if content is of diffents units
NEW: sorting elements on project overview
NEW: special option MAIN_CREATEFROM_KEEP_LINE_ORIGIN_INFORMATION to store in document line created form other documents lines the id of original lines and origin class line rather than origin object id and origin object type
NEW: stats invoice graph with 3 bars (3 years instead of 2)
NEW: supplier invoice list: enable multicurrency columns
NEW: supplier order list: enable multicurrency columns
NEW: supplier proposal list: enable multicurrency columns
NEW: Support of tag {line_pos} for line numbers for tables in ODT templates
NEW: Support some HTML contents into ODT documents
NEW: Parameters for Bar Restaurant are grouped in same tab
NEW: Takepos : Sort products by reference
NEW: Takepos supplements are supported.
NEW: The info_admin() can show text after click on other text
NEW: The module selection uses a KanBan view by default.
NEW: tooltip for Unit_type and scale in "Dictionary setup - Measuring Units"
NEW: tooltip notes with first public note and then private note
NEW: Tree view for sub-categories
NEW: Truncate columns names when too long and show full title as popup
NEW: upload odt models for invoices, order, proposal, thirdparties and shipments.
NEW: Use native --convert-to feature to convert to pdf
NEW: Add user on order list
NEW: Various payment list - Add search date start & date end & subledger account
NEW: visu FROM day TO day in permonth view
NEW: Website logs are now into a separated log file.
NEW: X-Axis on graph are shown verticaly when there is a lot of values.
NEW: Can force ref of a variant product

For developers or integrators:

NEW: Add a method $form->widgetForTranslation to allow any field of a form to be entered into different languages.
NEW: Add API to get types of expense reports
NEW: API filter bankaccounts by category
NEW: API filter contacts by category
NEW: API filter members by category
NEW: API filter projects by category
NEW: API filter thirdparty by category
NEW: API filter user by category
NEW: API filter warehouses by categorie
NEW: api for  get user's documents
NEW: api invoice get by ref
NEW: API to update purchase price.
NEW: Move engine to build charts from jflot to chart.js
NEW: Upgrade ace to 1.4.8 - Upgrade select2 to 4.0.13
NEW: Upgrade Stripe library to 6.43.1
NEW: Bookkeeping by account - Add selectfields & hook
NEW: Can force position of legend of graph on right (instead of top)
NEW: Can change destination of "Back to list" using a "backtolist" parameter
NEW: add more category types from hook
NEW: enable put for agendaevents api
NEW: filter by product on supplier order API
NEW: get documents for categories with RESP API
NEW: get proposal by ref with API
NEW: Hidden option MAIN_TEMP_DIR

WARNING:

Following changes may create regressions for some external modules, but were necessary to make Dolibarr better:
* PHP 5.5 is no more supported. Minimum PHP is now 5.6+.
* Default mode for GETPOST function is now 'alphanohtml' instead of 'none'. So check when you make POST or GET requests with
  HTML content that you make a GETPOST('myparam', 'restricthtml') or GETPOST('myparam', 'none') if you really need posted content without sanitizing
  the HTML code of content (in such a case, sanitize data later)
* Removed hidden constant MAIN_EXTRAFIELDS_IN_ONE_TD that was useless.
* Reference of object including a "/" are no more allowed. It is never used by default but to support setup that introduced it, the "/" will be replaced
  by a "_" automatically when a reference (with a custom numbering mask that use it) is generated.
* Library jflot (replace with chartjs) was removed.
* Library geoip (replaced with geoip2) was removed.
* Hidden constant COMMANDE_VALID_AFTER_CLOSE_PROPAL was renamed into ORDER_VALID_AFTER_CLOSE_PROPAL.
* Object field ref_int is deprecated and set to 'not used', method to fetch object by only ref_int is not supported anymore.
* UserGroup class has been refactored with new architecture. Triggers of class UserGroup are now USERGROUP_CREATE, USERGROUP_MODIFY, USERGROUP_DELETE
* A new way to navigate between pages in list is available. To use it (not mandatory), you must:
  - replace line $page = GETPOST('page', 'int') with $page = GETPOSTISSET('pageplusone') ? (GETPOST('pageplusone') - 1) : GETPOST("page", 'int');
  - remove input field in form '<input type="hidden" name="page" value="'.$page.'">';'
  - add parameter $pagenavastextinput to value 1 when calling print_barre_liste()

WARNING FOR DOLIWAMP USERS ONLY:

Only people that installed Dolibarr using the all-in-one auto-installer for Windows called "DoliWAMP" are concerned by the following warnings:

* DoliWAMP auto-installer for Windows is no more available on 32 bits systems. Use standard package if you need to use such architecture.
* It is not possible to migrate from an installation done with the old DoliWAMP auto-installer for Windows by using this new one.
  You must make a backup of your database, make a fresh installation using the new installer and reload your backup.
  Don't forget that DoliWAMP is a good solution to make a quick test of Dolibarr on your local computer but is not recommended as a production
  solution on a local desktop since a local desktop computer has often no backup and security policy, or not as good as on a server (when there is one).
  DoliWAMP remains a solution for fast test or demo purposes. Prefer using standard packages for production.


***** ChangeLog for 11.0.5 compared to 11.0.4 *****
FIX: $arraydefaultmessage is an object, as well as in /htdocs/core/class/html.formmail.class.php
FIX: 10.0 - pagination in prelevement/bons.php
FIX: 10.0 - undefined $langs if template file copy fails during activation of modContrat
FIX: 11.0 - fatal with postgres on contact/agenda.php
FIX: 11.0 - multicurrency amount not fetched when fetching payments from llx_paiement or llx_paiementfourn
FIX: 11.0 - when using pdftk as per hidden conf USE_PDFTK_FOR_PDF_CONCAT, check that the file exists before displaying a success message
FIX: #13841
FIX: #13877 - Can validate invoice if there is a credit note with VAT 0% on an invoice with other lines with a VAT non 0%
FIX: #13968
FIX: #14001
FIX: #14002
FIX: 9.0 - delete unused mandatory argument from migrate_clean_association: argument count mismatch causes a fatal error since php7
FIX: 9.0 - fatal during migration from 3.1 using PHP 7
FIX: Accountancy - Binding index - Add a filter on sql request for module Subtotal & Jalon
FIX: avoid error "Call to undefined function measuringUnitString()"
FIX: BlindBoolean SQL injection reported by Christian Weiler
FIX: Can create a credit note on situation invoice if previous is also
FIX: can install module even if (x) was appended during download.
FIX: copy value date of VariousPayment onto the new AccountLine
FIX: count of open day when date and start are not open should be 0
FIX: Default bank account was not loaded for document generation.
FIX: Do not show stats panel if the user does not have permissions
FIX: Fix link of the button to create a credit note and fix the awareness of a error that happen when wo create a credit note
FIX: force rounding 2 on export ld compta
FIX: free text on cash desk
FIX: links into emails of notifications
FIX: missing file manifest.json.php
FIX: missing GetNomURL Hook in warehouse class
FIX: missing hook init + table class + $page not set
FIX: missing rollbacks on trigger bad return
FIX: missing translation value for key "NoMorePredefinedProductToDispatch"
FIX: percent must be displayed on one line
FIX: php error if multicompany disabled
FIX: Privilege escalation reported by wizlynx WLX-2020-011
FIX: replace filter parameter "none" by "restricthtml"
FIX: Rounding Total TVA in "crabe" model pdf
FIX: Show ref_customer, amount on contract link object
FIX: Site ec.europa.eu has moved to https://
FIX: Tickets mail models doesn't work
FIX: vulnerability reported by wizlynx WLX-2020-012
FIX: We must only rename current bank receipt
FIX: when creating a VariousPayment, the value date is not copied onto the AccountLine that gets created at the same time, so the bank transaction's value date will be the payment date instead of the payment's value date
FIX: wrong url param
FIX: XSS using the renaming of .noexe files - reported by Nolan.

***** ChangeLog for 11.0.4 compared to 11.0.3 *****
FIX: #13749
FIX: #7594 Expense report multi pagebreak
FIX: Access to undeclared static property: Contact::$table_element
FIX: actions on supplier proposal not saved (bad trigger name)
FIX: Add function "completeTabsHead" to "addreplace" type hook.
FIX: All forms must use newToken()
FIX: Another "Access to undeclared static property: Contact::$table_element" && "Societe::$table_element"
FIX: author search supplier proposal list
FIX: A variable was erased by a temporary variable
FIX: Avoid infinite loop when a fetch is inside a compute field.
FIX: Backto link
FIX: Bad position of total in column
FIX: bad value in currency into discount created from down payment
FIX: buyprice extrafield langfile and tooltip
FIX: Buyprice was updated only if min price for this qty had same qty
FIX: Can switch from double to price type for extrafields
FIX: Can use decimal value in virtual products
FIX: child categories only with good entity rights
FIX: cloning of emailing when no content selected
FIX: closing tags
FIX: Combo list of available users to filter on the list of leaves.
FIX: Compatibility with multicompany, bad numerotation of task.
FIX: consistency of price w/wo vat wrong when price entered with tax
FIX: default value of selectMasssAction broken
FIX: draftordered replenish virtual stock
FIX: Error update SQL into stock reception
FIX: expensereport status in generated pdf
FIX: extra date field incorrect check
FIX: Extrafields of type price must be '' and not '0' if not defined
FIX: Foreign currency lost when splitting a discount
FIX: get remain to pay with rounding decimals
FIX: gzip and bzip2 must use option -f
FIX: IHM, unexpected quote
FIX: keep viewstatut for doli 3.5
FIX: Link missing into email of some notification
FIX: Look and feel v11
FIX: md stylesheet to be included by external modules like eldy
FIX: missing array option
FIX: missing default accountancy product buy code
FIX: missing fk_bank during export of suppliers invoices
FIX: missing member entity
FIX: missing selectedlines on supplier order but checkbox are displayed
FIX: Missing token and take into account max date when it can.
FIX: model export list must be sorted by label
FIX: multicurrency manage on hidden conf SUPPLIER_PROPOSAL_UPDATE_PRICE_ON_SUPPlIER_PROPOSAL
FIX: Must escape shell
FIX: Must exclude logs and some dirs for compressed backup
FIX: ordered stock already in $stock
FIX: picture migration script from doli 9.0
FIX: print pictures on shipment docs
FIX: product get purchase prices
FIX: product purchase prices
FIX: Protection when database has a corrupted product id
FIX: remove unused var, $usercancreate can be change by Multicompany
FIX: replenish stock to buy
FIX: Sanitizing menu parameter
FIX: Send email from bulk action of list of thirdparties
FIX: setup of suggested payment mode on proposals and orders
FIX: Several pb in export of documents
FIX: Situation invoice take into account the credit notes.
FIX: some others modules (like subtotal) use other product_type than 0 or 1 AND must not be considered in this report
FIX: sort by default role makes no sense
FIX: sort on company on member list
FIX: TakePOS buying price
FIX: text version of html emailing (removed the body style)
FIX: The "test smtp connectivity" failed on page to setup mass emailing
FIX: Error logs an Orderline::delete error, but this is an Orderline::insert error
FIX: Translation of tooltips of extrafields
FIX: Use getNomURL instead of hard coded link. Fix limit.
FIX: Use of image into free text for PDF if DOL_DATA_DIR is outside of
FIX: viewstatut to search status
FIX: we must export company mail address on contact vcard only if contact email address is empty
FIX: when we filter a list on a view status, we want this filter to be on bookmark that we create
FIX: Wrong Sql on getListOfTowns api method
FIX: wrong user right's name to top menu "commercial"
FIX: XSS Vulnerability reported by Mehmet Kelepçe / Gais Cyber Security

***** ChangeLog for 11.0.3 compared to 11.0.2 *****
FIX: unit price for selected supplier products not set. NaN was used.
FIX: use bad var to check if total is positive for each VAT rate when validating an invoice
FIX: status missing from last customer invoices box when using MAIN_STATUS_USES_CSS
FIX: translations for "orders" not loaded in the homepage box
FIX: #13194
FIX: #13274 cannot add or update 0 value for an int or double extrafield
FIX: #13285 SQL error during migration with pgsql
FIX: #13294
FIX: #13313
FIX: Clone Fourn Command, add line's extrafields
FIX: cols parameter not propagated to tpl
FIX: CSRF error when creating an intervention
FIX: date order was -1D and desc with label repetition
FIX: empty of series in graph of product distribution
FIX: fk_type subscription list via api REST
FIX: link when using anchor on "/" in website module
FIX: menu export document was not visible when using "simple accounting"
FIX: missing class declaration
FIX: missing global $conf
FIX: Missing token in some forms (avoid unset POST errors)
FIX: params of setEventMessage($langs->trans('ErrorProductClone')...
FIX: Remove unexisting link
FIX: mass action on stock movements
FIX: substitute lines dates values on doc generator (ODT, ...)
FIX: Ticket - Load Cache Messages Ticket, wrong message's status
FIX: Ticket Public  - Private messages are displayed
FIX: wrong include - replace extrafields_create.tpl.php to extrafields_add.tpl.php

***** ChangeLog for 11.0.2 compared to 11.0.1 *****
FIX: #10309
FIX: #13110
FIX: #13118
FIX: #13124
FIX: #13131
FIX: #13135
FIX: #13146
FIX: #13198
FIX: #13175
FIX: #13182
FIX: #13183
FIX: #13184
FIX: #13263
FIX: #13267
FIX: an external user can not approve
FIX: API Get list of documents for supplier_invoice
FIX: API to push an expense report
FIX: API upload/download doc for expensereport
FIX: Avoid to download the export if we just press enter to refresh form
FIX: Bad link to template invoices
FIX: Bad sort link in accounting report
FIX: Bad translation for productlot EatBy and SellBy
FIX: better method to check user rights AND usergroup rights !
FIX: CA by product list filter
FIX: CSS
FIX: Disable js if no javascript
FIX: duplicate class name into some log lines
FIX: etrafield with visibilty=5 were not in read only.
FIX: excess paid from situation invoices not counted when calculating remain to pay.
FIX: Force FEC export to txt format.
FIX: Free input for email no more visible.
FIX: Keep assigned users in session when loading projects and tasks
FIX: List of viewed projects too large in task widget.
FIX: Menu truncated. Add tooltip to have all content.
FIX: Missing field "billed" in export.
FIX: missing "statut" for getNomUrl() function
FIX: modFournisseur is required by modSupplierProposal
FIX: Multicompany compatibility
FIX: must be == and not =
FIX: option for topbar search and bookmarks
FIX: option MAIN_OPTIMIZEFORTEXTBROWSER
FIX: some responsive troubles
FIX: round MT in accountancy books
FIX: search with '0'
FIX: sort link
FIX: SQL Overload in default contact trigger.
FIX: SQl syntax error.
FIX: Submit of documents for supplier invoices.
FIX: timezone must be tzserver and not tzuser as on contract card
FIX: token in barcode tools page missing
FIX: Bad name of trigger PROPAL_SUPPLIER_TRIGGER, should be PROPOSAL_SUPPLIER_TRIGGER
FIX: Type of contact for event does not exists and not supported
FIX: Type of contact not saved when creating a contact
FIX: typo on ckeck method
FIX: undefined function measuringUnitString in product list
FIX: Usage of project not available in export.
FIX: wrong test
FIX: z-index for moretabsList with constant MAIN_MAXTABS_IN_CARD
FIX: Use GETPOST instead of POST
FIX: HTML Injection
FIX: Visualization rights correction on last modified contacts box.
FIX: Vulnerability in module from modulebuilder.
FIX: Vulnerability reported by code16

***** ChangeLog for 11.0.1 compared to 11.0.0 *****
FIX: advanced target emailing sql and ergonomy.
FIX: After import of a website template, home page was not set.
FIX: Avoid deletion of bank record if in accounting
FIX: compatibility with multicompany (avoid duplicate data)
FIX: Confusion between 'bank reconciled' and 'accounted'. Show both data.
FIX: Count of Stripe payment mode must take test/live into account
FIX: Creation of Stripe card from backoffice must return a clean message
FIX: CVE-2019–17223
FIX: CVE-2019–17223
FIX: CVE-2020-7994
FIX: CVE Need permission to be able to develop modules
FIX: #13053
FIX: Disable ticket status change if ticket closed
FIX: doc of dictionnary API
FIX: expedition ceate line new parameter is not required.
FIX: export ledger
FIX: FEC export have specific name
FIX: Filenames must not contains non ascii char or we will get non ascii
FIX: Filter on list of events were lost after "Back to list"
FIX: hasDelay for retained warranty
FIX: If we can change vendor status, we must be able to chane vendor code
FIX: links in products/services index
FIX: Log of authentication ok or ko + CVE-2020-7996
FIX: Look and feel v11
FIX: Mail smtps truncated if content has a line with single .
FIX: missing hook parameter
FIX: Missing include
FIX: need weight short label in shipping doc
FIX: Picture of contact not visible in tooltip
FIX: Problem with column label in subscription list
FIX: ref_client not visible in tooltip.
FIX: search filter on extrafields were not restored after "Back to list"
FIX: situation invoice: allow excess paid to be converted to discount
FIX: situation invoice: bad amount for previous payments because of local variable overwriting a more global one
FIX: situation invoice: can't convert excess received to discount & bad previous payment amount
FIX: SQL request and phpunit
FIX: Update export_files.php
FIX: Use ref into label of ticket message
FIX: use "usergroup" instead of "user"
FIX: Warning on admin/export_files
FIX: #10203
FIX: default filtering for 'select' extrafields should use "=", not "LIKE"
FIX: #11975 When a product is split between multiple pages in a document, prices/quantity/etc appear on the last relevant page
FIX: #12760 #12763 #12755 #12765 #12751
FIX: #12874
FIX: #12892
FIX: #12908 User login with credentials from self-subscription form fails
FIX: #12932
FIX: #12966
FIX: #12973
FIX: #12974
FIX: #12975
FIX: #12978
FIX: #12986
FIX: #12991
FIX: #12992
FIX: #12995
FIX: #13018 Extrafields Supplier invoice
FIX: #13019
FIX: #13022
FIX: #13028
FIX: #13038 ExpenseReport PDF - custom category description is not correct
FIX: #13046 More complete
FIX: #13048
FIX: #13050
FIX: #13077 Replace left join with inner join (left join was useless)
FIX: #13085
FIX: #13094
FIX: #13096
FIX: #13100


***** ChangeLog for 11.0.0 compared to 10.0.0 *****
For Users:

NEW: Module BOM is now stable.
NEW: Module MO (Manufacturing Order) is available with experimental status.
NEW: Can set the Address/Contact by default on third parties.
NEW: Add a dictionary to edit list of Social networks.
NEW: A nicer dashboard for open elements on Home page.
NEW: Add task widget and add task progress bar
NEW: Support of deployment of metapackages
NEW: Menu "Export accounting document" to generate a zip with all documents requested by a bookkeeper is now stable.
NEW: Add button "Save and Stay" in website editor of pages.
NEW: Accountancy - Can add specific widget in this accountancy area.
NEW: Accountancy - Add export model LDCompta V9 & higher
NEW: Accountancy - Add permission on export, delete operations in ledger
NEW: Can defined alternative profiles (email and signatures) for users.
NEW: add ability to edit price without tax before adding a line of a predefined product.
NEW: Add a tab to setup "Opening hours" of company (information only).
NEW: Add attendee to ical export + cleanup.
NEW: Add bank data of users into the expense report exports.
NEW: add clone customers prices in clone product or service.
NEW: Add column of module source and POS terminal in the invoice list.
NEW: Add column last modification date into the table of targets for emailing.
NEW: Add column VAT rate in product list
NEW: add constant DISPATCH_FORCE_QTY_INPUT
NEW: Add constant MAIN_DISABLE_GLOBAL_WORKBOARD to disable workboard in home page
NEW: add country code in import product model
NEW: Add 'Direct Cash Payment' button in TakePOS
NEW: Add odt support to supplier orders
NEW: Add feature to search a string into website containers
NEW: Add GET and POST /supplierinvoices/payments REST API endpoints.
NEW: Show progress bar for declared progression of tasks.
NEW: Add last change date in page "Other setup". Can sort page on name/date.
NEW: Add link to export targets of an emailings into a CSV file.
NEW: Add link to the public interface on the ticket card.
NEW: Add location into event tooltip. Use full day for fullday events
NEW: add MAIN_LANGUAGES_ALLOWED constant to limit languages displayed.
NEW: add MAIN_SHOW_COMPANY_NAME_IN_BANNER_ADDRESS constant.
NEW: add mass actions in shipment list.
NEW: add minimum stock filter in load warehoues for product form.
NEW: add name_alias in fields used for quick search.
NEW: add new rule fetchidfromcodeandlabel for categories import.
NEW: add office phone for salespresentatives
NEW: add office phone & job on user tooltips
NEW: Add option MAIN_PDF_FORCE_FONT_SIZE
NEW: Add option MEMBER_CAN_CONVERT_CUSTOMERS_TO_MEMBERS
NEW: Add option WORKFLOW_CAN_CREATE_PURCHASE_ORDER_FROM_PROPOSAL
NEW: Add pagination on list of object of a category
NEW: add parent category id or label in import category module
NEW: add parent id or ref column in warehouse import
NEW: Add search into template
NEW: Add shipment widget
NEW: Add statistics on product into contracts
NEW: Add status of warehouse in the tooltip of a warehouse.
NEW: add supplier's product list
NEW: add units fields in buying price tab of product card
NEW: Add units in select products lines
NEW: Add upload document on account statement
NEW: Add widgets for BOMs and MOs.
NEW: Amount invoiced column in proposal list
NEW: Ask the new label and new dates in confirm popup when cloning tax
NEW: auto set closing date and user on invoice
NEW: Avoid wrap between picto and text on getNomUrl
NEW: Balance Stripe connect account for supplier
NEW: Bank Add an option for colorize background color of debit or credit movement
NEW: Beautify the select box of warehouses
NEW: Add birthday widget for members
NEW: Widgets uses fiscal year.
NEW: Can change supplier when cloning a Purchase Order.
NEW: can choose lines to keep while creating order from origin
NEW: Can crop/resize image attached on a bank record
NEW: Can edit date or RUM mandate.
NEW: Can edit link to the translation page in website module
NEW: Can edit the price of predefined product during adding in documents
NEW: Can enter price tax incl on vendor proposal and purchase orders
NEW: Can filter on description on bank account transaction lists.
NEW: Can filter on label on invoice in accounting vendor binding pages
NEW: Can load multilang translation in same step than fetch_lines
NEW: Can restrict access using DAV module to some host IPs only
NEW: Can restrict API usage to some IP only
NEW: Can select website templates from available default templates with a preview.
NEW: Can set a squarred icon on your company setup
NEW: can specify hour start end for selectDate and step for minutes
NEW: Categories/Tags are also available on warehouses
NEW: Check if a resource is in use in an event
NEW: Compute column value from others columns in import module
NEW: Copy linked categories on product clone process.
NEW: Default mode for Stripe is STRIPE_USE_INTENT_WITH_AUTOMATIC_CONFIRMATION
NEW: Digitaria model for numbering accountancy thirdparty
NEW: Display membership in takepos if member linked to the thirdparty
NEW: Display supplier in objectline if defined
NEW: Add default duration of subscriptions on members type
NEW: Email template for Takepos (to send invoice)
NEW: Expense request and holiday validator fields
NEW: Export ledger table in Charlemagne format
NEW: Extend option ORDER_ADD_ORDERS_WITH_PARENT_PROD_IF_INCDEC for all virtual product stats (renamed into PRODUCT_STATS_WITH_PARENT_PROD_IF_INCDEC)
NEW: Value "None" to unbind an invoice line and its accounting account is more visible
NEW: FCKeditor setup for tickets
NEW: The default theme of TakePOS work better on smartphones.
NEW: GeoIP v2 support is natively provided -> So IPv6 is supported
NEW: List by closing date on order list and proposal list
NEW: Look and feel v11: Some setup pages are by default direclty in edit mode.
NEW: Management of retained warranty on situation invoices
NEW: Mass email action on invoice list use billing contact if exists
NEW: more living colors for charts and option for "color bind" people
NEW: Supports multiple payments in a TakePOS sale
NEW: multiselect with checkbox in categories/tags search for product list
NEW: Option to allow to create members from third-party
NEW: Platform compliance with Stripe Connect
NEW: print / send email form in TakePOS
NEW: Public holidays are now in a dictionary table (no more hard coded per country)
NEW: Better performance by reducing the $companystatic calls on some pages.
NEW: Replace the "info" tab on contract with the more complete "agenda" tab.
NEW: Save user of last modification in donation record.
NEW: Show html combo list instead input text for extrafields typed as list.
NEW: Show POS application and the terminal used on invoice card.
NEW: Add categories/tags for stocks.
NEW: Support Net Measure in product's card.php
NEW: Extrafields separator can be collapsed or not
NEW: Extrafields support on Leave requests.
NEW: Extrafields support on Salaries.
NEW: Extrafields support in Product supplier prices.
NEW: Add extrafields for warehouses
NEW: Add extrafields in export of expense report (and holiday)
NEW: The integrity checker now show also the expected size of files.
NEW: The order method in purchase order is now mandatory when recording an order.
NEW: update / delete stripe account for supplier
NEW: Use the gender of member for picto in member lists.
NEW: Use the squarre logo as favicon of pages
NEW: VAT list - Add date start & date end in filters
NEW: widget box for supplier orders awaiting reception
NEW: Update translations
NEW: #4301

For Developers or integrators:

NEW: Compatible with PHP 7.4
NEW: Code for extrafields uses the new array $extrafields->attributes
NEW: Can set a filter on object linked in modulebuilder.
NEW: Can defined a position of numbering submodules for thirdparties
NEW: Add option multiselect for developers on the selector of language.
NEW: Add a manifest.json.php file for web app.
NEW: Support of deployement of metapackages
NEW: Removed deprecated code that create linked object from ->origin
NEW: experimental zapier for dolibarr
NEW: Accountancy - Add hook bookkeepinglist on general ledger
NEW: Can update product type with the update method.
NEW: add API shipment mode dictionnary
NEW: Add API to get Country by code and iso
NEW: Add API to get objects by ref, ref_ext, ...
NEW: Add anonymous telemetry
NEW: Add a category to a contact in API
NEW: Add fk projet on stock movement
NEW: Add hidden option to set fields for the quick search on products.
NEW: add hook on commongeneratedocument
NEW: Add hook on fileupload.class.php to enable modules to override…
NEW: Add hooks on index pages
NEW: adding 'formObjectOptions' hooks loading at card.php of adherents module
NEW: Add method getStructuredData for website
NEW: Add payments GET and POST REST API endpoints for supplierinvoices.
NEW: Add POST /bankaccounts/transfer REST API endpoint.
NEW: add "printBucktrackInfo" hook, an external module can add info
NEW: Add trigger DIRECT_DEBIT_ORDER_CREATE on widthdraw is missing
NEW: API to post documents for "product" and Delete document
NEW: add new function "setEntity()" and better compatibility with Multicompany
NEW: Can add a button "Create" after combo of object with modulebuilder.
NEW: contacts type dictionnary in api_setup.class.php
NEW: Look and feel v11: Introduce CSS "trforbreak"
NEW: list of measuring units API
NEW: get social networks  dictionary by API
NEW: Get thirdparty's salesrepresentatives by API
NEW: get user connected informations in REST API
NEW: mode for list thirdparty API (add easy filter for supplier only)
NEW: purchase_prices API
NEW: Provides more complete demo data
NEW: Module builder can generate CSS of JS file.
NEW: Use a dedicated css for the pencil to edit a field.
NEW: multilangs in fetch_lines
NEW: Add more complete info for triggers actioncom
NEW: add multicurrency rate at currency list API
NEW: Add 2 hidden options to set the default sorting (sort and order) on document page.
NEW: Add hidden option to update supplier buying price during receptions.
NEW: Add hidden option PROPOSAL_SHOW_INVOICED_AMOUNT (not reliable if one invoice is done on several order or several proposal)
NEW: Add hidden option SUPPLIER_ORDER_CAN_UPDATE_BUYINGPRICE_DURING_RECEIPT for add possibility to update supplier buying price in the reception on a supplier order
NEW: Add hidden option THIRDPARTY_PROPAGATE_EXTRAFIELDS_TO_ORDER to copy extrafields from third party to order.
NEW: Add hidden options to send by email even for object with draft status.
NEW: Update jquery library to 3.4.1
NEW: Upgrade ACE editor to v1.4.6

WARNING:

Following changes may create regressions for some external modules, but were necessary to make Dolibarr better:
* Properties ->libelle_incoterms were renamed into ->label_incoterms
* Removed the method liste_array() of project class. It was not used by core code.
* The function show_theme() hase been renamed into showSkins()
* Rename 'module_part' parameter into 'modulepart' into document APIs, for consistency.
* The deprecated method get_OutstandingBill has been removed. You can use getOutstandingBills() instead.
* The hook "moreFamily" must return payment into var "totalpayment" and no more "paiement" (english replace french).
* Removed deprecated method actioncomm->add(), use create() instead
* If you have developed your own emailing target selector and used parent::add_to_target(...), you must now use parent::addToTargets(...)
* Removed function dol_micro_time. Use native PHP microtime instead.
* The trigger BON_PRELEVEMENT_CREATE has been renamed into DIRECT_DEBIT_ORDER_CREATE.
* The constant INVOICE_SHOW_POS_IN_EXPORT has been renamed into INVOICE_SHOW_POS.
* If your logo is no more visible on the menu bar, you must upload a new logo into 'Home-Setup-Company/Organization' to have it visible again.
* All properties 'libstatut', 'labelstatut', 'labelstatus' were renamed into 'labelStatus'.
* All properties 'labelstatusshort' and 'labelstatut_short' were renamed into 'labelStatusShort'.
* All properties 'type_libelle' were renamed into 'type_label'.
* Renamed property of thirdparty "statut_commercial" into "status_prospect_label"
* The jquery plugin/dependency multiselect has been removed. It was not used by Dolibarr core.


***** ChangeLog for 10.0.7 compared to 10.0.6 *****
FIX: 10.0 - missing translations for "orders" homepage "orders" box
FIX: 10.0 - status missing from last customer invoices box when using MAIN_STATUS_USES_CSS
FIX: 10.0 - translations for "orders" not loaded in the homepage box
FIX: #10309
FIX: #12875
FIX: #12932
FIX: #12966
FIX: #12973
FIX: #13304
FIX: advanced target emailing sql and ergonomy
FIX: an external user can not approved
FIX: Bad translation for productlot EatBy and SellBy
FIX: better check
FIX: better method to check user rights AND usergroup rights !
FIX: CA by prod list filter
FIX: can be a string or integer
FIX: Check on unicity on prof id was not triggered sometimes
FIX: clone of purchase order
FIX: compatibility with multicompany (avoid duplicate data)
FIX: complex export model loading
FIX: date filter not used if no operator
FIX: date order was -1D and desc with label repetition
FIX: default lang selection when filter
FIX: dom and missing param
FIX: drafts are now implemented for stats
FIX: Error in log for email sending with smtps was not complete
FIX: Extrafield position in export field list must respect "pos" field
FIX: FEC export format
FIX: FEC export have specific name
FIX: fetching account on current entity
FIX: Filenames must not contains non ascii char or we will get non ascii
FIX: fk_type subscription list via api REST
FIX: Force FEC export to txt format
FIX: get remain to pay with rounding decimals
FIX: Invert isSellerInEEC and isBuyerInEEC
FIX: keep assigned users in session when loading projects and tasks
FIX: length, width and height units coherence in product table
FIX: links in products/services index
FIX: Mail smtps truncated if content has a line with single .
FIX: missing array option
FIX: missing global $conf
FIX: missing hook parameter
FIX: Missing Linked objects Fichinter Ref. in PDF formats
FIX: missing "statut" for getNomUrl() function
FIX: multicompany for discount
FIX: must be == and not =
FIX: Problem with column label in subscription list
FIX: regex for include or exclude categories in full arbo
FIX: Remove unexisting link
FIX: remove unused var, $usercancreate can be change by Multicompany
FIX: require category class in extrafield
FIX: round MT in accountancy books
FIX: search with '0'
FIX: send expense report mail in HTML format
FIX: SQL request and phpunit
FIX: substitute lines dates values on doc generator (ODT, ...)
FIX: test on 0 better than isset
FIX: The "automatic bind" was linked EEC to export accountancy code
FIX: thirdparty alias name desappeared if we change country with THIRDPARTY_SUGGEST_ALSO_ADDRESS_CREATION conf
FIX: timezone must be tzserver and not tzuser as well as on contract card
FIX: typo on ckeck method
FIX: use "usergroup" instead "user"
FIX: Visualization rights correction on last modified contacts box
FIX: Warning on admin/export_files
FIX: We want to be able to import data for extrafields of entity 0 too
FIX: when we filter a list on a view status, we want this filter to be on bookmark that we create
FIX: wrong test
FIX: XSS vulnerability in description of list of audit events.
FIX: z-index for moretabsList with constant MAIN_MAXTABS_IN_CARD

***** ChangeLog for 10.0.6 compared to 10.0.5 *****
FIX Regression of 10.0.5 to create/edit proposals and orders.
FIX: #12760 #12763 #12755 #12765 #12751
FIX: add product qty in shipment already sent (fix for option STOCK_CALCULATE_ON_SHIPMENT_NEW)
FIX: an issue that shows all entities stock
FIX: class Facture undefined in displaying margin information
FIX: error 500 when getting margin info for objects other than invoices
FIX: Loan card - Wrong language key used
FIX: Missing language key for MAIN_MAXTABS_IN_CARD
FIX: product with empty stock were not visible
FIX: remove backward compatibility projectid and uses object id instead
FIX: Some issues on salary payment
FIX: Some problems on conciliation with others modules
FIX: typo on language key
FIX: url new for task time spent in project element tab
FIX: uses GETPOSTISSET instead of GETPOST for projectfield
FIX: var transkey not defined in input hidden
FIX: wrong var name and avoid warning

***** ChangeLog for 10.0.5 compared to 10.0.4 *****
FIX: 10.0: add URL param "restore_last_search_values=1" to all backlinks pointing to lists
FIX: 10.0: do not display single-letter values (indicating duration unit without value) in product list
FIX: #12473
FIX: #12481 : fix ticket creation from thirdparty, mission $socid var
FIX: #12482
FIX: #12644
FIX: #12665 Mass invoice validation with stock management
FIX: #12688
FIX: #12745
FIX: add and modify category translate form with posted values on errors
FIX: add URL param "restore_last_search_values=1" to all backlinks that point to a list
FIX: CommandeFournisseurLigne update function must not be able to return other value than 1 if success
FIX: contact card state address selected after filling address
FIX: dol_string_nohtmltag when there is html with windows EOL "<br>\r\n"
FIX: filter language is an array
FIX: first col at wrong position in Export 2007 (new)
FIX: getrights() request
FIX: Invoice Situation integration into Margin
FIX: missing nl2br conversion
FIX: not fee in payout list
FIX: product_fourn_price_id was assigned too late for logPrice() function
FIX: Reduce number of request for list of products
FIX: set due date in object in create invoice
FIX: units traductions for selectUnits() function
FIX: when we need to bill several orders, order lines unit is not on bill lines
NEW: 9.0: allow users to use the mysqldump '--quick' option

***** ChangeLog for 10.0.4 compared to 10.0.3 *****
FIX: The pdf templates were using the large logo making PDF too large (and edition of proposal, order, invoice VERY slow)
FIX: #12258
FIX: #12319 Restore feature ACCOUNTANCY_AUTOFILL_ACCOUNT_WITH_GENERIC.
FIX: #12356
FIX: #12372
FIX: #12385
FIX: Advisory ID: usd20190053
FIX: Advisory ID: usd20190067
FIX: Avoid fatal error when creating thumb from PDF
FIX: compatibility with Multicompany
FIX: display job of contact list
FIX: Extrafields missing in export of expense report
FIX: Hook getAccessForbiddenMessage was missing parameters
FIX: limit 20 prevent to see all products/services
FIX: Search on leave request ref
FIX: security check. A user can see holiday with link without permissions
FIX: Set unpaid of expense report
FIX: shipping extrafields line
FIX: the SELECT examine more than MAX_JOIN_SIZE rows #12305
FIX: triggers: directories read with opendir() never closed
FIX: we need to be able to recalculate tva only if invoice not in accountancy
FIX: wrong invoice id for fetchObjetctLinked

***** ChangeLog for 10.0.3 compared to 10.0.2 *****
IMPORTANT : This version fixes a serious bug in saving the units of weight, size, surface and volume on product card.
The unit were not saved correctly in database making calculation on shipments wrong.
Update to this version must be done if you use them and have installed version 10.0.0, 10.0.1 or 10.0.2 and set some products after installing or upgrading to one of this version.
Once update is done you must then edit (manually) the product that has bad unit to set the correct unit to have features restored.

FIX: #11702
FIX: #11861 No consistent code to manage measuring units
FIX: #11942
FIX: #12026
FIX: #12040
FIX: #12041
FIX: #12054
FIX: #12083
FIX: #12088
FIX: CVE-2019-17578 CVE-2019-17577 CVE-2019-17576
FIX: Clean the + of categories on the product view only in POS module
FIX: access to public interface when origin email has an alias.
FIX: Alias name is not into the email recipient label.
FIX: allow standalone credit note even if no invoice
FIX: an admin can not access his own permissions after enabling advanced permissions
FIX: Attachement of linked files on ticket when sending a message
FIX: avoid non numeric warning
FIX: Bad currency var used in stripe for connect
FIX: Bad list of ticket on public interface for ticket emailcollector
FIX: Can't modify vendor invoice if transfered into accountancy
FIX: change product type must be allowed if we activate hidden conf
FIX: colspan on VAT quadri report
FIX: CSS
FIX: Debug feature orderstoinvoice for suppliers
FIX: do not output return code on screen after a select of bank account
FIX: Edit of ticket module parameters erased others
FIX: empty cache when we want to load specific warehouses in select
FIX: escape email alias
FIX:  expedition.class.php
FIX: Export of leave request show the number of open days
FIX: Filtering the HTTP Header "Accept-Language".
FIX: Filter on project on ticket list
FIX: Filter "Open all" of ticket was ko.
FIX: Force downlaod of file with .noexe as octet-stream mime type
FIX: form not closed.
FIX: hidden conf to prevent from changing product_type
FIX: If product account not suggested during bind, it is not preselected
FIX: If we share invoice, we need to see discount created from a deposit on each entity
FIX: Import of product using units
FIX: label of thirdparty is wrong on open project list
FIX: Look and feel v10
FIX: missing begin()
FIX: missing "$this->id" in "fetch" function
FIX: navigation on ticket tab of projects
FIX: new invoice with generic thirdparty in takepos
FIX: Pb in units of shipments
FIX: regression with option to hide picto on top menu
FIX: selection of project i am contact of.
FIX: Send email from expense report card.
FIX: shipping card: missing user error messages when classifying closed or billed
FIX: SQL injection on qty
FIX: stripe payment when there is a quote into address
FIX: Substitution of __PROJECT_XXX__ not done
FIX: TakePOS no invoice validation control and good payment translate
FIX: the access of the bank account of one user
FIX: top menu right padding
FIX: Update of leave request when CSRF with token is on
FIX: Var not enough sanitized
FIX: wrong test
FIX: XSS
FIX: Payment from POS ware not recorded.
FIX: Can validate invoice with amount including tax of zero for the case of having a final invoice with
     VAT that includes a deposit without vat.

***** ChangeLog for 10.0.2 compared to 10.0.1 *****
FIX: #10460 compatibility with MariaDB 10.4
FIX: #11401 Adherent unknown language key
FIX: #11422 Can't edit his own events with standard rights
FIX: #11427 require product class (fixes POST /supplierinvoices REST API endpoint)
FIX: #11570
FIX: #11591 FIX: #11592
FIX: #11671 CVE-2019-15062
FIX: #11672
FIX: #11685
FIX: #11702
FIX: #11711
FIX: #11720
FIX: #11746 Unable to modify amount of insurance of a loan
FIX: #11752
FIX: #11789 FIX: #11790
FIX: #11804 list of tickets from a customer card display ALL tickets
FIX: #11834
FIX: add char $ and ; in sanitizing of filenames
FIX: add comment before protected functions
FIX: add log and type of content in dolWebsiteOutput and
FIX: add repair.php option 'restore' to restore user picture after v10
FIX: amount opened on thirdparty card dont care of credit note not converted
FIX: API of documents work with value 'thirdparty'
FIX: author in message / ticket API
FIX: avoid SQL error if fk_project is empty during update
FIX: avoid Warning: A non-numeric value encountered
FIX: bad consistency in list of invoice for direct debit order
FIX: bad error management in zip compress and web site export
FIX: bad substitution for extrafields type checkbox
FIX: better help message with multicompany
FIX: calculation of $products_dispatched
FIX: Can't add a new chart of account
FIX: Can't delete a draft leave even if it should
FIX: Can't save setup of mailman module
FIX: column jabberid missing
FIX: Confirmation of deletion
FIX: Consistency in direct debit order lists
FIX: Content send before header warning
FIX: credit note can be split
FIX: credit note used on list
FIX: CSS was saved on wrong website
FIX: delivery extrafields
FIX: Disabling a website does not put it offline
FIX: display only stripe sources for customer
FIX: display payment intent in stripe's charge list
FIX: document list for products in API
FIX: dol_thirdparty_id for stripe PI
FIX: Do not show tooltip if tooltip is empty
FIX: duplicate css tag, decrease padding-bottom for boxes in eldy theme
FIX: duration when creating service
FIX: EDB-ID:47370
FIX: Enable web site
FIX: error management when adding a property with type real
FIX: Fatal situation if payment removed on expense report. Action
FIX: filepath of generated documents doesn't handle products with special characters
FIX: for MAIN_MAXTABS_IN_CARD = $i card
FIX: gzip and bzip2 must use option -f
FIX: it was possible to create cashfence without entering data
FIX: javascript error when using dol_use_jmobile=1
FIX: logout redirect to takepos.php
FIX: Look and feel v10
FIX: Make protected all pfd models functions
FIX: management of extrafields in modulebuilder
FIX: missing div for buttons in tax, loan, various payment modules
FIX: missing include (dol_convert_file not found)
FIX: Missing some replacements in website module
FIX: missing test on permission on button to delete ledger record
FIX: Missing the filter fields in export of expense report and leaves
FIX: Missing ticket icon on md theme
FIX: Missing transaction
FIX: Mode smartphone was not triggered when there is too loo menu
FIX: Must escape shell
FIX: Must exclude logs and some dirs for compressed backup
FIX: name and position of hook FIX: #11710
FIX: Not showing MAIN_INVERT_SENDER_RECIPIENT when edit field
FIX: Nowrap missing on amount in boxes
FIX: Option to use ZipArchive instead of PclZip bugged with large files.
FIX: order or proposals billed if both workflow conf activated
FIX: permission check on API intervention
FIX: phpcs
FIX: placement function
FIX: qty in invoice list on product's stats
FIX: remove disabled product type from product list
FIX: Return code of pdf_einstein.modules.php and proformat
FIX: round for application fee in stripe
FIX: Sens of the balance (Debit - Credit in accountancy not contrary)
FIX: Several pb in export of documents
FIX: SQL syntax error and CSRF check on VAT reports
FIX: takepos layout clear or focus search
FIX: too many record in sql request. When a criteria is a filter, we must
FIX: Translation of month
FIX: USEDOLIBARREDITOR not always set
FIX: VAT number for Monaco (it uses FR)
FIX: vulnerability in uploading file found by 美创科技安全实验室
FIX: wrong display (and hidden input) for already dispatched quantity
FIX: wrong parameters (same error in branch 9, 10, develop)
FIX: Wrong variable. Must be PROJECT_HIDE_UNSELECTABLES

***** ChangeLog for 10.0.1 compared to 10.0.0 *****
FIX: #10930
FIX: #10984
FIX: reposition on "Build backup" button
FIX: #11400
FIX: #11412
FIX: #11460
FIX: #11463
FIX: #11466
FIX: #11492
FIX: #11498
FIX: #11505
FIX: #11506
FIX: #11507
FIX: #11509
FIX: #11537
FIX: #11543
FIX: #11553
FIX: #11576
FIX: #11584
FIX: #11590
FIX: accounting mode must be taken from global conf, because there's no way to choose a mode with interface
FIX: Add message from public interface
FIX: add missing hook calls
FIX: Add warning when setup is strange
FIX: ajax call for line positioning when CSRFCHECK_WITH_TOKEN is on
FIX: API return 404 sometimes even if API exists
FIX: Attachment was lost when we validate an expense report
FIX: avoid conflict with "$classname" in card.php
FIX: Bad sql request
FIX: better compatibility with multicompany transverse mode
FIX: Better PHP compatibility
FIX: Block to link with tickets
FIX: Can't submit a ticket from public interface
FIX: categories import: prevent mismatch between category type and object type
FIX: Closing ticket from public interface
FIX: Column 'paid' missing in expense report
FIX: compatibility mysql 8. rank is reserved
FIX: Computed field were not calculated into lists.
FIX: Content of email for subscription
FIX: correct error in files with multiple spaces
FIX: CVE-2019-11199
FIX: delete of links between objects
FIX: div not balanced
FIX: do not return formatted prices in json string
FIX: duplicate on the check (TODO field $onetrtd not used ?)
FIX: element name in update_price
FIX: empty product_use_units in product configuration
FIX: expedition card: infinite loop for printObjectLine hook if return > 0
FIX: extrafield loading bug due to assumption that an object is a third party while it may be a contact if MAIN_USE_COMPANY_NAME_OF_CONTACT is set.
FIX: Fatal error on dol_htmloutput_mesg with corrupted array
FIX: Fatal situation if payment removed on expense report. Action
FIX: FEC Format - Missing date_creation in general ledger when you add a new transaction
FIX: FEC Format - Save translation of the journal label in database & nowrap on amount
FIX: floating point precision errors in the triggers of the workflow module
FIX: for #11232
FIX: format of field with type timestamp
FIX: fournrprice log for insert
FIX: help text
FIX: import filter error
FIX: __INFOS__ tag not exists
FIX: issue #9300: install error with PostgreSQL when using custom table prefix
FIX: Language key
FIX: Limit of uploaded files (max_post_size was not used)
FIX: list of balance of leaves
FIX: minor spelling issues
FIX: missing "dropdown-icon" replacement
FIX: Missing field "Conciliated" into bank transaction export
FIX: missing filter by current contact
FIX: missing token
FIX: Missing where on entity
FIX: move sql request in INNER JOIN
FIX: name was able to be in field but went back to new line
FIX: Nowrap on amount
FIX: Online payment
FIX: on shipment delete confirm dialog, a new checkbox allows the user to choose if they want their stock re-incremented after the deletion.
FIX: option EXPORT_LABEL_FOR_SELECT to restore compatibility in export
FIX: Option THIRDPARTY_SUGGEST_ALSO_ADDRESS_CREATION
FIX: outdated phpdoc
FIX: Permission for BOM menu
FIX: permission to delete a draft purchase order
FIX: phpcs
FIX: Position was lost when we edit the line of template invoice
FIX: product_use_units was set to 0 each time a conf in block other was set
FIX: propal createFrom hook: undefined parameter attached
FIX: Responsive of public interface of ticket
FIX: search by phone pro
FIX: Setup of TakePos was not possible after a clean install
FIX: Show list of events on tickets
FIX: socpeople assigned list in action com list
FIX: SQL problem on donation & nowrap on amount
FIX: stock increase on shipment deletion if STOCK_CALCULATE_ON_SHIPMENT_NEW: is set
FIX: stripe webhook ID constant set
FIX: summary of time spent in preview tab of projects
FIX: the feature to bill time spent was not enabled.
FIX: The new feature to attach document on lines was not correclty
FIX: The proposed new supplier code does not work
FIX: this function can not be private
FIX: tk9877 - PDF rouget requires product.lib.php (otherwise measuring_units_string() is not defined)
FIX: Update the file index table when we validate/rename a ref.
FIX: use rounding to compare the amounts
FIX: We must save code instead of value in database for template invoice modelpdf
FIX: we need to be able to add freeline with qty between 0 & 1 in supplierorder line
FIX: We should remove property comments only for project and task api.
FIX: When saving an action it didn't save the label based on the type of event if the label is empty and the type is customized
FIX: when STOCK_CALCULATE_ON_SHIPMENT_NEW: is set, deleting a "closed" shipment now increases stock as expected
FIX: wrong path sociales/index.php doesnt exist anymore


***** ChangeLog for 10.0.1 compared to 10.0.0 *****
FIX: #10930
FIX: #10984
FIX: reposition on "Build backup" button
FIX: #11400
FIX: #11412
FIX: #11460
FIX: #11463
FIX: #11466
FIX: #11492
FIX: #11498
FIX: #11505
FIX: #11506
FIX: #11507
FIX: #11509
FIX: #11537
FIX: #11543
FIX: #11553
FIX: #11576
FIX: #11584
FIX: #11590
FIX: accounting mode must be taken from global conf, because there's no way to choose a mode with interface
FIX: Add message from public interface
FIX: add missing hook calls
FIX: Add warning when setup is strange
FIX: ajax call for line positioning when CSRFCHECK_WITH_TOKEN is on
FIX: API return 404 sometimes even if API exists
FIX: Attachment was lost when we validate an expense report
FIX: avoid conflict with "$classname" in card.php
FIX: Bad sql request
FIX: better compatibility with multicompany transverse mode
FIX: Better PHP compatibility
FIX: Block to link with tickets
FIX: Can't submit a ticket from public interface
FIX: categories import: prevent mismatch between category type and object type
FIX: Closing ticket from public interface
FIX: Column 'paid' missing in expense report
FIX: compatibility mysql 8. rank is reserved
FIX: Computed field were not calculated into lists.
FIX: Content of email for subscription
FIX: correct error in files with multiple spaces
FIX: CVE-2019-11199
FIX: delete of links between objects
FIX: div not balanced
FIX: do not return formatted prices in json string
FIX: duplicate on the check (TODO field $onetrtd not used ?)
FIX: element name in update_price
FIX: empty product_use_units in product configuration
FIX: expedition card: infinite loop for printObjectLine hook if return > 0
FIX: extrafield loading bug due to assumption that an object is a third party while it may be a contact if MAIN_USE_COMPANY_NAME_OF_CONTACT is set.
FIX: Fatal error on dol_htmloutput_mesg with corrupted array
FIX: Fatal situation if payment removed on expense report. Action
FIX: FEC Format - Missing date_creation in general ledger when you add a new transaction
FIX: FEC Format - Save translation of the journal label in database & nowrap on amount
FIX: floating point precision errors in the triggers of the workflow module
FIX: for #11232
FIX: format of field with type timestamp
FIX: fournrprice log for insert
FIX: help text
FIX: import filter error
FIX: __INFOS__ tag not exists
FIX: issue #9300: install error with PostgreSQL when using custom table prefix
FIX: Language key
FIX: Limit of uploaded files (max_post_size was not used)
FIX: list of balance of leaves
FIX: minor spelling issues
FIX: missing "dropdown-icon" replacement
FIX: Missing field "Conciliated" into bank transaction export
FIX: missing filter by current contact
FIX: missing token
FIX: Missing where on entity
FIX: move sql request in INNER JOIN
FIX: name was able to be in field but went back to new line
FIX: Nowrap on amount
FIX: Online payment
FIX: on shipment delete confirm dialog, a new checkbox allows the user to choose if they want their stock re-incremented after the deletion.
FIX: option EXPORT_LABEL_FOR_SELECT to restore compatibility in export
FIX: Option THIRDPARTY_SUGGEST_ALSO_ADDRESS_CREATION
FIX: outdated phpdoc
FIX: Permission for BOM menu
FIX: permission to delete a draft purchase order
FIX: phpcs
FIX: Position was lost when we edit the line of template invoice
FIX: product_use_units was set to 0 each time a conf in block other was set
FIX: propal createFrom hook: undefined parameter attached
FIX: Responsive of public interface of ticket
FIX: search by phone pro
FIX: Setup of TakePos was not possible after a clean install
FIX: Show list of events on tickets
FIX: socpeople assigned list in action com list
FIX: SQL problem on donation & nowrap on amount
FIX: stock increase on shipment deletion if STOCK_CALCULATE_ON_SHIPMENT_NEW: is set
FIX: stripe webhook ID constant set
FIX: summary of time spent in preview tab of projects
FIX: the feature to bill time spent was not enabled.
FIX: The new feature to attach document on lines was not correclty
FIX: The proposed new supplier code does not work
FIX: this function can not be private
FIX: tk9877 - PDF rouget requires product.lib.php (otherwise measuring_units_string() is not defined)
FIX: Update the file index table when we validate/rename a ref.
FIX: use rounding to compare the amounts
FIX: We must save code instead of value in database for template invoice modelpdf
FIX: we need to be able to add freeline with qty between 0 & 1 in supplierorder line
FIX: We should remove property comments only for project and task api.
FIX: When saving an action it didn't save the label based on the type of event if the label is empty and the type is customized
FIX: when STOCK_CALCULATE_ON_SHIPMENT_NEW: is set, deleting a "closed" shipment now increases stock as expected
FIX: wrong path sociales/index.php doesnt exist anymore

***** ChangeLog for 10.0.0 compared to 9.0.0 *****
For Users:
NEW: Module "Ticket" is available as a stable module.
NEW: Module "Email Collector" is available as a stable module.
NEW: Module "TakePOS" is available as a stable module.
NEW: Experimental module "Vendor receptions".
NEW: Experimental module "BOM".
NEW: Accounting - Add default accounting account for member subcriptions.
NEW: Accounting - More comprehensive menu.
NEW: Agenda/event - add description column available in list (hidden by default).
NEW: Add accounting account for result.
NEW: Add accounting code for EEC sales and export sales on products.
NEW: Add a security permission to edit php dynamic content on the WebSite module.
NEW: Attached document on bank account are now visible in automatic ECM.
NEW: Add Autofill Remainder Amount picto on the Expense Report Payment Page.
NEW: Add contact status in category export
NEW: Add Default Warehouse to user record (if module stock is on)
NEW: Add employee/user to subledger account list
NEW: Add gender in member card
NEW: Add getFormatedCustomerRef and getFormatedSupplierRef methods
NEW: Add history to view and print previous sales on TakePos.
NEW: Add import of accounting account for intra/export selling on product card
NEW: Adding code to show update date of supplier price shown
NEW: Add line total on list of payments
NEW: Add LinkedIn field in social network module
NEW: Add more complete error messages in log on stripe payments
NEW: Add no_email field in contact list
NEW: Add notes are show in tooltips
NEW: Add option DONATION_USE_THIRDPARTIES in admin of membership module
NEW: Add option STOCK_SHOW_VIRTUAL_STOCK_IN_PRODUCTS_COMBO
NEW: add page to setup opening hours of the company
NEW: add payments table to pdf of expense report
NEW: add payment terms to invoices list
NEW: Add picto of deletion on mass action combo lists
NEW: add product extrafields available into shipping export
NEW: add ref supplier on supplier invoice
NEW: Add stats on entries & movements by fiscal year
NEW: Add subledger in various payment module
NEW: Add tag for ODT generation for localtax rates
NEW: Add the now link when creating expense report
NEW: Ask date of invoice when using the Clone feature.
NEW: auto event msg
NEW: Automatically binding for intra/export accountancy code in customer list
NEW: automatic / manual selector form
NEW: Better explanation for setup of WebDav module
NEW: Can add more lines on situation invoices at end of project when there is extra to add.
NEW: Can change the customer account of an instance
NEW: Can choose the root category to show products for TakePOS module
NEW: Can edit supplier on draft order supplier
NEW: Can enter price with or without tax when entering expense repor line
NEW: Can filter on the date of period for social contributions
NEW: Can generate invoices from the timespent entered on a project
NEW: Can update product supplier price ref
NEW: Can upload files from the edit page of expense report
NEW: Color for hover and for checked line is on by default
NEW: Column of p...arent company is available in list of third parties
NEW: conditionnal add member button by statut
NEW: constant KEEP_DISCOUNT_LINES_FROM_ORIGIN
NEW: Contact related items tab
NEW: Can create of supplier invoice from a reception
NEW: Ensure External RSS Links Open in New Window
NEW: Export available for reception module
NEW: Extend import option to Order's card and Propal's card
NEW: filter by thirdparty on report CA by prod/serv
NEW: Save space by moving the meteo on the title line
NEW: Get the list of groups of a user with the REST API.
NEW: Hidden option MAIN_CAN_EDIT_SUPPLIER_ON_SUPPLIER_ORDER to edit supplier on draft supplier order
NEW: Improve Displaying Shortcut Access Keys in Navigation.
NEW: Improve Expensereport, Inverse Receiver.
NEW: Improve pdf description item visibitity.
NEW: Introduce a config parameter $dolibarr_main_instance_unique_id
NEW: Introduce css "nobottomiftotal"
NEW: Introduce PhpSpreadsheet for export (need php5.6+)
NEW: Invoice creation from the timesheet
NEW: Can list remote stripe's payout in a dedicated page.
NEW: Manage account sell_intra & sell_export in page accoutancy admin default product
NEW: Manage loan schedule.
NEW: Manage status of member types.
NEW: Mass action "create bills" for validated reception
NEW: Measuring unit are now defined into an editable dictionary. Add product size/unit into product import.
NEW: Template pdf 'canelle_reception' displays linked reception lines.
NEW: Moral/physic status can be defined at member type level
NEW: Pagination into list of time spent.
NEW: Performance enhancement (Replace dirname(__FILE__) with __DIR__)
NEW: POS support in order (ex: online cart).
NEW: Preview of images into the filemanager component.
NEW: Resource module can be used in products/services (in a dedicated tab)
NEW: Retrieve invoice infos from order when billing shipment
NEW: Save and display type of membership in subscription table for more explicit historic
NEW: Setup default thirdparty type (customer or prospect/customer)
NEW: Add shipping "set draft" button and can update lines.
NEW: show in blod, the invoice amount where we came from, when making payment
NEW: Show product dimensions in product tooltips.
NEW: Show the latest date of subscription in member statistics reports.
NEW: Sort list of templates alphabetically
NEW: Stripe Payment Intent (need option to use this new Stripe api method)
NEW: Can support barcode on supplier price references.
NEW: Support tag {ccc} on payment ref
NEW: The preview of PDF files generates only 1 png file, even if several pages.
NEW: Can select a Thirdparty object in donation module if option ON.
NEW: Tooltip with VAT amount and price incl tax on lines of objects.
NEW: Unsubscribed emails are now stored in a dedicated table.
NEW: Update working chkbxlst filter for lists.
NEW: Use ajax switch into setup of donation.php and multi-currency module.
NEW: use recipient language when generating the fullname for emails.
NEW: When you create product or service, sell accountancy account by default is suggested.
NEW: Widget birthdays of the month.
NEW: Option in workflow module to set a reception billed on validate supplier bill.
NEW: Autocompletion on lists should be available on mobile applications.
NEW: Add mass action to close several members.
NEW: Add hidden option ADD_UNSPLASH_LOGIN_BACKGROUND for random background
NEW: Add hidden option to be ready for BREXIT

For Developers:
NEW: Module "DebugBar" is available as a stable module.
NEW: Add API REST for donations
NEW: Add a script 'purge-data.php' to purge data older than a defined creation date
NEW: Add constant XFRAMEOPTIONS_ALLOWALL
NEW: Add function isValidVATID() to heck syntax of a VAT ID/number.
NEW: Add document's product support in APIs
NEW: Add REST API: get the list of objects in a category.
NEW: Update Stripe library to 6.35
NEW: Upgrade jquery lib to 3.3.1
NEW: Add hook 'addHtmlHeader()'
NEW: Add hook 'createRecurringInvoices()'
NEW: Add hook 'afterSelectContactOptions'
NEW: Add hook 'getAccessForbiddenMessage'
NEW: Add hook support in accountancy index
NEW: Add hook support in list of template invoices
NEW: Add parameter 'replaceambiguouschars' on getRandomPassword function
NEW: Add property 'noteditable' in modulebuilder
NEW: Add the current modulepart into the Conf class object
NEW: Add trigger FICHINTER_UNVALIDATE
NEW: Add visibility with value 4 in framework to define fields to show
NEW: More option to tune initialization of a new module with modulebuilder.
NEW: Add REST API to list currencies
NEW: REST API Proposal, Orders, Invoices: Add contact details
NEW: hidden option to change concat order of description/product label.
NEW: Enhance management of webhooks
NEW: Generation of doc by modulebuilder can include README and CHANGELOG
NEW: massfilesarea feature is possible for external modules
NEW: Show list of enabled modules in dol_print_error().
NEW: Simplification of CSS styles of default themes.
NEW: Clean code of a lot of deprecated code.
NEW: Add hidden option to set a search entry to the top
NEW: add hidden option DISPLAY_DISCOUNTED_SUPPLIER_PRICE
NEW: add hidden option MAIN_DEFAULT_LANGUAGE_FILTER
NEW: add hidden option NO_CONCAT_DESCRIPTION
NEW: Add hidden option ACCOUNTANCY_COMBO_FOR_AUX
NEW: Add Hidden option OVERRIDE_VAT_FOR_EXPENSE_REPORT
NEW: add hidden option MAIN_DOC_UPLOAD_NOT_RENAME_BY_DEFAULT
NEW: Hidden conf to improve pdf desc item visibitity
NEW: Look and feel v10 - Add CSS 'tabBarNoTop'


WARNING:

Following changes may create regressions for some external modules, but were necessary to make Dolibarr better:
* PHP 5.4 is no more supported. Minimum PHP is now 5.5+.
* The PHP extension php-intl is not mandatory and must be installed to have new features working correctly.
* Method GetUrlTrackingStatus were renamed into getUrlTrackingStatus for consistency with naming rules.
* API getListOfCivility has been renamed into getListOfCivilities for consistency with naming rules.
* Deprecated function img_phone as been removed. You can use img_picto(..., 'call|call_out') instead.;
* Files for variables of themes were renamed from graph-color.php into theme_vars.inc.php to match naming
  convention of extension .inc.php for files to be included.
* All methods set_draft() were renamed into setDraft().
* Signatures of methods createFromClone() has been standardized. All methods requires the object User as first parameter.
* Removed deprecated function function test_sql_and_script_inject that was replaced with testSqlAndScriptInject.
* Method load_measuring_units were renamed into selectMeasuringUnits and select_measuring_units was deprecated.
* Hidden option CHANGE_ORDER_CONCAT_DESCRIPTION were renamed into MAIN_CHANGE_ORDER_CONCAT_DESCRIPTION.
* Method dolEscapeXML was moved from functions.lib.php into function2.lib.php (not used enough to be loaded by default).
* Removed deprecated use of string in dol_print_date(). Only date allowed.
* Deprecated property ->fk_departement is now ->state_id everywhere.
* Removed the method 4 of GETPOST (to get $_COOKIE). It was not used and not recommanded to use in Dolibarr.
* Column llx_facture.facnumber change to llx_facture.ref
* Variable $dolibarr_main_cookie_cryptkey is no more created at install (it was not used by Dolibarr). A new variable
  called $dolibarr_main_instance_unique_id is now generated at each installation. It will be used by some future features.


***** ChangeLog for 9.0.4 compared to 9.0.3 *****
FIX: #5249
FIX: #11025
FIX: #11032
FIX: #11097
FIX: #11169
FIX: #11202
FIX: #11244
FIX: #11296
FIX: #11316
FIX: #11335
FIX: Add missing end date of subscription in export
FIX: A user may read holiday and expense report without permissions
FIX: better syntax
FIX: condition
FIX: confirmation of mass email sending + option MAILING_NO_USING_PHPMAIL
FIX: crabe pdf: bad detailed VAT for situation invoices, in situations S2 and above
FIX: default value for duration of validity can be set from generic
FIX: do not include tpl from disabled modules
FIX: Error management when MAILING_NO_USING_PHPMAIL is set
FIX: Even with permission, can't validate leave once validator defined.
FIX: extrafield list search: SQL error when field is multiselect
FIX: if last char of customercode is accent making the truncate of first
FIX: Import of chart of account
FIX: in edit mode, dictionary inputs do not escape the string inside the 'value' attribute, causing errors if there are any double quotes
FIX: invalid link on user.fk_user
FIX: invoice class: bad SQL request if product type not set
FIX: javascript error when ckeditor module not enabled
FIX: mail presend: can overwrite a file previously uploaded (Issue #11056)
FIX: mass send mail
FIX: missing compatibility with multicompany transverse mode
FIX: missing llx_const encrypt
FIX: modulebuilder: hardcoded llx_
FIX: Not showing Contract and Project columns on ficheinter list
FIX: only profid1 to 4 were editable for pdf option to show. Not 5 and 6.
FIX: productaccount buylist with pages
FIX: remove isolated transaction commit
FIX: security (a user can read leave or holiday of other without perm.
FIX: situation invoices: bad detailed VAT in situations following the first one
FIX: situation invoices: block progress percentage change for discount lines
FIX: syntax error
FIX: the id was not loaded in fetch of accounting system
FIX: try to use WHERE EXISTS instead of DISTINCT
FIX: use dol_sanitizeFileName() function to remove double spaces in filenames, as well as done on document.php when we want to download pdf
FIX: Use of cron with multicompany
FIX: var name
FIX: we need to fetch fourn invoice with ref in current entity
FIX: Wrong stock movement on supplier credit notes
FIX: Import of record in ledger

***** ChangeLog for 9.0.3 compared to 9.0.2 *****
FIX: #11013
FIX: #11041
FIX: actioncomm: sort events by date after external calendars and hook (into 7.0)
FIX: better test
FIX: Combo list was limited to 20 in stock correction
FIX: Confusion between expired and late
FIX: Cursor pointer in payment screen for autofill
FIX: CVE-2019-11199
FIX: CVE-2019-11200
FIX: CVE-2019-11201
FIX: Default value on form to send email
FIX: error messages not displayed
FIX: Massive debug in lettering function
FIX: missing compatibility with multicompany
FIX: missing global $user
FIX: missing situation invoice in list
FIX: MultiEntity in lettering functionality
FIX: Product accountancey sell intra code must be visible if main feature level 1
FIX: ref for table without ref manager are set to NULL.
FIX: Sending email to mass actions send same email on same customer
FIX: Several fixes on import of services/products
FIX: shipping default warehouse if only one warehouse
FIX: sortfield on lettering function
FIX: Status of opportunity should never be -1
FIX: test to display create invoice button on supplier_order card
FIX: The autocopy feature was ko for suppliers
FIX: Total per day in timespent per week
FIX: Total per day shows 00:00 if the total time spent is equal to 12:00
FIX: Update/delete currency on same languages
FIX: Wrong variable name make contact of supplier order not used on PDF.
FIX: Add hidden option MAIN_PDF_HIDE_SITUATION to hide situation (quick hack to fix output pb).
FIX: attached files list with link file was broked

***** ChangeLog for 9.0.2 compared to 9.0.1 *****
FIX: #10822
FIX: Accountancy - Format EBP import
FIX: A page of a site replaced with another when switching in edit mode
FIX: Autodetect buy price for invoices autogenerated with templates.
FIX: Avoid error 500 when extension php-intl not loaded
FIX: bad check on type of expense report (mandatory status not working)
FIX: Bad label of status for members (must be short version in list)
FIX: Can not create contract with numbering module without autogen rule
FIX: Can't set default value of extrafield of type varchar
FIX: check only if invoice module is enabled (bank is check after)
FIX: counter of permissions in badge was wrong
FIX: default value of language of thirdparty
FIX: Don't show accountingjournal:getNomUrl without data
FIX: Duplicate executeHook function
FIX: Edit of personalized groups
FIX: Error with various & salary payment on project
FIX: extrafields always visible on view mode
FIX: function not found
FIX: If we build one invoice for several orders, we must put the ref of
     orders on lines.
FIX: expensereport must be in $check array
FIX: missing entity filter and wrong var name
FIX: Missing field "In sale" in list
FIX: missing hook completeTabsHead in margins module
FIX: missing hook in agenda export
FIX: missing vat_src_code when inserting an expense report line
FIX: More complete auto setup of barcode module
FIX: need to round with 2 decimals to avoid movements not correctly balanced
FIX: no need to test anything to display documents tabs on expense report
FIX: old export models was not visible
FIX: Param keepn must be 1 when dol_escape_htmltag used for textarea
FIX: possibility to set up payment mode when invoice module is disabled
FIX: problem with sign of various payment in project preview
FIX: Remane of project
FIX: setup of module export
FIX: several hooks in shipping/delivery cards
FIX: supplier discount was not retrieved when choosing a product
FIX: The minimum amount filter does not work in the VAT report per customer
FIX: Tooltip on click was ko on smartphone
FIX: translation
FIX: useless join
FIX: Vat src code lost after editing expense report line
FIX: we need to keep originline special_code
FIX: Can't insert if there is extrafields mandatory on another entity.
FIX: error in create object when 2 extra fields are mandatory in 2 different entities
FIX: when we create deposit with multi tva, we mustn't add line if amount = 0 (example when we have a 100% reduc on one of origin invoice line)
FIX: wrong redirect link on holiday refuse
NEW: Add more complete error messages in log on stripe payments

***** ChangeLog for 9.0.1 compared to 9.0.0 *****
FIX: #10381
FIX: #10460 compatibility with MariaDB 10.4
FIX: #10485
FIX: #10638
FIX: Accountancy - Adding transaction with multicompany uses all the time 1st entity
FIX: actioncomm export: ORDER BY clause is in wrong export property + event type filter does not work
FIX: add fk_unit on addline action
FIX: adding css by page if url is externam
FIX: Bad link in menu manager
FIX: better test on fetch
FIX: can't add lines on invoices
FIX: Check for old picture name if the new one was not found
FIX: could not create several superadmin in transversal mode
FIX: creation of menu entry with parent id not int
FIX: creation of new left menu entry
FIX: Default language of company is not set
FIX: error on setup of password if pass generators have a .old file.
FIX: error report not returned
FIX: expedition: reset status on rollback + replace hardcoded status with const
FIX: fetch module / pos source
FIX: fk_default_warehouse missing in group by
FIX: function sendEmailsReminder isn't completely developed, then MAIN_FEATURES_LEVEL must be 2 to "use" it
FIX: if empty error message, we just see "error" displayed
FIX: label of bank account
FIX: line edit template: keep fk_parent_line
FIX: Mark credit note as available for credit note in other currency
FIX: missing access security checking with multicompany
FIX: missing entity filter in function "build_filterField()" (export module)
FIX: missing $ismultientitymanaged for previous/next ref
FIX: Missing province in export of invoice
FIX: must fetch member in current entity
FIX: positive values creating diff on addline rounding
FIX: positive values IN supplier credit notes creating diff on addline rounding
FIX: Price in combo list of service does not use the correct price level
FIX: project_title for display of getNomUrl()
FIX: same thing here
FIX: Show button POS Ticket only if invoice was generated by POS
FIX: supplier invoice payment total doesn't care about deposit or credit
FIX: supplier invoice product stats total ht is line total not invoice total
FIX: The notes was also copied on invoice
FIX: Transaction on leave approval and decrease ko if setup not complete
FIX: Translation not loaded by scheduled jobs
FIX: [URGENT] broken feature, "$usercancreate" is for Dolibarr 9
FIX: we want to be able to reopen fourn credit note
FIX: wrong feature2 when user rights "group_advance" is used
FIX: wrong merged conflict
FIX: wrong tests on fetch
NEW: Add protection to avoid packaging if files non indexed exists

***** ChangeLog for 9.0.0 compared to 8.0.0 *****
For Users:
NEW: Stable module: DAV (WebDAV only for the moment)
NEW: Stable module "Skype" has been replaced with module "Social Networks" to support more services.
NEW: Stable module "Module Builder"
NEW: Stable module: Website
NEW: Experimental module "TakePos"
NEW: Experimental module "Ticket"
NEW: Experimental module "Data Privacy"
NEW: Experimental module "Email Collector"
NEW: Dolibarr can provide information in page title when multicompany is enabled of not, making
     Android application like DoliDroid able to provide native features for multicompany module.
NEW: Compatibility with PHP 7.3 =>
NEW: Add admin page for modulebuilder
NEW: Add civility in list of members. Close #9251
NEW: Add configuration to disable "customer/prospect" thirdparty type
NEW: Add CONTRACT_ALLOW_TO_LINK_FROM_OTHER_COMPANY and CONTRACT_HIDE_UNSELECTABLES by SELECT_HIDE_UNSELECTABLES
NEW: Add __DAY_TEXT__ and __MONTH_TEXT__ substitutions vars
NEW: Add due date column in payment lists
NEW: Add email in event history, for reminder email of expired subsription
NEW: Add event tab on resource record
NEW: Add FEC Export in accountancy
NEW: Add filter on staff range in list of thirdparties
NEW: Add a first complete template of website
NEW: Add format code into exported filename of ledger
NEW: Add hidden option EXPENSEREPORT_DEFAULT_VALIDATOR_UNCHANGEABLE
NEW: Add hidden option MAIN_DOCUMENTS_DESCRIPTION_FIRST
NEW: Add link to inventory code
NEW: Add more common social networks fields for business
NEW: Add option PDF_DISABLE_MYCOMPANY_LOGO to disable logo on PDF
NEW: add option PROPOSAL_AUTO_ADD_AUTHOR_AS_CONTACT
NEW: Add option to display thirdparty adress in combolist
NEW: Add option to swap sender/recipient address on PDF
NEW: Add option to display thirdparty adress in combolist
NEW: Add project on payment of salaries
NEW: Add SHIPPING_PDF_HIDE_WEIGHT_AND_VOLUME and
NEW: Add somes hooks in bank planned entries
NEW: Add supplier ref in item reception page
NEW: Advanced permission to ignore price min
NEW: Allow to enter a timespent with a numeric value
NEW: Automatic position of scroll when creating an extrafield
NEW: Can add autorefresh=X in any URLs to refresh page after X seconds
NEW: can add project's task to agenda on create event form
NEW: Can delete a website in experimental website module
NEW: Can disable meteo on smartphone only
NEW: Can export/import a website template
NEW: Can filter on EEC, not EEC, etc... in binding step of accountancy
NEW: Can mix offset before and after with rules for due date of invoices
NEW: Can record the supplier product description
NEW: Can select several prospect level in thirdparty filter.
NEW: Can set 2 url in url field of thirdparty
NEW: Can set if a field is mandatory on form level.
NEW: Can set the default focus of each page.
NEW: Add category filter on user list
NEW: Change forgotten password link in general parameters
NEW: Child label of variants change if parent label changes
NEW: Compatibility with new Paybox HMAC requirement
NEW: Each user can set its prefered default calendar page
NEW: Enhancement in process to make manual bank conciliation
NEW: Enhancement in the generic file manager
NEW: Extrafield totalizable
NEW: Hidden conf INVOICE_USE_DEFAULT_DOCUMENT
NEW: hidden conf to search product by supplier ref
NEW: hidden constant to be able to use a thirdparty for donation
NEW: hidden option to define an invoice template for each invoice type
NEW: Highlight lines on lists when they are checked
NEW: Notification module support expense report+holiday validation and approval
NEW: On customer/supplier card, add simple tooltip to amount boxes
NEW: Page to check if the operations/items created between two dates have attached item(s) and possibility to download all attachements
NEW: possibility to add all rights of all modules in one time
NEW: redirect if only one result on global search on card
NEW: Permission to ignore price min
NEW: Can build an archive of full documents directory from backup page
NEW: tag odt line_product_ref_fourn for supplier doc lines
NEW: The binding step in accountancy has a country filter with autocompletion
NEW: Top menu is always on screen with MD theme.
NEW: Withdraw request massaction can include already partially paid invoices
NEW: Option "Simplify interface for blind persons"
NEW: Generic cash fence feature (compatible with several POS modules)

For developers:
NEW: Add lib for multiselect with checkboxes
NEW: Add function isValidMXRecord
NEW: Add hook changeRoundingMode in update_price
NEW: Add hook formconfirm to contractcard
NEW: Add hook for virtual stock
NEW: ADD url to see the last version of a external module
NEW: Can enable a module, even external module, from command line
NEW: Can set a tooltip help text on extrafields
NEW: Add product search from barcode via REST api
NEW: can add documents on agenda events using API REST
NEW: Can set the datestart and dateend of cron job into module descriptor
NEW: Close #9296 Add field ref_ext into llx_categorie
NEW: move ticket dictionary in API /setup
NEW: PHPUnitTest on Loan class #3163
NEW: Code changes to be more compatible with PSR2
NEW: Removed trigger USER_LOGOUT, USER_LOGIN, USER_LOGIN_FAILED (Some hooks are already dedicated for that)
NEW: Add agenda documents in API REST
NEW: Add "checked" field for new list engine compatibility
NEW: REST API improvements
NEW: Save external payment IDs into table of payment
NEW: triggers add commercial and del commercial
NEW: #9236 Allow to import shipment lines via API
NEW: ADD civility list in API
NEW: support selllist in the  module builder
NEW: optional param to show a specific extrafield
NEW: hook formConfirm always called if hooked
NEW: hook on dispatch order fourn

WARNING:

Following changes may create regressions for some external modules, but were necessary to make Dolibarr better:
* If you use some links like viewimages.php?modulepart=mycompany&file=... in your external modules, you must
  replace them with links like viewimages.php?modulepart=mycompany&file=logos/... (note that link change only for
  modulepart=mycompany that now works like others).
* Hidden option MAIN_PDF_SHIPPING_DISPLAY_AMOUNT_HT has been renamed into SHIPPING_PDF_DISPLAY_AMOUNT_HT
* Remove the no more used and deprecated dol_print_graph function


***** ChangeLog for 8.0.6 compared to 8.0.5 *****
FIX: #11244
FIX: #11316
FIX: Add missing end date of subscription in export
FIX: A user may read holiday and expense report without permissions
FIX: better syntax
FIX: condition
FIX: confirmation of mass email sending + option MAILING_NO_USING_PHPMAIL
FIX: crabe pdf: bad detailed VAT for situation invoices, in situations S2 and above
FIX: default value for duration of validity can be set from generic
FIX: do not include tpl from disabled modules
FIX: Error management when MAILING_NO_USING_PHPMAIL is set
FIX: Even with permission, can't validate leave once validator defined.
FIX: extrafield list search: SQL error when field is multiselect
FIX: if last char of customercode is accent making the truncate of first
FIX: in edit mode, dictionary inputs do not escape the string inside the 'value' attribute, causing errors if there are any double quotes
FIX: invalid link on user.fk_user
FIX: invoice class: bad SQL request if product type not set
FIX: mail presend: can overwrite a file previously uploaded
FIX: mail presend: can overwrite a file previously uploaded (Issue #11056)
FIX: mass send mail
FIX: missing compatibility with multicompany transverse mode
FIX: modulebuilder: hardcoded llx_
FIX: Not showing Contract and Project columns on ficheinter list
FIX: remove isolated transaction commit
FIX: security (a user can read leave or holiday of other without perm.
FIX: situation invoices: bad detailed VAT in situations following the first one
FIX: situation invoices: block progress percentage change for discount lines
FIX: syntax error
FIX: try to use WHERE EXISTS instead DISTINCT
FIX: use dol_sanitizeFileName() function to remove double spaces in filenames, as well as done on document.php when we want to download pdf
FIX: var name
FIX: we need to fetch fourn invoice with ref in current entity
FIX: Wrong stock movement on supplier credit notes

***** ChangeLog for 8.0.5 compared to 8.0.4 *****
FIX: #10381
FIX: #10460 compatibility with MariaDB 10.4
FIX: #11025
FIX: Accountancy - Add transaction with multicompany use all the time 1st entity
FIX: Accountancy - Format EBP import
FIX: actioncomm export: ORDER BY clause is in wrong export property + event type filter does not work
FIX: actioncomm: sort events by date after external calendars and hook
FIX: action list: add printFieldListSelect and printFieldListWhere hooks
FIX: add fk_unit on addline action
FIX: avoid php warning
FIX: bad sql request
FIX: better method
FIX: better test
FIX: better test on fetch
FIX: broken external authentication module feature and avoid warning
FIX: Can not create contract with numbering module without autogen rule
FIX: can't add lines on invoices
FIX: Can't generate invoice pdf
FIX: Can't insert if there is extrafields mandatory on another entity.
FIX: Can't insert if there is extrafields mandatory on another entity. FIX: Can't set default value of extrafield of type varchar
FIX: Check for old picture name if the new one was not found
FIX: Civility not saved when creating a member.
FIX: $conf->fournisseur->commande->enabled doesn't exist, we must use $conf->fournisseur->enabled
FIX: could not create several superadmin in transversal mode
FIX: credit note can have negative value
FIX: Default value on sales representative on third party creation
FIX: Don't show journal:getNomUrl without data
FIX: Erreur dans le Total
FIX: error messages not displayed
FIX: expedition: reset status on rollback + replace hardcoded status with const
FIX: Fix PHP warning "count(): Parameter must be an array..."
FIX: fk_default_warehouse missing in group by
FIX: function sendEmailsReminder isn't completely developed, then MAIN_FEATURES_LEVEL must be 2 to "use" it
FIX: holidays get natural_search if search params are set only
FIX: if empty error message, we just see "error" displayed
FIX: if(!method_exists(dol_loginfunction))
FIX: If we build one invoice for several orders, we must put the ref of order on the line to not lose information.
FIX: in fact expensereport must be in $check array
FIX: Interface regression for bind people. Fix option MAIN_OPTIMIZEFORTEXTBROWSER
FIX: line edit template: keep fk_parent_line
FIX: Loan impossible to account
FIX: Mark credit note as available for credit note in other currency
FIX: missing access security checking with multicompany
FIX: missing entity filter and wrong var name
FIX: missing entity filter in function "build_filterField()" (export)
FIX: Missing field in import/export of users
FIX: missing hook completeTabsHead in margins module
FIX: missing $ismultientitymanaged for previous/next ref
FIX: Missing province in export of invoice
FIX: multicompany compatibility
FIX: must fetch member in current entity
FIX: need an order by in case we found other invoice with same number but not same date
FIX: need to round with 2 decimals to avoid movements not correctly balanced
FIX: no need to test anything to display documents tabs on expense report
FIX: positive values creating diff on addline rounding
FIX: problem with multicompany transverse mode
FIX: Product accountancey sell intra code must be visible if main feature level 1
FIX: project_title for display of getNomUrl()
FIX: quick search for supplier orders
FIX: Remane of project
FIX: same thing here
FIX: Selection of email recipient with option MAIN_OPTIMIZEFORTEXTBROWSER
FIX: several hooks in shipping/delivery cards
FIX: shipping default warehouse if only one warehouse
FIX: SQL injection on rowid of dict.php
FIX: 'statut' is ignored when updating a user with the REST API.
FIX: supplier invoice payment total dont care about deposit or credit
FIX: supplier invoice product stats total ht is line total not invoice total
FIX: The minimum amount filter does not work in the VAT report per customer
FIX: Total per day shows 00:00 if the total time spent is equal to 12:00
FIX: Update/delete currency on same languages
FIX: [URGENT] broken feature, "$usercancreate" is for Dolibarr 9
FIX: useless join
FIX: we need to keep originline special_code
FIX: we want to be able to reopen fourn credit note
FIX: when 2 extra fields are mandatory in 2 different entities
FIX: when we add a payment on an invoice which already has payments with credit note or deposit amount, and then we get an excess received, discount amount must be $total_paiements + $total_creditnote_and_deposit - $object->total_ttc;
FIX: when we create deposit with multi tva, we mustn't add line if amount = 0 (example when we have a 100% reduc on one of origin invoice line)
FIX: wrong redirect link on holiday refuse
FIX: wrong test enabled
FIX: Wrong variable name
FIX: XSS

***** ChangeLog for 8.0.4 compared to 8.0.3 *****
FIX: #10030 better german chart
FIX: #10036
FIX: #10080 Supplier translations are in english
FIX: #10183 using backport of fix done in 9.0
FIX: #10218 Bad redirection after deleting a user or group
FIX: #3234
FIX: #6580
FIX: #8741
FIX: #9629 #9625
FIX: #9971
FIX: avoid Class 'AdherentType' not found
FIX: Can relaunch install on v8
FIX: Can't create a thirdparty from member if customer code is mandatory.
FIX: Can't delete a line of minimal stock per warehouse
FIX: check if "entity" is already defined in "$param"
FIX: contact/address tab issue when changing company
FIX: contact/adress tab: when changing company ajax combo, the first contact change is not taken into account
FIX: CVE-2018-19799
FIX: CVE-2018-19992
FIX: CVE-2018-19993
FIX: CVE-2018-19994
FIX: CVE-2018-19995 and CVE-2018-19998
FIX: Error reported when creation of thirdparty from member fails
FIX: export only prices of the current entity !
FIX: Extrafields on shipment module
FIX: filter on product category doesn't work
FIX: form actions: select_type_actions could be too small + bad $db init
FIX: form actions: select_type_actions could be too small + bad  init
FIX: fourn payment modes musn't be available on customer docs
FIX: Function updatePrice with wrong parameters
FIX: hidden extrafield
FIX: if qty is 0
FIX: If we change customer/supplier rule we can't edit old thirdparty.
FIX: lang not loaded
FIX: Lines are not inserted correctly if VAT have code
FIX: marge sign
FIX: Method setValid not found
FIX: Migration do not create not used table
FIX: missing action "edit" for the hook
FIX: missing field "visible"
FIX: Missing last month on vat report per month
FIX: mode is only customer in stats fichinter
FIX: OppStatusShort doesn't exists
FIX: Remote ip detection was wrong with proxy (example: cloudflare)
FIX: Removed not use table
FIX: Replenishment with option STOCK_ALLOW_ADD_LIMIT_STOCK_BY_WAREHOUSE
FIX: responsive
FIX: Same on customer card
FIX: same on lines
FIX: screen size fall
FIX: Select first mail model by default
FIX: slow SQL query on creating a new supplier invoice
FIX: sql query performance on list_qualified_avoir_supplier_invoices.
FIX: supplier order list keep socid
FIX: Same on customer card
FIX: same on lines
FIX: screen size fall
FIX: Select first mail model by default
FIX: slow SQL query on creating a new supplier invoice
FIX: sql query performance on list_qualified_avoir_supplier_invoices.
FIX: supplier order list keep socid
FIX: Vendor translations are in english
FIX: Warning: count()
FIX: We want to be able to send PDF of paid invoices

***** ChangeLog for 8.0.3 compared to 8.0.2 *****
FIX: #9161
FIX: #9432
FIX: #9432 Assign yourself as a commercial when you don't have permission to see all thirds
FIX: #9510
FIX: #9567
FIX: According to french law, if seller is in France and buyer isn't in UE and isn't a company, TVA used = TVA product
FIX: Amount when using mutlicurrency on PDF
FIX: Backup of database without mysqladmin available from cron.
FIX: Bad label on delete button
FIX: bad link in notification
FIX: Bad position of hook formattachOptions call
FIX: Can't create shipping if have shipping line's extrafields
FIX: check !empty exclude select element
FIX: content lost when editing a label with "
FIX: correct migration of old postgresql unique key
FIX: credit note progression
FIX: default accounting accounts on loan creation #9643
FIX: Delete of draft invoice
FIX: deletion on draft is allowed if we are allwoed to create
FIX: Do not show check box if not applicable
FIX: exclude element of the select
FIX: extrafields of taks not visible in creation
FIX: filter on employee
FIX: invoice stats: situation invoices were not counted
FIX: keep external module element when adding resource
FIX: langs fr
FIX: Link template invoice to contract
FIX: Look and feel v8. Missing button "Create category"
FIX: Menu to show/edit Users categories was missing
FIX: missing name alias field in societe import/export #9091
FIX: missing symbol for indian rupies
FIX: Missing transaction around action
FIX: modify parenting before task deletion
FIX: nb of session in title
FIX: need to filter on current entity on replenish
FIX: number mailing for a contact with multicompany
FIX: Option for prof id mandatory not working with custom type of company
FIX: Option MAIN_DISABLE_NOTES_TAB #9611
FIX: Pagination stats
FIX: pdf typhon: order reference duplicate
FIX: position 0 for emails templates
FIX: previous situation invoice selection
FIX: Product marge tabs on product card
FIX: Product margin tab and credit note
FIX: propal pdf: missing parenthesis for customs code
FIX: properties on proposal must not be modified if error
FIX: qty not visible for a lot when making shipment on a dedicated stock
FIX: Quick hack to solve pb of bad definition of public holidays
FIX: remain to pay for credit note was wrong on invoice list
FIX: replenish wasn't caring about supplier price min quantity #9561
FIX: Required extrafield value numeric should accept '0'
FIX: ressource list with extrafields
FIX: restore last seach criteria
FIX: Selection of addmaindocfile is lost on error
FIX: Sending of reminder for expired subscriptions
FIX: shared link ko on proposals
FIX: showOptionals: column mismatches
FIX: situation invoice total with credit note
FIX: situation invoice prev percent
FIX: special code on create supplier invoice from supplier order
FIX: Symbol of currency in substitution variables
FIX: The max size for upload file was not corectly shown
FIX: the member e-mail on resign and validation.
FIX: thirdparty property of object not loaded when only one record
FIX: title
FIX: Title problem on admin RSS module
FIX: Tooltip on invoice widget
FIX: Total of timespent
FIX: trackid into email sent from member module.
FIX: translation in select unit form
FIX: use discount with multicurrency
FIX: Variable name
FIX: When we delete a product, llx_product_association rows are not deleted
FIX: when we're just admin and not super admin, if we create new user with transverse mode, we don't see it then we can't add him in usergroup
FIX: wrong function name
FIX: wrong occurence number of contract on contact card, we must only count externals
FIX: wrong value for module part and return access denied
FIX: Wrong variable name
FIX: XSS vulnerability reported by Mary Princy E

***** ChangeLog for 8.0.2 compared to 8.0.1 *****
FIX: #8452
FIX: #9043
FIX: #9316 Error when listing invoices
FIX: #9317
FIX: #9353 Bug: html error - div inside span on graphs
FIX: #9355
FIX: #9393 inconsistency behaviour. option FACTURE_ENABLE_NEGATIVE_LINES
FIX: #9394
FIX: #9396
FIX: #9403
FIX: #9412
FIX: #9497
FIX: Add paypal error message in alert email when online payment fails.
FIX: better compatibility with multicompany
FIX: capital must be empty and not 0 if undefined
FIX: character making error on bill list
FIX: Entering negative price on order.
FIX: Expedition not showing extrafields on creation.
FIX: Homepage links were using wrong topmenus
FIX: inconsistency behaviour on option FACTURE_ENABLE_NEGATIVE_LINES
FIX: invert mime type and name.
FIX: invoice popup hide localtax2 and 3 if not defined.
FIX: Lose filter on payment type or category after a sort on invoice list.
FIX: Maxi debug to allow to load chart of account with multicompany.
FIX: Missing translation in predefined email to membership renewal.
FIX: Mixing tickets of different thirdparties.
FIX: "Other ..." link so the "Back to" link works.
FIX: PDF address: handle when contact thirdparty is different from thirdparty of document
FIX: Problems with permissions of module to record payment of salaries
FIX: remove debug
FIX: Several fixes on the management of minimal amount for orders
FIX: wrong var name

***** ChangeLog for 8.0.1 compared to 8.0.0 *****
FIX: #9258
FIX: #9328
FIX: #9337
FIX: adding GROUP BY for PostgreSQL
FIX: API template for list pages in module builder
FIX: API template for record page to delete a record
FIX: a removed option was still in setup
FIX: badge on time spent on project and tasks
FIX: Delete file on smartphone
FIX: Fetch function will fetch comments
FIX: Fetch task will now fetch comments
FIX: $fk_account is always empty, must be $soc->fk_account
FIX: Force stripe api version to avoid trouble if we update stripe api
FIX: get_product_vat_for_country functions.lib.php
FIX: Get templates in a forced language
FIX: hook on dispatch order fourn
FIX: Language selection lost if error during creation of email template
FIX: Look and feel v8
FIX: propal.class.php
FIX: Add calls to fetchComments function
FIX: Remove fetchComments from project and task fetch function
FIX: remove internal property isextrafieldmanaged from API returns
FIX: sql error
FIX: table llx_chargessociales doesn't exists
FIX: trans on null object
FIX: vat rate code not returned by get_product_vat_for_country
FIX: warning for late template invoices to remove when suspended
FIX: Add hidden option MAIN_xxx_IN_SOURCE_ADDRESS to solve legal issues on PDF
FIX: Table llx_facture_rec_extrafields missing after migration


***** ChangeLog for 8.0.0 compared to 7.0.0 *****
For Users:
NEW: Experimental module: Ticket
NEW: Experimental module: WebDAV
NEW: Accept anonymous events (no user assigned)
NEW: Accountancy - Add import on general ledger
NEW: Accountancy - Show journal name on journal page and hide button draft export (Add an option in admin)
NEW: Can create event from record card of a company and/or member
NEW: Add a button to create Stripe customer from the customer Payment mode tab
NEW: Add accounting account number on product tooltip
NEW: Add any predefined mail content
NEW: Add arrows to navigate into containers in experimental website module
NEW: Add a tab to specify accountant/auditor of the company
NEW: Add Date delivery and Availability on Propals List
NEW: Add date in goods reception supplier order table
NEW: Add delivery_time_days of suppliers in export profile
NEW: Add Documents'tab to expedition module
NEW: Use dol_print_phone in thirdparty list page to format phone
NEW: Add entry for the GDPR contact
NEW: Add extrafield type "html"
NEW: Add file number in accountant card and update export filename
NEW: Add files management on products lot
NEW: add filter on project task list
NEW: Add hidden option COMPANY_AQUARIUM_CLEAN_REGEX to clean generated
NEW: add internal stripe payment page for invoice
NEW: Add key __USER_REMOTE_IP__ into available substitution variables
NEW: Add link between credit note invoice and origin
NEW: Add linked file tab to vat
NEW: add link to stripe's info in bank menu
NEW: Add margin filters
NEW: Add mass action enable/disable on cron job list
NEW: Add mass action on project's list to close projects
NEW: Add method to register distributed payments on invoices
NEW: Add multicurrency support for product buy price for supplier propales, orders and invoices
NEW: Add name of day in the timesheet input page per day.
NEW: add new parameters for tcpf encryption
NEW: add optional esign field in pdf propal
NEW: Add option BANK_ACCOUNT_ALLOW_EXTERNAL_DOWNLOAD
NEW: Add option CONTRACT_SYNC_PLANNED_DATE_OF_SERVICES
NEW: Add param $dolibarr_main_restrict_ip in config file to limit ips
NEW: add pdf function to check if pdf file is protected/encrypted
NEW: Add pdf template for stock/warehouse module
NEW: Add phone format for a lot of countries
NEW: Add product and product categories filters on customer margins
NEW: Add product categories filter on product margin
NEW: Add romanian chart of accounts
NEW: Add stats in salaries module
NEW: add stripe transaction
NEW: Add tab contact on supplier proposals
NEW: Add total of time spent in timespent page at top of page too.
NEW: Add trigger CONTRACT_MODIFY
NEW: Add triggers on ECM object and add fill src_object_type/id fields
NEW: Add type of website container/page into dictionary
NEW: advance target filtering can be used everywhere with tpl and fk_element
NEW: Allow negative quantity for dispatch (supplier order)
NEW: bank reconcile: checkbox to select all bank operations
NEW: Better performance with openldap
NEW: Can add filter actiontype and notactiontype on event ical export
NEW: Can add product in supplier order/invoice even w/o predefined price
NEW: cancel orders on massaction
NEW: Can crop image files attached in "document" tabs of a member
NEW: Can delete dir content in media and ECM module recursively
NEW: Can dispatch if more than ordered (if hidden option set)
NEW: Can edit the text color for title line of tables
NEW: Can enter time spent from the list of time spent of project
NEW: Can export leave requests
NEW: Can filter on account range in general ledger grouped by account
NEW: Can filter on country and taxid into the binding page
NEW: Can filter on progression in timesheet
NEW: Can fix the bank account of a payment if payment not conciliated
NEW: Can force usage of shared link for photo of products
NEW: Can get template of email from its label
NEW: Can see Unit Purchase Value of product in stock movement
NEW: Can select from the user list into send form email (For field to and CC)
NEW: Can select sample to use when creating a new page
NEW: can send mail from project card
NEW: Can set position of images in module tickets
NEW: Can set the reply-to into email sent
NEW: Can set the start/end date of service line in invoice templates
NEW: Can share any file from the "Document" tab.
NEW: Can sort on priority in task scheduler list
NEW: Can sort order of files in attach tab for leave and expensereport
NEW: Can use setValueFrom without user modification field
NEW: Cat set the encryption algorithm for extrafields of type password
NEW: check idprof1 for country pt
NEW: default add action: new param $backurlforcard to redirect to card
NEW: default warehouse field for products + prefill warehouses when dispatching supplier orders
NEW: Display price HT on all commercial area boards
NEW: display total on contract service list
NEW: display weight volume in proposal
NEW: Edit of extrafields position page on the edit form
NEW: Experimental DAV module provides a public and private directory
NEW: export filter models can be share or not by user
NEW: Externalsite module can accept iframe content.
NEW: Filter export model is now by user
NEW: Finish implementation of option PRODUIT_CUSTOMER_PRICES_BY_QTY_MULTIPRICES
NEW: generalize use of button to create new element from list
NEW: hidden conf AGENDA_NB_WEEKS_IN_VIEW_PER_USER to set nb weeks to show into per user view
NEW: hidden conf to assign category to thirdparty that are neither customer nor prospect or supplier
NEW: hidden conf to set nb weeks to show into user view
NEW: hidden option MAIN_DISABLE_FREE_LINES
NEW: improve way of adding users/sales representative to thirdparty
NEW: Introduce option THIRDPARTY_QUICKSEARCH_ON_FIELDS to personalize fields use to search on quick search.
NEW: Introduce permission "approve" for "leave request" like for "expense report"
NEW: Load product data optional fields to the line -> enables to use "line_options_{extrafield}"
NEW: Look and feel v8 - Show Picto "+" on all links "Add record"
NEW: Look and feel v8: Use a different picto for delete and unlink
NEW: mail templates for projects
NEW: Module variant supported on services
NEW: monthly VAT report show "Claimed for the period" + "Paid during this
NEW: Mutualize code for action="update_extras"
NEW: On invoice card, show accounting account linked
NEW: Online payment of invoice and subscription record the payment
NEW: OnSearchAndListGoOnCustomerOrSupplierCard conf
NEW: Optimize load of hooks classes (save 1-5Kb of memory)
NEW: Option MAIN_SHOW_REGION_IN_STATE renamed into MAIN_SHOW_REGION_IN_STATE_SELECT are more complete
NEW: Option to force all emails recipient
NEW: Hidden option to send to salaries into emails forms
NEW: order minimum amount
NEW: add price in burger menu on mouvement list
NEW: Report a list of leave requests for a month
NEW: Section of files generated by mass action not visible if empty
NEW: send mails from project card
NEW: Show also size in bytes in tooltip if visible unit is not bytes
NEW: Show keyboard shortcut of nav arrow into tooltip
NEW: Show last result code of cron jobs in error in red
NEW: Show region in company info & Global option to show state code MAIN_SHOW_STATE_CODE
NEW: Show total number of records by category
NEW: Show total of time consumed in week in time spent entry page
NEW: Stripe online payments reuse the same stripe customer account
NEW: Suggest link to pay online for customer orders
NEW: supplier credit notes is now supported like for customer credit notes
NEW: supplier order/order lines export: add supplier product ref
NEW: supplier relative discounts
NEW: Support alternative aliases of page name in website
NEW: syslog file autoclean
NEW: thirdparty categ filter on lists
NEW: Use a css style for weekend in time spent
NEW: Use common substitution rule for language to get translation in ODT
NEW: Variable __ONLINE_PAYMENT_URL__ available in email templates

For developers:
NEW: class reposition can also work on POST (not only GET)
NEW: add a hook in dol_print_phone
NEW: The field "visible" on extrafield can accept expression as condition
NEW: Upgrade of Stripe lib to 6.4.1
NEW: work on CommonObject 'array' field typeNew common object array
NEW: method Form::selectArrayFilter() + use in left menu search
NEW: [REST API] Add the possibility to remove a category from a thirdparty
NEW: doActions on categorycard
NEW: add "moreHtmlRef" hook
NEW: add hook for more permissions control
NEW: add hook moreHtmlStatus to complete to status on banners
NEW: Add hook printEmail
NEW: Add hook setContentSecurityPolicy
NEW: Add password_hash as a hash algorithm
NEW: Add dol_is_link function
NEW: Adds a contact to an invoice with REST API
NEW: Adds a payment for the list of invoices given as parameter
NEW: adds billing contacts ids to REST API returns
NEW: Add showempty parameter in country selection
NEW: add printUserListWhere hook
NEW: add "printUserPasswordField" hooks
NEW: Call to trigger on payment social contribution creation
NEW: Call to trigger on social contribution creation
NEW: hook getnomurltooltip is replaced with hook getNomUrl more powerfull

WARNING:

Following changes may create regressions for some external modules, but were necessary to make Dolibarr better:
* Remove old deprecated hook 'insertExtraFields'. Triggers must be used for action on CRUD events.
* Hook 'maildao' was renamed into 'mail' into the method sendfile that send emails, and method was renamed from
  'doaction' into 'sendMail'.
* Rename trigger CONTRACT_SERVICE_ACTIVATE into LINECONTRACT_ACTIVATE and
  CONTRACT_SERVICE_CLOSE into LINECONTRACT_CLOSE
* Remove triggers *_CLONE. The trigger CREATE with context 'createfromclone' is already called so this is
  a duplicated feature. Cloning is not a business event, the business event is CREATE, so no trigger required.
* PHP 5.3 is no more supported. Minimum PHP is now 5.4+
* Remove the old deprecated code of doActions and getInstanceDao in canvas. The doActions of standard hooks are
  already available and are better.
* Removed method fetch_prods() and get_each_prod() not used, keep only get_arbo_each_prod() that is better.
* The hook contaxt commcard has been renamed thirdpartycomm
* The hook contaxt thirdpartycard has been renamed thirdpartycontact
* Remove method Categorie:get_nb_categories() that was not used.
* Hook getnomurltooltip provide a duplicate feature compared to hook getNomUrl so all hooks getnomurltooltip
  are now replaced with hook getNomUrl.
* The substitution key __CONTACTCIVNAME__ is no longer present, it has been replaced by __CONTACT_NAME_{TYPE}__
  where {TYPE} is contact type code (BILLING, SHIPPING, CUSTOMER, ... see contact type dictionnary).


***** ChangeLog for 7.0.5 compared to 7.0.4 *****
FIX: #3234
FIX: #6580
FIX: #8741
FIX: #9934
FIX: avoid Class 'AdherentType' not found
FIX: Can't create a thirdparty from member if customer code is mandatory.
FIX: Can't generate invoice pdf
FIX: contact/adress tab: when changing company ajax combo, the first contact change is not taken into account
FIX: Error generating ODT when option to use contact on doc on
FIX: Error reported when creation of thirdparty from member fails
FIX: filter on product category doesn't work
FIX: form actions: select_type_actions could be too small + bad  init
FIX: fourn payment modes musn't be available on customer docs
FIX: Function updatePrice with wrong parameters
FIX: If we change customer/supplier rule we can't edit old thirdparty.
FIX: Interface regression for bind people. Fix option MAIN_OPTIMIZEFORTEXTBROWSER
FIX: Lines are not inserted correctly if VAT have code
FIX: OppStatusShort doesn't exists
FIX: pdf typhon: order reference duplicate
FIX: propal pdf: missing parenthesis for customs code
FIX: Same on customer card
FIX: same on lines
FIX: Select first mail model by default
FIX: sql query performance on list_qualified_avoir_supplier_invoices.
FIX: task time screen: last fix was overkill
FIX: task time screen: prevent users with access to all project from assigning to tasks they're not allowed to do
FIX: use discount with multicurrency
FIX: Variable name
FIX: We want to be able to send PDF of paid invoices
FIX: When delete a product, llx_product_association rows are not deleted
FIX: wrong occurence number of contract on contact card, we must only count externals

***** ChangeLog for 7.0.4 compared to 7.0.3 *****
FIX: #8984 button create expense report
FIX: #9032
FIX: #9161
FIX: #9328
FIX: According to french law, if seller is in France and buyer isn't in UE and isn't a company, TVA used = TVA product
FIX: Add calls to fetchComments function
FIX: better compatibility with multicompany
FIX: case when we valid form with keyboard
FIX: character making error on bill list
FIX: check !empty exclude select element
FIX: combo into popup become crazy with IE10
FIX: combo of stock in popup are crazy in IE
FIX: Deletion of files in migration
FIX: exclude element of the select
FIX: extrafieldkey
FIX: Fetch function will fetch comments
FIX: Fetch task will now fetch comments
FIX: filter supplier invoice list by societe name.
FIX: $fk_account is always empty, must be $soc->fk_account
FIX: Force stripe api version to avoid trouble if we update stripe api
FIX: getEntity project and not projet
FIX: Get templates in a forced language
FIX: global $mysoc missing (to avoid php notice on lines 279, 280 & 281)
FIX: Injection
FIX: invoice stats: situation invoices were not counted
FIX: keep context filter on contact list on change column displayed
FIX: Keep same project when creating shipping from order
FIX: langs fr
FIX: Lose filter on payment type or category after a sort on invoice list
FIX: Missing behavior
FIX: missing hook to edit sql
FIX: multicompany compatibility !
FIX: need to filter on current entity on replenish
FIX: Option MAIN_DISABLE_NOTES_TAB #9611
FIX: page must always be 0 when we search (to avoid case : when we're on page 3 and we're looking for a precise thirdparty, we stay on page 3 and nothing's displaied)
FIX: Pagination on related item pages
FIX: Pagination on withdraw request list
FIX: PDF address: handle when contact thirdparty different from document thirdparty
FIX: PHP warning, undefined index notnull
FIX: Product marge tabs on product card
FIX: Product margin tab and credit note
FIX: propal: correctly preset project when creating with origin/originid
FIX: remain to pay for credit note was wrong on invoice list
FIX: remove debug
FIX: Remove fetchComments from project and task fetch function
FIX: remove rowid for multicompany compatibility
FIX: Search on Ref project on order list
FIX: search on ref project on propal list
FIX: showOptionals: column mismatches
FIX: SQL Injections reported by mu shcor (ADLab of Venustech)
FIX: stock replenish with multientity
FIX: table llx_chargessociales doesn't exists
FIX: we must see number of all shared projects
FIX: when stock is empty for current entity but > 0 in other entity, until this commit product wasn't displaied on replenishment, it must depends on multientity stock sharing
FIX: when we're just admin and not super admin, if we create new user with transverse mode, we don't see it then we can't add him in usergroup
FIX: wrong function name
FIX: Wrong position of firstname lastname
FIX: wrong value for module part and return access denied
FIX: Wrong variable and trigger name

***** ChangeLog for 7.0.3 compared to 7.0.2 *****
FIX: 7.0 task contact card without withproject parameters
FIX: #8722
FIX: #8762
FIX: #8813
FIX: #8858 #8860 Backport better compatibility fix
FIX: #8893 to get formatted price as substitution vars
FIX: Avoid converting into reduction twice and draft invoice
FIX: bad result on fetch ProductStockEntrepot
FIX: Bad substitution key used for default send proposal email
FIX: button to pay still visible when amount null used
FIX: clause must not be there
FIX: Contact tab not visible when using canvas
FIX: dol_delete_file must work in a context without db handler loaded
FIX: entity test must be on product_fourn_price table and not product table
FIX: Fetch shipping will now fetch project id
FIX: If we enable 3 steps for supplier order approbation, we must not delete all fourn rights def.
FIX: intervention: extrafield error when calling insertExtrafields
FIX: It's not possible to remove a contact which is assigned to an event #8852
FIX: javascript showempty error
FIX: Keep supplier proposal price for supplier order
FIX: link for projets not linked to a thirdparties
FIX: Missing extrafields in export of stock or products
FIX: missing filters during ordering
FIX: missing filters during reordering
FIX: missing parenthesis
FIX: need to filter on aa.entity for same accounting accounts available in several entities
FIX: picto for type in product link in accountany list is wrong
FIX: Problems in accountancy module when using multicompany module.
FIX: proposal: missing contact type translation key
FIX: pu_ht_devise was not converted to numeric so decimals were lost when calculating total_ht_devise
FIX: Select user on add time spent form
FIX: shipment: fk_proje(c)t not handled in fetch() and update() methods
FIX: sometimes amounts are identical but php find them different.
FIX: supplier order: product supplier ref not saved on addline
FIX: test is_erasable() must be done before call function delete() too to avoid delete invoice with &action=delete in url
FIX: wrong var name $search_month_lim

***** ChangeLog for 7.0.2 compared to 7.0.1 *****
FIX: #8023
FIX: #8259 can't update contact birthday with REST API
FIX: #8359
FIX: #8389
FIX: #8478 !empty instead of count to avoid warning
FIX: #8488
FIX: #8559 Bug to generate cheque receipt
FIX: #8571
FIX: #8574
FIX: #8580
FIX: #8650
FIX: actioncomm export: type filtering not working
FIX: Add a test to avoid to reset binding by error.
FIX: addline on invoice supplier manage rank on its own if not provided
FIX: Add warning when expense report line not into range
FIX: avoid Error: Call to undefined method mysqli::get_charset()
FIX: avoid focus problem when select2 is in a modal dialog window
FIX: Binding pages must start on fiscal month not calendar month
FIX: button "Classify bill" on supplier order was not visible
FIX: Button receive products not visible
FIX: can bypass the CSRF protection with url with domain inside
FIX: Can't edit option PROJECT_ALLOW_TO_LINK_FROM_OTHER_COMPANY
FIX: commonobject: don't require notnull field if default set
FIX: CommonObject: don't require 'notnull' field if 'default' set
FIX: cron script disabled if module disabled
FIX: CVE-2018-10092
FIX: CVE-2018-10094
FIX: CVE-2018-10095
FIX: CVE-2018-9019
FIX: CWE-89
FIX: Data on income/expense report was always 0
FIX: default addupdatedelete actions: uniformize add/update value checks
FIX: default currency not set on supplier order creation from commercial menu #8459
FIX: delete all product variants of a parent product
FIX: Detail per account not visible when total < 0
FIX: DOL_AUTOSET_COOKIE was not correctly setting value of cookie
FIX: don't print empty date in CommonObject::showOutputField
FIX: dont print empty date in CommonObject::showOutputField
FIX: Draft invoice must be excluded from report
FIX: environment shown on cron card
FIX: Error in ContractLigne not return to Contract
FIX: extrafields price and double were lost during a failed post.
FIX: File name not visible in email preview
FIX: filter/sorting on extrafield on contact list from contact tab
FIX: Initial month on report income/expense per predefined group
FIX: issue #8037
FIX: Issue #8455
FIX: issue #8470
FIX: label in getnomurl projectlist
FIX: limit access of email template page to internal users
FIX: look and feel v7 "back to" for bookkeeping record
FIX: Max nb of generation of recurring invoice should not show warning
FIX: missing english name for object
FIX: Missing include
FIX: missing User object with API REST
FIX: modulebuilder: could not create html fields
FIX: modulebuilder: handle 'price' fieldtype
FIX: multiple creation of same event
FIX: Name of user not visible on journalizing expense report payments
FIX: Not approved holidays must not be visible into timesheet
FIX: Only approved expense report must be journalized
FIX: payment term doc-specific label was not used
FIX: payment term doc-specific label was not used (issue #8414)
FIX: project category is type 6 not 5
FIX: Projet is not prefilled when created from overwiew page
FIX: Related contact printed in societe agenda
FIX: Removed error when no error on accounting setup page
FIX: remove var_dump
FIX: sanitize setup params
FIX: selectForFormsList: entity checked even is object not multi-entity managed
FIX: service creation, right is tested regarding the product type
FIX: some localtaxes errors
FIX: Some report have data when several chart of accounts exists
FIX: sql error using no category
FIX: SQL Injection CWE-89
FIX: Support or multicompany for sheduled jobs
FIX: Test on mandatory status when closing proposal failed
FIX: to allow IRPF not null even if main VAT is null.
FIX: update wrong datetime extrafield
FIX: Use priority to define order of sheduled jobs
FIX: various modulebuilder-related issues
FIX: view of balance before field
FIX: weird password autocompletion in Goocle Chrome (issue #8479)
FIX: weird password autocompletion in Google Chrome (issue #8479)
FIX: When clearing filter, we must not save tmp criterias in session
FIX: With x extrafields, request for multicompany label was done x times
FIX: several XSS
FIX: zip not filtered

***** ChangeLog for 7.0.1 compared to 7.0.0 *****
FIX: #8139 User search does not work if MAIN_USE_OLD_SEARCH_FORM, missing list.php
FIX: #8200
FIX: #8219
FIX: #8232
FIX: #8269
FIX: #8277
FIX: #8285 Extrafields now reported by /api/index.php/agendaevents/{id}
FIX: #8289 add a configuration for stock calculation
FIX: Activate all also if there are inactive services
FIX: add planned delivery to order exports
FIX: approval date was not visible if leave was canceled after
FIX: avoid "Array" on screen
FIX: Avoid empty value to fk_multicurrency attribute
FIX: Bad var for substitution of free text
FIX: Can't activate tasks on projects configuration
FIX: Can use odx templates that does not include lines tags
FIX: check shipping on delete order
FIX: check verif exped on delete order
FIX: comment on tasks
FIX: country must not be mandatory for accounting report groups
FIX: css
FIX: Delete tasks on project delete will now trigger TASK_DELETE
FIX: Do not lose filter when editing comment of a time spent in task view
FIX: duplicate confirm message. Missing reposition class
FIX: Duplicate product_type asignement on order addline
FIX: email use the validate user instead of approver in holiday approval
FIX: Error management in leave request
FIX: for nondisplay of  fk_element 's id in  REST API response
FIX: Generic substitution of constant disabled for sensitive constant
FIX: if we make a mistake with situation_percent, now we can correct it. before situation_final was always set to 1 and no way to go back
FIX: Import process must stop after ending line nb to import
FIX: Infinite loop on deletion of temp file when there is symbolic links
FIX: Input of holiday for subordinates was ko
FIX: invoice creation fails when next date not defined
FIX: Label of event show twice
FIX: letter for month March
FIX: Look and feel v7
FIX: Make a redirect after the remove_file action to avoid deletion done
FIX: migration script for product photo
FIX: missing email of customer in stripe info payments
FIX: missing object entity in fetch
FIX: Missing restore_lastsearch_values
FIX: multicompany compatibility and fix reports
FIX: natural search double quote
FIX: navigation and filters on holiday list
FIX: Parameter must be an array or an object that implements Countable
FIX: Payment mode not correctly set in donation and document
FIX: Permission in list of holiday
FIX: Properties updated if update successfull.
FIX: reverse field to have object loaded in doaction
FIX: Saving wrong localtax on order addline
FIX: Search criteria on vat
FIX: security report by DIGITEMIS CYBERSECURITY & PRIVACY
FIX: show status on societe banner
FIX: solve column mismatch in user card with multicompany transverse mode + code cleanup
FIX: Subscription events not recorded into agenda
FIX: Subscription not correctly log in blockedlog
FIX: Temporary dir for mail files must be cleaned at beginning of form
FIX: Trad and creation date in subscription create
FIX: translation of holiday types
FIX: Unknown column 'pl.amount_requested' in compta/prelevement/factures.php
FIX: Useless clean of tree
FIX: Use of undefined constant _ROWS_2
FIX: warning when adding ECM files using old photo path


***** ChangeLog for 7.0.0 compared to 6.0.7 *****
For users:
NEW: Add a preview icon after files that can be previewed (pdf + images)
NEW: When payment is registered, PDF of invoices are also regenerated so payments
     appears with no need to click on regenerate.
NEW: #5711 Add shipment line deleting and editing for draft shipments.
NEW: Accept substitution key __(ABC)__ replaced with value of translation of key ABC
NEW: Accept substitution key __[ABC]__ replaced with value of const ABC
NEW: Accountancy Add fields for sale accounting account for intracommunity sales & export sales
NEW: Add a button "Activate all services" on contracts
NEW: Add a confirmation for all mass action 'delete'
NEW: Add a group task line for tasks on same level on gantt diagram
NEW: Add and edit country for chart of accounts systems
NEW: add a new notification for the signed closed event of a proposal.
NEW: Add a parameter to specify char used as separator for variant product label
NEW: Add a profile to import product translations
NEW: Add a protection so we can't journalize non balanced transactions
NEW: Add a status enabled/disabled on recurring invoices
NEW: add burger menu to list action comm
NEW: Add button cancel on shipment creation
NEW: Add chart of account for england
NEW: Add Chile accounting plan
NEW: Add class in societe/card.php
NEW: add company alias name when create company from member
NEW: Add date of birth on user card.
NEW: Add date_valid and date_pointoftax on supplier invoices.
NEW: Added Region name to state/province form field
NEW: Added regions to third party/societe lists, can be filtered
NEW: Add error message
NEW: Add expense report rules and ik
NEW: Add filter on event code on automatic filling setup page
NEW: Add filters on month/year on the accountancy binding tools
NEW: add fk_unit field into product/service import/export
NEW: add 'formObjectOptions' hook to the form setting the product selling price
NEW: Add hidden option PROJECT_DISABLE_UNLINK_FROM_OVERVIEW
NEW: add image object_phoning_mobile.png
NEW: Adding Field "First date of expire" + filter on contract list
NEW: add ldap_rename for avoid password if ldap key changed
NEW: Add mass action "validate" on supplier invoices.
NEW: add members types ldap group management
NEW: Add new property visible dy default on lists on extrafields
NEW: Add Next/Previous button on operation date of bank line
NEW: Add option EXPENSEREPORT_ALLOW_OVERLAPPING_PERIODS
NEW: Add option PROPOSAL/ORDER/INVOICE_ALLOW_EXTERNAL_DOWNLOAD
NEW: Add product unit fields for ODT substitution
NEW: Add project on a various payment
NEW: Add project related fields to ODT
NEW: Add protection to avoid to send to much emails using builk actions
NEW: Add search field for date on supplier payment page
NEW: Add search on date and accounting account in various payment list
NEW: add specific translation for title of documents (Invoice, Order, Proposal)
NEW: Adds the payment reference to the return of the function getListOfPayements
NEW: Add supplier proposals into stats of product page.
NEW: Add tab "Expense report" on user card
NEW: add the ability to regenerate a pdf for the order module
NEW: Add The accountancy Switzerland chart of accounts
NEW: Add The developed French chart of accounts 2014
NEW: Add The Luxembourg chart of accounts
NEW: Add The Moroccan chart of accounts
NEW: Add The Switzerland chart of accounts
NEW: Add The SYSCOHADA chart of accounts
NEW: Add the total in the perday view of the time spent form.
NEW: Add The Tunisia chart of accounts
NEW: Add toolkit for StockLimit and DesiredStock
NEW: add translation and possibility to change month and year
NEW: Add view of status of template invoice
NEW: All search boxes are available on smartphone
NEW: All setup of accountancy can be done from menu "Accountancy-Setup"
NEW: Attaching doc automatically in email is now a parameter of template.
NEW: automatic activation of external module on country set
NEW: Better autoselect customer or supplier fields to save clicks
NEW: Better behaviour when using a text browser
NEW: Break lines per project on the new timesheet page
NEW: Bulk action validate on customer invoices
NEW: Bulk delete actions available on leave requests
NEW: burger menu and hooks on list action
NEW: Can add html content on right of tabs
NEW: Can add link to other element on a donation
NEW: Can create intervention from a proposal
NEW: Can create thirdparty from card proposal, order or invoice
NEW: Can download PDF document from the payment page
NEW: Can edit the language into the email templates editor.
NEW: Can edit with delete/insert a forced translation
NEW: Can export list of stock movements
NEW: Can filter on date on the page showing existing bindings
NEW: Can filter on document name in ECM module for automatic tree
NEW: can filter on status of template invoices
NEW: Can filter on the "other" column on emailing target list
NEW: Can filter on type of email template
NEW: Can filter on user on unalterable log
NEW: Can import local tax rates in prices
NEW: Can include extrafields into member card templates
NEW: Can include tag {uuu} into some numbering masks to replace with user
NEW: Can make a specific setup for SMTP sending for emailing module
NEW: Can rename (so reorder) bank receipts
NEW: Can send email from contract card
NEW: Can send email from the member card using email templates.
NEW: Can set a dedicated message on payment forms
NEW: Can set email of thirdparty as unique and/or mandatory
NEW: Can setup csv accounting export from admin config
NEW: Can show currency in list of bank accounts
NEW: Can show stock in alert even if alter is set to 0
NEW: Can sort joined files on thirdparty and user card.
NEW: Can transfer from bank account to bank account with different currencies
NEW: Can use an url like $conf->global>-MYPARAM for menu urls
NEW: change description on click
NEW: Chart of account is loaded when selected into accounting setup
NEW: Classify the order as invoiced in the REST API
NEW: comments system on task
NEW: comment system working with all objects
NEW: Compatibility with PHP 7.2
NEW: confirm form style to accept or reject proposal
NEW: Create an invoice using an existing order
NEW: Create an order using an existing proposal
NEW: customizable meteo in value or percentage
NEW: Days where user is on vacation use different colors in timesheet.
NEW: Deduct an available credit to an existing invoice
NEW: Default filter and sort order can use partial list of query
NEW: Deposit invoice more explicit in invoice line description
NEW: deposits can be converted even if unpaid
NEW: detection of edge browser
NEW: Each user can edit its own email template (menu tools)
NEW: Enabled sending email in bulk actions for supplier orders
NEW: Enhance the anti XSS filter
NEW: extrafield on facture_rec
NEW: Extrafields "link to object" now use a combo selection and getNomUrl
NEW: filter date for blockedlog
NEW: filter on extrafield on product list (as in company list)
NEW: General ledger : Add field date_creation and selected field
NEW: generate also document when invoice is build from recurring template
NEW: Generated files are now indexed in database
NEW: generate invoice PDF on disount application or payment
NEW: Get a list of payments terms
NEW: hrm details output on user
NEW: If max nb of generation is reached, date for next gen is striked
NEW: improvements of invoices, orders and proposals in the REST API
NEW: Include a color syntaxed HTML editor for emailing edition.
NEW: Introduce code syntax coloration with mode 'ace' for DolEditor.
NEW: Introduce experimental feature to search dolistore from application
NEW: jquery date selector become default date selector
NEW: langs
NEW: link project from other company conf
NEW: manageme extrafields with multientity
NEW: Mass PDF Merging is available on contracts
NEW: merge categories while merging thirdparties
NEW: Merge resource/add.php to resource/card.php
NEW: Module "Product variants" is moved as stable.
NEW: More picto for phone
NEW: Move accountancy features into a dedicated menu
NEW: Move contacts of a thirdparty on tab Contacts/Addresses
NEW: Move the upload input on top right in ECM module
NEW: new columns into extrafields table to get update create information
NEW: new param on load_board() function in ActionComm class to avoid duplicate code
NEW: On bulk email from a list, can uncheck "Join main document".
NEW: On reconciliation, show balance including all reconciliated fields
NEW: Option "one email per recipient" when using bulk actions emails.
NEW: Option STOCK_SUPPORTS_SERVICES become visible.
NEW: option to avoid countries to disable there blockedlog
NEW: option to fix top menu with eldy theme (hidden conf)
NEW: Popup for preview of image add a button "Original size"
NEW: post lines of an invoice using the REST API
NEW: preload comments in task
NEW: Provide a way to download a file from a public URL for files in ECM
NEW: Reduce size of HTML page by removing duplicate tooltips
NEW: Remove background on agenda view when event is a not busy event.
NEW: Retrieves available discounts and payments details from a specific invoice
NEW: Revenue stamp can be a percent
NEW: Search filters in lists are restored when using "back to list"
NEW: Send by email available in bulk for expense report
NEW: Set a proposal to draft
NEW: Show badge with nbr of shipment on shimpen tab of order
NEW: Show country and vat number into company tooltip
NEW: Show direct preview link on contract
NEW: Show expected worked hours on the timesheet form.
NEW: Show line "other filtered task" when using filter on timesheet.
NEW: Show list of tracked events into the module config page.
NEW: Show the supplier ref into supplier cards
NEW: Show user id of web process in system info - web server
NEW: Summary of last events on a card are sorted on decreasing date.
NEW: Support Italian addresses format. Fixes #7785
NEW: Support visibility on extrafields
NEW: Template invoices are visible on the customer tab
NEW: template invoices support substition key
NEW: The bank account is visible on payment of taxes
NEW: The comment when closing a proposal is added to commercial proposal
NEW: The gantt diagram is now sensitive to hours
NEW: The lot of a product uses the link and picto when shown into list.
NEW: The "Show detail by account" accepts 3 values: yes, no, if non zero
NEW: The unalterable log can be browse by any user with he permission
NEW: Tooltip for substitutions variables on tooltips on admin pages
NEW: unexistant function load_state_board() on several objects
NEW: Update availability
NEW: Update bank account when updating an invoice
NEW: Update bank account when updating an order
NEW: Use autocompletion on selection of chart of account
NEW: view company name if different of fullname in dol_banner
NEW: warning on module blocked log reset if country code is FR

For developers:
NEW: Add 2 new automatic classification in workflow module
NEW: Add API for contracts
NEW: Add API to activate/unactivate a contract
NEW: Add api validate and close on contracts
NEW: add doActions hook in admin ihm
NEW: add doActions hook in company admin
NEW: Added functionality to get order customer contact as contact_xx tags
NEW: Add hook addAdminLdapOptions and doAction in ldap admin page
NEW: Add method executeCLI and a phpunit
NEW: add '$moreatt' parameter in picto_from_langcode function
NEW: Add non intrusive js library to make syntaxic coloring of textarea
NEW: Add payment line to a specific invoice using the REST API
NEW: add possibility to disabled the LDAP trigger
NEW: add possibility to hide LDAP tab for non admin
NEW: Add possibility to propose last num releve in conciliation
NEW: add possibility to remove address field
NEW: Add REST API for supplier proposals
NEW: Add REST API to add payment line to a specific invoice
NEW: Add the attribute accept to the input form for file upload
NEW: add translation column for extrafields list
NEW: Add performances indexes on calendar events
NEW: A module can change order of element in the quick search combo
NEW: Can test signature of a version from API
NEW: complete_head_from_modules() in ldap_prepare_head()
NEW: Consolidates REST dictionary APIs into a single tree and a single file
NEW: Delete a line of invoice using the REST API
NEW: documents REST API return list of documents by element
NEW: Download a document using the REST API
NEW: Enhance framework so we can use html/icons into SELECT options.
NEW: External module can interact with the customer summary page
NEW: Generates the document before downloading using REST API
NEW: get and post lines of an invoice using the REST API
NEW: Get a payment list of a given invoice using the REST API
NEW: Get available assets of an invoice using the REST API
NEW: Get credit notes or deposits of a thirdparty
NEW: GET lines of an invoice in the REST API
NEW: get payment types using the REST API + consolidates REST dictionary APIs
NEW: Get the list of payments terms.
NEW: hook formObjectOptions in the form setting product selling price
NEW: hook to enrich homepage open elements dashboard
NEW: Insert a discount in a specific invoice using the REST API
NEW: Remove js library fileupload that was not used by core code.
NEW: Remove tooltip tipTip library replaced with standatd jquery tooltip
NEW: Set invoices as draft using the REST API
NEW: Sets an invoice as paid using the REST API
NEW: Tag the order as validated (opened) in the REST API
NEW: Update end of validity date of proposal using the API
NEW: Update in the order REST API
NEW: Upgrade jquery select2 to 4.0.4


WARNING:

If you enabled (for test) the experimental BlockedLog module before 7.0, you must purge the table llx_blockedlog because
way to save data for final version has changed.

Following changes may create regressions for some external modules, but were necessary to make Dolibarr better:
* The methode "cloture" on contract were renamed into "closeAll".
* The method "is_erasable" of invoice return a value <= 0 if not erasable (value is meaning) instead of always 0.
* The substitution key for reference of objects is now __REF__ whatever is the object (it replaces __ORDERREF__,
  __PROPALREF__, ...)
* The substition key __SIGNATURE__ was renamed into __USER_SIGNATURE__ to follow naming conventions.
* Substitution keys with syntax %XXX% were renamed into __XXX__ to match others.
* Removed old deprecated REST API (APIs found into '/root' section of the REST API explorer in Dolibarr v6).
* Some REST API to access setup features, like dictionaries (country, town, extrafields, ...) were moved into a
  common API "/setup".
* The REST API /documents were renamed into /documents/download and /documents/upload.
* Page bank/index.php, bank/bankentries.php and comm/actions/listactions.php were renamed into
  bank/list.php, bank/bankentries_list.php and comm/actions/list.php to follow page naming
  conventions (so default filter/sort order features can also work for this pages).
* The trigger ORDER_SUPPLIER_STATUS_ONPROCESS was renamed into ORDER_SUPPLIER_STATUS_ORDERED.
* The trigger ORDER_SUPPLIER_STATUS_RECEIVED_ALL was renamed into ORDER_SUPPLIER_STATUS_RECEIVED_COMPLETELY.
* The parameter note into method cloture() is added at end of private note (previously in v6, it replaced).
* The parameter $user is now mandatory for method createFromOrder and createFromPropal.
* Removed js library 'fileupload' that was not used by core code.
* Jquery plugin tableDnd updated. You now need to use decodeURI on the return value of tableDnDSerialize()
  and add 'td.' to the beginning of the dragHandle match string.
* IE8 and earlier and Firefox 12 and earlier (< 2012) are no more supported.
* The module ExpenseReport use numbering rules that you can setup (like other modules do). If you need to
  keep the hard coded numbering rule of expenses report used in 6.0, just add constant
  EXPENSEREPORT_USE_OLD_NUMBERING_RULE to 1.
* If you use the external module "multicompany", you must also upgrade the module. Multicompany module for
  Dolibarr v7 is required because with Dolibarr v7, payment modes and payment conditions are management as data
  that are dedicated to each company. If you keep your old version of multicompany module, mode and
  condition of payments will appears empty in all companies that are not the first one. By upgrading the
  multicompany module to a version that support Dolibarr v7, everything should work as expected.


***** ChangeLog for 6.0.8 compared to 6.0.7 *****
FIX: #8762
FIX: #9032
FIX: case when we valid form with keyboard
FIX: clause must not be there
FIX: dol_delete_file must work in a context without db handler loaded
FIX: entity test must be on product_fourn_price table and not product table
FIX: Fetch shipping will now fetch project id
FIX: $fk_account is always empty, must be $soc->fk_account
FIX: getEntity project and not projet
FIX: If we enable 3 steps for supplier order approbation, we must not delete all fourn rights def.
FIX: Keep supplier proposal price for supplier order
FIX: langs fr
FIX: missing filters during reordering
FIX: need to filter on aa.entity for same accounting accounts available in several entities
FIX: page must always be 0 when we search (to avoid case : when we're on page 3 and we're looking for a precise thirdparty, we stay on page 3 and nothing's displaied)
FIX: PDF address: handle when contact thirdparty different from document thirdparty
FIX: propal: correctly preset project when creating with origin/originid
FIX: pu_ht_devise was not converted to numeric so decimals were lost when calculating total_ht_devise
FIX: remain to pay for credit note was wrong on invoice list
FIX: shipment: fk_proje(c)t not handled in fetch() and update() methods
FIX: showOptionals: column mismatches
FIX: sometimes amounts are identical but php find them different.
FIX: test is_erasable() must be done before call function delete() too to avoid delete invoice with &action=delete in url
FIX: we must see number of all shared projects
FIX: wrong var name

***** ChangeLog for 6.0.7 compared to 6.0.6 *****
FIX: #8023
FIX: #8259 can't update contact birthday with REST API
FIX: #8478 !empty instead of count to avoid warning
FIX: #8488
FIX: actioncomm export: type filtering not working
FIX: addline on invoice supplier manage rank on its own if not provided
FIX: issue #8037
FIX: label in getnomurl projectlist
FIX: payment term doc-specific label was not used
FIX: payment term doc-specific label was not used (issue #8414)
FIX: project category is type 6 not 5 !!
FIX: some localtaxes errors
FIX: weird password autocompletion in Google Chrome (issue #8479)

***** ChangeLog for 6.0.6 compared to 6.0.5 *****
FIX: #7974 Contract - Invalid reference on the document
FIX: #8139
FIX: #8139 User search does not work if MAIN_USE_OLD_SEARCH_FORM, missing list.php
FIX: #8151
FIX: #8200
FIX: add planned delivery to order exports
FIX: a discount is a percent, not an amount, so we use vatrate not price
FIX: Avoid empty value to fk_multicurrency attribute
FIX: Bad localtaxes assignment in cashdesk
FIX: check shipping on delete order
FIX: check verif exped on delete order
FIX: creer into lire
FIX: Delete tasks on project delete will now trigger TASK_DELETE
FIX: Global on $user parameter reset the variable
FIX: if we make a mistake with situation_percent, now we can correct…
FIX: if we make a mistake with situation_percent, now we can correct it. before situation_final was always set to 1 and no way to go back
FIX: Import process must stop after ending line nb to import
FIX: migration script for product photo
FIX: natural search double quote
FIX: reverse field to have object loaded in doaction
FIX: Saving wrong localtax on order addline
FIX: show status on societe banner
FIX: solve column mismatch in user card's usergroup list + code cleanup
FIX: solve column mismatch in user card with multicompany transverse mode + code cleanup
FIX: unset categorie
FIX: update_extras on fourn card
FIX: warning when adding ECM files using old photo path
FIX: Withdrawals lines not filter by company name and not respect dropdown limit lines by page
NEW: Add sale representative einstein_pdf_modules
NEW_einstein_pdf_modules
NEW: field commerciaux and categ export CustomersInvoicesAndPayments


***** ChangeLog for 6.0.5 compared to 6.0.4 *****
FIX: security vulnerability reported by ADLab of Venustech
     CVE-2017-17897, CVE-2017-17898, CVE-2017-17899, CVE-2017-17900
FIX: #7379: Compatibility with PRODUCT_USE_OLD_PATH_FOR_PHOTO variable
FIX: #7903
FIX: #7933
FIX: #8029 Unable to make leave request in holyday module
FIX: #8093
FIX: Bad name alias showing in name of third column
FIX: Cashdesk should not sell to inactive third parties
FIX: Edit accountancy account and warning message on loan
FIX: $accounts[$bid] is a label !
FIX: $oldvatrateclean & $newvatrateclean must be set if preg_match === false
FIX: product best price on product list
FIX: search on contact list
FIX: stats trad for customerinvoice
FIX: translate unactivate on contractline
FIX: email sent was not in HTML
FIX: missing hook invoice index
FIX: subject mail sepa


***** ChangeLog for 6.0.4 compared to 6.0.3 *****
FIX: #7737
FIX: #7751
FIX: #7756 Add better error message
FIX: #7786
FIX: #7806
FIX: #7824
FIX: add line bad price and ref
FIX: A lot of several fix on local taxes and NPR tax
FIX: createfromorder
FIX: CSS for IE10
FIX: external user cannot be set as internal
FIX: Filter type on actioncomm with multiselect doesn't work
FIX: list of donation not filtered on multicompany
FIX: list of module not complete when module mb_strlen not available
FIX: Locatax were not propagated when cloning order or proposal
FIX: Searching translation should not be case sensitive
FIX: Search into language is ok for file into external modules two.
FIX: test for filter fk_status
FIX: too much users on holiday list
FIX: Wrong alias sql


***** ChangeLog for 6.0.3 compared to 6.0.2 *****
FIX: #7211 Update qty dispatched on qty change
FIX: #7458
FIX: #7593
FIX: #7616
FIX: #7619
FIX: #7626
FIX: #7648
FIX: #7675
FIX: Agenda events are not exported in the ICAL, VCAL if begin exactly with the same $datestart
FIX: API to get object does not return data of linked objects
FIX: Bad localtax apply
FIX: Bad ressource list in popup in gantt view
FIX: bankentries search conciliated if val 0
FIX: hook formObjectOptions() must use $expe and not $object
FIX: make of link to other object during creation
FIX: Missing function getLinesArray
FIX: old batch not shown in multi shipping
FIX: paid supplier invoices are shown as abandoned
FIX: selection of thirdparty was lost on stats page of invoices
FIX: sql syntax error because of old field accountancy_journal
FIX: Stats on invoices show nothing
FIX: substitution in ODT of thirdparties documents
FIX: wrong key in selectarray
FIX: wrong personnal project time spent

***** ChangeLog for 6.0.2 compared to 6.0.1 *****
FIX: #7148
FIX: #7288
FIX: #7366 renaming table with pgsql
FIX: #7435 Can't add payment term
FIX: #7461
FIX: #7464
FIX: #7471
FIX: #7473 Mass update of vat rates and other bugs on localtax
FIX: #7475
FIX: #7486 Empty value for multicurrency rate must be forbidden
FIX: #7490
FIX: #7505
FIX: #7510 Bug: extrafield content disappear when generate pdf within intervention
FIX: #7514
FIX: #7531 #7537
FIX: #7541
FIX: #7546
FIX: #7550
FIX: #7554
FIX: #7567
FIX: Accountancy export model for Agiris Isacompta
FIX: Allow create shipping if STOCK_SUPPORTS_SERVICES option is enabled
FIX: Bad preview on scroping when special file names
FIX: Generation of invoice from bulk action "Bill Orders"
FIX: Implementation of a Luracast recommandation for the REST api server (#7370)
FIX: Missing space in request
FIX: Only modified values must be modified
FIX: replenish if line test GETPOST on line 0
FIX: Stripe not working on live mode
FIX: wrong basePath in the swagger view
FIX: Implementation of a Luracast recommandation for the REST api server

***** ChangeLog for 6.0.1 compared to 6.0.* *****
FIX: #7000 Dashboard link for late pending payment supplier invoices do not work
FIX: #7325 Default VAT rate when editing template invoices is 0%
FIX: #7330
FIX: #7359
FIX: #7367
FIX: #7368
FIX: #7391
FIX: #7420
FIX: Add some missing attributes in Adherent:makeSubstitution (type, phone…
FIX: Bad const name
FIX: Bad link to unpayed suppliers invoices
FIX: Better protection to no send email when we change limit
FIX: Calculation in the activity box
FIX: Clean bad parameters when inserting line of template invoice
FIX: dateSelector was not taken into account
FIX: hidden option MAIN_PROPAGATE_CONTACTS_FROM_ORIGIN
FIX: journalization for bank journal should not rely on a label.
FIX: menu enty when url is external link
FIX: missing supplier qty and supplier discount in available fields for product export.
FIX: multicompany better accuracy in rounding and with revenue stamp.
FIX: Must use pdf format page as default for merging PDF.
FIX: PDF output was sharing 2 different currencies in same total
FIX: Position of signature on strato template
FIX: Protection to avoid to apply credit note discount > remain to pay
FIX: Remove warning when using log into syslog
FIX: Responsive
FIX: Security fixes (filter onload js, less verbose error message in
FIX: SEPA recording payment must save one payment in bank per customer
FIX: Several problem with the last event box on project/tasks
FIX: Sign of amount in origin currency on credit note created from lines
FIX: Some page of admin were not responsive
FIX: SQL injection
FIX: time.php crashed without project id in param
FIX: transfer of line extrafields from order to invoice
FIX: Upgrade missing on field
FIX: View of timespent for another user
FIX: ODT generation
FIX: CVE-2017-9840, CVE-2017-14238, CVE-2017-14239, CVE-2017-14240, CVE-2017-14241,
     CVE-2017-14242

***** ChangeLog for 6.0.0 compared to 5.0.* *****
NEW: Add experimental BlockeLog module (to log business events in a non reversible log file).
NEW: Add a payment module for Stripe.
NEW: Add module "Product variant" (like red, blue for the product shoes)
NEW: Accountancy - Activate multi-journal & Add journal_label to database (FEC)
NEW: Add a tracking id into mass emailing.
NEW: Tax system more compatible with the new tax rollout in India (IGST / CGST / SGST).
NEW: Add calculation function for Loan schedule
NEW: Add "depends on" and "required by" into module informations
NEW: Add hidden option THIRDPARTY_INCLUDE_PARENT_IN_LINKTO
NEW: Add key __USERID__ and __ENTITYID__ as key for dynamic filters.
NEW: Add last activation author and ip of modules
NEW: Add mass actions (pdf merge and delete) for interventions
NEW: Add module resources import/export
NEW: Add option PROJECT_THIRDPARTY_REQUIRED
NEW: Add page statistics for project tasks
NEW: add property to show warnings when activating modules
NEW: add rapport file for supplier paiement
NEW: Add statistics on supplier tab.
NEW: Add tooltip help on shipment weight and volume calculation
NEW: An external module can hook and add mass actions.
NEW: Better reponsive design
NEW: Bookmarks are into a combo list.
NEW: Bulk actions available on supplier orders
NEW: Can add a background image on login page
NEW: Can change customer from POS
NEW: Can clone expense report on another user
NEW: Can control constants values into file integrity checker
NEW: Can define default values for create forms.
NEW: Can define default filters for list pages.
NEW: Can define default sort order for list pages.
NEW: Can deploy an external module from the module setup area.
NEW: Can disable all overwrote translations in one click.
NEW: Can edit background color for odd and even lines in tables
NEW: Can filter on code in dictionnaries
NEW: Can filter on year and product tags on the product statistic page
NEW: Can import users
NEW: Can read time spent of others (hierarchy only or all if granted)
NEW: Can send an email to a user from its card.
NEW: Can send email to multiple destinaries from the mailform combo list.
NEW: Can set margins of PDFs
NEW: Can set number of dump to keep with job "local database backup"
NEW: Can sort customer balance summary on date.
NEW: Can sort thumbs visible on product card.
NEW: Can use a credit note into a "down payment/deposit".
NEW: Can use dol_fiche_end without showing bottom border.
NEW: Can use translations into all substitutions (watermark, freetext...)
NEW: Change to allow a specific numbering rule for invoice with POS module.
NEW: convert exceiss received to reduc
NEW: custom dir is enabled dy default on first install.
NEW: Description of feature of a module visible into a dedicated popup.
NEW: Direct open of card after a search if one record only found.
NEW: download button
NEW: Enable bulk actions delete on supplier invoices.
NEW: Extrafields support formulas to be computed using PHP expressions.
NEW: Feature to crop/resize images available on user and expense reports.
NEW: Filechecker can include custom dir and report added files.
NEW: fix listview class and add a demo for product list
NEW: [FP17] Accountancy - Add select field in list of accounts
NEW: get amount base on hourly rate for ficheinter
NEW: hidden Easter egg to display commitstrip strip on login page
NEW: Include an hourglass icon when we click on online payment button
NEW: Index upload files into database.
NEW: Introduce mass action on product list ('delete' for the moment)
NEW: Introduce mass actions on contacts
NEW: Introduce option MAIN_HTTP_CONTENT_SECURITY_POLICY
NEW: It's easier to switch between sandbox and live for paypal
NEW: Mass action delete available on project and tasks
NEW: Move login information on home page into a widget
NEW: new demo entry page
NEW: No external check of version without explicit click in about page.
NEW: ODT docs for USER USERGROUP CONTRACT and PRODUCT class
NEW: odt usergroup
NEW: On invoices generated by template, we save if invoice come from a source template.
NEW: option to copy into attachement files of events, files send by mail (with auto event creation)
NEW: PDF with numbertoword
NEW: Permit multiple file upload in linked documents
NEW: PHP 7.1 compatibility
NEW: Reduce memory usage by removing deprecated constant loading.
NEW: Report page and menu for suppliers paiements
NEW: Show by default README.md file found into root dir of ext module.
NEW: Show company into combo list of projects
NEW: show files in the bank statement + download
NEW: Show local taxes in facture list
NEW: Show local taxes in supplier facture list
NEW: Small PDF template for products
NEW: Option SUPPLIER_ORDER_EDIT_BUYINGPRICE_DURING_RECEIPT
NEW: The substitution keys available for emailing edition are now visible into a popup.
NEW: Uniformize behaviour: Action to make order is an action button.
NEW: Use autocompletion on the "Add widget list".
NEW: Use html5 type "number" on select field for year and duration.
NEW: Can use pdktk to concat mass pdf because tcpdf generate avoid to split large file into multiple smaller file (all have same size) encounter issue with mailer provider virtual delivery service
NEW: Default theme of v6 is cleaner.
NEW: When down payment is entered, discount to reuse into final invoice is automatically created. This save one click into invoice workflow.
NEW: Add UI to configure MEMBER_NEWFORM_FORCETYPE
NEW: #2763 Go to document block after clicking in Generate document button
NEW: #6280: Generate PDF after creating an invoice from a customer order
NEW: #6915 Simplest change.
NEW: Uniformize the look and feel with v6 new look.

For developers:
NEW: Add a lot of API REST: dictionaryevents, memberstypes, ...
NEW: Big refactorization of multicompany transverse mode.
NEW: getEntity function use true $shared value by default.
NEW: Add font-awesome css.
NEW: Add function ajax_autoselect
NEW: Add function dolMd2Html
NEW: Add hook doUpgrade2
NEW: Add hook "formatNotificationMessage"
NEW: Add index and constraints keys on supplier proposal detail table
NEW: Add phpunit to check the engine is defined into sql create files.
NEW: Add project and Hook to Loan
NEW: Add REST API to push a file.
NEW: Allow extrafields list select to be dependands on other standard list and not only other extrafields list
NEW: Architecture to manage search criteria persistance (using save_lastsearch_values=1 on exit links and restore_lastsearch_values=1 in entry links)
NEW: data files are now also parsed by phpunit for sql syntax
NEW: Hook to allow inserting custom product head #6001
NEW: Introduce fields that can be computed during export in export profiles.
NEW: Introduce function dol_compress_dir
NEW: Removed commande_pdf_create, contract_pdf_create,expedition_pdf_create, facture_pdf_create, delivery_order_pdf_create, task_pdf_create, project_pdf_create, propale_pdf_create, supplier_invoice_pdf_create, supplier_order_pdf_create, supplier_proposal_pdf_create deprecated functions
NEW: tooltip can be on hover or on click with textwithpicto function.
NEW: Upgrade jquery to 3.3.1 and jquery-ui to 1.12

WARNING:

Following changes may create regression for some external modules, but were necessary to make Dolibarr better:
* The hook getNodeList has been replaced by a normalized 'addreplace' hook getDirList.
* The trigger USER_SETINGROUP and USER_REMOVEFROMGROUP has been replaced with trigger USER_MODIFY.
* The page societe/soc.php was renamed into societe/card.php to match page naming conventions.
* The page compta/facture.php was renamed into compta/facture/card.php to match page naming conventions.
* The signature of method ->delete() of class Product and PriceExpression was changed from
  ->delete(id, notrigger) to ->delete(User, notrigger) to match standard dev rules.
* The signature of method ->delete() of class Adherent was changed from
  ->delete(id) to ->delete(id, User, notrigger) to match standard dev rules.
* Removed CommonObject::displayMarginInfos (was deprecated in 3.8). Use same method into
  html.formmargin.class.php
* Removed Societe::set_commnucation_level (was deprecated in 4.0). Was not used.
* Removed the trigger file of PAYPAL module that stored data that was not used by Dolibarr. The trigger event still
  exists, but if an external module need action on it, it must provides itself its trigger file.
* Use $conf->global->MULTICOMPANY_TRANSVERSE_MODE instead $conf->multicompany->transverse_mode. So, if you set var
  $multicompany_transverse_mode to 1 into your conf file, you must remove this line and a new key into
  the Home - setup - other admin page.
* If you use Multicompany transverse mode, it will be necessary to check the activation of the modules in the children
  entities and to review completely the rights of the groups and the users.
* Use getEntity('xxx') instead getEntity('xxx', 1) and use getEntity('xxx', 0) instead getEntity('xxx')
* Some other change were done in the way we read permission of a user when module multicompany is enabled. You can
  retrieve the old behavior by adding constant MULTICOMPANY_BACKWARD_COMPATIBILITY to 1.
* The hook formObjectOptions was not implemented correctly in previous version. Sometimes, you had to return output
content by doing a print into function, sometimes by returning content into "resprint". This has been fixed to follow
hook specifications so you must return output into "resprint".


***** ChangeLog for 5.0.7 compared to 5.0.6 *****
FIX: #7000 Dashboard link for late pending payment supplier invoices do not work
FIX: #7148
FIX: #7325 Default VAT rate when editing template invoices is 0%
FIX: #7366 renaming table with pgsql
FIX: #7391
FIX: #7510 Bug: extrafield content disappear when generate pdf within intervention
FIX: Agenda events are not exported in the ICAL, VCAL if begin exactly with the same $datestart
FIX: Bad link to unpayed suppliers invoices
FIX: bankentries search conciliated if val 0
FIX: multicompany better accuracy in rounding and with revenue stamp.
FIX: PDF output was sharing 2 different currencies in same total
FIX: Upgrade missing on field
FIX: wrong key in selectarray
FIX: wrong personnal project time spent

***** ChangeLog for 5.0.6 compared to 5.0.5 *****
FIX: Removed a bad symbolic link into custom directory.
FIX: Renaming a resource ref rename also the directory of attached files.

***** ChangeLog for 5.0.5 compared to 5.0.4 *****
FIX: #7075 : bad path for document
FIX: #7156
FIX: #7173
FIX: #7224
FIX: #7226
FIX: #7239
FIX: add supplierproposaldet without price (new product)
FIX: amount overlap other amount when a pagebreak is done due to an image at the bottom of page.
FIX: Bad tax calculation with expense report
FIX: Best buy price calculation
FIX: Buying prices must always be in positive value.
FIX: calculate correct remain to pay for planned bank transactions
FIX: delete linked element on facture rec
FIX: edit sociale was emptying label
FIX: Error when updating thirdparty not returned
FIX: holidays with postgresql like on rowid integer
FIX: id of user not saved when making a payment of expense report
FIX: invoice page list
FIX: invoice situation VAT total rounding into PDF crabe
FIX: PgSQL compatibility.
FIX: remove order rights on invoice page
FIX: status were wrong on product referent list
FIX: supplier id was not passed to hooks
FIX: Support of vat code when using price per customer
FIX: User id correction on holiday request
FIX: value of user id filled to 0 in llx_bank_url when recording an expense report.
FIX: we have to check if contact doesn't already exist on add_contact() function
FIX: We should be able to insert data with value '0' into const
FIX: install process with DoliWamp

***** ChangeLog for 5.0.4 compared to 5.0.3 *****
FIX: #5640 Prices of a predefined product/service were incorrect under certain circumstances
FIX: #6541 since 4.0.4 to 5.0.0 autofill zip/town not working
FIX: #6880 #6925
FIX: #6885
FIX: #6926
FIX: #7003
FIX: #7012
FIX: #7040
FIX: #7048 #6075
FIX: Can set supplier invoice to billed.
FIX: Can't create invoice if PO disapproved
FIX: contratligne update
FIX: CVE-2017-7886
FIX: default param
FIX: Line of invoices not inserted when using POS module and VAT NPR.
FIX: origin & originid on supplierproposal
FIX: Redirect to payment page from member subscription page failed if a unique security key was defined.
FIX: REST api to get project when user has permission to read all.
FIX: situation_progress param default value must be 100 and not 0
FIX: SQL injection on user/index.php parameter search_statut.
FIX: vat code not saved during product creation.
FIX: Warnings

***** ChangeLog for 5.0.3 compared to 5.0.2 *****
FIX: #6677 Expired contracts dashboard box does not show the name of the thirdparty
FIX: #6813
FIX: 6863
FIX: #6877
FIX: #6881
FIX: Better sanitizing of search all parameter.
FIX: Correction with author and validator user on orders
FIX: dialog window with md theme must not be hidden by left menu part.
FIX: doactions hook missing in invoice model page
FIX: Fullname when member is a moral entity with no name.
FIX: Link to files on bank account tab broken with multicompany FIX: Link to preview on thirdparty broken with multicompany
FIX: New vat code not correctly implemented if "1 price per customer".
FIX: Pagination of invoices
FIX: pagination on resources
FIX: REST API not possible to add agendaevents
FIX: situation invoice broken due to the all percent application form inside addline form
FIX: SQL injection on user/index.php parameter search_statut.
FIX: XSS

***** ChangeLog for 5.0.2 compared to 5.0.1 *****
FIX: #6468 + Fix missing translation
FIX: #6517 #6525 Autocompletion of thirdparty after n chars not implemented
FIX: #6613 Default subject for Supplier proposal emails is filled with a non-existing key
FIX: #6614
FIX: #6619 Template invoices list do not respect restricted thirdparty user rights
FIX: #6621 Documents tab shows greyed out upload form even if the option to show actions not available is disabled
FIX: #6623 User card shows "Return to list" link even if the user has no rights to list users
FIX: #6636 Complete fix
FIX: #6669 User with no permission to edit customer invoices can see a edit button in project entry
FIX: #6671 Cannot remove thirdparty type with "#" in its name
FIX: #6673 Missing "nature" table header in thirdparty list
FIX: #6675 Restricted user with no agenda permissions can see a button to create appointment in thirdparty contact list
FIX: #6679 User with restricted supplier invoice permissions can edit project, payment conditions, payment mode
FIX: #6680 User with restricted supplier invoice permissions sees "reopen" button even if he has no permission to do it
FIX: #6718 Bug: Discount amount is not locally formatted in CommonObject View
FIX: #6767 serious critical error, no login possible with postgresql and ipv6.
FIX: #6795 #6796
FIX: Add option MAIN_MAIL_USE_MULTI_PART to include text content into HTML email and add option MAIN_MAIL_ADD_INLINE_IMAGES_IF_IN_MEDIAS to restore the inline images feature.
FIX: ajax autocomplete on clone
FIX: A non admin user can not download files attached to user.
FIX: Can't download delivery receipts (function dol_check_secure_access_document)
FIX: complete hourly rate when not defined into table of time spent
FIX: dont get empty "Incoterms : - " string if no incoterm
FIX: dont lose supplier ref if no supplier price in database
FIX: Enter a direct bank transaction
FIX: extrafield css for boolean type
FIX: forgotten parameter for right multicompany use
FIX: Found duplicate line when it is not.
FIX: global $dateSelector isn't the good one, then date selector on objectline_create tpl was hidden
FIX: Journal code of bank must be visible of accountaing module on.
FIX: length_accounta return variable name
FIX: limit+1 dosn't show Total line
FIX: No filter on company when showing the link to elements.
FIX: overwrapping of weight/volume on rouget template
FIX: Several bugs in accounting module.
FIX: shared bank account with multicompany not visible in invoice setup
FIX: spaces not allowed into vat code
FIX: supplier default condition not retrieved on create
FIX: supplier order line were always created with rang = 0

***** ChangeLog for 5.0.1 compared to 5.0.0 *****
FIX: #6503: SQL error in "Last pending payment invoices"
FIX: #6505 Project elements page shows greyed-out links even if the option to show actions not available is disabled
FIX: #6507: Statistics counter show wrong total Contract numbers when the user does not have full access
FIX: #6533 #6590
FIX: #6535
FIX: bank account not visible on payment card
FIX: colspan
FIX: Data lost during merge of thirdparties
FIX: Detection of color brightness
FIX: Filter on date lost after submit on time spent page
FIX: forgottent fk_unit field on llx_supplier_propaldet
FIX: list of projects
FIX: LOG_ERROR does not exists. Use LOG_ERR.
FIX: Missing total on project overview.
FIX: multicurrency management on supplier order/invoice
FIX: Notification sending was broken.
FIX: origin & origin id on supplier order line
FIX: param php doc
FIX: Picto of project on dol_banner and box
FIX: Some errors when downloading files.

***** ChangeLog for 5.0.0 compared to 4.0.* *****
For users:
NEW: Add module mulicurrency.
NEW: Add module accoutancy expert (double party accountancy).
NEW: Better responsive design, above all on smartphone.
NEW: #5801 More complete change to allow to disable supplier invoice document generation.
NEW: #5830 Can choose a generic email or use remail in the mail from field.
NEW: #5896 More complete data on event sent by email (name in title, emails list in details)
NEW: Add a better icon to show when "run" in cron jobs is disabled.
NEW: Add account statement into fields of bank account transaction list.
NEW: Add a direct debit mandate PDF template.
NEW: add clone contract feature.
NEW: Add color regarding stock even on ajax autocompleter product selector.
NEW: Add date into list of print jobs for Google Print.
NEW: add field and filters on turnover by third party report.
NEW: Add last activation date as info in module list.
NEW: add option to limit stock product by warehouse.
NEW: Add missing unique key on table llx_links.
NEW: Add option "Hide images in Top menu".
NEW: Add option PROJECT_LINES_PERWEEK_SHOW_THIRDPARTY to show thirdparty on page to submit time.
NEW: Add option "Stock can be negative". Off by default.
NEW: Add option SUPPLIER_ORDER_3_STEPS_TO_BE_APPROVED.
NEW: Add hidden option to include parent products too in stats of orders (not supported in rest of app yet).
NEW: Add Panama datas.
NEW: Add ressource extrafields.
NEW: add restrictions on standard exports (agenda, order, deplacement, facture, fournisseur, societe, propal, expedition)
NEW: Add substitution keys __SHIPPINGTRACKNUM__, __SHIPPINGTRACKNUMURL__ into shipping email template.
NEW: Add status Done on interventions.
NEW: Add system tool "Files integrity checker" to detect modified files for packaged versions.
NEW: Add tooltip in payment term edition in dictionnary.
NEW: Add type "url" as possible extrafield.
NEW: Add workflow to calculated supplier order status on stock dispatch.
NEW: Add workflow to classifed propal bill on invoice validation.
NEW: allow to save a parent warehouse.
NEW: Better filtering of automatic/manually inserted events.
NEW: Bill orders from order list.
NEW: Can add event from the card listing events.
NEW: Can change thirdparty when cloning a project.
NEW: Can create expense report for someone else (advanced permission).
NEW: Can clone an expense report.
NEW: Can edit a label for each price segment when using several segment prices for products.
NEW: Can filter on fields on admin translation page.
NEW: Can filter on project/task ref/label on the "new time consumed" page.
NEW: Can filter on status on objects on the "statistics" pages.
NEW: Can filter on type of leave requests in list.
NEW: Can generate SEPA mandate for each bank account of your customers.
NEW: Can see/make bank conciliation from bank transaction list.
NEW: Can edit RUM number of a customer bank account.
NEW: Can link template invoice to other objects. Generated invoices will be linked to same objects (example: contracts).
NEW: Can renamed attached files on some documents tabs (like products and expense reports).
NEW: Can see/edit the customer ref of a shipment.
NEW: Can select fields/extrafields on contract list + Mass delete action.
NEW: Can select fields on expense report list. Can make mass delete.
NEW: Can select fields to show on list of bank transaction.
NEW: Can set to paid automatically social or fiscal taxes after a payment was recorded.
NEW: Can sort on status of recurring invoice in list of template invoices.
NEW: Can use native php and dolibarr object on pages of module website.
NEW: Checkbox 'close order to "Everything received" automatically if all products are received' is visible on supplier orders.
NEW: conf to allow payments on different thirdparties bills but same parent company.
NEW: Consumption view on thirdparty total line and total HT by element.
NEW: Display bookkeeping by accounting account - Bookkeeping ordered by accounting account - Link with customers and suppliers invoices - Sub Total by accounting account - Ability to display more than 25 lines and filter by customer/supplier, invoice and accounting account
NEW: Each user can select its landing page (on tab "user display setup").
NEW: Editing translation GUI become easier with tool to search existing translation.
NEW: Error code of each email sent is visible in list of email targets
NEW: Export thirdparty with payment terms and mode.
NEW: filter actiontype on thirdparty tab.
NEW: filter by supplier and fk_warehouse on replenishment page.
NEW: Filters can accept generic search key like __DAY__, __MONTH__, __YEAR__ replaced with current day, month year before making the search.
NEW: Function "crop" images available on project, product and holiday attachment tab.
NEW: function to display full path to current warehouse.
NEW: Generation of document is available on member card.
NEW: Introduce mass action "delete" on sales orders.
NEW: Introduce option MAIN_DEFAULT_PAYMENT_TERM_ID to set default payment term on company level.
NEW: introduce option PROJECT_DISABLE_PRIVATE_PROJECT and PROJECT_DISABLE_PUBLIC_PROJECT.
NEW: Link between objects can be done on both side and on all objects.
NEW: More filter on bank transaction list.
NEW: Mutualize mass action. So "Send by email" is also available on orders.
NEW: New set of icon for status easier to understand.
NEW: option "Current/Next" for limit payment date (in payment term dictionary setup) to use a specific day of current month or jump to same day of next month.
NEW: Option DOC_SHOW_FIRST_SALES_REP shows name of "user buyer or saler" on PDF.
NEW: Option MAIN_INFO_SOCIETE_MAIL_ALIASES to be able to use several identities into the "email from".
NEW: Pagination available on list of users.
NEW: Phone formatting for Canada. Add dol_print_phone into phpunit tests.
NEW: Reduce nb of picto visible after reference of an object into lists, merging preview and download.
NEW: Reduce space lost on EDM module.
NEW: Reopen a paid bill is a user advanced permission.
NEW: can set a default bank account on thirdparty card.
NEW: Show photo of contacts on thirdparty card.
NEW: Show subtotal into list of linked elements.
NEW: Show total line (planned workload and time spent) on list of tasks.
NEW: Start to introduce search filters on dictionnaries for vat list.
NEW: Support extrafields for expense reports.
NEW: Support extrafields on product lot.
NEW: Support free bottom text and watermark on expense report template.
NEW: Support mass actions for proposals
NEW: Table with list of lots/serial can be viewed (module product batch).
NEW: The autofill zip/town table option is on by default.
NEW: the count of linked files on card includes external links.
NEW: Usage of vat code seems ok everywhere.
NEW: User date of employment added.
NEW: Use small photo of user on all user links.
NEW: Use new archi to select fields into list of time spent.
NEW: Available substitution key (__INVOICE_MONTH__, __INVOICE_PREVIOUS_MONTH__, ...) to use into note text of recurring invoices.

For developers:
NEW: Add ORDER_MODIFY trigger on each order modification.
NEW: Trigger on delete stock
NEW: The getURLContent return more information on success and error.
NEW: Uniformize code and correct deal with triggers
NEW: REST API explorer. Can create invoice and orders with lines.
NEW: Add a lot of API REST: expense reports, orders, commercial proposals, projects, agenda events, users, invoices, ...
NEW: Default collation for mysql is now utf8_unicode_ci
NEW: Can use any filter on all REST API to list.
NEW: ckeditor accept a parameter to disable all html filtering.
NEW: Complete table llx_ecm_files with field generated_or_uploaded
NEW: Enhance function setValueFrom so we can use it for "edit in form" feature.
NEW: getNomUrl displays full path to warehouse
NEW: Hook formObjectOptions
NEW: hook in element overview
NEW: Hook on stock product card
NEW: param socid find_min_price_product_fournisseur() function
NEW: More phpunit tests

WARNING:

Following changes may create regression for some external modules, but were necessary to make
Dolibarr better:
- Function delete of class Facture (invoice) need the object $user as first parameter. Also you must
  check you make a fetch on object before calling the delete.
- The old driver of "mysql" has been removed. Dolibarr use the new one (mysqli) by default.
- Remove not used function calculate_byte(). Use dol_print_size() instead.
- Function pdf_getTotalQty is now deprecated. Not used by Dolibarr core.
- Method commande->deleteline($lineid) has been replaced with commande->deleteline($user, $lineid).
- Method expensereport->delete(id, user) has been replaced with ->delete(user)
  Method warehouse->delete(id) has been replace with ->delete(user)
  This is to follow good practice to make a fetch on object before deleting it.
- The form to add a product to a draft proposal/order/invoice, from the product card, is hidden by default.
  It was not commonly used and usage generates some problems (cost price for margin calculation not entered, vat setting).
  Set constant PRODUCT_ADD_FORM_ADD_TO to retrieve it.
- The javascript "datatables" library was previously provided into Dolibarr sources, but it was not used by application.
  So there is no reason to maintain its compatibility with other dolibarr components. If an external module need this
  library, this external module must embed the library in his own sources/packages.
- Trigger name SUPPLIER_PROPOSAL_CREATE has been renamed into PROPOSAL_SUPPLIER_CREATE.
- A new paramater sqlfilters was introduced to allow filter on any fields int the REST API. Few old parameters,
  no more required, were also removed. Use this new one if you were using one of them.
- The trigger that activate or close a contract line is run on a contract line, not on contract.
- Method commande->set_availability(user, availability_id) removed from commande class, use method commande->availability(availability_id, notrigger).

Dolibarr 5.0 was frozen before PHP 7.1 was released. Unit tests are successful on PHP 7.1 but we don't have enough
feedback to confirm whole application is compatible. Current officiel supported PHP versions are PHP 5.3 to 7.0.


***** ChangeLog for 4.0.6 to 4.0.5 *****
FIX: #6613 Default subject for Supplier proposal emails is filled with a non-existing key
FIX: #6623 User card shows "Return to list" link even if the user has no rights to list users
FIX: #6636 Complete fix
FIX: #6669 User with no permission to edit customer invoices can see a edit button in project entry
FIX: #6671 Cannot remove thirdparty type with "#" in its name
FIX: #6673 Missing "nature" table header in thirdparty list
FIX: #6675 Restricted user with no agenda permissions can see a button to create appointment in thirdparty contact list
FIX: #6677 Expired contracts dashboard box does not show the name of the thirdparty
FIX: #6679 User with restricted supplier invoice permissions can edit project, payment conditions, payment mode
FIX: #6680 User with restricted supplier invoice permissions sees "reopen" button even if he has no permission to do it
FIX: #6813
FIX: Correction with author and validator user on orders
FIX: doactions hook missing in invoice model page
FIX: dont get empty "Incoterms : - " string if no incoterm
FIX: dont lose supplier ref if no supplier price in database
FIX: forgotten parameter for right multicompany use
FIX: global $dateSelector isn't the good one, then date selector on objectline_create tpl was hidden
FIX: limit+1 dosn't show Total line
FIX: supplier order line were always created with rang = 0


***** ChangeLog for 4.0.5 to 4.0.4 *****
FIX: #6234
FIX: #6259
FIX: #6330
FIX: #6360
FIX: #6411
FIX: #6443
FIX: #6444
FIX: #6453
FIX: #6503: SQL error in "Last pending payment invoices"
FIX: #6505 Project elements page shows greyed-out links even if the option to show actions not available is disabled
FIX: #6507: Statistics counter show wrong total Contract numbers when the user does not have full access
FIX: #6533 #6590
FIX: #6619 Template invoices list do not respect restricted thirdparty user rights
FIX: #6621 Documents tab shows greyed out upload form even if the option to show actions not available is disabled
FIX: add entity param to document link
FIX: Can use quote into supplier ref on order line add
FIX: Change the customer code only if error on duplicate
FIX: Creation of credit note on invoice with deposit stole the discount.
FIX: delete bank class lines when we delete bank_categ
FIX: deletion of bank tag
FIX: detail of deposit and credit not was not visible into final invoice
FIX: Error management during bank account creation
FIX: error management in bank account deletion.
FIX: event status is not modified when assign an user
FIX: forgotten fk_facture_fourn attribute on supplierinvoice line object
FIX: If bank module on, field must be required to register payment of expense report.
FIX: load multicurrency informations on supplier order and bill lines fetch
FIX: Missing total on project overview.
FIX: multicurrency_subprice
FIX: param billed when we change page
FIX: protection against infinite loop on hierarchy
FIX: Supplier Order list filter by project
FIX: the dolCopyDir fails if target dir does not exists.
FIX: use param for http links

***** ChangeLog for 4.0.4 to 4.0.3 *****
FIX: #6227 Document models table header "Unit" is shown in 2 lines in Spanish
FIX: #6230
FIX: #6237
FIX: #6245 Thirdparty link in supplier invoices list, links to "comm/card" instead of "fourn/card" page
FIX: #6253 Supplier invoice list filter does not respect "thirdparty" filter
FIX: #6277
FIX: project list and ajax completion return wrong list.
FIX: bug margin calculation by user with multicompany
FIX: Can make a stock transfert on product not on sale/purchase.
FIX: extrafield input for varchar was not working with special char within (ie double quotes)
FIX: javascript error
FIX: link for not found photo when using gravatar. Must use external url.
FIX: Protection so even if link is output for external user, links is disabled.
FIX: repair tool was ko to restore extrafields with type select.
FIX: Security access problem with external users on projects/tasks
FIX: We must not drop extrafield column if there is still record on other entities.
FIX: regression with sedning email when introducing security options to restrict nb of email sending.
t
***** ChangeLog for 4.0.3 to 4.0.2 *****
FIX: #5853 $conf->global->$calc==0 || $conf->global->$calc==1
FIX: #5958 no discount on supplier command made by replenishment
FIX: #5966 Bug: getNomUrl tooltips show Proposal info even if user has no rights to read them
FIX: #5972 #5734
FIX: #6007
FIX: #6010
FIX: #6029
FIX: #6043 - Payment mode not visible on supplier invoice list
FIX: #6051
FIX: #6062
FIX: #6088
FIX: A draft can be deleted by a user with create permission.
FIX: bad permission to see contract on home page
FIX: bad permission to see contract statistics
FIX: Bcc must not appears to recipient when using SMTPs lib
FIX: Consistent description for add or edit product
FIX: delete contract extrafields on contract deletion
FIX: Deposits and credit notes weren't added in the received and pending columns
FIX: export extrafields must not include separe type
FIX: Export of opportunity status must be code, not id.
FIX: False positive on services not activated
FIX: Filter was wrong or lost during navigation
FIX: HT and TTC price should always be displayed together
FIX: if a supplier price reference is changed after creating an order, we can't clone order.
FIX: in export. Error when using a separate extrafields.
FIX: Introduce hidden option MAIL_PREFIX_FOR_EMAIL_ID to solve pb of tracking email.
FIX: javascript error when using on mobile/smartphone
FIX: javascript xss injection and a translation
FIX: Label of project is in field title not label.
FIX: List of people able to validate an expense report was not complete.
FIX: Missing field
FIX: Module gravatar was not triggered on thirdparty and contact card
FIX: Must use external link into a forged email content.
FIX: Pb in management of date end of projects
FIX: Regression when deleting product
FIX: rendering of output of estimated amount on project overview page.
FIX: Sanitize title of ajax_dialog
FIX: Security to restrict email sending was not efficient
FIX: Setting supplier as client when accept a supplier proposal
FIX: Some statistics not compatible with multicompany module.
FIX: the time spent on project was not visible in its overwiew
FIX: Update intervention lline crash with PgSQL
FIX: wrong test on dict.php
FIX: wrong var name

***** ChangeLog for 4.0.2 compared to 4.0.1 *****
FIX: #5340
FIX: #5779
FIX: #5849
FIX: #5866
FIX: #5907
FIX: Addline if $txlocaltax1 is empty
FIX: Avoid error 500 if phpexcel is disabled
FIX: Avoid errors on debian
FIX: Can edit the customer ref even if order is not draft.
FIX: Documents not moved in new directory if we change reference of the task.
FIX: Error when CATEGORIE_RECURSIV_ADD is enabled and new category is child of an already linked to object
FIX: Extra fields of task not copied on project cloning
FIX: Hidden option PRODUCT_MAX_VISIBLE_PHOTO
FIX: Link on supplier invoice in widget was not clickable
FIX: margin tab on customer card must filter on current entity invoices
FIX: missing column into SQL on thirdparty list
FIX: Nber of attached files were not reported in event report of email sent
FIX: only show projects of related third if external user
FIX: Search provider by price
FIX: Solve backup when using mysqldump that return warning
FIX: Sql error in widget of product for stock alerts
FIX: updateligne if $txlocaltax1 is null

***** ChangeLog for 4.0.1 compared to 4.0.0 *****
FIX: #2853
FIX: #2991
FIX: #3128
FIX: #5699
FIX: #5734
FIX: #5742 error on project list if an extra field separator is added.
FIX: #5746 chrome php Try a fix. Not sure it solved all problems reported
FIX: #5748 Bug: Error updating to 4.0.1 with Postgresql. Field must be varchar.
FIX: #5750 Bug: CmailFile::server_parse enters an infinite loop if $server_response is false
FIX: #5752 Bug VAT NPR not propagated during proposal cloning
FIX: #5763 Bug: Cannot Create Supplier Price Request
FIX: #5770 Dolibarr doesn't modify correctly the hour of a task
FIX: #5776
FIX: #5802 Incoterms not set
FIX: #5813 Bug: Incoterms not being read correctly
FIX: #5818
FIX: alignement of intervention status
FIX: Clean of search fields
FIX: Creation of donation should go back on card after creation
FIX: Date visible on project overview
FIX: Execute a dedicated job from its id may results of launching other jobs too.
FIX: Failed to export contact categories with contact extra fields
FIX: inversion customer/supplier price
FIX: link "back to list" was not visible.
FIX: Lost filter on opportunities
FIX: Mandatory field payment term was not css highlighted.
FIX: Menu users not visible on dolidroid.
FIX: SEC for HTB23302
FIX: The email test sender in email setup was broken
FIX: Translation of "Name" is not a good choice for floow-up.
FIX: Update of maxnbrun on job list failed.
FIX: Value of payment term and project are not set on correct default value when invoice generated from template.
FIX: vat dictionary should allow enter and edit multiple values for localtaxes, separated by: (ex -19:-15)
FIX: Vat not visible in dictionnary

***** ChangeLog for 4.0.0 compared to 3.9.* *****
For users:
NEW: Add recurring invoice feature and automatic generation of invoices.
NEW: Add module "Loan" as stable.
NEW: Add module "Supplier commercial proposal" (price request) with stable status.
NEW: Can select dynamicaly number of lines to show on page on product, shipment, contact, orders, thirdparties.
NEW: Can select fields to show on list also for list of customer orders, supplier orders, shipments, proposals and invoices.
NEW: Show into badge on tab head, the number of dedicated contacts for all objects.
NEW: Add a checkbox to select/unselect all lines on page that support mass actions (like invoice list page)
NEW: Add a new method for margin calculation. Added margin on "cost price" in addition to margin on WAP price and margin on "best supplier price".
NEW: Add an explanation message on shipment page to explain you can't make shipment if order is not validated
NEW: Add date_rum into table of thirdparty bank account.
NEW: The probability of lead/opportunity can be defined per lead.
NEW: Added Malta VAT into migration script
NEW: Add Expense report into accountancy report
NEW: Add Expense report to approve into workboard
NEW: Selection of boxes is moved on top of home page
NEW: Add filter on a keyword, status and nature into list of modules.
NEW: Add hidden option BANK_DISABLE_CHECK_DEPOSIT to disable check deposit feature.
NEW: Add hidden option MAIN_PUBLIC_NOTE_IN_ADDRESS
NEW: Add index on invoice status
NEW: Add constant MAIN_LOGTOHTML to 0 into setup by default to save time when we need to make debug on hosted instance.
NEW: Add list of billed
NEW: Add minimum stock and desired stock into import/export profiles.
NEW: Add state into thirdparty export fields.
NEW: Add more trackable events (create, submit and receive supplier order).
NEW: Add hidden option MAIN_PROPAGATE_CONTACTS_FROM_ORIGIN
NEW: Add picto on module list to show warning and if module is an external module.
NEW: Add product type filter on turnover report
NEW: Add state into list of fields available for personalized fields of thirdparties
NEW: Add statistics for interventions module
NEW: Add statistics on number of projets on home page
NEW: Add statistics and late records into dashboard for supplier proposals.
NEW: Add the admin info on combo of type of contact
NEW: Add the event BILL_PAYED to the list of supported events for module notification.
NEW: Add total weight and volume on PDF.
NEW: Add hidden option to hide column qty ordered on shipments.
NEW: Add view of virtual stock into product list (when appropriate)
NEW: Add warning on tasks when they are late (add also the warning tolerance parameter)
NEW: Add weight/volume for one product into shipment export
NEW: Add width and height on product table
NEW: allow a document to be linked to project from another customer on config
NEW: allow project to be shared across entities (for multicompany module)
NEW: All variant of ckeditor config can be tested into the setup page of module.
NEW: Can change dynamically number of records visible into lists.
NEW: Can change type of extrafields (for some combinations only).
NEW: Can define number of first and last line to import into import wizard.
NEW: Can edit next execution date of a cron job.
NEW: Can edit value date of a vat payment after recording it.
NEW: Can filter modules on publisher.
NEW: Can filter on employee status when building emailing from users.
NEW: Can reopen an closed shipment.
NEW: Can search on shipments into the quick search box.
NEW: Can select language from a combo list on page to overwrite a translation.
NEW: Can select number of lines on page list for projects and tasks.
NEW: Can use ^ and $ (to say start with or end with like regex syntax) into search fields when search field is text. Bonus: ^$ can filter all lines with field not defined.
NEW: Clean and enhance code for cron engine
NEW: Can decrease stock on shipment closing/classifying (only if module lot is not enabled for the moment)
NEW: Disabled users are striked.
NEW: Enhance navigation of project module
NEW: fichinter lines ordered by rang AND DATE
NEW: hidden conf to use input file multiple from mail form
NEW: hidden feature: SUPPLIER_ORDER_WITH_NOPRICEDEFINED allow supplier order even if no supplier price defined
NEW: Hidden option MAIN_LANDING_PAGE to choose the first page to show after login works as a "global" option (llx_const) and as a "per user" option (llx_user_param).
NEW: Holiday is a now a RH module. All RH module provides by default visilibity on users of its hierarchy.
NEW: If error is reported during migration process, you can ignore it to avoid to be locked.
NEW: if nb total of lines provided in print barre_liste, display in title
NEW: If option to see non stable modules is on, add a filter into module list to filter on level (deprecated, experimental, development)
NEW: Include number of linked files into badge counter of "Linked files" tab.
NEW: Include sales representative into export of thirdparties
NEW: Indicator on workboard are red/green if late or not.
NEW: Into GED module, filename is truncated only if there is not enough space into table
NEW: Introduce a predefined job to run database backup
NEW: Introduce option MAIN_WEIGHT_DEFAULT_UNIT and MAIN_VOLUME_DEFAULT_UNIT to force output unit for weight and volume.
NEW: Introduce position of records into dictionnary of type of contacts
NEW: Link on a user in leave page reach to leave tab of user.
NEW: List of user in agenda view per user show photo thumb.
NEW: Margins module - Check/update buying price on invoice lines
NEW: Merge all admin tools (system and module admin tools) into same entry "Admin tools", so now things are clear: All features restricted to an admin user is inside "setup" (for setup) or "admin tools" (for action tools) instead of 3 different entries.
NEW: Merge all boxes "related objects" into one. This save a lot of room on most card and avoid often horizontal scoll.
NEW: Moved code that deals with bank categories to BankCateg. Created BankCateg::fetchAll function
NEW: Move HRM dictionary from module to core dictionaries.
NEW: Mutualize code to manage email substitution variables. Show available variables into page to edit email templates.
NEW: Mutualize code: Use one call of function "addThumbs", when possible, to generate thumbs files instead of several call of "vignette" function.
NEW: On translation admin page, admin can overwrite a translation value.
NEW: Option MAIN_LIST_FILTER_ON_DAY is supported on proposal list.
NEW: Add reputation field for price supplier.
NEW: Selection of fields is available on member list.
NEW: Show a badge with number of withdraw requests done on the withdraw tab of invoice.
NEW: Add option to show detail per warehouse into reassort.
NEW: Show total number of modules into the module list.
NEW: Survey system has now a status like other objects. You can close or reopen a survey.
NEW: The note on time spent can be entered when using the "view per day".
NEW: Use ellipsis truncation on too large left menu text.
NEW: When a new field to show into lists is selected, the form is automatically submited and field added.
NEW: When creating a template invoice from a draft invoice, if there is link to contract on draft invoice, link is kept on template invoice.
NEW: When emailing is not sent completely, show progression.
NEW: Experimental module Accountancy Expert.
NEW: Experimental module Multicurency

For developers:
NEW: Add entity field in llx_societe_remise_except and llx_societe_remise.
NEW: Rest API token is no more reset at each call. We can reset it with param reset=1 on login call.
NEW: Add html id/class to locate value in the DOM html
NEW: Add a css class style called 'reposition', so when clicking on a link with this class will move scrollbarr to be placed at same page location.
NEW: TimeZone can be supplied to mktime
NEW: hook in shipment card
NEW: Deprecated Societe::set_prospect_level, Societe::set_commnucation_level, Societe::set_OutstandingBill functions
NEW: A module can add, into its import profiles, a sql request to execute at end of import. This allow to update dernormalized data after import.
NEW: Add hook pdf_build_address
NEW: Add a parameter on graph function to show a generic graph when no data are available.
NEW: Add $object in parameter of pdf_build_address so we could include hook into the function.
NEW: Add a tool for developers to purge database with no loose of setup
NEW: Can disable a module by renaming dir of module into module.disabled (this save time for maintenance when working with FTP).
NEW: Created AccountLine::insert function and started using it for transaction creation
NEW: Created Account::__toString, Account::getFieldsToShow and Account::getAccountNumberOrder to refactor the way account number was shown
NEW: Created FormBank::getIBANLabel function to get the label of "IBAN" depending on bank account country
NEW: prepare for additional warehouse statuses
NEW: project sharing in select_projetcs_list function
NEW: Removed deprecated CommonObject::client property. Please use CommonObject::thirdparty instead
NEW: Removed unused FormOrder::selectSourcesCommande function
NEW: Renamed ActionComm::add function to ActionComm::create
NEW: Rename Form::select_date to Form::selectDate and Form::form_date to Form::formDate
NEW: Rename path for generic media files
NEW: More phpunit tests. Include some REST API into automatic tests.
NEW: Move Expense report menu from module to menu files.


WARNING:

Dolibarr 4.0 should be compatible with PHP 7 but more feedbacks are still expected to confirm that.

Following changes may create regression for some external modules, but were necessary to make
Dolibarr better:
- Function log() of class CommandeFournisseur has been removed. Using it is no more required.
- Class Resource was renamed into DolResource to avoid conflict with a reserved PHP word.
- Method commonobject->add_thumb() has been renamed into commonobject->addThumbs().
- Method select_type_comptes_financiers() has been renamed into selectTypeOfBankAccount()
- Property ->client that was deprecated 6 years ago, is replaced in all core code with ->thirdparty.
- File '/core/tpl/document_actions_pre_headers.tpl.php' were renamed into '/core/actions_linkedfiles.inc.php'.
So if you included it into your module, change your code like this to be compatible with all version:
  $res=@include_once DOL_DOCUMENT_ROOT . '/core/actions_linkedfiles.inc.php';
  if (! $res) include_once DOL_DOCUMENT_ROOT . '/core/tpl/document_actions_pre_headers.tpl.php';



***** ChangeLog for 3.9.4 compared to 3.9.3 *****
FIX: #2853
FIX: #3128
FIX: #4447
FIX: #5128 if create method return duplicated code error not use GETPOST in order to get a new code
FIX: #5340
FIX: #5473
FIX: #5474 Country_id of "Don" object is still empty
FIX: #5534
FIX: #5535 bad dependency.
FIX: #5537 AJAX project search does not work properly
FIX: #5540 getFormMail is not registered as addReplace hook
FIX: #5544 Disabled Contact still appear in lists to send emails
FIX: #5549 getNomUrl tooltips show Order info even if user has no rights to read them
FIX: #5568
FIX: #5594
FIX: #5629 PgSQL Interger string stylish error
FIX: #5651
FIX: #5660
FIX: #5853 $conf->global->$calc==0 || $conf->global->$calc==1
FIX: #5907
FIX: #5966 Bug: getNomUrl tooltips show Proposal info even if user has no rights to read them
FIX: #6051
FIX: #6088
FIX: Can correct stock of lot using eatby or sell by date
FIX: Can make a movement on "out of sell" products
FIX: cannot update bank account on invoice if module order not activated
FIX: Can't create withdrawal document
FIX: delete contract extrafields on contract deletion
FIX: Direction of movement lost if an error occurs
FIX: Error when CATEGORIE_RECURSIV_ADD is enabled and new category is daughter of an already linked to object
FIX: export extrafields must not include separe type
FIX: External user must not be able to edit its discounts
FIX: Failed to export contact categories with contact extra fields
FIX: header title in commercial area
FIX: HT and TTC price should always be displayed together
FIX: incoterms
FIX: incoterms do not output into crabe invoice PDF
FIX: in PgSQL no quote "word style" is permitted around column name
FIX: Introduce hidden option MAIL_PREFIX_FOR_EMAIL_ID to solve pb of tracking email.
FIX: margin tab on customer card must filter on current entity invoices
FIX: missing column into SQL on thridparty list
FIX: only show projects of related third if external user
FIX: PgSQL Module Ressource list crash #5637
FIX: php Strict
FIX: Regression when deleting product
FIX: Security to restrict email sending was not efficient
FIX: tag for date rfc in odt substitution
FIX: Update intervention lline crash with PgSQL
FIX: update limit stock on product stock
FIX: vat dictionary should allow enter and edit multiple values for localtaxes, separated by: (ex -19:-15)
FIX: wrong test on dict.php


***** ChangeLog for 3.9.4 compared to 3.9.3 *****
FIX: #2853
FIX: #3128
FIX: #4447
FIX: #5128 if create method return duplicated code error not use GETPOST in order to get a new code
FIX: #5340
FIX: #5473
FIX: #5474 Country_id of "Don" object is still empty
FIX: #5534
FIX: #5535 bad dependency.
FIX: #5537 AJAX project search does not work properly
FIX: #5540 getFormMail is not registered as addReplace hook
FIX: #5544 Disabled Contact still appear in lists to send emails
FIX: #5549 getNomUrl tooltips show Order info even if user has no rights to read them
FIX: #5568
FIX: #5594
FIX: #5629 PgSQL Interger string stylish error
FIX: #5651
FIX: #5660
FIX: #5853 $conf->global->$calc==0 || $conf->global->$calc==1
FIX: #5907
FIX: #5966 Bug: getNomUrl tooltips show Proposal info even if user has no rights to read them
FIX: #6051
FIX: #6088
FIX: Can correct stock of lot using eatby or sell by date
FIX: Can make a movement on "out of sell" products
FIX: cannot update bank account on invoice if module order not activated
FIX: Can't create withdrawal document
FIX: delete contract extrafields on contract deletion
FIX: Direction of movement lost if an error occurs
FIX: Error when CATEGORIE_RECURSIV_ADD is enabled and new category is daughter of an already linked to object
FIX: export extrafields must not include separe type
FIX: External user must not be able to edit its discounts
FIX: Failed to export contact categories with contact extra fields
FIX: header title in commercial area
FIX: HT and TTC price should always be displayed together
FIX: incoterms
FIX: incoterms do not output into crabe invoice PDF
FIX: in PgSQL no quote "word style" is permitted around column name
FIX: Introduce hidden option MAIL_PREFIX_FOR_EMAIL_ID to solve pb of tracking email.
FIX: margin tab on customer card must filter on current entity invoices
FIX: missing column into SQL on thridparty list
FIX: only show projects of related third if external user
FIX: PgSQL Module Ressource list crash #5637
FIX: php Strict
FIX: Regression when deleting product
FIX: Security to restrict email sending was not efficient
FIX: tag for date rfc in odt substitution
FIX: Update intervention lline crash with PgSQL
FIX: update limit stock on product stock
FIX: vat dictionary should allow enter and edit multiple values for localtaxes, separated by: (ex -19:-15)
FIX: wrong test on dict.php


***** ChangeLog for 3.9.3 compared to 3.9.2 *****
FIX: #4383 $userid not defined
FIX: #4448 $filebonprev is not used, $this->filename now
FIX: #4455
FIX: #4749
FIX: #4756
FIX: #4828
FIX: #4926
FIX: #4964 buyprice in customer from shipping buyprice wasn't load in expedition::fetch_lines
FIX: #5004
FIX: #5068
FIX: #5170 tva sign with INVOICE_POSITIVE_CREDIT_NOTE option
FIX: #5338 use of not initialized var $aphour, $apmin, etc
FIX: #5343
FIX: #5380
FIX: #5383 bad object id on don delete
FIX: #5414
FIX: #5470 User of expense report in bank transactions page is not correct
FIX: a case of corrupted ODT by Word that insert <text:s> when it should not.
FIX: Can't create thirdparty or validate invoice if profid is mandatory and profid does not exists for other countries
FIX: dasboard wrong for late invoice
FIX: duplicate jquery.js files
FIX: extrafield cloned on project clone
FIX: Failed to open file
FIX: Filter on opportunity amount and budget
FIX: form_confirm to delete payment on supplier invoice
FIX: javascript error with german-switzerland language
FIX: large expense note
FIX: Missing original .js file (license violation if sources are not provided)
FIX: Option strict mode compatibility
FIX: product stats all bloc module without enbaled test
FIX: receiving link never works
FIX: task ODT company object not correctly retrieved
FIX: Translate group perms as it is done into user perms
FIX: We must take the last recent defined price when using price level

***** ChangeLog for 3.9.2 compared to 3.9.1 *****
FIX: #4813 Won translation for the key OppStatusWON instead OppStatusWIN
FIX: #5008 SQL error when editing the reference of a supplier invoice that already exists
FIX: #5236 Cron module activated but "Modules tools" does not appear in the left menu.
FIX: Accountancy - 3.9 - Chart of accounts are limited on only one country
FIX: bug on email template
FIX: Can't create a stock transfer from product card
FIX: can't fetch by siret or siren because of first "if"
FIX: Check stock of product by warehouse if $entrepot_id defined on shippings
FIX: Compatible with multicompany
FIX: Creation of the second ressource type fails.
FIX: end of select when no fournprice
FIX: Filter on assigned to was preselected on current user on list "All events" (instead of no filtering)
FIX: Filter on category tag for suppliers
FIX: hook on group card called but not initialized
FIX: Infinite loop on menu tree output for edition
FIX: Can show tree of entries added by external modules using fk_mainmenu and fk_leftmenu instead of fk_menu.
FIX: init var at wrong place report incorrect "shippable" flag on draft order.
FIX: It doesn't check if there is enough stock to update the lines of orders/invoices
FIX: Menu statistics was not visible if module proposal was not enabled
FIX: Merge manually PR #5161 - Bad translation key
FIX: missing column when module was installed before standard integration
FIX: Missing number total of modules
FIX: Not filtering correctly when coming from dashboard
FIX: PROPAL_MERGE_PDF with PRODUCT_USE_OLD_PATH
FIX: Remove PHP Warning: Creating default object from empty value.
FIX: same page added several times on mergepropal option
FIX: search on date into supplier invoice list dont work because of status -1
FIX: Search supplier ref on contract
FIX: Split of credit note into discount page generates records not correctly recognised as credit note.
FIX: SQL error function on getAvailableDiscounts function, on bill create mode if socid is empty
FIX: #5087
FIX: #5108
FIX: #5163
FIX: #5195
FIX: #5203
FIX: #5207
FIX: #5209
FIX: #5230

***** ChangeLog for 3.9.1 compared to 3.9.* *****
FIX: #3815 Call to undefined function local_by_date()
FIX: #4424 Missing email of user popup in supplier orders area
FIX: #4442 Missing translation in Banks menu
FIX: #4737 Bank transacion type selector translation is cropped
FIX: #4742 Able to delete a supplier invoice with a registered payment
FIX: #4743 UI glitch in project summary page
FIX: #4747 Missing UI background when registering a supplier invoice payment
FIX: #4748 Supplier invoice payment confirmation amount is not translated
FIX: #4766 VAT not shown in supplier invoice popup
FIX: #4784
FIX: #4809 Duplicate functions with different content
FIX: #4812
FIX: #4839
FIX: #4851 Project selector in supplier invoices shows the project label twice
FIX: #4870
FIX: #4874 SQL error when listing users
FIX: #4880
FIX: #4961
FIX: #4989
FIX: If oauth has never been activated two tables are missing and printing is not working
FIX: A not enabled field for list must not into fields to add
FIX: Bad color of message password changed
FIX: Bad error and style message when changing its own login
FIX: Bad function name call on delete
FIX: Bad include and param for project numbering module call
FIX: bad translation language loaded FIX: When changing thirdparty on event card, the showempty option of contact was lost. FIX: Bad placeholder shown on combo to select a thirdparty.
FIX: Bad vat definition when using POS module
FIX: Box disabled because bugged
FIX: Can not select a commercial on the creation of a third
FIX: Check of EAN13 barcode when mask was set to use 13 digits instead of 12
FIX: correct display of minimum buying price
FIX: Creation of thumb image for size "small" was not done.
FIX: Damn, where was the project ref ?
FIX: Default vat is not set correctly when an error occured and we use VAT identified by a code.
FIX: dont retrieve new buying price on margin display
FIX: Duplicate records into export
FIX: Each time we edit a line, we loose the unit price.
FIX: Email templates not compatible with Multicompany
FIX: Export must use a left join to not loose lines
FIX: fetchAllEMailTemplate
FIX: Filter/search on extrafields on lists
FIX: finished parameters not used
FIX: Generated thumbs must always use the png format so using thumbs can work.
FIX: Hook resprint  be printed
FIX: image extension must be in lower case
FIX: Missing clean of criteria
FIX: Missing database escaping on supplier price insert/update
FIX: Missing function
FIX: Multiprice generator didn't recalculate prices if only the price_base_type property changes
FIX: Not removing code into vatrate.
FIX: Not showing sellprice properly on product list
FIX: Parsing of amount to pay vat
FIX: PHPCS
FIX: PMP is deprecated at warehouse level
FIX: real min buying price
FIX: Same term to create than other objects
FIX: Some records were lost into margin per product report
FIX: systematic rounding causes prices to be updated without reason
FIX: Template email must take care of positino column
FIX: VAT rate can be negative. Example spain selling to morroco.
FIX: When cloning an order the order result from clone must be now
FIX: When using option Price per level, when adding a predefined product, the vat for customer was not correctly set.

***** ChangeLog for 3.9.0 compared to 3.8.* *****
For users:
NEW: A new and more modern look for "eldy" theme.
NEW: Introduce a new theme called "Material Design".
NEW: #3767 Allow changing multiple prices of a product at once
NEW: Add a button to purge criteria in user list
NEW: Add a filter field to restrict list of member when doing a LDAP list request. Use also this filter into ldap command line script making sync from ldap to dolibarr.
NEW: Add all assigned users and all extrafields data in new event when we createFromClone
NEW: Add hidden option to use standard position address in crabe model For electronic sending solutions
NEW: Add a refresh button on page list of direct print jobs.
NEW: Add a tab "document" in donation card
NEW: Add cancel button on thirdparty create page
NEW: Add chart of product statistics
NEW: Add color on categories
NEW: Add date value filter on account records list
NEW: Add __PROJECT_NAME__ tag for customer invoice emails
NEW: Add option PDF_ALLOW_HTML_FOR_FREE_TEXT to be able to enter pdf footer text with wysiwyg editor.
NEW: Add fields into llx_cronjobs to be able to use job table to queue one shot jobs.
NEW: Add filter on status on invoice list
NEW: Add filter on status on shipments
NEW: Add gender property managed on user card FIX: Better error messages when uploading photo of user when permission to write are not granted
NEW: Add help tooltips on fields of dictionary edit pages.
NEW: Add hidden option MAIN_MAILFORM_DISABLE_ENTERKEY to disable the key enter into the form to send email.
NEW: Add $ID$ into extrafields management to allow use of current object id on filter for select list from table and checkbox list from table
NEW: Add info page on product card
NEW: Add into about page, a sample text to use to promote new version release (visible only if version is last stable)
NEW: Add none/all selection into list of files for FTP browser module
NEW: Add opportunity amount on project card.
NEW: Add link "date of invoice" to select date of invoice when creating a payment in one click.
NEW: Add planned workload and declared progress on project summary list on project home page (data aggregated from tasks of project)
NEW: Add ref and label of project into export
NEW: Add status into filters of graph
NEW: Add tab document on salaries payment
NEW: Add thumb of users into stats box on home page
NEW: A link to the bugtracker report tool can be enabled in the GUI
NEW: Better look for POS. More responsive design.
NEW: Can add project search on left menu search area
NEW: Can assign a task to yourself to have it appear on timesheet.
NEW: Can close a project that has draft status with no need to switch it to validate status before.
NEW: Can edit Background color for Top menu and Background color for table title line.
NEW: Can edit email templates using WYSIWYG editor.
NEW: Can edit list of prospect status for customers/prospects. Add a new entry into dictionary table to manage list fo status.
NEW: Can filter on contact status in prospect list. Removed deprecated menu entry.
NEW: Can filter proposal on a tag of a product.
NEW: Can filter proposal, orders or invoices with criteria "contain at least one product with following tag"
NEW: Can choose fields to show on project list.
NEW: Can choose fields to show in product list. Extrafields are also supported.
NEW: Can choose fields to show into the contact list. Extrafields are also supported.
NEW: Can choose fields to show into list of users. Extrafields are also supported.
NEW: Can set default value of event type when creating an event (if option "manage type of event" is used).
NEW: Can upload files on leave requests. Use more standard permissions.
NEW: Can use a "|" to make a OR search on several different criterias into search text filters of tables.
NEW: Can use the * as a joker characters into search boxes of lists.
NEW: Clean code into salary module, debug and add indexes
NEW: Can filter on user list and salary payments on user with naural search.
NEW: Can clone agenda events.
NEW: Color category is visible onto the thumb of tags on thirdparty, or products cards.
NEW: Conf to use next product/service ref when we clone a product/service
NEW: Contract module can be used to follow both sold and bought contracts/recurring subscriptions.
NEW: Can change amount when creating withdraws requests.
NEW: FEATURE PROPOSAL: on proposal, order or invoice creation from scratch, reload page after customer selection so its informations can be loaded
NEW: Filter "active" by default on user list. Fix label of permission of project module.
NEW: Forms are using the "tab look", even in creation mode.
NEW: Free text for cheque deposit receipt can be HTML content.
NEW: Hidden option THEME_ELDY_USE_HOVER is stable enough to become officialy visible into setup.
NEW: If module salaries is on, you can set a hourly value for time consumed by users. When a user enter its time consumed on a project, a calculation is done to provide the cost for human services. This value appears into the "Overview" of project.
NEW: Add import profile to import sales representatives of third parties.
NEW: Increase length of bank code to 128 char #3704
NEW: Into the overview of projects, the name of thirdparty appears into combo lists of elements to link to project.
NEW: Introduce a "code" into table of vats to describe VAT. This will allow to suggest different vat lines with same value with ability to differentiate them.
NEW: Introduce cost price on products.
NEW: Introduce hidden option MAIN_LANDING_PAGE to decide the home page visible just after login.
NEW: Introduce hidden option MAIN_REPLACE_TRANS_xx_XX to allow simple replacement of translated string on the fly. Prefer to use next method.
NEW: Introduce table llx_overwrite_trans to be able to overwrite translations by simple database edition.
NEW: Introduce use of cache for thumbs images of users to save bandwith.
NEW: Experimental level multiprice generator based on per cent variations over base price.
NEW: List of projects of a thirdparty are visible on a project tab for the thirdparty.
NEW: Merge all left menu search boxes into one.
NEW: Merge all search fields of an area page into one search box.
NEW: Next ref on clone doesn't need conf, it's used if mask exists.
NEW: Only arrow of current sorted field is visible into table views. This save a lot of space. You can click on the column title to sort. This make clickable area larger and click to sort is easier.
NEW: On page to see/edit contact of an ojbect, the status of contact is visible (for both external and internal users).
NEW: Option "encrypt password" into database is set to on by default on first install.
NEW: Print event type on third party card tab agenda list (only if AGENDA_USE_EVENT_TYPE = 1)
NEW: Provide an easier way to understand if an order can be shipped.
NEW: Quick search filter works also on invoice, proposal, order, intervention, contract and expense reports.
NEW: Replace category edition page on members with new select2 component.
NEW: Show photo of logged user into login top right block.
NEW: If no photo is available for user, we show a generic photo depending on gender.
NEW: Show photo of user into user list.
NEW: Show which fields were used for search when doing a "generic search" from the "quick search" form on left menu.
NEW: Statistic graphs on products offer a filter on product type (product / service or both)
NEW: Syslog displays configuration errors
NEW: The clicktodial module is now able to provide link "tel:" on phone numbers. So it is also possible to use clicktodial with a client solution like the "xivo" local client.
NEW: The conditional IF into ODT templates works also on not defined var so we can show data only if defined. Close #3819
NEW: The free text in PDF footers can now be a HTML content. So the WYSIWYG editor is on by default to edit it into module setup.
NEW: The thirdparties tabs, the contacts tabs and the members tabs are now presented using a new "top banner", saving space and using a same way to show address, status and navigation arrows.
NEW: Thumbs for statistics on main page are fully clicable (not only link inside the thumb)
NEW: Translate extrafield's labels.
NEW: Use new select2 component for juridical status, country and state selection.
NEW: When creating order, proposal or invoice from thirdparty card, the project is asked during creation. A link to create project if it does not exists is also available.
NEW: Uniformize form creation of proposal to add public and private notes during creation like for order and invoice.
NEW: More robust antiXSS engine.
NEW: Compatibility with Mysql 5.7+

For developers:
NEW: The search box and the bookmarks are now rendered by the menu manager.
NEW: Add a new widget $form->selectArrayAjax() to use combo list with content coming from an Ajax URL.
NEW: Add doActions hook method call in contract card
NEW: Added doActions hooks to user cards
NEW: Add a new component to select categories/tags from the main edit page of product. The dedicated tab is also removed.
NEW: upgrade jQuery Component Datable (and extras) to 1.10.7
NEW: script to build API class from existing class
NEW: Prepare database to store information per files (for example to define if an image can be used as a cover or not)
NEW: log hooks loading
NEW: Introduce property module_position so a module can decide where it appears into list of modules.
NEW: Introduce function dolGetFirstLineOfText
NEW: Introduce a method getDefaultCreateValueForField for developers to get a default value to use for a form in create mode. Implement it for public and private notes.
NEW: A module can add its entries into cron module.
NEW: Framework feature. To have a page being loaded at same scrollbar level after a click on a href link, just add the class "reposition" on this link.
NEW: Add exemple of setup for multitail to render dolibarr log files
NEW: Add restler framework. First step to build REST API into Dolibarr.
NEW: Add css class and ids on column of detail lines to allow module to easily manipulate fields.
NEW: Add hook in send mail
NEW: Add hooks on list of members to allow an external module to add more fields into list view.
NEW: Add hooks to allow an external module to complete list of events into calendar views.
NEW: Add "productpricecard" hook and uniformize code
NEW: Enhance also the prototype test_arrays to include select form before table.
NEW: Enhance prototype, project list and proposal list with new hooks to have an external module able to add more fields.
NEW: Enhance style engine. Add option to set color of links.
NEW: ODT generators can now also set meta properties of ODT file.
NEW: Add missing columns into llx_expedition to match other tables.
NEW: A new function getImageFileNameForSize was also introduced to choose image best size according to usage to save bandwith.
NEW: Support logging to a Sentry server
NEW: Prepare database to have agenda able to store more detailed emails events.

WARNING:

Dolibarr 3.9 is not yet fully compatible with PHP 7 even if most features seems to work.

Mysql minimum version is now 5.0.3

Following changes may create regression for some external modules, but were necessary to make
Dolibarr better:
- Deprecated Product::setPriceExpression. Use Product::update instead
- Deprecated hidden option MAIN_USE_CUSTOM_TRANSLATION has been removed. Use table llx_overwrite_trans instead.
- Trigger LINECONTRACT_INSERT has been renamed into LINECONTRACT_CREATE to match common denomination.
- A lot hooks used into PDF generation were not correctly implemented. We had to fix this. The result si that
the following hook were set as hook of type "replace". This means if your module implement such hooks, it must
return 0 to execute standard code or 1 to replace standard code (value to output should be set into resPrints instead).
This is list of hooks modified:
'pdf_getlinenum', 'pdf_getlineref', 'pdf_getlineref_supplier', 'pdf_getlinevatrate', 'pdf_getlineupexcltax',
'pdf_getlineupwithtax', 'pdf_getlineqty', 'pdf_getlineqty_asked', 'pdf_getlineqty_shipped', 'pdf_getlineqty_keeptoship',
'pdf_getlineunit', 'pdf_getlineremisepercent', 'pdf_getlineprogress', 'pdf_getlinetotalexcltax', 'pdf_getlinetotalwithtax'
- Renamed Product::isservice and Product::isproduct to match PSR-2
- Remove deprecated Product::hidden property



***** ChangeLog for 3.8.5 compared to 3.8.4 *****
FIX: #3815 Call to undefined function local_by_date().
FIX: #4424 Missing email of user popup in supplier orders area
FIX: #4442 Missing translation in Banks menu
FIX: #4448 $filebonprev is not used, $this->filename now
FIX: #4455
FIX: #4737 Bank transacion type selector translation is cropped
FIX: #4742 Able to delete a supplier invoice with a registered payment
FIX: #4743 UI glitch in project summary page
FIX: #4747 Missing UI background when registering a supplier invoice payment
FIX: #4748 Supplier invoice payment confirmation amount is not translated
FIX: #4749
FIX: #4756
FIX: #4766 VAT not shown in supplier invoice popup
FIX: #4809 - Duplicate functions with different content
FIX: #4851 Project selector in supplier invoices shows the project label twice
FIX: #4870
FIX: #5008 SQL error when editing the reference of a supplier invoice that already exists
FIX: #5048 Product supplier list display only one produc
FIX: #5170 tva sign with INVOICE_POSITIVE_CREDIT_NOTE option
FIX: #5203
FIX: #5207
FIX: #5338 use of not initialized var $aphour, $apmin, etc
FIX: #5380
FIX: #5383 bad object id on don delete
FIX: #5474 Country_id of "Don" object is still empty
FIX: Accountancy - 3.8 - Chart of accounts are limited on only one country
FIX: Bad include and param for project numbering module call
FIX: Box disabled because bugged
FIX: bug on email template
FIX: Can correct stock of lot using eatby or sell by date
FIX: Can make a movement on "out of sell" products
FIX: Can't create thirdparty or validate invoice if profid is mandatory and profid does not exists for other countries
FIX: can't fetch by siret or siren because of first "if"
FIX: Check stock of product by warehouse if $entrepot_id defined on shippings
FIX: correct display of minimum buying price
FIX: Creation of thumb image for size "small" was not done.
FIX: Direction of movement lost if an error occurs
FIX: dont retrieve new buying price on margin display
FIX: Duplicate records into export
FIX: Email templates not compatible with Multicompany
FIX: end of select when no fournprice
FIX: finished parameters not used
FIX: hook on group card called but not initialized
FIX: It doesn't check if there is enough stock to update the lines of orders/invoices
FIX: large expense note
FIX: missing column when module was installed before standard integration
FIX: Missing database escaping on supplier price insert/update
FIX: Not filtering correctly when come from dashboard
FIX: PROPAL_MERGE_PDF with PRODUCT_USE_OLD_PATH
FIX: real min buying price
FIX: receiving link never works
FIX: same page added several times on mergepropal option
FIX: search on date into supplier invoice list dont work because of status -1
FIX: Search supplier ref on contract
FIX: SQL error function on getAvailableDiscounts function, on bill create mode if socid is empty
FIX: systematic rounding causes prices to be updated without reason
FIX: task ODT company object not correctly retrieved
FIX: Template email must take care of positino column
FIX: VAT rate can be negative. Example spain selling to morroco.

***** ChangeLog for 3.8.4 compared to 3.8.3 *****
FIX: #3694
FIX: #3798 #2519 Cron jobs would never be executed
FIX: #4155 Search Categories error
FIX: #4239
FIX: #4272 Error when trying to print the page "Linked objects" of a Thirdparty
FIX: #4291 Correctly filter bank card GETPOSTs
FIX: #4291 Correctly filter external calendar GETPOSTs
FIX: #4341
FIX: #4394 Untranslated label in list of expense reports
FIX: #4414 Supplier invoices use FAC_FORCE_DATE_VALIDATION client invoices property
FIX: #4418
FIX: #4425 Missing "VAT" translation in supplier order popup
FIX: #4434 Weird behaviour when enabling multiprices
FIX: #4440 Wrong price is filled by Product::fetch into multiprices arrays
FIX: #4453 SEPA Direct Debit generated XML shows a trailing comma in RmtInf field
FIX: #4528
FIX: #4556 desiredstock and seuil_stock_alerte cleared on modify product card
FIX: #4580
FIX: #4583 Incorrect call of Categories::containing throws a DoliDB error
FIX: #4649 Wrong parameters order
FIX: #4768
FIX: #4785
FIX: Add a test to show bugged module with a bad declaration of dictionaries to avoid to see clean module to be breaked.
FIX: add Croatia into list of country in EEC
FIX: add missing global def for ttc column
FIX: ajax error with multicompany module
FIX: Avoid errors when batch stock is negative
FIX: bad field in select
FIX: bad path
FIX: bad transaction level due to code of situation invoices
FIX: best sql request
FIX: bookmark's user change after update if the user hasn't superadmin right
FIX: call trigger LINEBILL_SUPPLIER_CREATE
FIX: Can not disabled an opened service line in a contract
FIX: can't clone event
FIX: can't send mail to thirdparty contact if no mail defined on thirdparty card
FIX: Check stock of batch on shippment
FIX: code corrupting database
FIX: compatibility with multicompany transversal mode
FIX: compatibility with multicompany transversal mode and more security issue
FIX: Contrat card don't consider user permissions to show active/unactive service button
FIX: CVE CVE-2015-8685
FIX: Deadlock situation. Can't edit anymore contract. FIX: List of automatic events was not visible.
FIX: disable main.inc.php hooks
FIX: do not show warning if account defined
FIX: don't see the sales representative of anothers entities
FIX: duration format
FIX: Correct problem of rights beetween tax and salaries module
FIX: Email templates not compatible with Multicompany
FIX: $fileparams is not defined
FIX: filter by socid if from customer card
FIX: for avoid conflict with "global $m" in memory.lib.php
FIX: for avoid division by 0
FIX: hover css
FIX: If option to hide automatic ECM is on, dont show menu.
FIX: if we dont use SUPPLIER_ORDER_USE_HOUR_FOR_DELIVERY_DATE the hour is displayed on pdf
FIX: Introduce hidden option to disable feature than hangs when too much data
FIX: ISSUE #4506 : make working the PROPAL_CLONE_ON_CREATE_PAGE hidden constant
FIX: issue when bank module is disabled FIX: missing entity filter for lines of payment
FIX: list of leave request was not showing label correctly.
FIX: MAIN_THIRDPARTY_CREATION_INDIVIDUAL syntax error in name
FIX: markRate can be 100
FIX: minor css error (pixel size must have "px"). Compatibility with old behaviour.
FIX: missing field "label"
FIX: missing signature and uniformize code between card and script
FIX: missing traduction
FIX: missing translation
FIX: missing translation key
FIX: nblignes not calculated after hook and hook can't modify this value. Usefull for modules
FIX: no database structure change is allowed into minor versions
FIX: no transaction in this place
FIX: Noway to validate a leave request for some uer even if they have permission for.
FIX: Option to disable meteo was not set correctly in edit mode
FIX: $outputlangs is not defined (dolibarr 3.7, 3.8, 3.9)
FIX: path to copyrighted files
FIX: php unit to work both with old and new setup
FIX: Purge of temp files was broken
FIX: Relative discount decimals are not saved
FIX: Removed a bugged list. Fixed another one to not count data of previous year.
FIX: retrieve correct pu_ttc (set by printObjectLine function) like in 3.7
FIX: search product in customer product prices doesn't work
FIX: Some filters are lost when paging
FIX: sql injection #4341
FIX: sql injection even when code is on several lines
FIX: sql request and total for time spen for current month
FIX: Sql syntax error in doc_generic_task_odt
FIX: Status filter don't work
FIX: Strict Standards: Only variables should be passed by reference
FIX: The part added with hidden option MAIN_DOC_USE_TIMING was included with a . instead of -. This make os think it is part of extension instead of file name.
FIX: The third dashboard don't consider user permissions
FIX: the view my task must show only task you are assigned to
FIX: to allow phpunit of migration process for 3.4 to 3.5
FIX: to allow phpunit of migration process for 3.5 to 3.6
FIX: userlocaltax
FIX: view of product image when using old path
FIX: size of image uploaded on user.
FIX: We must ue the "small" size of imge to show on card pages.
FIX: When we make a direct assignement on a task to a user, we must check he is also assigned to project (and if not assign it)
FIX: wrong fk_parent_line in credit note with invoiceAvoirWithLines option
FIX: wrong modelpdf var name
FIX: wrong object name

***** ChangeLog for 3.8.3 compared to 3.8.2 *****
FIX: #3805
FIX: #3231 [Members] Public subscription page displays GeoIP error
FIX: #3240
FIX: #3293 Login page form icons not shown
FIX: #3508 Useless tooltip in 3.8 boxes
FIX: #3661 Margin is not selected correctly when adding a product
FIX: #3679 Error when deleting a Localtax2 special payment
FIX: #3707 Thirdparty bank account page table has a glitch
FIX: #3726 When upload file, don't test if PRODUCT_USE_OLD_PATH_FOR_PHOTO variable is empty or not
FIX: #3734 Do not show empty links of deleted source objects in stock movement list
FIX: #3836 Unable to upload a document to an invoice under some circunstances
FIX: #3878 Storing and deleting files on emailing was done at wrong place
FIX: #3880
FIX: #3882
FIX: #3890 Expected transactions bank account page, shows negative numbers
FIX: #3912
FIX: #3928 Creating a Customer order and a Customer invoice from a project, does not inherit payment conditions and method of payment of customer card
FIX: #3953 Don't round supplier price
FIX: #3953 rounding of buying price
FIX: #3980 Search field in "product by supplier" list sends empty result 3.8 and 3.7
FIX: #3987 Undefined variable $newref in CommandeFournisseur::approve
FIX: #3988 Undefined variable $conf and $error in CommandeFournisseur::addline
FIX: #3989 Undefined variable $conf in CommandeFournisseur::getNomUrl
FIX: #3990
FIX: #3992 CommandeFournisseur::ref is marked as deprecated and it shouldn't be
FIX: #3996 Dictionnary hooks are not working in 3.8
FIX: #3997 Wrong permission key used for Margins > Read all
FIX: #4016 User link is not correctly formed in emailing receivers
FIX: #4018 SQL error if trying to access the mailing/card.php page without an ID defined
FIX: #4036 Direct printing module without any driver configured, shows an unformatted error message
FIX: #4043 Incorrect translation in error mesage in menu creation admin page
FIX: #4049 PHP warning when trying to access a non-existing product/service
FIX: #4055 SQL error when trying to access a non-existing expedition
FIX: #4081 Added missing translation
FIX: #4097 Public holiday calculation
FIX: #4182 SQL error when deleting an unexisting bank entry
FIX: #4242 Allow disabling dashes in documents
FIX: #4243 sql injection
FIX: #4281
FIX: #4282 Defined shipping time were not shown in Customer order's PDF documents
FIX: #4285 SQL query shown when accessing an unexisting invoice
FIX: #4287 SQL error when accessing an unexisting proposal
FIX: #4302 Undefined variable $conf in Commande::LibStatut
FIX: Allow to search on alias name into select
FIX: Add a protection to not make release if ChangeLog was not generated.
FIX: autofocus on input search product
FIX: bad calculation for stock value
FIX: Better compatibility for users that used the not supported option MAIN_USE_JQUERY_MULTISELECT set to 1.
FIX: Bug: $this is not accessible in static context in Mailing::libStatutDest #4050
FIX: can not have access to the new ids or propal lines on PROPAL_CLONE
FIX: Can't update line's duration
FIX: Can use formated float number on old expense report module.
FIX: change object statut on close shipping and remove erratic db commit
FIX: change order date on clone (as everywhere else)
FIX: event's data lost on user assign update
FIX: export propal and order with extrafields
FIX: export with category contact extrafields
FIX: jquery select of project generate js error on change event
FIX: label of line is set in description field if empty
FIX: loss data also if update was cancel by error of ended state with no end date, try a generic patch
FIX: mail isn't display in title on event in mode view
FIX: Missing to set context into workflow actions, so triggers can't know we are creating an invoice from order or an order from a proposal.
FIX: NB task and percent progress in box project
FIX: Not delete a product when have customer price
FIX: Not deleting contrats on element_element table
FIX: Not use localtaxes when invoice some orders
FIX: only active customer should be available into select list thirdparty on invoice creation
FIX: only active customer should be return into new invoice creation select list
FIX: AWP calculation
FIX: product link in project box
FIX: Remove  column creation for table llx_product_fournisseur_price, the column use un calss is fk_supplier_price_expression, and fk_price_expression does not exist into lx_product_fournisseur_price sql file declaration
FIX: Show category selector if we have permission to view products or services
FIX: showrefnav htmlspecialchar instead of < >
FIX: The label hidden was not supported when using jmobile
FIX: Too many information were hidden. A lot of users still need bank account on PDF.
FIX: Use "WHERE true" instead of "WHERE 1" #4132

***** ChangeLog for 3.8.2 compared to 3.8.1 *****
FIX: Add a protection to not make release if ChangeLog was not generated.
FIX: 1/ update_extra() function must not be in  "if(!empty(MAIN_DISABLE_CONTACTS_TAB)" test. 2/ Reindented code
FIX: #3240
FIX: #3541 Bypass authentication when user was created using LDAP
FIX: #3605 deleting a shipping
FIX: #3661 Margin is not selected correctly when adding a product
FIX: #3689 Bug on workflow module
FIX: #3724 Bug: Blank page after cloning proposal if we changed client
FIX: #3726 Better support for PRODUCT_USE_OLD_PATH_FOR_PHOTO
FIX: #3726 Not showing images on product card
FIX: #3757 Can't set amount in a social contribution with some languages
FIX: #3786 Translation of select box.
FIX: #3841 creation of a task completed has not status set to finished by default
FIX: #3878 Storing and deleting files on emailing was done at wrong place
FIX: #3880
FIX: #3882
FIX: action not appear before an update because of a lack of line in action ressource
FIX: add tag myuser_job into ODT replacement
FIX: Avoid changing the state to a thirdparty who shouldn't be contacted anymore
FIX: bad calculation for stock value
FIX: Bad parameters
FIX: Bad picto for expense report
FIX: bad property so after creating an event from calendar, filter were lost.
FIX: bad stock valorisation
FIX: better fix to generate a PROV ref after clone
FIX: bug invoice classified in propale next update commonobject class in 3.8
FIX: Can export a field into task time table with export project profile
FIX: change order date on clone (as everywhere else)
FIX: clone customer order create new order with validate ref and not with PROV
FIX: Contacts are not added to the list with the status "no contact"
FIX: Default thirdparty when cloning invoice was not set.
FIX: double db escape add too quote
FIX: event's data lost on user assign update
FIX: Filter in customer price per product of a thirdparty returned error
FIX: filters on supplier invoices list are not used, search_status instead
FIX: fix HTML into formconfirm box
FIX: IF autocomplete was set on thirdparty list, it was not possible to open list of extrafields.
FIX: If no end date is set on survey, we should be able to vote.
FIX: loss data also if update was cancel by error of ended state with no end date, try a generic patch
FIX: no need to remove file into mail form, the temp dir will be deleted after any sending
FIX: pmp calculation
FIX: Preview pages was not using correct style for ref
FIX: project was not retrieved on invoice creation form
FIX: Revert option WORKFLOW_PROPAL_CAN_CLASSIFIED_BILLED_WITHOUT_INVOICES into option WORKFLOW_PROPAL_NEED_INVOICE_TO_BE_CLASSIFIED_BILLED for better compatibility with old versions
FIX: Search status not saved into list
FIX: search_status not used in mergefusiontool
FIX: Show category selector if we have permission to view products or services
FIX: Show product image on getNomUrl()
FIX: skeleton class must use db->order rather than ORDER BY into fetchAll
FIX: Societe::set_parent() function needs societe object to be fetched to update parent
FIX: supplier rights for orderToInvoice
FIX: tag object_total_vat_x need x to be a string with unknown decimal lenght. Now use for x the real vat real with no more decimal (x = 20 or x = 8.5 or x = 5.99, ...)
FIX: The preview of PDF was never refreshed if PDF document was changed
FIX: The thumb of user into top menu was using the image in full size. This make a large download at each page call. We must use the mini thumbs.
FIX: Total in summary was not same than into detail on the referrer page.

***** ChangeLog for 3.8.1 compared to 3.8.0 *****
FIX: #3521 postgresql migration error
FIX: #3524
FIX: #3529
FIX: #3530
FIX: #3533
FIX: #3533 Load categories language
FIX: #3534
FIX: #3572 Impossible to attach project in order
FIX: #3599 Not saving legal form
FIX: #3606
FIX: #3607 Better categories setting and unsetting
FIX: #3628
FIX: #3630 - Wrong balance report when module salaries and donation disabled
FIX: Add a test to save life when ref of object (invoice ref, order ref, ...) was empty. The was no way to go back to a clean situation, even after vaidating again the object.
FIX: Admin fiche inter page do not take good action
FIX: Always use type send in parameters in showCategories method
FIX: avoid SQL error in getValueFrom common object when all params are not send
FIX: avoid SQL error when no sortfield send to method
FIX: bad link into project box
FIX: Bad title line in project view when using jmobile
FIX: Bad translation key for project "Overview"
FIX: Can create Proposal on close thridparty #3526
FIX: Can't change state on a contact
FIX: Can't change the admin with default setup
FIX: Can't delete thirdparty if there is some discounts
FIX: Can't reopen a canceled invoice.
FIX: Creation of tables or keys must not be done with a random order.
FIX: debian install when module mysqli is not installed.
FIX: Description of tags was mandatory in edit mode but not in create mode. Should not be mandatory.
FIX: display error on extrafields on ficheinter
FIX: Email selector contact must not include inactive contact
FIX: error in SQL due to a previous fix
FIX: Error retrieving customer prices
FIX: Event from ical stream should not be movable into calendar view
FIX: facturestat bad sql when customer view is limited
FIX: Filter on status of thirdparty list and bad encoding of url
FIX: icon into export profile may be not correctly output
FIX: Init into bad var
FIX: Link of project must be cickable if user has permission to read all projects FIX: Missing information into the alt of project picto
FIX: List of project for user that are restrited as sale repreentative to some thirdparties.
FIX: Mass Mailing activity don't display all status
FIX: Missing contracts into list in page of Refering objects of a thirdparty.
FIX: Missing menu entry for list of thirdparties when using auguria menu manager
FIX: Missing validate button if permission are not valid.
FIX: New adherent from, always redirect on entity
FIX: not closing CSS.
FIX: not responsive part for project page
FIX: Only are showing one object linked
FIX: order ref must not be translated
FIX: Payment form for paypal and paybox was not centered.
FIX: Pb into pagination scroll widget FIX: Style of previous-next card when using dolidroid
FIX: Regression on bad use of fk_account showing the bad bank account on PDF.
FIX: Removed warnings
FIX: remove twice same test
FIX: select of project using ajax autocomplete option
FIX: sortder field was missing so manually added values were moved to begin.
FIX: Syntax error in Debian Apache configuration
FIX: The admin flag is mising.
FIX: The filter on thirdparty prices should be visible if there is at least one thirdparty price.
FIX: Thirdparty is missing on card
FIX: update2.php test res befre assign it
FIX: When delete actioncomm also delete actioncomm_resources
FIX: when editing time spent, date of line suggested was a rubbish value
FIX: When filter with empty status, by default get canceled status (-1)
FIX: When update a member login for a member linked to a user, the login of user was not sync (not updated).
FIX: Wizard for restore does not show import command


***** ChangeLog for 3.8 compared to 3.7.* *****
For users:
FIX: #2519
FIX: #2758 Product::update sets product note to "null" when $prod->note is null
FIX: #2832: Fixed a problem with special characters in expense report PDF model
FIX: #2856 : Wrong table design
FIX: #2901
FIX: #2957 : missing $langs object for trigger
FIX: #2983 Load gravatar avatar images securely over HTTPS
FIX: #2987: removed dead function moneyMeter()
FIX: #3009: Better filtering to prevent SQL injection
FIX: #3009: Better filtering to prevent SQL injection
FIX: #3091 TotalHT amount in supplier order is bold unlike the rest of Dolibarr
FIX: #3138 - Too much visible thing when access is denied on public pages
FIX: #3173 Overlapping of shipment ref
FIX: Adding 5 more choice link into survey module was not working with chrome
FIX: bad calculation for stock value
FIX: Bad link to login page into email for password renewal.
FIX: Bad logo for status "Do not contact" of thirdparty.
FIX: Bad variable usage
FIX: Better management error into the color conversion functions
FIX: [bug #1883] missing field in SQL installation
FIX: Bug on order and supplier invoice numeration mask when use supplier code
FIX: Bug on order and supplier invoice numeration mask when use supplier code
FIX: button create payment hide if tax amount is less than 1
FIX: can receive new batch product on supplier order
FIX: can show print page after product save
FIX: Close #2835 Customer prices of a product shows incorrect history order
FIX: Close #2837 Product list table column header does not match column body
FIX: Close bug #2855 Wrong translation key in localtax report page
FIX: Close bug #2861 Undefined variable $res when migrating from 3.6.2 to 3.7.0
FIX: Close bug #2891 Category hooks do not work
FIX: Close bug #2900 Courtesy title is not stored in create thirdparty form
FIX: Close bug #2976: "Report" tab is the current tab but it is not marked as selected by the UI
FIX: Correct migration script
FIX: create contact with extrafiel is null when it is require
FIX: Description of contract line was not visible.
FIX: Correct path of loan class
FIX: Correct problem field with note - Add note_private & use wysiwyg editor
FIX: Edit in place of "Outstanding Limit"
FIX: Module Expense Report - Correct init
FIX: Update licence to GPLv3
FIX: End log must use same level then start log.
FIX: event for restricted user was restricted if company null
FIX: event not linked to contact on creation
FIX: Export of tags for contact and member
FIX: extrafields required on thirdparty
FIX: Force ref
FIX: Function expects an int, not a boolean
FIX: Function was expecting a boolean not a string
FIX: hide category if it's not enable
FIX: If supplier invoice block linked element is display after other block total HT amount is not reset to 0 and sum other block (like customer orders values)
FIX: jdate returning -62169955200 on x64 machine
FIX: Let ability to use IDPROF verifications even if new entry is "private"
FIX: migration error
FIX: moved built-in bug report system to GitHub Issues
FIX: Moved code to where the variable is defined
FIX: No check warehouse is provided if module stock is not enabled.
FIX: Payed invoices are showed as canceled FIX: Bad date filter on customer order
FIX: Ref/label of product on contract line was not visible, nor into page, nor into PDF.
FIX: Removed concatenation on undeclared variable
FIX: Remove deprecated property 'libelle' on product object
FIX: Replaced some deprecated call
FIX: Replaced some deprecated property
FIX: Save of filters into export profiles failed.
FIX: "script" balise with wrong syntax
FIX: send mail, copy sendto don't read the list of contact
FIX: top links menu have target attribute with wrong value
FIX: total amount in tpl linked object are not reset
FIX; Unknown field 'sc.fk_soc' in field list
FIX: update usergroup name
FIX: Variable declared boolean
FIX: Variable might not be traversable
FIX: We did a test on a permission to export contract when permission did not exists.
FIX: when mailing is deleted, the targets list was kept in database
FIX: when multicompany was enabled, this function didn't check just on the good entity (problem when both company use same mask)
FIX: When we automatically creta an order from a proposal with workflow module, if some extrafields of propal don't exist in order object, insertExtraFields() function tries to insert extrafields in unexistant column of commande_extrafields table.
FIX: When we clone a propal, if it has a project which is not assigned to a third, it was not on new propal because fk_project was always set to empty string if new propal is for another third.
FIX: when we create an agenda event with "Not applicable" status, it is automatically saved with "To do" status
FIX: width multiselect
FIX: Wrong type hinting
FIX: XSS security using the onerror and missing escapement on type of member page.
FIX: Missing visibility of static property
NEW: Add a button to purge criteria in user list
NEW: add all assigned users and all extrafields data in new event when we createFromClone
NEW: Add a new component to select categories/tags from the main edit page of product. The dedicated tab is also removed.
NEW: Add a search field and report on hrm area
NEW: Add a tab document in donation card
NEW: Add bank account owner in invoice/proposal/orders footer
NEW: Add button to purge search criteria into list
NEW: Add close date and user for projects.
NEW: Add company information into  category contact export
NEW: Add current salary on list of payment
NEW: add date value filter on account records list
NEW: Add exemple of setup for multitail to render dolibarr log files
NEW: Add filter on status on invoice list
NEW: Add filter on task ref and task label into list of tasks
NEW: Add filter on user contact or user task into task list
NEW: Add gender property managed on user card FIX: Better error messages when uploading photo of user when permission to write are not granted
NEW: Add help tooltips on fields of dictionary edit pages. Fix: visible list of tasks are for opened project only.
NEW: Add hidden option MAIN_MAILFORM_DISABLE_ENTERKEY to disable the key enter into the form to send email.
NEW: add hook in send mail
NEW: Add hooks on list of members to allow an external module to add more fields into list view.
NEW: Add hooks to allow an external module to complete list of events into calendar views.
NEW: Add opportunity amount on project card.
NEW: Add option THEME_TOPMENU_DISABLE_IMAGE to disable images into menu eldy.
NEW: add PDF icon on linked element into project
NEW: add "productpricecard" hook and uniformize code
NEW: Add ref and label of project into export
NEW: Add search box for supplier order search.
NEW: Add status into filters of graph
NEW: Add tab document on salaries payment
NEW: A link to the bugtracker can be enabled in the GUI
NEW: A module can add its entries into cron module.
NEW: autofocus on product selection dropdown list or search field
NEW: Backup and restore tool is easier to use
NEW: Can add all user of a project as user of a task, in one step.
NEW: Can add project search on left menu search area
NEW: Can assign a task to yourself to have it appear on timesheet
NEW: Can close a project that has draft status with no need to switch it to validate status before.
NEW: Can edit Background color for Top menu and Background color for table title line (works only with theme menu eldy).
NEW: Can edit email template using WYSIWYG editor
NEW: Can edit internal label of invoice even when closed (this is a private information)
NEW: Can edit list of prospect status for customers/prospects. Add a new entry into dictionary table to manage list fo status. Removed deprecated files.
NEW: Can filter on contact status in prospect list. Removed deprecated menu entry.
NEW: Can filter proposal on a tag of a product Enhance also the prototype test_arrays to include select form before table.
NEW: Can filter proposal, orders or invoices with criteria "contain at least one product with following tag"
NEW: Can install an external module from admin pages, if web server has permission for and if setup is ok for.
NEW: Can search on customer order amount into customer order list.
NEW: Can upload files on leave requests. Use more standard permissions.
NEW: Can use a "|" to make a OR search on several different criterias into text filters of tables.
NEW: Clean code into salary module, debug and add indexes NEW: Can filter on user list and salary payments on user with naural search.
NEW: clone action on agenda events
NEW: dev feature : replace conf filename with "conf" parameter on url by GET
NEW: display linked object in edit mode when we create an event from an order, propal...
NEW: Enhancement of module 'Notification by Email'. Show nb of notifications set. Can set several emails. Can set a threshold on amount for notifications. Add notification on supplier order validation.
NEW: Enhance prototype, project list and proposal list with new hook to have an external module able to add more fields.
NEW: Enhance the natural_search function so we can use it to search numeric fields with criteria with operator <>= inside (< 100, >= 1000)
NEW: Enter amount for withdraws requests
NEW: Feature request: A page to merge two thirdparties into one #2613
NEW: Feature to build a merged pdf with all unpaid invoice can work for paid invoices.
NEW: Filter "active" by default on user list. Fix label of permission of project module
NEW: For a contract line, price is no more mandatory.
NEW: Forms are using the tab look, even in creation mode.
NEW: Hidden option THEME_ELDY_USE_HOVER is stable enough to become officialy visible into setup.
NEW: If module salaries is on, you can set a hourly value for tome consumed by users. Each time a user enter its time consumed on a project, a calculation is done to provide the cost for human services. This value appears into the "Transversal view" of project.
NEW: Implement option SUPPLIER_ORDER_USE_DISPATCH_STATUS to add a status into each dispathing line of supplier order to "verify" a reception is ok. Status of order can be set to "total/done" only if line is verified.
NEW: Into the overview of projects, the name of thirdparty appears into combo lists of elements to link to project.
NEW: Introduce option SUPPLIER_ORDER_DOUBLE_APPROVAL to allow 2 approvals to make a supplier order approved. Activating this option introduce a new permission to the second level approval.
NEW: Introduce TCPDI as replacement of FPDI.
NEW: List of recent modified supplier product prices in Supplier card
NEW: Module notification should details of emails into confirm box, not only number.
NEW: On page to see/edit contact of an ojbect, the status of contact is visible (for both external and internal users).
NEW: Product stock and subproduct stock are independant
NEW: Propal merge product card PDF into azur
NEW: Rename install etape to step
NEW: Replace category edition page on members with new select2 component.
NEW: Show difference between timespent by everybody and time spent by user making timesheet into timesheet pages. NEW: Can enter start hours of task when creating timesheet
NEW: Show last official stable version into system - update page.
NEW: Show photo of logged user into login top right block. NEW: If no photo is available for user, we show a generic photo depending on gender
NEW: [T1758] Merge bank card & account card
NEW: [ task 1191 ] AJAX selector for projects
NEW: [ task #851 ] Add a new field: Commercial name
NEW: [ task #977 ] New option to manage product unit Migrated code from GPCSolutions/dolibarr:3.2-units branch and adapted for 3.8 with some improvements
NEW: The line where mouse is over can be highlight with option THEME_ELDY_USE_HOVER (on by default)
NEW: The notification module accept keyword __SUPERVISOR__ to send notification to supervisor of user.
NEW: Thumbs for statistics on main page are fully clicable (not only link inside the thumb)
NEW: Title of page project contains project ref and label
NEW: update skeleton and class builder
NEW: Use new select2 component for juridical status, country and state selection.
NEW: Web service to create or update product can correct stock during creation/update.
NEW: When creating order, proposal or invoice from thirdparty card, the project is asked during creation. A link to create project if it does not exists is also available. NEW: Uniformize form creation of proposal to add public and private notes during creation like done for order and invoice.
NEW: When using transfer or correct stock from warehouse, after recording we go back to the warehouse page.
NEW: Add Option to not change date on cloning project
NEW: Add check list from table for extrafield type
NEW: Use new combobox.
NEW: Add hidden option MAXTABS_IN_CARD.
NEW: A default label is suggested for stock correction and transfer instead of empty string.
NEW: Add Weighted average price as default price for buying price for margin calculation. Add option MARGIN_PMP_AS_DEFAULT_BUY_PRICE to replace with first supplier price.
NEW: Introduce option MAIN_HTML_TITLE to start to control format of html title content.
NEW: Add extrafields on bank account cards.
NEW: Added delay between mails in Newsletter module.
NEW: [ task #1793 ] Create new permission to restrict commercial agent margin to logged user.
NEW: Add experimental module ask supplier price to request supplier quotation.
NEW: Add module batch management.

For translators:
NEW: Update language files.
NEW: When a translation is not available we always jump to en_US and only en_US.
NEW: All language tranlsations (except source en_US) is now managed on https://www.transifex.com/projects/p/dolibarr/.
FIX: Typo errors in translation.

For developers:
NEW: Function yn can show a visual checkbox.
NEW: Introduced select2 jquery plugin.
NEW: Possibility to add javascript in main login page with "getLoginPageOptions" hook.
NEW: possibility to defined a tab for all entities in module descriptor.
NEW: add restler framework First step to build REST API into Dolibarr.
NEW: add an explorer for REST API consultation & documentation.
NEW: script to build API class from existing class.
NEW: Add function dolCopyDir to copy directory with recursive content.
NEW: Introduce function dolGetFirstLineOfText.

WARNING: Following changes may create regression for some external modules, but were necessary to make
Dolibarr better:
- Removed hook supplierorderdao into supplier order creation. This is a business event, so we must use the
  trigger ORDER_SUPPLIER_CREATE instead.
- Hooks 'printLeftBlock' and 'formConfirm' are now compliant with hook development rules. They are
  "addreplace" hooks, so you must return content with "->resprints='mycontent'" and not with "return 'mycontent'"
- All fields "fk_societe" and "fk_soc" are now named "fk_soc" (same name for all fields).
- Method select_PriceBaseType and load_PriceBaseType were merged into selectPriceBaseType.
- The triggers USER_LOGIN* are deprecated. They are still working but you should prefer use the
  hook afterLogin or afterLoginFailed instead.
- The trigger USER_CREATE_FROM_CONTACT has been replace with USER_CREATE and property context is now filled
  to make difference between creation from contact or not.
- Function get_exdir require now 6 parameters. This is to prepare a future feature.


***** ChangeLog for 3.7.4 compared to 3.7.3 *****
FIX: #3694
FIX: #4239
FIX: #4291 Correctly filter external calendar GETPOSTs
FIX: #4341
FIX: #4414 Supplier invoices use FAC_FORCE_DATE_VALIDATION client invoices property
FIX: #4440 Wrong price is filled by Product::fetch into multiprices arrays
FIX: add missing global def for ttc column
FIX: Contrat card don't consider user permissions to show active/unactive service button
FIX: CVE CVE-2015-8685
FIX: Email templates not compatible with Multicompany
Fix: for avoid division by 0
FIX: ISSUE #4506 : make working the PROPAL_CLONE_ON_CREATE_PAGE hidden constant
FIX: $outputlangs is not defined (dolibarr 3.7, 3.8, 3.9)
FIX: sql injection even when code is on several lines
FIX: The third dashboard don't consider user permissions

***** ChangeLog for 3.7.3 compared to 3.7.2 *****
FIX: #3734 Do not show empty links of deleted source objects in stock movement list
FIX: #3890 Expected transactions bank account page, shows negative numbers
FIX: #3928 Creating a Customer order and a Customer invoice from a project, does not inherit payment conditions and method of payment of customer card
FIX: #3980 Search field in "product by supplier" list sends empty result 3.8 and 3.7
FIX: #4081 Added missing translation
FIX: #4097 Public holiday calculation
FIX: #4242 Allow disabling dashes in documents
FIX: #4243 sql injection
FIX: Can use formated float number on old expense report module.
FIX: Change object statut when closing shipment and remove erratic db commit
FIX: Export with category contact extrafields
FIX: NB task and percent progress in box project
FIX: Not delete a product when have customer price
FIX: Not deleting contrats on element_element table
FIX: Not use localtaxes when invoice some orders
FIX: Product link in project box
FIX: Use "WHERE true" instead of "WHERE 1" #4132

***** ChangeLog for 3.7.2 compared to 3.7.1 *****
FIX: #2957 : missing $langs object for trigger
FIX: #2983 Load gravatar avatar images securely over HTTPS
FIX: #3009: Better filtering to prevent SQL injection
FIX: #3091 TotalHT amount in supplier order is bold unlike the rest of Dolibarr
FIX: #3262 Webservice getProductsForCategory()
FIX: #3318
FIX: [ #3460 ] Selected bank account was not saved when an error happened when trying to create a customer invoice
FIX: #3530
FIX: #3630 - Wrong balance report when module salaries and donation disabled
FIX: #3679 Error when deleting a Localtax2 special payment
FIX: #3707 Thirdparty bank account page table has a glitch
FIX: #3724 Bug: Blank page after cloning proposal with changed client
FIX: #3836 Unable to upload a document to an invoice under some circunstances
FIX: #3841 creation of a task completed has not status set to finished by default
FIX: Add a protection to not make release if ChangeLog was not generated.
FIX: adjusted test for affecting supplier reference
FIX: Admin fiche inter page do not take good action
FIX: Avoid warning strict mode when hosting server do not have php5_curl installed
FIX: bad calculation for stock value
FIX: Bad condition into invoice export request making reporting too many rows.
FIX: bad stock valorisation
FIX: Bad visualization of suppliers name on Incomes-Expenses mode
FIX: Better management error into the color conversion functions
FIX: [ bug 1634 ] Error deleting a project when it had many linked objects
FIX: [ bug 1925 ] "Link to order" option in supplier invoices is not working properly
FIX: [ bug #2893 ] Dolibarr error when viewing an invoice after changing invoice mask
FIX: [ bug #3211 ] Error about sold to pay (Montant encours)
FIX: [ bug #3321 ] Users with certain permissions were shown a "forbidden access" page even if they had the rights
FIX: [ bug #3358 ] Tasks box does not work with PostgreSQL
FIX: [ bug #3383 ] Company name is overlapped with company direction in PDF models
FIX: [ bug #3426 ] Unable to create an invoice from a contract with extrafields
FIX: [ bug #3431 ] Invoice bank account is not respected
FIX: [ bug #3432 ] Spaces should be removed from IBAN when formatting it
FIX: Can create Proposal on close thridparty #3526
FIX: change order date on clone (as everywhere else)
FIX: Close #2835 Customer prices of a product shows incorrect history order
FIX: Close #2837 Product list table column header does not match column body
FIX: Close bug #2855 Wrong translation key in localtax report page
FIX: Close bug #2861 Undefined variable $res when migrating from 3.6.2 to 3.7.0
FIX: Close bug #2891 Category hooks do not work
FIX: Close bug #2900 Courtesy title is not stored in create thirdparty form
FIX: Close bug #2976: "Report" tab is the current tab but it is not marked as selected by the UI
FIX: contact country had wrong display if the country dont have translate
FIX: Display country name instead of country id (display country id makes no sense on vcard files)
FIX: display error on extrafields on ficheinter
FIX: double db escape add too quote
FIX: Email selector contact must not include inactive contact
FIX: End log must use same level then start log.
FIX: error in SQL due to a previous fix
FIX: event's data lost on user assign update
FIX: Export of tags for contact and member
FIX: facturestat bad sql when customer view is limited
FIX: if multicompany enabled, call to undifend method _setCookie instead of setCookie
FIX: If supplier invoice block linked element is display after other block total HT amount is not reset to 0 and sum other block (like customer orders values)
FIX: keep filter by category or by not enough stock if we switch page
FIX: Line break display as a block
FIX: load propal langs for availability traduction
FIX: loss data also if update was cancel by error of ended state with no end date, try a generic patch
FIX: Mass Mailing activity don't display all status
FIX: Missing to set context into workflow actions, so triggers can't know we are creating an invoice from order or an order from a proposal.
FIX: multientity warehouse management
FIX: New adherent from, always redirect on entity
FIX: No check warehouse is provided if module stock is not enabled.
FIX: no need to remove file into mail form, the temp dir will be deleted after any sending
FIX: no projet_task_time id from trigger TASK_TIMESPENT_CREATE
FIX: Not showing task extrafields when creating from left menu
FIX: only active customer should be return into new invoice creation select list
FIX: Payed invoices are showed as canceled FIX: Bad date filter on customer order
FIX: WAP calculation
FIX: Save of filters into export profiles failed.
FIX: supplier rights for orderToInvoice
FIX: Syntax error in Debian Apache configuration
FIX: The hours of date filter aren't correct
FIX: tool export handle the type "select" extrafields and return the value instead of id
FIX: total amount in tpl linked object are not reset
FIX: translate Jabberid on contact page with edit view
FIX: translation for 1 word do not work if product/service module are disabled because the translation search in products.lang
FIX: update2.php test res befre assign it
FIX: When delete actioncomm also delete actioncomm_resources
FIX: when fetch_optionnal_by_label in Extrafields with $this->db cannot work because this->db is never instanciated
FIX: when mailing is deleted, the targets list was kept in database
FIX: when multicompany was enabled, this function didn't check just on the good entity (problem when both company use same mask)
FIX: When we add an user on event in create mode, we lose linked object
FIX: When we automatically creta an order from a proposal with workflow module, if some extrafields of propal don't exist in order object, insertExtraFields() function tries to insert extrafields in unexistant column of commande_extrafields table.
FIX: When we clone a propal, if it has a project which is not assigned to a third, it was not on new propal because fk_project was always set to empty string if new propal is for another third.
FIX: XSS security using the onerror and missing escapement on type of member page.

NEW: Created new ContratLigne::insert function

***** ChangeLog for 3.7.1 compared to 3.7.* *****
FIX Bug in the new photo system
FIX Error management
FIX [ Bug #2714 ] Members -> Memberxy-> Agenda -> technical Error
FIX [ Bug #2713 ] 3.7.0 mailing-unsubscribe.php not unsubscribe
FIX #2901
FIX when we create an agenda event with "Not applicable" status, it is automatically saved with "To do" status
FIX check the user status during authentication
FIX top links menu have target attribute with wrong value
FIX extrafields required on thirdparty
FIX create contact with extrafield is null when it is require
FIX width multiselect
FIX "script" tag with wrong syntax
Fix bug debian 786479
FIX update usergroup name
Fix facturestats was not filtering on invoice type
FIX #2856 : Wrong table design
FIX button create payment hide if tax amount is less than 1
FIX event for restricted user was restricted if company null
FIX send mail, copy sendto don't read the list of contact
FIX Properly escape untrusted data to prevent HTML injection.
FIX send mail, copy sendto don't read the list of contact

WARNING:

Path to save photos of products was moved to match path of other attached files. If you had loose your photo
on the photo tab of products, you can set the constant "PRODUCT_USE_OLD_PATH_FOR_PHOTO" to 1 (home - setup - other)
to restore old path and get back working links without having to resubmit images.

WARNING:

Do not try to make any Dolibarr upgrade if you are running Mysql version 5.5.40.
Mysql version 5.5.40 has a very critical bug making your data beeing definitely lost.
You may also experience troubles with Mysql 5.5.41 with error "Lost connection" during migration.
Upgrading to any other version or database system is abolutely required BEFORE trying to
make a Dolibarr upgrade.

***** ChangeLog for 3.7 compared to 3.6.* *****
For users:
- New: Match other auth system: Login can be done entering login or user
       email (this open the road for SSO).
- New: Agenda export by project #1967.
- New: Increase length of thirdparty to 128 chars.
- New: "Is Order shippable" icon #1975.
- New: statistics on supplier orders and invoices on home page.
- New: Add permissions to read all trips and expenses.
- New: Can filter on date into tab "Referring object" of a project.
- New: Module notification has been enhanced:
       EMail use now language of target contact.
       Can also define a fixed email for notifications.
- New: Feature to link manually an order to an invoice does not disappear once
       link has been done.
- New: Can set a color on user card (visible into agenda view).
- New: extrafields for projects and tasks are exported to ODT documents.
- New: Add number of active notification into tab title (like we do for notes and documents)
- New: Can add product into category from category card.
- New: PDF event report show project and status of event.
- New: Can filter on status on interventions.
- New: Add help info of field type into dictionary of payment types.
- New: Add proposals into referer page of thirdparty.
- New: On contact list can set filter on both active and not active (no more exclusive select).
- New: Intervention documents are now available in ECM module.
- New: Can attach supplier order to a customer order.
- New: Supervisor is now visible into user list.
- New: Add user of creation and validation on invoice export.
- New: Add info page about browser.
- New: Enable feature developed for 3.6 we forgot to enabled: Adding prefix
       on uploaded file names.
- New: No more dependency between contract and service module.
- New: [ task #867 ] Remove ESAEB external module code from core.
- New: Can create proposal from an intervention.
- New: An event can be assigned to several users.
- New: Can filter events on a group of users.
- New: Can filter events of a thirdparty.
- New: Onto event summary of elements, end date and status are visible.
- New: Split Agenda view (month, week, day) into different tabs.
- New: Add a view "per user" of agenda events (with different colors according to type of event).
- New: Each user can include its own external ics calendar into dolibarr agenda view.
- New: Add event FICHINTER_CLASSIFY_BILLED into list of possible events to
       create an automatic event into agenda.
- New: Add new type of event (when type of events are used, not by default).
- New: Can disable predefined type of events.
- New: Form to add a photo is immediatly available on photo page if
       permissions are ok (save one click per photo to add).
- New: Add option PRODUCT_MAX_VISIBLE_PHOTO to limit number of photos
       shown on main product card.
- New: Add country into table of thirdparties type. This will allow to provide
       a list of thirdparty types specific to a country (like argentina that
       need type A or B).
- New: Can force a specific bank account onto an invoice/order.
- New: Home page of project area shows list of draft project (like other main page).
- New: Can search on project ref or string from project main page (like other main page).
- New: First change to match accessibility rules: http://www.w3.org/TR/WCAG10-HTML-TECHS/
       Differentiate text and img.
       Use label into quick search form.
       Use accesskey on form search.
- New: Intervention documents are now available in ECM module.
- New: Add attachments on user card + in ECM module.
- New: Can add __PROJECT_REF__ and __THIRDPARTY_NAME__ into email topic or content template.
- New: [ task #1204 ] add Numering contrat module free (like leopard in product module).
- New: [ task #712 ] Add warning when creating invoice from proposal or order, when there is already one invoice.
- New: Enable supplier price log table.
- New: [ task #1204 ] add a supplier reference to contract.
- New: [ task #1218 ] Can drag and drop an event from calendar to change its day.
- New: Optimize size of image static resources.
- New: Add hourly and daily amount on user card. Add weekly working hours and salary on user card.
- New: Content of predefined email come firstly from table llx_c_email_template, then translation key.
- New: Add option MAIN_GENERATE_INVOICES_WITH_PICTURE to show picture
       onto PDF like MAIN_GENERATE_PROPOSALS_WITH_PICTURE dir for proposals.
- New: Add more search field in list of cheque deposits.
- New: Add feature to order to invoice on supplier part.
- New : Use of MAIN_USE_FILECACHE_EXPORT_EXCEL_DIR to use disk cache for big excel export.
- New: Direct invoice creation from predefined invoice.
- New: Add dunning into accountancy report.
- New: Add favorite button into country dictionary to put value on top select list
- Upgrade phpexcel lib to 1.7.8
- New : Use of MAIN_USE_FILECACHE_EXPORT_EXCEL_DIR to use disk cache for big excel export.
- New : Option on extrafields to have them always editable regardless of the document status.
- New : New module PrintIPP to print without opening document is available as stable.
- New : Introduce hidden option STOCK_WAREHOUSE_NOT_REQUIRED_FOR_SHIPMENTS to solve at no risk
        a missing control on missing warehouse.
- Fix: [ bug #1487 ] PAYMENT_DELETE trigger does not intercept trigger action
- Fix: [ bug #1470, #1472, #1473] User trigger problem
- Fix: [ bug #1489, #1491 ] Intervention trigger problem
- Fix: [ bug #1492, #1493 ] Member trigger problem
- Fix: [ bug #1474, #1475 ] Contract trigger problem
- Fix: [ bug #1496 ] ACTION_DELETE trigger does not show trigger error
- Fix: [ bug #1494 ] CATEGORY_CREATE and CATEGORY_MODIFY triggers do not intercept trigger action
- Fix: [ bug #1502 ] DON_CREATE trigger does not intercept trigger action
- Fix: [ bug #1505, #1504] Project trigger problem
- Fix: [ bug #1463, #1464 ] Proposal triggers problem
- Fix: [ bug #1498, #1499 ] Shipment/Delivery triggers problem
- Fix: [ bug #1465, #1466 ] Product triggers problem
- Fix: [ bug #1508 ] STOCK_MOVEMENT does not show trigger error message
- Fix: [ bug #1501 ] DEPLACEMENT_CREATE trigger do not intercept trigger action
- Fix: [ bug #1506, #1507 ] ECM trigger error problem
- Fix: [ bug #1469 ] Triggers CONTACT_MODIFY and CONTACT_DELETE duplicates error message
- Fix: [ bug #1533 ] Links triggers do not show trigger error message
- Fix: [ bug #1537 ] Difference between societe.nom and adherent.societe.
- Fix: [ bug #1535 ] Supplier invoice Extrafields are not shown
- Fix: datepicker first day of week can be monday by setting into display setup
- Fix: [ bug #575 ] GED doesn't works if there is "/" in a mask
- Fix: [ task #1728 ] Deactivate RIB suggest in proposals / invoices / orders

For users, new experimental module (need to set feature level of instance to experimental to see them):
- New: Module Accounting Expert to manage accountancy
		Special Thanks to developpers :
			Olivier Geffroy
			Alexandre Spangaro
			Ari Elbaz
			Florian Henry
			Juanjo Menent
		And to the contributors :
			Jeff Info				2000 euros
			Nord Anim		 		 120 euros
			Hydroflex		 		 120 euros
			Asysteo			 		 120 euros
			Fournisseur médical		 120 euros
- Removed: unmaintained OScommerce module

For translators:
- Update language files.
- New: When a translation is not available we always jump to en_US and only en_US.

For developers:
- New: Syslog module can be set to use ChromePHP plugin to output log server into browser console.
- New: Add a css style "cursorpointer".
- New: Select list of users can return user into hierarchy.
- New: getBrowserInfo can return type of layout of browser (classic/phone/tablet)
- New: Add hook "searchAgendaFrom" and "beforePDFCreation".
- New: Add trigger DON_UPDATE, DON_DELETE
- New: Add country iso code on 3 chars into table of countries.
- Qual: Removed hard coded rowid into data init of table llx_c_action_trigger.
- LINEBILL_DELETE, LINK_DELETE, ORDER_SUPPLIER_DELETE, RESOURCE_DELETE trigger called before SQL delete
- New: [ Task #1481 ] Add trigger BILL_SUPPLIER_UPDATE.
- New: [ Task #1495 ] Add trigger LINECONTRACT_CREATE.
- New: Added hook "formConfirm" and "doActions" for supplier invoice card.
- New: [ task #1511, #1426 ] Added hook "doActions" for supplier card and supplier order card.
- New: renamed table llx_c_pays to llx_c_country & libelle field to label.
- New: Added hook "formConfirm" and "doActions" for fichinter card
- New: Can search list of thirdparties from web service on part of name.
- New: Function getCurrencyAmount is marked as deprecated. Use function price to output a price
       including currency symbol.
- Qual: Renamed table llx_c_civilite into llx_c_civility,
		field civilite into label in the same table,
		and field civilite into civility in other table.
- Qual: Renamed all files & links "liste.php" into "list.php".
- Qual: Renamed all files & links "fiche.php" into "card.php".
- Qual: Replace all constants COMPTA_* by ACCOUNTING_*.
- Qual: Replace all constants ACCOUNTINGEX_* by ACCOUNTING_* to simplify migration of the module
- Fix: [ bug #1724 ] Can't add a submenu to projects

WARNING:

Do not try to make any Dolibarr upgrade if you are running Mysql version 5.5.40.
Mysql version 5.5.40 has a very critical bug making your data beeing definitely lost.
You may also experience troubles with Mysql 5.5.41 with error "Lost connection" during migration.
Upgrading to any other version or database system is abolutely required BEFORE trying to
make a Dolibarr upgrade.

WARNING:

Following changes may create regression for some external modules, but was necessary to make
Dolibarr better:

- Path to save photos of products was moved to match path of other attached files. If you had loose your photo
  on the photo tab of products, you can set the constant "PRODUCT_USE_OLD_PATH_FOR_PHOTO" to 1 (home - setup - other)
  to restore old path and get back working links without having to resubmit images.
- If you can't see trips and expenses records, check that you have the new permission "read all
  trips and expenses".
- Deprecated module "oscommerce" were removed.
- Changed the way parameters are provided to scripts sync_xxx_ldap2dolibarr.php
- Some field into database were renamed from "libelle" to "label".
- Table llx_c_pays were renamed into llx_c_country.
- Triggers *_BUILDDOC are removed. Building a doc is not a business event. For action after
  creation of a pdf or odt, hook "afterPDFCreation" or "afterODTCreation" must be used instead.
- A lot of pages named fiche.php were renamed into card.php
- A lot of pages named liste.php were renamed into list.php
- If you used warehouse/stock module, recheck setup of stock increase/decrease rules of the
  warehouse module and your Point Of Sale module setup if you use one.
- Replaced USER_UPDATE_SESSION trigger with an updateSession hook may break modules using it.



***** ChangeLog for 3.6.7 compared to 3.6.6 *****
FIX: #4291 Correctly filter external calendar GETPOSTs
FIX: CVE CVE-2015-8685

***** ChangeLog for 3.6.6 compared to 3.6.5 *****
FIX: #3734 Do not show empty links of deleted source objects in stock movement list
FIX: #4081 Added missing translation
FIX: #4097 Public holiday calculation
FIX: #4242 Allow disabling dashes in documents
FIX: #4243 sql injection
FIX: Add a protection to not make release if ChangeLog was not generated. Prepare package 3.6.5
FIX: export with category contact extrafields
FIX: Not delete a product when have customer price
FIX: Not deleting contrats on element_element table

***** ChangeLog for 3.6.5 compared to 3.6.4 *****
FIX: #2957 : missing $langs object for trigger
FIX: #2983 Load gravatar avatar images securely over HTTPS
FIX: #3009: Better filtering to prevent SQL injection
FIX: #3841 creation of a task completed has not status set to finished by default
FIX: #3890 Expected transactions bank account page, shows negative numbers
FIX: #3928 Creating a Customer order and a Customer invoice from a project, does not inherit payment conditions and method of payment of customer card
FIX: bad calculation for stock value
FIX: bad stock valo
FIX: bad stock valorisation
FIX: [ bug #2893 ] Dolibarr error when viewing an invoice after changing invoice mask
FIX: button create payment hide if tax amount is less than 1
FIX: change object statut on close shipping and remove erratic db commit
FIX: change order date on clone (as everywhere else)
FIX: Close #2835 Customer prices of a product shows incorrect history order
FIX: Close #2837 Product list table column header does not match column body
FIX: Close bug #2861 Undefined variable $res when migrating from 3.6.2 to 3.7.0
FIX: Close bug #2891 Category hooks do not work
FIX: Close bug #2976: "Report" tab is the current tab but it is not marked as selected by the UI
FIX: contact country had wrong display if the country dont have translate
FIX: double db escape add too quote
FIX: End log must use same level then start log.
FIX: error in SQL due to a previous fix
FIX: event for restricted user was restricted if company null
FIX: facturestat bad sql when customer view is limited
FIX: If supplier invoice block linked element is display after other block total HT amount is not reset to 0 and sum other block (like customer orders values)
FIX: keep filter by category or by not enough stock if we switch page
FIX: no need to remove file into mail form, the temp dir will be deleted after any sending
FIX: no projet_task_time id from trigger TASK_TIMESPENT_CREATE
FIX: pmp
FIX: send mail, copy sendto don't read the list of contact
FIX: The hours of date filter aren't correct
FIX: tool export handle the type "select" extrafields and return the value instead of id
FIX: top links menu have target attribute with wrong value
FIX: total amount in tpl linked object are not reset
FIX: when multicompany was enabled, this function didn't check just on the good entity (problem when both company use same mask)

***** ChangeLog for 3.6.4 compared to 3.6.3 *****
- Fix: [ bug #2893 ] Dolibarr error when viewing an invoice after changing invoice mask

***** ChangeLog for 3.6.3 compared to 3.6.2 *****
- Fix: ref_ext was not saved when recording a customer order from web service
- Fix: withdrawal create error if in the same month are deleted previus withdrawals.
- Fix: amarok is a bugged theme making dolidroid failed. We switch to eldy automatically with dolidroid.
- Fix: [ bug #1788 ] Duplicated doActions hook in product/fournisseurs.php
- Fix: withdrawal create error if in the same month are deleted previous withdrawals.
- Fix: [ bug #1801 ] FAC_FORCE_DATE_VALIDATION constant alters supplier invoice date given to numeration modules
- Fix: [ bug #1802 ] SQL error when updating a task with PostgreSQL database
- Fix: [ bug #1785 ] Start date is lost in Project > Linked objects
- Fix: [ bug #1804 ] SQL error when sending email without address
- Fix: [ bug #1803 ] AJAX company contact input is not aligned
- Fix: [ bug #1787 ] Incorrect behaviour of doActions hook
- Fix: [ bug #1796 ] Unable to use numeration modules from an external module
- Fix: [ bug #1783 ] SQL error when enabling 3rd party module with PostgreSQL and MySQL strict mode ON
- Fix: [ bug #1717 ] Sorting unpaid invoices by amount received brings due amount
- Fix: [ bug #1784 ] MOTD doesn't show up in Amarok theme
- Fix: Tracking number not visible on shipment pdf
- Fix: [ bug #1812 ] SQL Error message while sending emailing with PostgreSQL database
- Fix: [ bug #1819 ] SQL error when searching for an invoice payment
- Fix: [ bug #1827 ] Tax reports gives incorrect amounts when using external modules that create lines with special codes
- Fix: [ bug #1822 ] SQL error in clientfourn.php report with PostgreSQL
- Fix: [ bug #1832 ] SQL error when adding a product with no price defined to an object
- Fix: [ bug #1833 ] user permissions in contact/note.php not working
- Fix: [ bug #1826 ] Supplier payment types are not translated into fourn/facture/paiement.php
- Fix: [ bug #1830 ] Salaries payment only allows checking accounts
- Fix: [ bug #1825 ] External agenda: hide/show checkbox doesn't work
- Fix: [ bug #1790 ] Email form behaves in an unexpected way when pressing Enter key
- Fix: Bad SEPA xml file creation
- Fix: [ bug #1892 ] PHP Fatal error when using USER_UPDATE_SESSION trigger and adding a supplier invoice payment
- Fix: Showing system error if not enough stock of product into orders creation with lines
- Fix: [ bug #2543 ] Untranslated "Contract" origin string when creating an invoice from a contract
- Fix: [ bug #2534 ] SQL error when editing a supplier invoice line
- Fix: [ bug #2535 ] Untranslated string in "Linked objects" page of a project
- Fix: [ bug #2545 ] Missing object_margin.png in Amarok theme
- Fix: [ bug #2542 ] Contracts store localtax preferences
- Fix: Bad permission assignments for stock movements actions
- Fix: [ bug #2891 ] Category hooks do not work
- Fix: [ bug #2696 ] Adding complementary attribute fails if code is numerics
- Fix: [ bug #3074 ] Accruals accounting use payment date instead of commitment date in turnover reports for salaries
- Fix: Not showing product supplier reference when page break
- Fix: [ bug #3341 ] Missing translation in /compta/paiement_charge.php
- Fix: [ bug #3342 ] Taxes dictionary page does not accept localized decimals for localtax2 rate

***** ChangeLog for 3.6.2 compared to 3.6.1 *****
- Fix: fix ErrorBadValueForParamNotAString error message in price customer multiprice.
- Fix: bug 1588 : relative discount.
- Fix: label of input method not translated.
- Fix: box of customer and prospects were not correctly disabled.
- Fix: [ bug #1618 ] PHP Error thrown when saving a barcode
- Fix: Civility & birthdate wasn't save into adherent module.
- Fix: webservice Thirdparty parameter lastname for individual creation is now lastname and not ref
- Fix: Chars - is no more allowed into value for code for extra fields.
- Fix: [ bug #1622 ] Requesting holiday than spans across two years cause high CPU usage by Apache
- Fix: [ bug #1595 ] Selected boolean extrafield in intervention creation page, does not save state
- Fix: Show sender Country on PDF docs when sender Country <> receiver Country
- Fix: [ bug #1624 ] Use lowest buying price for margin when selling with POS
- Fix: [ bug #1749 ] Undefined $mailchimp
- Fix: [ bug #1736 ] Failing supplier Elephant numeration module with some masks
- Fix: [ bug #1649 ] Cancel button of several thirdparty actions, does the same thing as modify
- Fix: [ bug #1736 ] Failing supplier Elephant numeration module with some masks
- Fix: [ bug #1731 ] Can't use quick navigation on project tasks secondary tabs

***** ChangeLog for 3.6.1 compared to 3.6.* *****
For users:
- Fix: Can upload files on services.
- Fix: sql errors on update fichinter.
- Fix: debian script syntax error.
- Fix: error "menu param is not inside list" into pos module.
- Fix: Salary payments are not reflected on the reporting sheets.
- Fix: Unsubscribe emailing not working.
- Fix: Trigger on create category call failed because user is not passed on card.
- Fix: list event view lost type event filter.
- Fix: Save also code event.
- Fix: VAT payment - Add control on field date value.
- Fix: Salaries payment - Field date value is now required and add control on it.
- Fix: Iban was used instead of Bic into SEPA file.
- Fix: Must unaccent strings into SEPA file.
- Fix: Extrafield feature select from table should try to translate multiple column when not needed
- Fix: cents for indian ruppes are called paisa and paise.
- Fix: Invoices payments may be older than invoices.
- Fix: Withdrawal total amount is double
- Fix: [ bug #1593 ] Spanish Localtax IRPF not being calculated since 3.6.0 in supplier invoices when adding a line
- Fix: Web service categorie WDSL declaration is correct
- Fix: ErrorBadValueForParamNotAString was displayed in virtual product if no base price defined
- Fix: Category creation failed and no message output
- Fix: Lang for Payment Type
- Fix: PHPCheckstyle 1.5.5

***** ChangeLog for 3.6 compared to 3.5.* *****
For users:
- New: Update ckeditor to version 4.
- New: Add form "search customer order" on commercial main page.
- New: Can create contract from an order.
- New: Add list of orders products in tab "consumption" on thirdparties.
- New: Add graph stats for suppliers orders in tab "stats" on products.
- New: Add option MAIN_HIDE_INACTIVETAB_ON_PRINT to hide inactive tabs when you
       use the "print" view on screen.
- New: Add option MAIN_AUTO_TIMESTAMP_IN_PUBLIC_NOTES and MAIN_AUTO_TIMESTAMP_IN_PRIVATE_NOTES
       to automatically add timestamp and user line into edition field when editing a note.
- New: Add button cancel into edition of notes.
- New: Improved Barcode module:
       Can input barcode during product creation step.
       Add autonumbering of barcode value for products.
       Add a page/tool for mass barcode generation.
- New: Improved Opensurvey module:
       Added options to disable comments and disable public votes.
       Limit dates use calendar popup.
       Description of survey use wysiwyg editor.
       More information shown on result tab.
       Renamed "survey" into "poll" (better translation).
- New: Add filter on text and status into survey list. Can also sort on id, text and date end.
- New: The box "balance of bank accounts" show all opened accounts.
- New: Add option MAIN_ADD_SALE_REP_SIGNATURE_IN_NOTE to add sale representative into public
       note of generated documents.
- New: Add warning if supplier payment is higher that due amount.
- New: Increase length of url into bookmark module.
- New: Automatic events sending mails add info about linked objects into email content.
- New: Price management enhancement (multiprice level, price by customer, if MAIN_FEATURES_LEVEL=2 Price by qty).
- New: Add option MAIN_FAVICON_URL.
- New: Created {line_price_ht_locale}, {line_price_vat_locale} and {line_price_ttc_locale} ODT tags.
- New: Add filter on project status into task list. By default, only "opened" project are visible.
- New: Status "validated" for project are renamed into "opened".
- New: Add barcode fields into user database.
- New: Add manager name (ceo, director, president...) into main company information page.
- New: Add field url as product properties.
- New: More options to create a credit note (can be filled automatically according to remain to pay).
- New: Can define custom fields for categories.
- New: Prepare generation of SEPA files into module withdrawal.
- New: [ task #1164 ] Add "Ref. supplier" search box in supplier orders
- New: [ task #1345 ] Can filter on status for supplier order.
- New: Add option FACTURE_SENDBYEMAIL_FOR_ALL_STATUS to allow to send invoice by email
       whatever is its status.
- New: Add filter date in bank writing list page.
- New: Extrafields can be used as substitution key %EXTRA_XXX% into emails texts for members.
- New: Add categories translation.
- New: Enable option "clone target emailing".
- New: Improved tax module: Add specific page for salaries payment
- New: Add composer.json file so Dolibarr can be publish onto packagist.org.
- New: The combo list of juridical status is now sorted
- New: [ task #926 ] Add extrafield feature on order lines.
- New: [ task #927 ] Add extrafield feature on Proposal lines.
- New: [ task #928 ] Add extrafield feature on invoice lines.
- New: Paypal/paybox email sent after backcall of a payment is now a formatted and translated
       HTML content. For member subscription renewal, there is also a link to member.
- New: When a subscription is recorded with invoice and payment:
       - the document (PDF) of invoice is also generated.
       - the invoice is set to status paid.
- New: Can enter holiday for someone else if user has permission for.
- Fix: Project Task numbering customs rule works.
- Fix: Add actions events not implemented.
- Fix: Price min of composition is not supplier price min by quantity.
- Fix: [ bug #1356 ] Bank accountancy number is limited to 8 numbers.
- Fix: [ bug #1439 ] impossible to remove a a translation (multilanguage-feature)
- New: If multilangue is enabled, mail (from propal, invoice, etc...) message is pre-defaulted in Customer language
- Fix: [ bug #1459 ] _ADD_CONTACT and _DEL_CONTACT triggers do not intercept insertion when reported an error
- Fix: [ bug #1478 ] BILL_PAYED trigger action does not intercept failure under some circumstances
- Fix: [ bug #1479 ] Several customer invoice triggers do not intercept trigger action
- Fix: [ bug #1477 ] Several customer invoice triggers do not show trigger error messages
- Fix: [ bug #1471 ] Several PHP warnings when intercepting USER_CREATE trigger.
- Fix: [ bug #1517 ] Packages sizes.
- Fix: [ bug #1521 ] The second order's page from a provider shows all orders

For translators:
- Update language files.

For developers:
- New: Add path file of trigger into admin trigger list page.
- New: More phpunit tests.
- New: Payments and supplier payment pages tabs can now be extended from modules.
- New: Add option 'aZ' into GETPOST function to check parameters contains
       only a to z or A to Z characters.
- New: Opensurvey polls tab cards can now be extended from external modules.
- New: Triggers OPENSURVEY_CREATE, OPENSURVEY_DELETE added.
- New: Add new hook function addMoreActionsButtons to allow a module to add/replace
       action buttons into an element.
- New: Normalize code for barcode generation to match other modules.
- New: Uniformize code for contacts forms.
- New: Add some hooks for financial reports.
- New: A module can add its own ECM view.
- New: A module can disable a standard ECM view.
- New: Add multilang support into product webservice.
- New: Add hooks on project card page.
- New: Add call_trigger method on CommonObject class. So new trigger call within object is just :
$result = $this->call_trigger($trigger_name, $user)

WARNING: Following change may create regression for some external modules, but was necessary to make
Dolibarr better:

- The deprecated way (with 4 parameters) to declare a new tab into a module descriptor file has been
removed. You must now use the 6 parameters way. See file modMyModule.class.php for example.
- Remove the javascript function ac_delay() that is not used anymore by core code.
- Properties "dictionnaries" into module descriptor files have been renamed into "dictionaries".
- Method form->select_currency() has been removed. Use instead print form->selectCurrency().
- Method form->select_methodes_commande() has been renamed into english name selectInputMethod().
- The following hooks are now 'addreplace' hooks: "formCreateThirdpartyOptions"
  So check that return value is 0 to keep default standard behaviour after hook, or 1 to disable
  default standard behaviour.
- Properties "civilite_id" were renamed into "civility_id".
- Remove add_photo_web() that is not used anymore by core code.


***** ChangeLog for 3.5.8 compared to 3.5.7 *****
FIX: #4291 Correctly filter external calendar GETPOSTs
FIX: bad calculation for stock value
FIX: bad stock valo
FIX: change order date on clone (as everywhere else)
FIX: CVE CVE-2015-8685
FIX: The hours of date filter aren't correct
FIX: #3442 Remove useless syslog
FIX: #3448 Pass expected date format
FIX: #3471 3.5 Rounding issue when dispatching non-integer

***** ChangeLog for 3.5.7 compared to 3.5.6 *****
Fix: Paypal link were broken due to SSL v3 closed.
Fix: [ bug #1769 ] Error when installing to a PostgreSQL DB that contains numbers
Fix: [ bug #1752 ] Date filter of margins module, filters since 12H instead of 00H
Fix: [ bug #1757 ] Sorting breaks product/service statistics
Fix: [ bug #1797 ] Tulip supplier invoice module takes creation date instead of invoice date
Fix: [ bug #1792 ] Users are not allowed to see margins module index page when no product view permission is enabled
Fix: [ bug #1846 ] Browser IE11 not detected
Fix: [ bug #1906 ] Deplacement does not allow translated decimal format
Fix: [ bug #1905 ] Custom deplacement types do not get translated in deplacement card
Fix: [ bug #2583 ] Unable to create a bank transfer with localized numbers
Fix: [ bug #2577 ] Incorrect invoice status in "Linked objects" page of a project
Fix: [ bug #2576 ] Unable to edit a dictionary entry that has # in its ref
Fix: [ bug #2758 ] Product::update sets product note to "null" when $prod->note is null
Fix: [ bug #2757 ] Deleting product category photo gives "Forbidden access" error
Fix: [ bug #2976 ] "Report" tab is the current tab but it is not marked as selected by the UI
Fix: [ bug #2861 ] Undefined variable $res when migrating
Fix: [ bug #2837 ] Product list table column header does not match column body
Fix: [ bug #2835 ] Customer prices of a product shows incorrect history order
Fix: [ bug #2814 ] JPEG photos are not displayed in Product photos page
Fix: [ bug #2715 ] Statistics page has broken layout with long thirdparty names
Fix: [ bug #2570 ] [Contacts] Page should not process if ID is invalid
Fix: [ bug #3268 ] SQL error when accessing thirdparty log page without a socid parameter
Fix: [ bug #3180 ] formObjectOptions hook when editing thirdparty card does not print result
Fix: [ bug #1791 ] Margin menu not available if any Finance module is not enabled
Fix: [ bug #3310 ] OrderLine::fetch, FactureLigne::fetch and PropaleLigne::fetch do not return anything
Fix: [ bug #3206 ] PropaleLigne, OrderLine and FactureLigne given to triggers through update function does not contain all the information
Fix: [ bug #3313 ] Error enabling module with PostgreSQL database

***** ChangeLog for 3.5.6 compared to 3.5.5 *****
Fix: Avoid missing class error for fetch_thirdparty method #1973
Fix: Can't update phone_pro from web service
Fix: Some security holes.
Fix: copy extrafields when creating order from proposal.
Fix: report on action was not filtering by environment.
Fix: Avoid missing class error.
Fix: Add function dolEscapeXML.
Fix: Bad days and month reported by function.
Fix: Bad margin calculation.

***** ChangeLog for 3.5.5 compared to 3.5.4 *****
Fix: Holiday module was broken. Initialization of amount of holidays failed.
Fix: [ bug #1523 ] suite bug #1334 : filtre et ordre de tri conjoints ne s'appliquent pas.
Fix: Fusion PDF button on unpaid invoice is no more displayed.
Fix: Unpaid invoice launch fusion PDF action even if it is only search (with enter keyboard input instead of lens click).
Fix: Pb when showing log list of holiday module with some mysql versions.
Fix: Error with bad timezone pushed by some browsers.
Fix: shipping list SQL request was not filtering on shipping element
Fix: debian package provided by dolibarr team must use embedded libraries.
Fix: [ bug #1528 ] Leopard Services numeration module description is not translated.
Fix: [ bug #1523 ] suite bug #1334 : filtre et ordre de tri conjoints ne s'appliquent pas.
Fix: [ bug #1534 ] Unknown error when deleting a product photo under special circumstances.
Fix: Update impayees.php
Fix: Link product, In list view and label product.
Fix: visible task into area "time" for "My task" must limit task to tasks i am assigned to.
Fix: When disabled, all fields to add time into task line must be disabled.
Fix: Missing include files.lib.php in some pages that use dol_delete_recursive
Fix: [ bug #1558 ] Product/service edit page title shows new Ref instead of old ref.
Fix: [ bug #1553 ] Saving User displays setup removes menu.
Fix: [ bug #1544 ] Can remove date from invoice.
Fix: list event view lost type event filter.
Fix: Add code save on create event.
Fix: SQL injection.
Fix: [ bug #1589 ] Menu type in "Edit menu" page is not translated
Fix: [ bug #1591 ] Linked object block shows Total HT/TTC even if not having permission to read them
Fix: [ bug #1577 ] When creating new Private individual third, selected third type is ignored
Fix: [ bug #1555 ] Update accountancy code of products does not throw PRODUCT_MODIFY trigger
Fix: [ bug #1548 ] Supplier payment card shows type in French
Fix: [ bug #1546 ] Incorrect page number when searching in the list of bank transactions

***** ChangeLog for 3.5.4 compared to 3.5.3 *****
Fix: Hide title of event when agenda module disabled.
Fix: When using option MAIN_MAIL_ALLOW_SENDMAIL_F, a mail was sent to sender.
Fix: Question about warehouse must not be done when module stock is disabled.
Fix: Option STOCK_SUPPORTS_SERVICES was not correctly implemented
     (missing test at some places).
Fix: Renaming a project with uploaded files failed.
Fix: [ bug #1476 ] Invoice creation form loses invoice date when there is a validation error.
Fix: [ bug #1431 ] Reception and Send supplier order box has a weird top margin.
Fix: [ bug #1428 ] "Nothing" is shown in the middle of the screen in a supplier order.
Fix: The object deliverycompany was not used anymore and output of
     details for delivery reports was lost during 3.5. Rewrite code to
     restore feature.
Fix: [ bug #1445 ] html fix : missing </tr>
Fix: [ bug #1415 ] Intervention document model name and suppliers model names is not shown
     properly in module configuration
Fix: [ bug #1416 ] Supplier order does not list document models in the select box of the
     supplier order card
Fix: [ bug #1443 ] Payment conditions is erased after editing supplier invoice label or
     limit date for payment
Fix: Filter on status was not visible when selected from url.
Fix: Filtering on status was last when asking to sort.
Fix: [ bug #1432 ] Trigger SHIPPING_CREATE ignores interception on error.
Fix: [ bug #1449 ] Trigger ORDER_CREATE, LINEORDER_DELETE, LINEORDER_UPDATE and LINEORDER_INSERT ignore interception on error.
Fix: [ bug #1450 ] Several Customer order's triggers do not report the error from the trigger handler.
Fix: [ bug #1451 ] Interrupted order clone through trigger, loads nonexistent order.
Fix: [ bug #1454 ] Mention de bas de page erroné
Fix: Do not display dictionary for non activated module
Fix: Link element from element project pages
Fix: [ bug #1509 ] Expedition admin free text & watermark submit error
Fix: [ bug #1349 ] AJAX contact selector does not work fine in Project card
Fix: [ bug #1452 ] variable used but not defined
Fix: If multiprice level is used the VAT on addline is not correct
Fix: [ bug #1254 ] Error when using "Enter" on qty input box of a product (on supplier order part)
Fix: [ bug #1462, 1468, 1480, 1483, 1490, 1497] $this instead of $object
Fix: [ bug #1455 ] outstanding amount
Fix: [ bug #1425 ] LINEBILL_SUPPLIER_DELETE failure trigger leads to an endless loop
Fix: [ bug #1460 ] Several supplier order triggers do not show error messages
Fix: [ bug #1461 ] LINEORDER_SUPPLIER_CREATE does not intercept supplier order line insertion
Fix: [ bug #1484 ] BILL_SUPPLIER_PAYED trigger action does not intercept failure under some circumstances
Fix: [ bug #1482 ] Several supplier invoice triggers do not show trigger error messages
Fix: [ bug #1486 ] LINEBILL_SUPPLIER_CREATE and LINEBILL_SUPPLIER_UPDATE triggers do not intercept trigger action
Fix: [ bug #1522 ] Element list into associate object into project are no more filterd by project thirdparty
Fix: [ bug #1526 ] Thumbs of files uploaded with dots in their names do not load correctly
Fix: Import ProfId1 to siren and ProfId2 to siret

***** ChangeLog for 3.5.3 compared to 3.5.2 *****
Fix: Error on field accountancy code for export profile of invoices.
Fix: [ bug #1351 ] VIES verification link broken.
Fix: [ bug #1352 ] Removing a shipping does not remove the delivery.
Fix: Option MAIN_INVERT_SENDER_RECIPIENT broken with typhon template.
Fix: Can disable features with PHPEXCEL (no DLSF compatible).
Fix: Can disable features with CKEDITOR.
Fix: Pb of records not correctly cleaned when module marge is
     uninstalled (conflict between 'margin' and 'margins').
Fix: [ bug #1341 ] Lastname not added by file or direct input in mass e-mailing.
Fix: [ bug #1357 ] Invoice creator state not printed in generated invoice documents.
Fix: Suppliers invoice mask fails using {tttt} in numbering.
Fix: [ bug #1350 ] pdf template name for typhon was not correctly set when enabling module.
Fix: Navigation on notes for shipments was not working.
Fix: [ bug #1353 ] Email notifications, wrong URL.
Fix: [ bug #1362 ] Note is not saved.
Fix: tr/td balance.
Fix: [ bug #1360 ] note indicator for member tab.
Fix: Nb of notes and doc not visible onto tasks.
Fix: [ bug #1372 ] Margin calculation does not work in proposals.
Fix: [ bug #1381 ] PHP Warning when listing stock transactions page.
Fix: [ bug #1367 ] "Show invoice" link after a POS sell throws an error.
Fix: TCPDF error file not found in member card generation.
Fix: [ bug #1380 ] Customer invoices are not grouped in company results report.
Fix: [ bug #1393 ] PHP Warning when creating a supplier invoice.
Fix: [ bug #1399 ] [pgsql] Silent warning when setting a propal as "facturée" in propal.php
Fix: When number reach 9999 with default numbering module, next number
     will be 10000 instead of 0000 and error.
Fix: element page on project give wrong href link.
Fix: [ bug #1397 ] Filter by supplier orders with status Draft does not filter.
Fix: [ bug #1388 ] Wrong date when invoicing several orders.
Fix: [ bug #1411 ] Unable to set an expedition note if invoices module is not enabled.
Fix: [ bug #1407 ] Rouget pdf overlapped when using tracking number and public notes.
Fix: [ bug #1405 ] Rouget PDF expedition incorrect when two expeditions under the same commande
Fix: [ bug #1434 ] Muscadet supplier order document model linked objects overlap the text

***** ChangeLog for 3.5.2 compared to 3.5.1 *****
Fix: Can't add user for a task.
Fix: Autoselect of warehouse if there is only one warehouse.
Fix: Install of odt template for project and tasks.
Fix: [ bug #1318 ] Problem with enter key when adding an existing
     product to a customer invoice.
Fix: [ bug #1307 ] Quotes get removed from several inputs.
Fix: [ bug #1317 ] Removing a category does not remove all child categories
Fix: [ bug #1312 ] Call to undefined function _()
Fix: Restore build for obs and launchpad.
Fix: deleting files into backup system tools.
Fix: Dump using php not not include lock on tables that are deleted.
Fix: Fixed a problem with bank accounts sharing across entities.
Fix: fields into group by of sql requests for module margins must be
     same than fields into select.
Fix: When select_date is called with '' as preselected date,
     automatic user date was not correctly et (We must set a date into PHP
     server timezone area)
Fix: First param of select_date must always be forged with a dolibarr
     date function and not time().
Fix: fix can't add line with product in supplier order
Fix: [bug #1309]
Fix: Solve pb of too many embedded tables
Fix: [ bug #1306 ] Fatal error when adding an external calendar
Fix: A fix to manage automatic creation of code for import.
Fix: Try to add code to provide easy way to fix warning on timezone not
     defined.
Fix: Several fix into workflow/condition for invoice payments or convert
     into discount.
Fix: Option MAIN_PDF_DASH_BETWEEN_LINES was not working when tcpdf was
     making a pagebreak higher than 2 pages.
Fix: form to add images should not show link form.
Fix: Correction when adding order line with price as '0'.
Fix: [ bug #1283 ] ROUGET Shipment PDF.
Fix: [ bug #1300 ]
Fix: Miscellaneous problems on task tabs (withproject parameter lost and
     download fails).
Fix: Avoid home project page to hung when too many tasks opened.
Fix: bug #1295: Error when creating an agenda extrafield with a number as reference
Fix: Translation of number for pt_PT.
Fix: Error on ajax_constantonoff function.
Fix: [ bug #1323 ] problème pour générer un odt depuis les taches dans projet.
Fix: Can not make withdrawals

***** ChangeLog for 3.5.1 compared to 3.5.0 *****
Fix: Do not report trigger errors twice.
Fix: Error when creating event was not reported.
Fix: Bug of import of agenda when using https link
Fix: Field nature not saved correctly
Fix: Substitution of extra field was ko for order
Fix: Bad translation of date format for pt_BR.
Fix: priority field of agenda record is smallint.
Fix: Missing loading of lang in some pages.
Fix: Write note in invoice when using pos module.
Fix: Link to paypal was invalid into email text.
Fix: ref and date of supplier invoice.
Fix: Check on bank account.
Fix: Problem with file upload and download.
Fix: Page load not ending when large number of thirdparties. We
     added option MAIN_DISABLE_AJAX_COMBOX to disable javascript
     combo feature that is root cause of problem.
Fix: [ bug #1231 ] PDF always generated in interventions
Fix: Be sure there is no duplicate default rib.
Fix: Enable extrafields for customer order, proposal and invoice lines. This feature
     was developed for 3.5 but was disabled (hidden) because of a bug not possible to
     fix enough quickly for 3.5.0 release.
Fix: user right on Holiday for month report nor working.
Fix: [ bug #1250 ] "Supplier Ref. product" sidebar search box does not work
Fix: Bad space in predefined messages.
Fix: [ bug #1256 ] Signature was not added for email sent from thirdparty page.
Fix: Action event SHIPPING_VALIDATE is not implemented
Fix: The customer code was set to uppercase when using numbering module leopard. We
     must keep data safe of any change.
Fix: [ bug #1291 ] Loading actions extrafields fails.
Fix: [ bug #1123 ] Paid deposit invoices are always shown as partially paid when fully paid
Fix: Corrected project contact types translation.
Fix: [ bug #1206 ] PMP price is bad calculated.
Fix: [ bug #520 ] Product statistics and detailed lists are wrong.
Fix: [ bug #1240 ] traduction.
Fix: [ bug #1238 ] When creating accompte with a %, free product are used for calculation.
Fix: [ bug #1280 ] service with not end of date was tagged as expired.
Fix: [ bug #1295 ] Error when creating an agenda extrafield with a number as reference.
Fix: [ bug #1306 ] Fatal error when adding an external calendar.
New: Added es_CL language
Fix: Margin tabs bad data show
Fix: [ bug #1318 ] Problem with enter key when adding an existing product to a customer invoice.
Fix: [ bug #1410 ] Add customer order line asks for required Unit Price but doesn't interrupt the creation of the line

***** ChangeLog for 3.5 compared to 3.4.* *****
For users:
- New: Add hidden option BANK_DISABLE_DIRECT_INPUT.
- New: More options to select status of users into select user list.
- New: [ task #862 ] Add ODT on shipments.
- New: [ task #149 ] Add # of notes and attachments in tabs.
- New: Can edit customer ref at any time.
- New: [ task #877 ] Reorganize menus.
- New: [ task #858 ] Holiday module: note on manual holiday assignation.
- New: [ task #892 ] Add hidden option in thirdparty customer/supplier module to hide non active
  companies in select_company method.
- New: [ task #531 ] Add a workload field on tasks.
- New: Add graph of bank account input/output into input-output report page.
- New: Add script export-bank-receipts.php
- New: Add option "filter=bank" onto script rebuild_merge_pdf.php to merge PDF that
  has one payment on a specific bank account.*
- New: [ task #901 ] Add Extrafield on Fiche Inter.
- New: Show process id in all command line scripts.
- New: Module mailman can subscribe/unsubscribe to ML according to categories or type of member.
- New: Add object_hour and object_date_rfc as substitution tag for open document generation.
- New: Add options to send an email when paypal or paybox payment is done.
- New: Clone product/service composition.
- New: Add option ADHERENT_LOGIN_NOT_REQUIRED.
- New: Add a cron module to define scheduled jobs.
- New: Add new graphical boxes (customer and supplier invoices and orders per month).
- New: [ task #286 ] Enhance rounding function of prices to allow round of sum instead of sum of rounding.
- New: Can add an event automatically when a project is create.
- New: Add option MAIN_GENERATE_DOCUMENT_WITH_PICTURE.
- New: Add option excludethirdparties and onlythirdparties into merge pdf scripts.
- New: [ task #925 ] Add ODT document generation for Tasks in project module.
- New: [ task #924 ] Add numbering rule on task.
- New: [ task #165 ] Add import/export of multiprices.
- New: Add Maghreb regions and departments.
- New: A more responsive design for statistic box of home page.
- New: [ task #1005 ] Adapting to Spanish legislation bill numbering
- New: [ task #1011 ] Now supplier order and invoice deal with payment terms and mode.
- New: [ task #1014 ] Add option to recursively add parent category.
- New: [ task #1016 ] Can define a specific numbering for deposits.
- New: [ task #918 ] Stock replenishment.
- New : Add pdf link into supplier invoice list and supplier order list.
- New : Genrate auto the PDF for supplier invoice.
- New : Add category into filter webservice thirdparty method getListOfThirdParties.
- New : Allow to define margin or mark rate during quoting, ordering, invoicing.
- New : User permissions on margin module.
- New : Add ref supplier into muscadet model/
- New : Add ability to copy contact address to clipboard.
- New: Can use tag {mm} before {yy} even when there is a reset into numbering masks.
- New: [ task #1060 ] Register fields localtax(1|2)_type into details tables.
- New: [ task #923 ] Localtax support for ODT templates.
- New: [ task #90 ] Barcode search.
- New: Add hidden option MAIN_VAT_DEFAULT_IF_AUTODETECT_FAILS.
- New: Can send an email from thirdparty card.
- New: Can cancel holidays that were previously validated.
- New: Can choose contact on event (action com) creation, and filtered by thirdparty.
- New: Add hidden option MAIN_FORCE_DEFAULT_STATE_ID.
- New: Add page to make mass stock movement.
- New: Add field oustanding limit into thirdparty properties.
- New: Can enter a vat payment of zero.
- New: Add path to installed dir of external modules + Name and web of module provider.
- New: Add option to use a specific mask for uploaded filename.
- New: Can attach external links to objects as we can attach files.
- Qual: Implement same rule for return value of all command line scripts (0 when success, <>0 if error).
- Fix: [ bug #992 ] Proforma invoices don't have a separated numeric count.
- Fix: [ bug #1022 ] correct margin calculation for credit notes.
- Fix: Better management of using ajax for upload form (to solve problem when enabling ajax jquery multifile upload in some cases).
- Fix: Lost stats filters into year selection.
- Fix: Some config data are shared between suppliers orders and suppliers invoices

New experimental module:
- New: [ task #157 ] Add a Skype button (adherents / third parties / contacts)

For translators:
- Qual: Normalized sort order of all languages files with English reference files.
- New: Add language code files for South Africa, France new Caledonia, Vietnam.
- New: Translate string for email to change password.

For developers:
- New: DolGraph can build graph with three lines.
- New: DolGraph accept a parameter to cache data of graph getNbByMonthWithPrevYear.
- New: Can enable tuning info with option MAIN_SHOW_TUNING_INFO.
- New: Show version of client lib used by mysql drivers.
- New: Add function to get content of an url (using all dolibarr setup like timeout, proxies...)
- New: Upgrade lib of TCPDF to 6.0
- New: Upgrade jquery flot library to 0.8.1
- New: Add property "hidden" into module descriptors to allow to hide a module according to
  some dynamic conditions.
- New: Add option MAIN_MOTD_SETUPPAGE to add a content onto setup page. Also content for
  MAIN_MOTD_SETUPPAGE, MAIN_MOTD_SETUPPAGE, MAIN_HOME now accept "|langfile" into translation
  key to use a specific language file.
- New: Make some changes to allow usage of several alternative $dolibarr_main_url_root variables.
- Qual: All nowrap properties are now using CSS class nowrap.
- Qual: Move hard coded code of module mailmanspip into trigger.
- New: Into POST forms, if you can add a parameter DOL_AUTOSET_COOKIE with a value that is list name,
  separated by a coma, of other POST parameters, Dolibarr will automatically save this parameters
  into user cookies.
- New: Add hook addHomeSetup.
- New: Add trigger CATEGORY_LINK and CATEGORY_UNLINK.
- New: A trigger can return an array of error strings instead of one error string.
- New: Add method to use a dictionary as a combo box.
- New: Add update method for web service product.
- Fix also several bugs with old code.

WARNING: Following change may create regression for some external modules, but was necessary to make
Dolibarr better:

1) We started to clean hooks code.
If your hook want to modify value of $actions, it's role of your hook to modify it. Dolibarr
hook code will no more decide this for your module. If your action class for hook was returning
a string or an array, instead your module must set $actionclassinstance->results (to return array)
or $actionclassinstance->resprints (to return string) to return same thing. The return value must
be replaced by a "return 0";
Goal is to fix old compatibility code that does not match hook specifications:
 http://wiki.dolibarr.org/index.php/Hooks_system

2) If you implemented hook printTopRightMenu, check that output does not include '<td>' tags any more.
All content added must be tagged by a '<div>' with css class="login_block_elem"

3) Some methods object->addline used a first parameter that was object->id, some not. Of course
this was not a good practice, since object->id is already known, there is no need to provide id as
parameter. All methods addline in this case were modified to remove this parameter.

4) Method ->classer_facturee() is deprecated. It must be replace with ->classifyBilled().

5) Property ->tel on objects is now ->phone

6) Trigger LINEPROPAL_MODIFY is renamed into LINEPROPAL_UPDATE and
   Trigger CONTRACT_LINE_DELETE rnamed into LINECONTRACT_DELETE to match naming rules.



***** ChangeLog for 3.4.3 compared to 3.4.2 *****
Fix: Bad get of localtaxes into contracts add lines
Fix: Warning into bank conciliation feature.
Fix: Bad get of localtaxes into contracts add lines.
Fix: Add a limit into list to avoid browser to hang when database is too large.
Fix: [ bug #1212 ] 'jqueryFileTree.php' directory traversal vulnerability
Fix: Agenda and Banks module were not working with multicompany module
Fix: [ bug #1317 ] Removing a category does not remove all child categories
Fix: [ bug #1380 ] Customer invoices are not grouped in company results report.

***** ChangeLog for 3.4.2 compared to 3.4.1 *****
Fix: field's problem into company's page (RIB).
Fix: Document cerfa doesn't contained firstname & lastname from donator.
Fix: Bad rounding on margin calculations and display.
Fix: Option drop table into backup was broken.
Fix: [ bug #1105 ] Searching Boxes other search option.
Fix: wrong buy price update.
Fix: [ bug #1142 ] Set paiement on invoice (PGSql).
Fix: [ bug #1145 ] Agenda button list type do not display.
Fix: [ bug #1148 ] Product consomation : supplier order bad status.
Fix: [ bug #1159 ] Commercial search "other" give p.note do not exists.
Fix: [ bug #1174 ] Product translated description not good into PDF.
Fix: [ bug #1163 ] SQL Error when searching for supplier orders.
Fix: [ bug #1162 ] Translaction for morning and afternoon.
Fix: [ bug #1161 ] Search on product label.
Fix: [ bug #1075 ] POS module doesn't decrement stock of products in delayed payment mode.
Fix: [ bug #1171 ] Documents lost in interventions after validating.
Fix: fix unsubscribe URL into mailing when sending manually (not by script).
Fix: [ bug #1182 ] ODT company_country tag is htmlencoded.
Fix: [ bug #1196 ] Product barcode search does not expect 13th digit on EAN13 type.
Fix: [ bug #1202 ] Wrong amount in deposit % invoice from proposal.
Fix: Removed analytics tags into doc page.
Fix: Call Image on this instead of pdf.
Fix: Missing parameter for photo.
Fix: Bad SQL request for turnover report.

***** ChangeLog for 3.4.1 compared to 3.4.0 *****
Fix: Display buying price on line edit when no supplier price is defined.
Fix: Retrieving of margin info when invoice created automatically from order.
Fix: Reordering supplier products in list by supplier or supplier ref was crashing.
Fix: [ bug #1029 ] Tulip numbering mask.
Fix: Supplier invoice and supplier order are not displayed into object link into agenda event card.
Fix: [ bug #1033 ] SUPPLIER REF disappeared.
Fix: update extrafield do not display immediatly after update.
Fix: Fix bug with canvas thirdparty.
Fix: [ bug #1037 ] Consumption> Supplier invoices related.
Fix: User group name do not display in card (view or edit mode).
Fix: Link "Show all supplier invoice" on suplier card not working.
Fix: [ bug #1039 ] Pre-defined invoices conversion.
Fix: If only service module is activated, it's impossible to delete service.
Fix: [ bug #1043 ] Bad interventions ref numbering.
Fix: Mailing module : if an email is already in destinaires list all other email from selector was not inserted.
Fix: Localtaxes balance not showing.
Fix: Intervention box links to contracts id.
Fix: Compatiblity with multicompany module.
Fix: Edit propal line was losing product supplier price id.
Fix: Delete linked element to supplier invoice when deleted.
Fix: [ bug #1061 ] Bad info shipped products.
Fix: [ bug #1062 ] Documents lost in propals and contracts validating.
Fix: Supplier price displayed on document lines and margin infos didnt take discount.
Fix: sorting on qty did not work in supplier product list.
Fix: there was no escaping on filter fields in supplier product list.
Fix: bugs on margin reports and better margin calculation on credit notes.
Qual: Add travis-ci integration.

***** ChangeLog for 3.4 compared to 3.3.* *****
For users:
- New: Can use ODS templates as document templates.
- New: Add link to autofill/reset with quantity to ship when creating a
  delivery receipt.
- New: Event into calendar use different colors for different users.
- New: Support revenue stamp onto invoices.
- New: Add a tab "consumption" on thirdparties to list products bought/sells.
- New: Some performance enhancements.
- New: Can attach files onto trip and expenses modules.
- New: Add hidden option MAIN_PDF_TITLE_BACKGROUND_COLOR.
- New: Merge tab customer and prospect.
- New: Add ES formated address country rule.
- New: Can define a hierarchical responsible on user and add a tree view to
  see hierarchy of users.
- New: Can expand/collapse menus, categories and users list.
- New: extra parameters are supported into ODT/ODS templates.
- New: total per vat rate are available as tags for ODT/ODS templates.
- New: Some part of interface use more CSS3 (ie: agenda)
- New: [ task #707 ] Create option "ProfIdx is mandatory to validate a invoice".
- New: Can define if we want to use VAT or not for subscriptions (foundation module).
- New: Can define a default choice for "More action when recording a
  subscription" (foundation module).
- New: Add link to check professional id for India.
- New: [ task #731 ] Uniformize ref generation
- New: [ task #748 ] Add a link "Dolibarr" into left menu
- New: Script email_unpaid_invoices_to_representative accepts now a parameter "test"
  and a "late delay".
- New: Can define different clicktodial setups for each user.
- New: Add hidden option INVOICE_CAN_NEVER_BE_REMOVED.
- New: Enhance agenda module to reach RFC2445 ("type" not enabled by default and add
  "busy" information).
- New: Add module Opensurvey.
- New: Default approver for holidays is set by default to hierchical parent.
- First change to prepare feature "click to print" (IPP) for PDF.
- New: [ task #350 ] Merge tab customer and prospect.
- New: [ task #710 ] Add substitution into mailing send (and HTML is now valid).
- New: [ task #711 ] Add combobox for contact, as done for product/thirdparty.
- New: [ task #714 ] In Emailing module admin autogenerate security key of READRECEIPT.
- New: [ task #743 ] GED : Add aministration option to disable autotree display.
- New: [ task #767 ] Customer Address fallback when a contact doesn't have an address.
- New: [ task #768 ] WYSIWYG for all mails.
- New: [ task #773 ] Add Project document in GED(ECM) modules.
- New: [ task #783 ] Add more types for extra parameters (lists, phone, emails, checkbox,
  prices, radio).
- New: [ task #798 ] Add range limit date on product/services as it is done on order
  and invoice.
- New: [ task #814 ] Add extrafield feature for projects ands tasks.
- New: [ task #770 ] Add ODT document generation for Projects module.
- New: [ task #741 ] Add intervention box.
- New: [ task #826 ] Optionnal increase stock when deleting an invoice already validated.
- New: [ task #823 ] Shipping_validate email notification.
- New: [ task #900 ] Review code of ficheinter.class.php
- Fix: [Bug #958] LocalTax2 for Spain fails on Suppliers
- Fix: [ bug #972 ] Auto completion contact field do not take account the min caract number before search
- Fix: [ bug #971 ] html.form.class.php select_contact with autocomplete do not exclude id from exclude array
- Fix: Expedition creation, can retrieve product from other expedition

For translators:
- Update language files.

For developers:
- System of menu managers has been rewritten to reduce code to do same things.
- An external module can force its theme.
- Add function dol_set_focus('#xxx').
- A mymodule can bring its own core/modules/mymodule/modules_mymodule.php file.
- Removed not used libraries.
- More web services.
- Renamed some database fields, code variables and parameters from french to english.
- First change to manage margins on contracts.
- Add hook getFormMail.
- Function plimit of databases drivers accept -1 as value (it means default value set
  into conf->liste_limit).
- New: Add option dol_hide_topmenu, dol_hide_leftmenu, dol_optimize_smallscreen,
  dol_no_mouse_hover and dol_use_jmobile onto login page (to support different terminal).
- New: dol_syslog method accept a suffix to use different log files for log.
- New: Type of fields are received by export format handlers.
- New: when adding an action, we can define a free code to tag it for a specific need.
- New: Enhance Dolibarr migration process to include migration script of external
  modules.
- New: [ task #811 ] Uniformanize note field.


WARNING: If you used external modules, some of them may need to be upgraded due to:
- Fields of classes were renamed to be normalized (nom, prenom, cp, ville, adresse, tel
  were renamed into lastname, firstname, zip, town, address, phone).
  This may also be true for some fields into web services.
- If module use hook pdf_writelinedesc, module may have to add return 1 at end of
  function to keep same behaviour.

TODO:
backport commit 53672dff75f4fdaeeed037ff9d15f860968022ca to fix confirm with jmobile
backport commit 384e3812eb73a15adafb472cacfb93397a54459b to fix W3C/edit contract



***** ChangeLog for 3.3.5 compared to 3.3.4 *****
- Fix: Change to make debian package ok despite removal of ckeditor.
- Fix: jcrop file to match debian rules
- Fix: Add missing country UK.
- Fix: Minor fix into package.
- Fix: Add missing label on project field.

***** ChangeLog for 3.3.4 compared to 3.3.3 *****
- Fix: [ bug #1001 ] Social Contribution : State not correct
- Fix: Better management of pdf generation when tcpdf is not available.
- Fix: Change to be more debian compliant natively.

***** ChangeLog for 3.3.3 compared to 3.3.2 *****
- Fix: [ bug #903 ] Fatal error: Call to undefined function dol_get_first_day() in htdocs/commande/liste.php
- Fix: [ bug #934 ] Error on proformat invoice creation (pgsql)
- Fix: [ bug #947 ] Can't create proposal lines with unit price = 0

***** ChangeLog for 3.3.2 compared to 3.3.1 *****
- Fix: Dutch (nl_NL) translation
- Generalize fix: file with a specific mask not found, again
- Fix: translations and BILL_SUPPLIER_BUILDDOC trigger
- Fix: Can't reset payment due date
- Fix: Orderstoinvoice didn't act as expected when no order was checked
- Fix: Bad link to all proposals into Third party card if customer is prospect
- Fix: Some bugs on withdrawal rejects
- Fix: [ bug #774 ] Bug on creating event with box "all day" crossed
- Fix: [ bug #787 ] Invoice supplier box incorrect tooltip when delay on payment
- Fix: [ bug #789 ] VAT not being calculated in POS
- Fix: [ bug #790 ] Spanish localtax RE not being correctly calculated
- Fix: [ bug #794 ] Lost filter on zipcode in prospect list
- Fix: [ bug #806 ] Margins module with orders2invoice does not respect cost price
- Fix: [ bug #810 ] Cannot update ODT template path
- Fix: [ bug #816 ] Sales journal does not reflect localtaxes
- Fix: [ bug #817 ] Purchases journal does not reflect localtaxes
- Fix: [ bug #824 ] MAIN_DB_PREFIX not use into dictionary
- Fix: [ bug #828 ] Error when code_region is not a number in llx_c_regions (with postgres)
- Fix: [ bug #855 ] Holiday approval email in French
- Fix: [ bug #856 ] (Holidays module) Mail error if destination user doesn't have an email
- Fix: [ bug #857 ] Invoice created from shipment does not have the order discount
- Fix: [ bug #861 ] Impossible to create a new event in agenda
- Fix: [ bug #827 ] AJAX search does not respect multiprice level
- Fix: [ bug #865 ] Dolibarr navigation array in project/task do not work
- Fix: [ bug #866 ] Standing order from an invoice suggests invoice total amount instead of remaining to pay
- Fix: [ bug #788 ] Date of linked interventions are not shown
- Fix: external users should not see costprice and margin infos
- Fix: [ bug #806 ] Tasks are ordered alphabetically instead of chronological order

***** ChangeLog for 3.3.1 compared to 3.3 *****
- Fix: [ bug #733 ] Mass emailing tools do not support <style HTML tag
- Fix: Package for launchpad
- Fix: [ bug #736 ] Missing column in llx_c_chargesociales
- Fix: Localtax2 for Spain must be based into buyer
- Fix: [ bug #762 ] Bad profit calculation in Reporting
- Fix: bug dictionary with wrong prefix table

***** ChangeLog for 3.3 compared to 3.2.* *****
For users:
- New: Add holiday module, to declare and follow holidays of your employees.
- New: Add margin management module.
- New: Add new theme Amarok.
- New: [ task #289 ] Can reorder tasks.
- New: Add field "signature" into user card. If filled, text is added
       at end of predefined email texts. If option MAIN_MAIL_DO_NOT_USE_SIGN is on, this
       feature is disabled.
- New: Can input a payment back onto an credit note.
- New: Add link "Back to list" on all cards.
- New: After first install, warning are visible onto mandatory setup not
       configured. Show also total number of activated modules.
- New: Can filter list of proposal, order or invoice on sales representative.
- New: Add supplier ref on supplier orders.
- New: Can export supplier orders and customers shipments.
- New: First change to install external plugins from gui (experimental).
- New: Monaco is like France for default vat calculation
- New: Can list elements (invoices, orders or proposals) on a particular
  user contact). This allow to view a "basket" of its elements.
- New: Show bank account on payment list of invoice card.
- New: Cloning project allow to clones task, notes, projects files, tasks files, contacts.
- New: Enhance default style.
- New: Can edit and resiliate member status from list.
- New: Can insert URL links into elements lines. Also reported into PDF.
- New: When a member is validated, we can subscribe to mailing-lists
       according to its type.
- New: Add a tab into members statistics to count members by nature.
- New: Add link to third party into sells and purchase journal.
- New: Suggest a method to generate a backup file for user with no access
       to mysqldump binary.
- New: Can also use extrafields on contacts/addresses and users.
- New: Support unique field for extrafields.
- New: Extra fields supports more types (int, string, double, date, datetime).
- New: Can correct stock of a warehouse from warehouse card.
- New: [ task #185 ] Can input amount when correcting stock to recalculate PMP.
- New: [ task #454 ] Add "No category" into filters on category.
- New: Auto check box on page to edit interface options of user.
- New: More surface control on stock correction page.
- New: Add great britain provinces.
- New: [ task #494 ] Send an email to foundation when a new member has auto-subscribed.
- New: [ task #326 ] Add a numbering module to suggest automatically a product ref.
- New: Add conditional substitution IF/ELSEIF/ENDIF for ODT templates.
- New: Add unit foot2, inch2, foot3 and inch3 for surface and volumes.
- New: Can select thirdparties into emailing targets, even if module category is not enabled.
- New: [ task #498 ] Improvement of the block to add products/services lines.
- New: ECM autodir works also for files joined to products and services.
- New: Add a selection module for emailing to enter a recipient from gui.
- New: Allow to search thirds and products from barcodes directly from the permanent mini search left box.
- New: Allow to search product from barcodes directly from invoices, proposals... through AJAX.
- New: Can make one invoice for several orders.
- New: POS module can works with only one payment method (cach, chq, credit card).
- New: Add possibility to defined position/job of a user.
- New: Add hidden option to add slashes between lines into PDF.
- New: [ task #210 ] Can choose cash account during POS login.
- New: [ task #104 ] Can create an invoice from several orders.
- New: Update libs/tools/logo for DoliWamp (now use PHP 5.3).
- New: Added ODT Template tag {object_total_discount_ht}
- New: Add new import options: Third parties bank details, warehouses and stocks, categories and suppliers prices
- New: English bank account need a bank code (called sort code) to identify an account.
- New: Can choose menu entry to show with external site module.
- New: Add hidden option MAIN_PDF_MARGIN_LEFT, MAIN_PDF_MARGIN_RIGHT, MAIN_PDF_MARGIN_TOP, MAIN_PDF_MARGIN_BOTTOM to force margins of generated PDF.
- New: [ task #314 ] Can define if prof id are mandatory or not.
- New: Add button on order card to create intervention from services.
- New: Add search box to find products by supplier reference.
- New: Add option MAIN_HELPCENTER_LINKTOUSE to define target link "I need help" onto logon page.
- New: [ task #608 ] Can clone a supplier order with prices updates
- New: [ task #559 ] Can define a discount % regarding quantity in supplier prices and price by quantity in customer prices
- New: [ task #527 ] After cloning a suplier invoice, go onto invoice ref into edit mode

New experimental module:
- New: Add commissions management module.

- Fix: [ bug #499 ] Supplier order input method not translated
- Fix: No images into product description lines as PDF generation does not work with this.
- Fix: Errors weren't being shown in customer's & supplier's orders
- Fix: Lastname wasn't being recorded in xinputuser emailing module.
- Fix: [ bug #653 ] Error while creating agenda additional attributes
- Fix: [ bug #654 ] Event rapport PDF showing ActionAC_OTH_AUTO
- Fix: [ bug #658 ] Search on bank do not work for description
- Fix: [ bug #659 ] Comment in recurrent invoices is not stored
- Fix: [ bug #622 ] Attaching wrong file when sending the invoice via e-mail

For developers:
- New: Add webservice for thirdparty creation and list.
- New: A module can overwrite templates parts.
- New: Can add a link on title field of added dictionary.
- New: Uniformize code.
- New: Add option WORKFLOW_DISABLE_CREATE_INVOICE_FROM_ORDER and
       WORKFLOW_DISABLE_CLASSIFY_BILLED_FROM_ORDER.
- New: A module can add several css and js.
- New: removed deprecated methods
       ldap::connect, formadmin::select_lang,
       html::select_tva
- New: Add custom substitution function for ODT product lines: mymodule_completesubstitutionarray_lines()
- New: Basic implementation of hooks and triggers for a lot (most) of core modules:
  action/calendar, trips and expenses, dons, vat payment, contact/society, contract, product lines,
  expedition, order supplier and order invoice (lines included), intervention card, project, tasks.
- New: Add ChromePHP output into syslog module.
- New: Add PRODUCT_PRICE_MODIFY trigger.
- New: Created function to retrieve total amount of discount of an invoice/proposal...
- New: We can use a dynamic value ($conf->global->XXX for example) into titles of menus.
- New: Use PHP classes DateTime* for some data functions instead of adodb
- Qual: Renamed SUPPLIER_INVOICE_BUILDDOC trigger to BILL_SUPPLIER_BUILDDOC
- Qual: Renamed INVOICE_SUPPLIER_DELETE trigger to BILL_SUPPLIER_DELETE
- Qual: Renamed SUPLIER_ORDER_BUILDDOC trigger to ORDER_SUPPLIER_BUILDDOC
- Qual: Renamed CONTRACTLINE_DELETE trigger to CONTRACT_LINE_DELETE
- Qual: Renamed all ficheinter.class.php triggers so that they start with 'FICHINTER_'
- Fix: [ bug #655 ] ORDER_REOPEN trigger incorrectly named
- Fix: [ bug #656 ] Contracts trigger CONTRACT_MODIFY incorrectly named
- Fix: [ bug #657 ] Usergroup class' GROUP_DELETE trigger incorrectly named

For translators:
- New: Update language files (de, tr, pt, ca, es, en, fr).
- New: Added bg_BG autotranslated language.
- New: Translate the donation receipt.

Dolibarr license has also been updated from GPLv2+ to GPLv3+.



***** ChangeLog for 3.2.3 compared to 3.2.2 *****
- Fix: Some permission into agenda module.
- Fix: Generation of PDF was not using correct font for some languages.
- Fix some translations.
- Fix: [ bug #607 ] Nom de société avec guillemets.
- Fix: Option MAIN_MAIL_SENDMAIL_FORCE_BA and MAIN_FIX_BUGGED_MTA was not
  complete.
- Fix: comaptiblity with multicompany module.
- Fix: Bad label when validating/paying an invoice from POS module.
- Fix: Correct recipient into rouget template.
- Fix: A lot of fix into PDF pagebreak management.
- Update VAT for some countries.
- Firstname was missing when sending email from file list.
- Added en_SA language.



***** ChangeLog for 3.2.2 compared to 3.2.1 *****
- Fix: Modify spanish VAT to new rates.
- Fix: Add error message when creating already existing product.
- Fix: Edition of percentage of an event.
- Fix: Minor look fix for theme bureau2crea.
- Fix: Start and end date not saved at project creation
- Fix: Default vat is zero for customer invoices if company does not use vat
- Fix: Localtaxes unit prices precision



***** ChangeLog for 3.2.1 compared to 3.2.0 *****
- Fix: Edit of projects.
- Fix: Activation of modules does not fails if directory install was removed.
- Fix: [ bug #444 ] Regression on auto-closing for proposals and orders.
- Fix: Update translations (catalan, french, spanish, brazilian).
- Fix: [ bug #445 ] Hex escaping in descriptions.
- Fix: error when validating shipment for non predefined products with a
  selected warehouse.
- Fix: Bad local taxes if price base type is TTC for spanish local taxes.
- Fix: Phone not saved when using web service.
- Fix: [ bug #464 ] Payment form should allow to add transmitter for bank transfers.
- Fix: Allows to use a comma decimal separator in supplier invoices payments.
- Fix: Translation for tr_TR, es_ES, pt_BR.
- Fix: Products with no prices not visible.
- Fix: Access to product card created with very old version of Dolibarr.
- Fix: Delete temporary files after validating an invoice.
- Fix: preview of supplier order and invoice template.
- Fix: [ bug #485 ] Configurated amount for public auto-subscription form is not taken into account
- Fix: Average amount graphs weren't comparing the previous year stats
- Fix: Closed project didn't show the new status unless the page was refreshed
- Fix: Files were not being uploaded to a project's task
- Fix: [ bug #503 ] Unable to delete linked file to a deposit
- Fix: [ bug #501 ] Error while trying to modify an user
- Fix: [ bug #506 ] Can't set percentage of a started event
- Fix: Bad assignation of const for pdf delivery module name



***** ChangeLog for 3.2.0 compared to 3.1.* *****
WARNING: PHP lower than 5.x are no more supported.
WARNING: Because of a major datastructure change onto supplier prices tables, be aware
to make a backup of your database before making upgrade.

For users:
- New: Each user can remove/add its own boxes.
- New: Add signature at end of predefined email text.
- New: Can use personalized fields on products/services.
- New: Can attach files on social contributions.
- New: Show payments terms and conditions onto muscadet template.
- New: Can open back a closed commercial proposal.
- New: show thirdparty barcode on main tab.
- New: Can input note (private and public) during note and expenses creation.
- New: Print ticket show invoice ref into POS module.
- New: Can edit customer discounts from invoice create and edit card.
- New: task #11243: Show quantity into stocks for each sub-products into the sub-product tab.
- New: task #10500: Option to choose if professional id are unique.
- New: Add hidden option FOURN_PRODUCT_AVAILABILITY.
- New: task #11123: Add best supplier price.
- New: Enhancement in styles.
- New: Can conciliate several lines in one operation.
- New: task #11289 : Modify third party accountancy code generator aquarium.
- New: task #10606 : more comprehensive message error.
- New: task #11278 : Option into point of sale module to add services in list.
- New: task #11261 : Add an entry into menu called "New shipment".
- New: [ task #187 ] Gerer les evenement recurrents dans les imports ical.
- New: Make option MAIN_GENERATE_DOCUMENTS_WITHOUT_VAT available by default.
- New: Can build PDF in USLetter format or canada format (change paper size).
- New: Can export into Excel 2007 format.
- New: Add hidden option CASHDESK_FORCE_STOCK_ON_BILL
- New: Can search on part of barcode into POS module.
- New: Cheques into cheques receipts are ordered by operation date.
- New: Add hidden option MAIN_DISABLE_PDF_AUTOUPDATE to avoid generating pdf each time data change.
- New: Add hidden option PROJECT_HIDE_UNSELECTABLES to hide project you can't select into combo list.
- New: Add option INVOICE_POSITIVE_CREDIT_NOTE.
- New: Support zip/town autocompletion into warehouses.
- New: Add box for last expired services.
- New: Reduce seriously size of packages.
- New: Can define country code for import.
- New: When invoice was generated from order, order date is visible on PDF, after order ref.
- New: [ task #181 ] Hide password of click2dial in user card.
- New: Chart are faster to build
- New: Value of data into charts are visible on mouse hover.
- New: Import wizard can import contacts.
- New: Import wizard can import personalized fields.
- New: Personalized fields support int type.
- New: Install process is now two times faster.
- New: Can sort files into backup tool.
- New: Default output charset are utf8 into backup tool.
- New: Add brazilian states.
- New: Increase usability of module project.
- New: [ task #285 ] Add search filter on project in tasks list.
- New: Automatic list of documents in ECM module is ok for customers,
       suppliers invoice, orders, customers orders, proposals and social contributions.
- New: All professional id can contains up to 128 chars instead of 32.
- New: [ task #176 ] Allow to use ODT templates for proposals and orders like it's done for invoices
- New: Add hidden option MAIN_ADD_PDF_BACKGROUND to add a PDF as background of invoice/order generated PDF.
- New: Can convert a product/service into service/product.
- New: Show delivery date into proposal template azur.
- New: Support tags into header and footer into ODT templates.
- Fix: Can use POS module with several concurrent users.
- Fix: Installer don't fails with Mysql version that added a ssl_cypher field.
- Fix: Sanitize input parameters.
- Fix: [ bug #368 ] Product list
- Fix: [ bug #370 ] Filter in accountancy -> suppliers_bills
- Fix: [ bug #399 ] Bad calculation of local taxes in update line products
- Fix: [ bug #427 ] Bad links to wiki help in certains menus

For developers:
- New: Can add a left menu into an existing top menu or left menu.
- New: Add webservice to get or create a product or service.
- New: Add webservice to get a user.
- New: Add more "hooks" (like hooks to change way of showing/editing lines into dictionnaries).
- New: Log module outputs can be setup with "or" rule (not only "xor").
- New: Add FirePHP output for logging module.
- New: Add trigger ACTION_DELETE and ACTION_MODIFY.
- New: Trigger now have a priority to define sort execution order.
- New: Can define different requests according to database type into migration files.
- New: Add "canvas" feature to overwrite page of thirdparty, contact, product with yours.
- New: Removed artichow deprecated libraries.
- New: A page can force reload of css style sheet
- New: A module can add import description for import wizard, even for tables with foreign keys.
- New: Can add tabs on statistics views.
- New: Add CSS id/class into public payment pages.
- Qual: Add a lot of more PHPUnit tests.
- Qual: Data structure for supplier prices is simpler.
- Qual: Removed no more used external libraries.
- Qual: Cleaned a lot of dead code.
- Qual: More OOP (usage of "abstract", "static", ...), uniformize constructors.
- Qual: Fix a lot of checkstyle warnings.
- Qual: task #216 : Move /lib into /core/lib directory
- Qual: task #217 : Move core files into core directory (login, menus, triggers, boxes, modules)
WARNING: To reduce technic debt, all functions dolibarr_xxx were renamed int dol_xxx.



***** ChangeLog for 3.1.3 compared to 3.1.2 *****
Fix: PgSQL - property must be set if success
Fix: Provide a solution for backup when mysqldump is not available
Fix: Bug #460 - Wrong entity assignment when creating a warehouse
Fix: bug #405 - Late icon always displayed on comm/propal.php



***** ChangeLog for 3.1.2 compared to 3.1.1 *****
- Fix: Can clone a proposal
- Fix: Add member ID in substitution method
- Fix: Duplicate end tag and missing form parts
- Fix: Support companies with no prof id.
- Fix: Sanitize data
- Fix: Bug #318
- Fix: Bug #369
- Fix: More bugs



***** ChangeLog for 3.1.1 compared to 3.1.0 *****
- New: Add option FACTURE_DEPOSITS_ARE_JUST_PAYMENTS. With this option added,
       credit notes are not removed from total amount of invoice but are just
       payments used to reducs remain to pay.
- New: Added hidden option MAIN_FIX_FOR_BUGGED_MTA to fix bugged MTA.
- Fix: Removed warnings during install.
- Fix: State into address of paypal payments were lost.
- Fix: Currency into paypal payments were always euros.
- Fix: Removed Bare LF from emails sent with smtps method.
- Fix: Can show report on selected period.
- Fix: product removed from list after deleted into order.
- Fix: [bug #270] PostgreSQL backend try to connect throught TCP socket for
- Fix: price was not without tax when using multiprice into POS module.
- Fix: Can delete bank account.
- Fix: [ bug #277 ] Year dropdown in table header of supplier invoices.
- Fix: Some other very minor fixes.


***** ChangeLog for 3.1 compared to 3.0 *****
WARNING: IE6 browser is no more supported in this version.
For users:
- New: War against number of clicks:
     - When adding a free bank transaction, form to add next one is still
       visible (save one click).
     - task #10969 : Add checkbox to close automatically invoice if
       payment is complete (save 3 clicks).
     - Reduce a step into supplier order workflow to save time. If user
       has permission to approve, order is approved when order is validated.
       (Save 2 clicks).
     - In commercial main menu, left menu are already opened. This save one click
       to open a proposal or order.
     - Can add a discount for third party, during invoice edition (and we
       saved clicks again).
     - When creating a contract, sales representative are preset to user. This save
       4 clicks.
     - Can edit several fields in bank transaction line page into one update.
     - Creation of contacts from third party page go back to third party.
     - Preselect model if there is only one. This save 2 clicks.
     - Can remove a project if project has tasks. No need to delete task one by one.
- New: Enhance donation module. Add a status "canceled".
- New: Add filters on all statistics report pages.
- New: If a service contains subproducts, subpoducts are decrease when service
       is decrease.
- New: Add status for third parties to disable a third party.
- New: Can send interventions cards by email.
- New: Increase list of available notifications into module Notifications.
- New: Add option MAIN_FIRST_TO_UPPER to force upper case of first
       letters for names and firstname.
- New: Can filter of payment type in bank transaction list.
- New: Status of users is visible into user list.
- New: Support BSB code for bank account in Australia.
- New: Can set date of payment for autocreate invoice/payment when
       creating a foundation subscription.
- New: Can edit note of payment.
- New: Option to make login not mandatory in member module.
- New: Add box for last members for foundation module.
- New: A specialized menu can now be used when using smartphones.
- New: Can add information on current user on ODT generation.
- New: Prefix on third party is not used by default. Hidden option
       SOCIETE_USEPREFIX can restore old feature.
- New: Standing orders module use bank account from banks module.
- New: Ask password when creating a user from a contact.
- New: task #10577: Use a numbering module for shipment and contract.
- New: Can create manually order from proposal.
- New: Add a first workflow module to create automatic action on some
       events (create order on proposal closing).
- New: Use autocompletion on invoice select when creating replacement
       or credit note invoice.
- New: task #10885: Add a week view for calendar.
- New: task #11018: Add a status "not applicable" on events.
- New: Add subscriptions/country/region/town statistics for member module.
- New: Can define a proxy for external web access.
- New: task #11003: checkbox on checks for deposit.
- New: Add status into export. Add third party default language into export.
- New: Can filter on date and bank account when building check receipts.
- New: task #10958 : Add link to cheque receipts into bank transaction
       line if exists
- New: Can import external ical url into dolibarr agenda view.
- New: Can add a logo on third parties card.
- New: task #11194 : Can delete uploaded photos
- New: task #9744 : Add the barcode to select products on Point of Sale module
- New: Subscription/Unsubscription to mailman mailing-list can be done on
       validate/resiliate in foundation module.
- New: Can use extrafields on third parties.
- New: Add chart to report counts by status on element home area pages.
- New: Look: Usage of Jquery Notify to show result or error messages on action.
- New: Look: Minor enhancements into agenda view.
- New: Look: Nicer tooltips with transparency and shadow.
- New: task #11004: Create invoice from intervention.
- New: task #10501: Can use point of sale with different bank accounts.
- Fix: Better Postgresql compatibility.
- Fix: Numbering module for invoices use same number for invoice
       and credit note if mask is same.
- Fix: Debug and clean withdraw module.
- Fix: Allow access permission for point of sale module.
- Fix: Permissions issues with suppliers.
- Fix: Admin dict data is showing with active language

For developers:
- New: External modules can add tabs on agenda views.
- New: External modules can also remove default tabs.
- New: External modules can force skin directory so force their own skins.
- New: External modules can add their own menu manager.
- New: External modules can force menu manager.
- New: External modules can overwrite all default language files by
       forcing priority on langs directories on its own lang directory.
- New: External modules can show export list with an "enabled" condition.
- New: Support a backtopage parameter on contact creation page.
- New: Add id on div to show logo.
- New: Install wizard can activate a module at end of install.
- New: Dictionary setup works with very large external dictionnaries (Add
       page navigation).
- New: Add api to draw graphics with javascript (using Jquery Flot).
- New: Can add user login into menu urls added by modules.

For translators:
- New: Add fa_IR language.
- Fix: Move language ar_AR to ar_SA, sv_SV to sv_SE and da_Da to da_DK.



***** ChangeLog for 3.0 compared to 2.9.* *****
For users:
- New: Can edit date of cheque receipts.
- New: Add Sales journal and Purchase journal report.
- New: Can create supplier invoice from supplier order.
- New: Support login by openid
- New: Support "full day" event in calendar module.
- New: Add a weather on dashboard.
- New: Add a Paypal module.
- New: Can choose third party to use in point of sale module during logon.
- New: A lot of enhancements into ECM module:
       Directories can contains special characters,
       Speed enhancements,
       Directories can be created outside of Dolibarr, refresh button will
       update database,
       Can rename a file.
- New: Reordering lines in invoice, orders, commercial proposal is faster (use Ajax
       technology).
- New: Can import members using assistant.
- New: Can exclude deposit, replacement or credit notes in script rebuild_merge_pdf.
- New: task #10473 : Option MAIN_PROFIDx_IN_ADDRESS must no more be hidden.
- New: Can generate business card for on particular member.
- New: Task #10553 : Can attach files on members card.
- New: Can filter on payment type and bank account in payment lists.
- New: When sending supplier orders by mail, a text is predefined.
- New: Upgrade process works with Postgresql.
- New: Task #10538: Add filter on expiration date of subscription for
       foundation module email selector.
- New: Task #9643: Add 2 status (tosell/tobuy) on products instead of only
       1 status for both selling and buying.
- New: Can input payment conditions on several lines.
- New: Add hidden option MAIN_LOGOUT_GOTO_URL to set the exit url after
       a logout.
- New: For germany, we invert order of address.
- New: Add hidden option MAIN_SERVICES_ARE_ECOMMERCE_200238EC.
- New: Support NPR in customer product prices.
- New: Add more volume units (ounce, gallon, inch, feet, ...)
- New: Delivery date accepts hours and minutes.
- New: Can add a comment on stock dispatching to be save into stock movements.
- New: Can filter product list with too low stocks.
- New: Add option to send all emails sent to a bulk carbon copy.
- New: Preview of emails sent by member module is shown.
- New: task #10100 : Add button to create invoice from a subscription
- New: Reorganize tabs on third parties.
- New: Option MAIN_INVERT_SENDER_RECIPIENT is available in einstein pdf template.
- New: Easier way to define url for clicktodial module.
- New: Add a fckeditor test area in fckeditor module setup.
- New: Add property "Event on full day" on agenda
- New: Enhancement and better compatibility (google, thunderbird) for agenda export.
- New: Can use image editor on user photo.
- New: Task #10796: Add Spain ProfId1 Verification
- New: Page "supplier summary" is now available.
- New: Task #10611: Add option to choose order of field in bank account info on PDF
- New: If a transaction was reconciliated and should not, there was no way to reverse error.
- New: Ubuntu package now works also on debian.
- Perf: Avoid reading database to determine country code after each
        page call.
- Fix: Special chars are now supported in ECM module for filename (not yet for
       directories).
- Fix: Better Postgresql compatibility.
- Fix: Box order is saved when moved.
- Fix: Database name can contains "-" characters.
- Fix: In coloring negative amounts.
- Fix: Date input use date format of user and not dd/mm/yyyy format.
- Fix: Fixed a very old bug making file attachment fails with some emails
       readers when using "mail php function".
- Fix: When cloning commercial proposal, due date is creation date + delay
       by default.
- Fix: Can edit ordering methods.

For translators:
- New: Update and complete slovenian language sl_SL.
- New: Add full manually translated files for de_AT en de_DE (thanks to eCleaner.at).
- New: Create the language ja_JP.
- New: Add el_GR language.

For developers:
- New: Add jquery by default.
- New: Removed PWC libraries.
- New: Removed Scriptaculous libraries.
- New: Removed Prototype libraries.
- New: Add first Selenium GUI tests.
- New: Enhance a lot of internal function to build external modules
       more easily.
- New: Add a user field ref_ext in object tables to allow external
       systems to store their id and make self-developed synchronizing
       functions easier to build.
- New: Local user timezone is saved into session (not used yet).
- New: Works with Mysql 5.5.
- Qual: Menu system code is simpler.
- Qual: Mutualize some duplicate code.
- Qual: Renamed some fields into database to be more internationnal.
- Qual: Removed deprecated code.


***** ChangeLog for 2.9 compared to 2.8.* *****
For users:
- New: POS module allow to choose which warehouse to use.
- New: Support "Department/State" field on company setup, contact,
       bank account and members card.
- New: Can reopen a refused/canceled supplier order.
- New: Add Gant diagramm on project module.
- New: Add a new mode for automatic stock increase: Can be increased
       on dispatching of products from a supplier order receipt.
- New: Can set a past delay to limit calendar export.
- New: Can attach files on emailing campaigns.
- New: Add statistics on trips and expenses module.
- New: Can reopen a closed customer order.
- New: Add module externalsite to add a web site/tools inside
       menu and a Dolibarr frame.
- New: Can link trips and fees to a project.
- New: Add civility title in foundation module.
- New: Can set accountancy code for product (buy and sell).
- New: Can filter third parties lists on categories.
- New: Can filter products and services lists on categories.
- New: task #10202 : Support categories for members.
- New: Can build documents for third parties (Using ODT templates, need PHP 5.2+).
- New: Support new products properties: length and area.
- New: Add the "payment due before" field in invoice exports.
- New: Add feature to resize or crop image files (for products photos)
- New: task #10113 : Show list of emailing on clicking on "number of mass emailing received"
- New: Add default language for third parties and use it when multilang is enabled
       to define default language for document generation.
- New: Can reopen a closed supplier invoice.
- New: Move permission "see hidden categories" into "see hidden products/services".
- New: Can delete several files at once in FTP module.
- New: Add box "last contracts".
- New: Works even if Web hosting provider has disabled PHP "glob" function.
- New: Can now send supplier orders by email.
- New: task #10076 : Show content of message in notification module.
- New: Bank name is shown on invoice.
- New: IBAN value is called IFSC if country is India.
- New: Add option to choose to show firstname then name or name then firstname on PDF.
- New: Add company in fields exported by export of members tool.
- New: Reorganise bank menus.
- New: Bookmarks can be sorted on a particular order.
- New: Support spanish RE and IRPF taxes on invoices.
- New: Module category offers categories for foundation module.
- New: Can filter on category on third parties, products and members listings.
- New: A flag is visible before country labels.
- New: When activating a new module, permissions for admin user are set. This save
       time when configuring Dolibarr.
- New: Dolibarr 2.9 is faster than 2.8.
- New: A lot of more predefined VAT values, states, regions for
       miscelaneous contries.
- New: Enhance skin engine to make themes easier.
- New: Add images into menu "eldy".
- New: Auguria theme is now more modern.
- New: Update tools refers to www.dolibarr.org but also www.dolistore.com web site.
- New: Postgresql experimental support seems to work completely.
- New: Changes in Dolibarr core to allow to use cache servers (see Memcached module on
       dolistore.com).
- New: Default choice for interactive confirm box is yes by default, and no only for
       delete actions. This reduce number of clicks required to validate actions and
       is still safe to dangerous actions.
- Fix: Durations are correctly shown for languages using PM/AM dates.
- Fix: A lot of fixes in Point of Sale module.
- Fix: Debug experimental module widthrawal.
- Fix: Format number was wrong for ar_AR language.
- Fix: Can change password if user has only permission "change password".
- Fix: Project PDF document shows all tasks.
- Fix: bug #29278 : SMTP fails with IP instead of hostname.
- Fix: Default language on login page was wrong.
- Fix: Complete support of euros sign (even in PDF).
- Fix: Bad setup of phpMyAdmin for DoliWamp installer.
- Fix: Tracking number should be available on sending sheets.
- Fix: Stock value is not reset when product is transfered into other warehouse.
- Fix: A lot of not tracked bugs fixed.
- Fix: Some fixes in barcode management.
- Fix: Access to phpMyAdmin is now ok on new DoliWamp installation.

For translators:
- Fix: Major update of italian translation (it_IT).
- Fix: A lot of translation fixes in all languages.
- New: Added translations (sl_SL, is_IS).
- New: Add translations for the DoliWamp installer.

For developers:
- More comments in code.
- Uniformize some code.
- All arrays "lignes" were renamed into "lines".
- Delete all useless pre.inc.php files (this also increase speed).
- Fix W3C errors in page forging.
- Qual: Mutualize code of menu managers.
- Better isolation of modules files and dolibarr core files.
- Task #8682 : Remove functions unix_timestamp.
- The makepack tool now make pack with UID 500.
- More css class and div to output menu to allow more skins.
- Generated documentation can be build from Eclipse using Doxygen plugin.
- Snapshot is provided with PHPunit tests.

WARNING:
- A lot of class files (*.class.php) has moved into subdirectories. So If you use
  or develop non official modules that includes Dolibarr classes, you will have to rename
  path to thoose classes into the include function.
- Also, parameters of the "fetch()" method for class "User" has changed to reflect
  other fetch methods.
- If you build a personalised themes, you must rename the style sheet into style.css.php.
- This version is also the last one to support PHP 4.*, Mysql 3.1, IE6.
  Dolibarr 3.* will be supported with PHP 5+ and MySql 4.1+ only.


***** ChangeLog for 2.8.1 compared to 2.8 *****
For users:
- Fix: Works on database with _ in name.
- Fix: Broken feature in trips and expense module.
- Fix: Can use $ in database and login/pass values.
- Fix: No error on upgrade if there is orphelins tasks.
- Fix: Failed to login when user agent string was longer than 128.
- Fix: bug #29526 : Numérotation Proposition Incorrecte après duplication


***** ChangeLog for 2.8 compared to 2.7.* *****
For users:
- New: Support note on trips module
- New: Can link contacts to projects
- New: Can removed attached file on email form if attachment was wrong.
- New: Add option to show your logo on top of left menu.
- New: task #9935: Can edit accountancy code.
- New: Add an option to make users email required.
- New: Module notification can send email on order or proposal validation.
- New: Can use any command line antivirus on file upload.
- New: A customer can also be a prospect.
- New: task #9802 : Can link an action to a project and use project to
       filter agenda.
- New: Project can be set on contract creation.
- New: Initial sold can be conciliated on bank module.
- New: Add a default errors-to email for emailing module.
- New: Can filter on user on stock movement list.
- New: When creating a third party from a member, it is set as a new
       customer.
- New: Can use {tttt} in numbering mask setup. It will be replaced
       with third party type.
- New: VAT number is stored in one field. This is more "international".
- New: task #9782 : Add possibility to delete a warehouse.
- New: task #9640 : Add label for stock movements.
- New: task #9916 : Add FREE text for interventions card.
- New: Can define the new product ref when cloning.
- New: Project module support status of project and end date.
- New: Provide a ubuntu package.
- New: Add link to check a SIREN for french users.
- New: Add link "now" to fill date when creating invoices.
- Fix: Import module works even if prefix is empty in source file.
- Fix: bug #28055 : Unable to modify the date of a cloned command.
- Fix: bug #27891.
- Fix: Change of numbering module was not effective.
- Fix: Change error management when adding already used supplier ref
       for a product.
- Fix: Running sending-email.php
- Fix: Warning should not appears for invoice closed
- Fix: Import for companies works even with prefix empty.
- Fix: bug #28895 : Création d'utilisateur impossible.
- Fix: Can change password if has only permission change password.

For developers:
- Qual: Reorganize /dev directory.
- Qual: Change the way items are linked together.
- Qual: The login page now use a template in /core/template/login.tpl.php.
- New: Modules can add their own tab on projects cards.
- New: Add management of triger FICHEINTER_VALIDATE


***** ChangeLog for 2.7.1 compared to 2.7 *****
For users:
- Fix: Bad decimal management for it_IT and fr_BE languages.
- Fix: A third party created from a member is created as a
       customer.
- Fix: Change of numbering module was not effective.
- Fix: Report of balance missing supplier invoices.
- Fix: Running sendmaing-email.php script.
- Fix: Detection of country for IBAN management.
- Fix: Update member photo.


***** ChangeLog for 2.7 compared to 2.6.* *****
For users:
- New: Add a print icon to show a page to print without menus.
- New: Can add a free text on bank cheque receipts.
- New: Price level can be defined also for prospects.
- New: Add a help and support center.
- New: Can export commercial proposals.
- New: Can use a cache for xcal exports.
- New: Option for faster confirmation process with one ajax popup.
- New: Complete theme bluelagoon and rodolphe
- New: Can select third parties emails in emailing module for all
       third parties with expired contract's lines.
- New: Can add a field errors-to in emailing.
- New: Can use inline images in emails.
- New: Add predefined invoices (can be use for repeated invoices).
- New: Add a confirmation when cloning products.
- New: Add stock in product lists.
- New: Can filter list of stock movement on date or product.
- New: Added a link from product list to their stock movements.
- New: Several speed enhancements after using the Google Page speed
  plugin for FireBug.
- New: Add a confirmation on dangerous admin purge feature.
- New: Add navigation on donation sheets.
- New: Added estimated value for stocks.
- New: Added module Gravatar to found photo of users or members
       from their email on gravatar.com.
- New: Include Dolibarr version in suggested dump filename.
- New: Enhancement in project module.
- New: Add log tab on emailing module.
- New: Minor enhancements in look themes.
- New: Add option to hide help in menu.
- New: Added a "force LDAP synchronize" on member and contact cards.
- New: Can split a discount into two smaller discount. This allows to use a
       discount on an invoice even if invoice amount is lower than discount
       credit available.
- New: Can use variables into the free text on PDF (__TOTAL_TTC_, __TOTAL_VAT...)
- New: Increase page loading speed (all changes reported by Google PageSpeed
       tool has been added).
- New: Add support of constant MAIN_ONLY_LOGIN_ALLOWED to allow to lock all
       access to any users except the one defined in constant.
- New: Add an admin page of PHP sessions with a way to lock new connections
       for other users than yourself. Can also purge existing sessions.
- New: Add point of sale module.
- New: Better usage when using with smartphones.
- New: Add module FTP client.
- New: Can set first day of week.
- New: Installer now create a .htaccess to protect documents directory.
- New: Experimental support for Postgresql.
- New: Full support of SMTPS (can works with Google SMTP).
- Fix: "Now" link works when date popup is not used.
- Fix: Debug seriously the email notification module.
- Fix: Error Call to a member function trans when refusing a supplier order.
- Fix: Fix payment conditions on commercial proposals.
- Fix: Nb of orders to process was wrong.
- Fix: Customer code was not correct on PDF it if contains special
       characters.
- Fix: Can update price even with "NPR" VAT rates.
- Fix: When product type is missing, description is not lost when adding
       new product lines.
- Fix: CC and BCC in emails was not used if using SMTPS handler.
- Fix: Last character was lost when text end with n or r.
- Fix: LDAP synchronization is now more robust (transaction and
  use modify instead of delete/add).
- Fix: Fix: Setup of member synchronization does not conflict
  with contact or user synchronization.

For translators:
- Update some language files.
- Can accept right to left languages. Added an "automatic" arabe translation.

For developers:
- An external module can force the third party code to be required whatever
  is the rule of third party code module.
- Update fckeditor to 2.6.4.
- Update Smarty to 2.6.26.
- Removed some deprecated code and files.
- Creation of directory in module descriptor is simpler.
- Can use an alternate document_root directory to develop with
  sources on two repositories.
- Removed useless code of old commercial module.
- Move some modules into the CVS modules repository dolibarrmod. This reduces
  amount of code in main branch.
- Updated wiki documentation.
- Better W3C standard.
- Can add init data when enabling a module.
- Can fix some corruptions in database by calling the update page
  /install/repair.ksh
- Log files contains more information (PHP_SELD added and OS user used for
  log of command lines scripts)
- Can protect a module to not being enabled if javascript disabled.
- If module numberwords is installed, code can use langs->getLabelFromNumber
  to get value of an amount in text.
- A module can add subsitution keys in makesubsitutions() functions.
- Add $conf->browser->phone defined to optimise code for smartphone browsers.
- All external libs are now in same directory /includes.
- All install files are now in same directory /install.


***** ChangeLog for 2.6 compared to 2.5.* *****
For users:
- New: Add filter on status in emailing selector for Dolibarr users.
- New: Can add bookmarks on all pages.
- New: Enhance bank transactions reporting.
- New: When creating a contact from a third party, informations from third
  party card are automatically suggested.
- New: Sort list of languages in combo box.
- New: EMails links are show with function dol_print_email
- New: Add graph report on number of entities in product statistics page.
- New: Can delete a supplier order whatever is its status.
- New: No limit on free text on PDF generated documents.
- New: Can force login value when creating a user from a member.
- New: Can clone commercial proposals and orders.
- New: Major enhancement of project module.
- New: Added product label in invoice exports fields.
- New: Add VAT number in export fields.
- New: Upgrade FPDF to 1.6
- New: Upgrade Scriptaculous to 1.8.2 and Prototype to 1.6.0.3
- New: Added keywords in PDF.
- New: Add hidden option MAIN_DISABLE_PDF_COMPRESSION.
- New: Add attachments on intervention cards.
- New: Can add personalized fields in emailing selectors.
- New: Customer code and supplier code can be defined automatically.
- New: Emailing feature can extract civility from contacts.
- New: Can create a third party from a member of foundation module.
- New: Can set a limit for stock alert to 0.
- New: Support SMTPS.
- New: Added a page /support to provide a help center service on Dolibarr.
- New: Distinct status "running not expired" from "running expired" in lines
  contract status.
- New: Add a first version of a module for Paybox.
- New: Can add contact to suppliers orders.
- New: Changes to support the external Bit Torrent module.
- New: Can filter on social contribution type in list.
- New: Upload of joined files need create/modify permissions to work.
- New: For admin users, show the SQL request in export build.
- New: Can modify proposal date if status is draft.
- New: The help link on some pages now links directly to the wiki web page.
- New: Enhancements in barcode module.
- New: Can use decimal values in stocks.
- Fix: Partial payment on social contributions not shown on main page.
- Fix: Handle correctly the comment in status changing of supplier orders.
- Fix: Author, title and topic are correctly encoded in PDF.
- Fix: Now HTML output is always UTF8, this solve bad PDF encoding on old
  users.
- Fix: Save new model when changed on interventions.
- Fix: Failed to go on the future view of bank transaction if there is no
  future bank transaction already wrote.
- Fix: Bad ref in supplier list.
- Fix: Bad link in product statistics for supplier referrers.
- Fix: Usage of reset of cursor in personalized numbering modules for a particular
  month (@ option) was broken.
- Can add contacts to a supplier invoice.
- Fix: When an invoice is changed back to status draft, warehouse is increased
  back.
- Fix: Category of a bank transaction was not saved.
- Fix: Clicktodial plugin works correctly now
- Fix: Multiprices features works correctly.
- Fix: Project module and task creation.
- Fix: Validation of order if a file was attached.
- Fix: A lot of fixes in PDF generators.
- Fix: Bad line/page break with long description of products on PDF.
- Fix: Option force invoice date to validation date working correctly.
- Fix: Creation of a member from the example public page works.

For translators:
- Added 10 more new language files.
- Added autotranslator tool. A tool to build/update automatically
  languages files using Google API for a new language. Wonderful to start a
  new translation.

For developers:
- Removed some deprecated files.
- Removed treemenu library.
- Renamed all function dolibarr_xxx into dol_xxx to have same prefix everywhere.
- Rewrite clone feature for supplier invoice to work like other clone features.
- First change to manage a future feature "stock PMP value".
- A module can add a new tab in third party view tabs.
- First change for future geoip module.


***** ChangeLog for 2.5 compared to 2.4.* *****
For users:
- Sessions timeout can be configured to overwrite PHP setup.
- Can filter on date in services list.
- Support bookmark add of product cards.
- Enhancement in stock management (Automatic increase/decrease
  from order or invoice is possible).
- New filter options in prospect lists (category and level).
- New view in ECM module.
- Look enhancements for graphics (add transparency).
- Added statistics report for supplier invoices.
- Added average amount in invoices statistics reports.
- Can move a contract line to another contract of same third party.
- Add an export definition to export interventions.
- Can set umask file permissions on Unix/Linux/BSD systems.
- Miscelanous bug fixes.
- A lot of other enhancements to increase productivity.
- All phone numbers show the clicktodial link if module is enabled.
- Can define hour and minutes in intervention cards.
- Can edit a validated intervention.
- Add filters on intervention list.
- Add juridical status and number of employees in third party
  export definition.
- A lot of enhancements and translation in withdraw module.
- Full support of Mysql option mode=strict.
- Added a new event from member module to agenda tracked events.
- Can attach a file to suppliers orders.
- Change to make Bank Account Number form more "internationnal".
- Can clone an invoice.
- Can clone an emailing.
- Reduce memory usage (about 2%).
- Add weight and size in sendings module.
- Add a fast search form on left menu for member module.
- Fix: Do not show export filter for disabled modules
- Show greyed lines for not allowed export filters.
- Add nature in product fields (manufactured product or not).
- Add export filters for category module and trip and expenses module.
- Can choose login of dolibarr account created when create from contact

For translators:
- The errors language file contains only error or warning messages with
  prefix Error or Warning.
- HTML Output is by default in UTF8 and language files can be provided
  in UTF8.

For developers:
- Update skeletons (some fixes and add function createFromClone).
- Add an experimental Cash Desk module.
- Added new triggers events in agenda module.
- All submodules are moved in the includes directory.
- Removed some deprecated files.
- Menu managers now use same class name for their menu entry
  and add a different value in an HTML id for each entry. This allows
  to build skins that use different style for each menu entry.
- All emails and url HTML output use same function.
- Add more integrity check on database
- Can disable modules on logon page. This make possible to
  have several profiles of demo with only one demo. Also added a new
  Dolibarr demo front page (in htdocs/public/demo).
- Allow modules to add new tabs.



***** ChangeLog for 2.4 compared to 2.2.* *****
For users:
- Add a calendar module (module agenda) with ical/vcal/rss export.
- Look enhancement in graphics (thanks artichow).
- Add tel and fax on delivery addresses.
- Add a tool to edit personalized menu.
- Add an ical and vcal export link in agenda and webcalendar module.
- Reduce memory usage.
- Now triggers are enabled/disabled according to module they refers to.
- Fix infinite loop on popup calendar.
- Change in tanslation to make Dolibarr easier to understand.
- Add a warning when sending a mail from a user with no email defined.
- Added clicktodial module.
- Add a property private/public in contact. This allows to user Dolibarr
  for a personnal address book.
- French NAF code can accept 5 chars.
- Supplier prices can be input with or without taxe.
- New generic numbering modules to offer more solutions for generating
  automatic id.
- Add new predefined exports wizards (stocks, suppliers, taxes...).
- Add feature to log security events (logon, change of users, passwords).
- Can link all documents (included supplier invoices and orders) to a
  project.
- Can attach several files to email when sending an invoice, order or
  proposal by email.
- Can choose accuracy (number of decimals) for prices.
- Localization for decimal and thousand delimiter on number is fully
  supported.
- More informations reported in system information pages.
- Add a budget report.
- Added a security audit report.
- Other minor changes (features, look, fixes)
- Added compatibility with Firefox 3.
- Changes for compatibility with PHP6/Mysql6.
- Some bug fixes.

For translators:
- Added spanish es_ES translation.
- Added en_AU translation.

For developers:
- Removed useless code:
  Replaced phplot and phplot5 librairies by artichow.
  Removed cryptograph library replaced by artichow.
- Login functions are now externalised as modules.
- Update code skeletons examples.
- Several enhancements to make addon development easier.
- Add a tool to generate PHP classes completely mapped to a table.
- Added a check to enable external modules only if dolibarr version is
  high enough.
- Changes in wizard installer to allow building autoexe installer for
  Windows with Apache and Mysql included.


***** ChangeLog for 2.2 compared to 2.1.* *****
- Add more statistics on main page.
- Add option to add message on login page.
- Management of categories for third parties.
- Add volume on products properties.
- Support for LDAP authentication.
- Full member synchronisation with LDAP database in
  fundation module.
- More LDAP fields supported for user synchronization.
- Better logger for install.
- First changes to support UTF8.
- Add a "forget password" feature.
- Setup process can run several migrate files if need
  to jump several versions to upgrade.
- Support for webcalendar 1.1 in webcalendar module.
- Support for menu in database.
- Better support for using Dolibarr on more WHP.
- Removed some deprecated files and clean code.
- New theme: Auguria
- Removed PHP warnings.
- Some bugs fixes.
- Traduction more complete.
- Better code comments for Doxygen documentation.
- Better support of vcard export format.
- A lot of security enhancements (no more password in log files,
  crypted password in database, in config file...).
- Themes are full CSS compliant.
- A lot of other minor changes...
- Option to scan uploaded document by an antivirus.
- Transparency for picto files works with IE.
- Can drag and drop boxes on main page.


***** ChangeLog for 2.1 compared to 2.0.* *****
- Added a better installer.
- Support user and groups permissions.
- Translation in english and support for several languages.
- New enhanced look and several new themes.
- Small search boxes for each Dolibarr elements (invoices, contracts,
  orders, proposals...)
- Added an export assistant module to export main dolibarr data.
- Added backup tool to backup database via mysqldump.
- Added product categories management with a categorie tree.
- Management of companies' discounts (relative or absolute).
- Support credit note and discounts (relative and absolute) on
  commercial proposal, orders and invoices.
- Support multi-langual description for products.
- Graphical enhancements (picto to describe all status).
- Added more permissions (ie: can restrict access for a commercial user
  to elements of its companies only).
- Little enhancements to OSCommerce module.
- Added a second OSCommerce module working through web services.
- Added a Mantis module to have a Mantis application in Dolibarr menu.
- Building a PDF document for invoices works like other modules. You
  can change model just before generating the PDF.
- Can generate documents (PDF) for customer orders. Can send them by mail.
- Added FPDI and FPDI_Protection (ie: PDF with password-protection)
- Can make one payment for several supplier invoices.
- Rule to suggests passwords when creating a user are in modules
  allowing to add easily other rules.
- Option to encrypt passwords in database (MD5).
- Add Dolibarr triggers support on users creation/change.
- Add Dolibarr triggers support on payments.
- Add Dolibarr triggers on supplier and customers orders.
- Webcalendar triggers for actions on Member module.
- Support optional new javascript popup selector for date fields.
- Support for several RSS boxes in external RSS module. Setup easier.
- Can attach documents on Action, Orders, Invoices, Commercial proposals.
- Can attach contacts on proposals, orders, contracts, invoices.
- Preview on results of PDF generator modules in setup pages.
- Code cleaner. Remove unused or duplicate code.
- Save and show last connexion date for users.
- Enhancements on a lot of forms for better ergonomy.
- Can add/remove company logo.
- Added LDAP synchronisation for users, groups and/or contacts.
- Can configure your own SMTP server/port for mail sendings.
- Works even on "UTF8 by default" systems (Mysql, Linux...)
- Better compatibility with different PHP version or setup.
- Added mysqli driver.
- Add a WISIWYG editor (FCKEditor) to edit note and comment areas.
- Added AJAX features like a 'search product selector'.
- Modules boxes on main page can be dragged and dropped (with firefox only).
- Support for PHP5.
- Experimental support for Postgresql (not working yet, but waiting feedbacks).
- Removed obsolete files and documentation.
- Added admin tools (backup and files purge).
- Added a tool to build a lang package.
- Added a tool to build a module package.
- Added a tool to build a theme package.
- Traduction more complete.
- Added skeletons for code examples.
- Lot of fixes after 2.0 release not fixed in 2.0.1.
- Added more security option (ie: encrypted password in database)




***** ChangeLog for 2.0.1 compared to 2.0 *****
Minor bug fixes



***** ChangeLog for 2.0 compared to 1.0.* *****
ChangeLog file size is so important, that it is not included inside Dolibarr
package. You can find it at www.dolibarr.org<|MERGE_RESOLUTION|>--- conflicted
+++ resolved
@@ -3,7 +3,6 @@
 --------------------------------------------------------------
 
 
-<<<<<<< HEAD
 
 ***** ChangeLog for 16.0.0 compared to 15.0.0 *****
 
@@ -201,7 +200,8 @@
 * Method fetch_all of DolResource has been renamed into fetchAll() to match naming conventions.
 * The hook 'upgrade' and 'doUpgrade2" has been renamed 'doUpgradeBefore' and 'doUpgradeAfterDB'. A new trigger 'doUpgradeAfterFiles' has been introduced.
 * The context hook 'suppliercard' when on the supplier tab of a thirdparty has been renamed into 'thirdpartysupplier'
-=======
+
+
 ***** ChangeLog for 15.0.3 compared to 15.0.2 *****
 
 FIX: 15.0: modules cannot declare more than 1 cron job using the same method with different parameters
@@ -275,7 +275,6 @@
 FIX: with callback function
 FIX: xml file for company with special chars in name
 FIX: Zatca QR code must use company name/vat
->>>>>>> 9393a516
 
 
 ***** ChangeLog for 15.0.2 compared to 15.0.1 *****
