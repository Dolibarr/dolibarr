--- conflicted
+++ resolved
@@ -8,17 +8,14 @@
 - Fix: [ bug #1788 ] Duplicated doActions hook in product/fournisseurs.php
 - Fix: withdrawal create error if in the same month are deleted previus withdrawals.
 - Fix: [ bug #1801 ] FAC_FORCE_DATE_VALIDATION constant alters supplier invoice date given to numeration modules
-<<<<<<< HEAD
 - Fix: [ bug #1802 ] SQL error when updating a task with PostgreSQL database
 - Fix: [ bug #1785 ] Start date is lost in Project > Linked objects
 - Fix: [ bug #1804 ] SQL error when sending email without addresee
 - Fix: [ bug #1803 ] AJAX company contact input is not aligned
 - Fix: [ bug #1787 ] Incorrect behaviour of doActions hook
 - Fix: [ bug #1796 ] Unable to use numeration modules from an external module
-
-=======
 - Fix: [ bug #1783 ] SQL error when enabling 3rd party module with PostgreSQL and MySQL strict mode ON
->>>>>>> dacec491
+
 ***** ChangeLog for 3.6.2 compared to 3.6.1 *****
 - Fix: fix ErrorBadValueForParamNotAString error message in price customer multiprice.
 - Fix: bug 1588 : relative discount.
