--- conflicted
+++ resolved
@@ -22,14 +22,11 @@
 Fix: [ bug #1454 ] Mention de bas de page erroné
 Fix: Do not display dictionnay for non activated module 
 Fix: Link element from element project pages
-<<<<<<< HEAD
 Fix: [ bug #1509 ] Expedition admin free text & watermark submit error
-=======
 Fix: [ bug #1349 ] AJAX contact selector does not work fine in Project card
 Fix: [ bug #1452 ] variable used but not defined
 Fix: If multiprice level is used the VAT on addline is not correct
 Fix: [ bug #1254 ] Error when using "Enter" on qty input box of a product (on supplier order part)
->>>>>>> 6740e032
 
 ***** ChangeLog for 3.5.3 compared to 3.5.2 *****
 Fix: Error on field accountancy code for export profile of invoices.
