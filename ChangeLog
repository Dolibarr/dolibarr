--- conflicted
+++ resolved
@@ -65,15 +65,9 @@
 - Fix: Add actions events not implemented.
 - Fix: Price min of composition is not supplier price min by quantity.
 - Fix: [ bug #1356 ] Bank accountancy number is limited to 8 numbers.
-<<<<<<< HEAD
 - Fix: [ bug #1439 ] impossible to remove a a translation (multilanguage-feature) 
 - New: If multilangue is enabled, mail (from propal, invoice, etc...) message is pre-defaulted in Customer language
-=======
 - Fix: [ bug #1459 ] _ADD_CONTACT and _DEL_CONTACT triggers do not intercept insertion when reported an error
->>>>>>> 31c60cc8
-
-TODO
-- New: Predefined product and free product use same form.
 
 For translators:
 - Update language files.
@@ -95,8 +89,8 @@
 - New: A module can disable a standard ECM view.
 - New: Add multilang support into product webservice.
 - New: Add hooks on project card page.
-- New: Add call_trigger method on CommonObject class. So new trigger call within object it's just : 
-$result = $this->call_trigger($triger_name, $user) and do what you need to do if trigger fail 
+- New: Add call_trigger method on CommonObject class. So new trigger call within object is just : 
+$result = $this->call_trigger($trigger_name, $user) 
 
 WARNING: Following change may create regression for some external modules, but was necessary to make
 Dolibarr better:
@@ -104,11 +98,11 @@
 - The deprecated way (with 4 parameters) to declare a new tab into a module descriptor file has been
 removed. You must now use the 6 parameters way. See file modMyModule.class.php for example. 
 - Remove the javascript function ac_delay() that is not used anymore by core code.
-- Properties "dictionnaries" into module descriptor files has been renamed into "dictionaries".
+- Properties "dictionnaries" into module descriptor files have been renamed into "dictionaries".
 - Method form->select_currency() has been removed. Use instead print form->selectCurrency().
 - Method form->select_methodes_commande() has been renamed into english name selectInputMethod().
 - The following hooks are now 'addreplace' hooks: "formCreateThirdpartyOptions" 
-  So check that return value is 0 to keep default standard behaviour after hook or 1 to disable
+  So check that return value is 0 to keep default standard behaviour after hook, or 1 to disable
   default standard behaviour.
 - Properties "civilite_id" were renamed into "civility_id".
 
