--------------------------------------------------------------
English Dolibarr ChangeLog
--------------------------------------------------------------

***** ChangeLog for 3.4.1 compared to 3.4.0 *****
Fix: Display buying price on line edit when no supplier price is defined
Fix: Retrieving of margin info when invoice created automatically from order
Fix: Reordering supplier products in list by supplier or supplier ref was crashing
Fix: [ bug #1029 ] Tulip numbering mask
Fix: Supplier invoice and supplier order are not displayed into object link into agenda event card
Fix: [ bug #1033 ] SUPPLIER REF disappeared
Fix: update extrafield do not display immediatly after update
Fix: Fix bug with canvas thirdparty
Fix: [ bug #1037 ] Consumption> Supplier invoices related
Fix: User group name do not display in card (view or edit mode)
Fix: Link "Show all supplier invoice" on suplier card not working 
<<<<<<< HEAD
Fix: Edit propal line was losing product supplier price id
=======
Fix: [ bug #1039 ] Pre-defined invoices conversion
Fix: If only service module is activated, it's impossible to delete service
Fix: [ bug #1043 ] Bad interventions ref numbering
Fix: Mailing module : if an email is already in destinaires list all other email from selector was not inserted
Fix: Localtaxes balance not showing
Fix: Intervention box links to contracts id
Fix: Compatiblity with multicompany module
Fix: Edit propal line was losing product supplier price id
Fix: Delete linked element to supplier invoice when deleted 
Fix: [ bug #1061 ] Bad info shipped products
Fix: [ bug #1062 ] Documents lost in propals and contracts validating
Qual: Add travis-ci integration

>>>>>>> d7f9e919

***** ChangeLog for 3.4 compared to 3.3.* *****
For users:
- New: Can use ODS templates as document templates.
- New: Add link to autofill/reset with quantity to ship when creating a
  delivery receipt.
- New: Event into calendar use different colors for different users.
- New: Support revenue stamp onto invoices.
- New: Add a tab "consumption" on thirdparties to list products bought/sells.
- New: Some performance enhancements.
- New: Can attach files onto trip and expenses modules.
- New: Add hidden option MAIN_PDF_TITLE_BACKGROUND_COLOR.
- New: Merge tab customer and prospect.
- New: Add ES formated address country rule.
- New: Can define a hierarchical responsible on user and add a tree view to 
  see hierarchy of users.
- New: Can expand/collapse menus, categories and users list.
- New: extra parameters are supported into ODT/ODS templates.
- New: total per vat rate are available as tags for ODT/ODS templates.
- New: Some part of interface use more CSS3 (ie: agenda)
- New: [ task #707 ] Create option "ProfIdx is mandatory to validate a invoice".
- New: Can define if we want to use VAT or not for subscriptions (foundation module).
- New: Can define a default choice for "More action when recording a
  subscription" (foundation module).
- New: Add link to check professional id for India.
- New: [ task #731 ] Uniformize ref generation
- New: [ task #748 ] Add a link "Dolibarr" into left menu
- New: Script email_unpaid_invoices_to_representative accepts now a parameter "test"
  and a "late delay".
- New: Can define different clicktodial setups for each user.
- New: Add hidden option INVOICE_CAN_NEVER_BE_REMOVED.
- New: Enhance agenda module to reach RFC2445 ("type" not enabled by default and add
  "busy" information).
- New: Add module Opensurvey.
- New: Default approver for holidays is set by default to hierchical parent.
- First change to prepare feature "click to print" (IPP) for PDF.
- New: [ task #350 ] Merge tab customer and prospect.
- New: [ task #710 ] Add substitution into mailing send (and HTML is now valid).
- New: [ task #711 ] Add combobox for contact, as done for product/thirdparty.
- New: [ task #714 ] In Emailing module admin autogenerate security key of READRECEIPT.
- New: [ task #743 ] GED : Add aministration option to disable autotree display.
- New: [ task #767 ] Customer Address fallback when a contact doesn't have an address.
- New: [ task #768 ] WYSIWYG for all mails.
- New: [ task #773 ] Add Project document in GED(ECM) modules.
- New: [ task #783 ] Add more types for extra parameters (lists, phone, emails, checkbox,
  prices, radio).
- New: [ task #798 ] Add range limit date on product/services as it is done on order 
  and invoice.
- New: [ task #814 ] Add extrafield feature for projects ands tasks.
- New: [ task #770 ] Add ODT document generation for Projects module.
- New: [ task #741 ] Add intervention box.
- New: [ task #826 ] Optionnal increase stock when deleting an invoice already validated.
- New: [ task #823 ] Shipping_validate email notification.
- New: [ task #900 ] Review code of ficheinter.class.php
- Fix: [Bug #958] LocalTax2 for Spain fails on Suppliers
- Fix: [ bug #972 ] Auto completion contact field do not take account the min caract number before search
- Fix: [ bug #971 ] html.form.class.php select_contact with autocomplete do not exclude id from exclude array
- Fix: Expedition creation, can retreive product from other expedition

For translators:
- Update language files.

For developers:
- System of menu managers has been rewritten to reduce code to do same things. 
- An external module can force its theme.
- Add function dol_set_focus('#xxx').
- A mymodule can bring its own core/modules/mymodule/modules_mymodule.php file.
- Removed not used libraries.
- More web services. 
- Renamed some database fields, code variables and parameters from french to english.
- First change to manage margins on contracts.
- Add hook getFormMail.
- Function plimit of databases drivers accept -1 as value (it means default value set
  into conf->liste_limit).
- New: Add option dol_hide_topmenu, dol_hide_leftmenu, dol_optimize_smallscreen,
  dol_no_mouse_hover and dol_use_jmobile onto login page (to support different terminal).
- New: dol_syslog method accept a suffix to use different log files for log. 
- New: Type of fields are received by export format handlers.
- New: when adding an action, we can define a free code to tag it for a specific need.
- New: Enhance Dolibarr migration process to include migration script of external 
  modules.
- New: [ task #811 ] Uniformanize note field.
  

WARNING: If you used external modules, some of them may need to be upgraded due to:
- Fields of classes were renamed to be normalized (nom, prenom, cp, ville, adresse, tel
  were renamed into lastname, firstname, zip, town, address, phone).
  This may also be true for some fields into web services.
- If module use hook pdf_writelinedesc, module may have to add return 1 at end of 
  function to keep same behaviour.

TODO:
backport commit 53672dff75f4fdaeeed037ff9d15f860968022ca to fix confirm with jmobile
backport commit 384e3812eb73a15adafb472cacfb93397a54459b to fix W3C/edit contract
 


***** ChangeLog for 3.3.4 compared to 3.3.3 *****
- Fix: [ bug #1001 ] Social Contribution : State not correct

***** ChangeLog for 3.3.3 compared to 3.3.2 *****
- Fix: [ bug #903 ] Fatal error: Call to undefined function dol_get_first_day() in htdocs/commande/liste.php
- Fix: [ bug #934 ] Error on proformat invoice creation (pgsql)
- Fix: [ bug #947 ] Can't create proposal lines with unit price = 0

***** ChangeLog for 3.3.2 compared to 3.3.1 *****
- Fix: Dutch (nl_NL) translation
- Generalize fix: file with a specific mask not found, again
- Fix: translations and BILL_SUPPLIER_BUILDDOC trigger
- Fix: Can't reset payment due date
- Fix: Orderstoinvoice didn't act as expected when no order was checked
- Fix: Bad link to all proposals into Third party card if customer is prospect
- Fix: Some bugs on withdrawal rejects
- Fix: [ bug #774 ] Bug on creating event with box "all day" crossed
- Fix: [ bug #787 ] Invoice supplier box incorrect tooltip when delay on payment
- Fix: [ bug #789 ] VAT not being calculated in POS
- Fix: [ bug #790 ] Spanish localtax RE not being correctly calculated
- Fix: [ bug #794 ] Lost filter on zipcode in prospect list 
- Fix: [ bug #806 ] Margins module with orders2invoice does not respect cost price
- Fix: [ bug #810 ] Cannot update ODT template path
- Fix: [ bug #816 ] Sales journal does not reflect localtaxes
- Fix: [ bug #817 ] Purchases journal does not reflect localtaxes
- Fix: [ bug #824 ] MAIN_DB_PREFIX not use into dictionnary
- Fix: [ bug #828 ] Error when code_region is not a number in llx_c_regions (with postgres)
- Fix: [ bug #855 ] Holiday approval email in French
- Fix: [ bug #856 ] (Holidays module) Mail error if destination user doesn't have an email
- Fix: [ bug #857 ] Invoice created from shipment does not have the order discount
- Fix: [ bug #861 ] Impossible to create a new event in agenda
- Fix: [ bug #827 ] AJAX search does not respect multiprice level
- Fix: [ bug #865 ] Dolibarr navigation array in project/task do not work
- Fix: [ bug #866 ] Standing order from an invoice suggests invoice total amount instead of remaining to pay
- Fix: [ bug #788 ] Date of linked interventions are not shown
- Fix: external users should not see costprice and margin infos
- Fix: [ bug #806 ] Tasks are ordered alphabetically instead of chronological order

***** ChangeLog for 3.3.1 compared to 3.3 *****
- Fix: [ bug #733 ] Mass emailing tools do not support <style HTML tag
- Fix: Package for launchpad
- Fix: [ bug #736 ] Missing column in llx_c_chargesociales  
- Fix: Localtax2 for Spain must be based into buyer
- Fix: [ bug #762 ] Bad profit calculation in Reporting
- Fix: bug dictionnary with wrong prefix table

***** ChangeLog for 3.3 compared to 3.2.* *****
For users:
- New: Add holiday module, to declare and follow holidays of your employees.
- New: Add margin management module.
- New: Add new theme Amarok.
- New: [ task #289 ] Can reorder tasks.
- New: Add field "signature" into user card. If filled, text is added 
       at end of predefined email texts. If option MAIN_MAIL_DO_NOT_USE_SIGN is on, this
       feature is disabled.
- New: Can input a payment back onto an credit note.
- New: Add link "Back to list" on all cards.
- New: After first install, warning are visible onto mandatory setup not
       configured. Show also total number of activated modules.
- New: Can filter list of proposal, order or invoice on sales representative.
- New: Add supplier ref on supplier orders.
- New: Can export supplier orders and customers shipments.
- New: First change to install external plugins from gui (experimental). 
- New: Monaco is like France for default vat calculation
- New: Can list elements (invoices, orders or proposals) on a particular
  user contact). This allow to view a "basket" of its elements.
- New: Show bank account on payment list of invoice card.
- New: Cloning project allow to clones task, notes, files, contacts. 
- New: Enhance default style.
- New: Can edit and resiliate member status from list.
- New: Can insert URL links into elements lines. Also reported into PDF.
- New: When a member is validated, we can subscribe to mailing-lists
       according to its type.
- New: Add a tab into members statistics to count members by nature.
- New: Add link to third party into sells and purchase journal.
- New: Suggest a method to generate a backup file for user with no access
       to mysqldump binary.
- New: Can also use extrafields on contacts/addresses and users.
- New: Support unique field for extrafields.
- New: Extra fields supports more types (int, string, double, date, datetime).
- New: Can correct stock of a warehouse from warehouse card.
- New: [ task #185 ] Can input amount when correcting stock to recalculate PMP.
- New: [ task #454 ] Add "No category" into filters on category.
- New: Auto check box on page to edit interface options of user.
- New: More surface control on stock correction page.
- New: Add great britain provinces.
- New: [ task #494 ] Send an email to foundation when a new member has auto-subscribed.
- New: [ task #326 ] Add a numbering module to suggest automatically a product ref.
- New: Add conditional substitution IF/ELSEIF/ENDIF for ODT templates.
- New: Add unit foot2, inch2, foot3 and inch3 for surface and volumes.
- New: Can select thirdparties into emailing targets, even if module category is not enabled.
- New: [ task #498 ] Improvement of the block to add products/services lines.
- New: ECM autodir works also for files joined to products and services.
- New: Add a selection module for emailing to enter a recipient from gui.
- New: Allow to search thirds and products from barcodes directly from the permanent mini search left box.
- New: Allow to search product from barcodes directly from invoices, proposals... through AJAX.
- New: Can make one invoice for several orders.
- New: POS module can works with only one payment method (cach, chq, credit card).
- New: Add possibility to defined position/job of a user.
- New: Add hidden option to add slashes between lines into PDF.
- New: [ task #210 ] Can choose cash account during POS login.
- New: [ task #104 ] Can create an invoice from several orders.
- New: Update libs/tools/logo for DoliWamp (now use PHP 5.3).
- New: Added ODT Template tag {object_total_discount_ht}
- New: Add new import options: Third parties bank details, warehouses and stocks, categories and suppliers prices
- New: English bank account need a bank code (called sort code) to identify an account. 
- New: Can choose menu entry to show with external site module.
- New: Add hidden option MAIN_PDF_MARGIN_LEFT, MAIN_PDF_MARGIN_RIGHT, MAIN_PDF_MARGIN_TOP, MAIN_PDF_MARGIN_BOTTOM to force margins of generated PDF.
- New: [ task #314 ] Can define if prof id are mandatory or not.
- New: Add button on order card to create intervention from services.
- New: Add search box to find products by supplier reference.
- New: Add option MAIN_HELPCENTER_LINKTOUSE to define target link "I need help" onto logon page. 
- New: [ task #608 ] Can clone a supplier order with prices updates
- New: [ task #559 ] Can define a discount % regarding quantity in supplier prices and price by quantity in customer prices
- New: [ task #527 ] After cloning a suplier invoice, go onto invoice ref into edit mode

New experimental module:
- New: Add commissions management module.

- Fix: [ bug #499 ] Supplier order input method not translated
- Fix: No images into product description lines as PDF generation does not work with this.
- Fix: Errors weren't being shown in customer's & supplier's orders
- Fix: Lastname wasn't being recorded in xinputuser emailing module.
- Fix: [ bug #653 ] Error while creating agenda additional attributes
- Fix: [ bug #654 ] Event rapport PDF showing ActionAC_OTH_AUTO
- Fix: [ bug #658 ] Search on bank do not work for description
- Fix: [ bug #659 ] Comment in recurrent invoices is not stored
- Fix: [ bug #622 ] Attaching wrong file when sending the invoice via e-mail

For developers:
- New: Add webservice for thirdparty creation and list.
- New: A module can overwrite templates parts.
- New: Can add a link on title field of added dictionnary.
- New: Uniformize code.
- New: Add option WORKFLOW_DISABLE_CREATE_INVOICE_FROM_ORDER and 
       WORKFLOW_DISABLE_CLASSIFY_BILLED_FROM_ORDER.
- New: A module can add several css and js.
- New: removed deprecated methods
       ldap::connect, formadmin::select_lang,
       html::select_tva
- New: Add custom substitution function for ODT product lines: mymodule_completesubstitutionarray_lines()
- New: Basic implementation of hooks and triggers for a lot (most) of core modules: 
  action/calendar, trips and expenses, dons, vat payment, contact/society, contract, product lines, 
  expedition, order supplier and order invoice (lines included), intervention card, project, tasks.
- New: Add ChromePHP output into syslog module.
- New: Add PRODUCT_PRICE_MODIFY trigger.
- New: Created function to retrieve total amount of discount of an invoice/proposal...
- New: We can use a dynamic value ($conf->global->XXX for example) into titles of menus.
- New: Use PHP classes DateTime* for some data functions instead of adodb 
- Qual: Renamed SUPPLIER_INVOICE_BUILDDOC trigger to BILL_SUPPLIER_BUILDDOC
- Qual: Renamed INVOICE_SUPPLIER_DELETE trigger to BILL_SUPPLIER_DELETE
- Qual: Renamed SUPLIER_ORDER_BUILDDOC trigger to ORDER_SUPPLIER_BUILDDOC
- Qual: Renamed CONTRACTLINE_DELETE trigger to CONTRACT_LINE_DELETE
- Qual: Renamed all ficheinter.class.php triggers so that they start with 'FICHINTER_'
- Fix: [ bug #655 ] ORDER_REOPEN trigger incorrectly named
- Fix: [ bug #656 ] Contracts trigger CONTRACT_MODIFY incorrectly named
- Fix: [ bug #657 ] Usergroup class' GROUP_DELETE trigger incorrectly named

For translators:
- New: Update language files (de, tr, pt, ca, es, en, fr).
- New: Added bg_BG autotranslated language.
- New: Translate the donation receipt.

Dolibarr license has also been updated from GPLv2+ to GPLv3+.



***** ChangeLog for 3.2.3 compared to 3.2.2 *****

- Fix: Some permission into agenda module.
- Fix: Generation of PDF was not using correct font for some languages.
- Fix some translations.
- Fix: [ bug #607 ] Nom de société avec guillemets.
- Fix: Option MAIN_MAIL_SENDMAIL_FORCE_BA and MAIN_FIX_BUGGED_MTA was not
  complete.
- Fix: comaptiblity with multicompany module.
- Fix: Bad label when validating/paying an invoice from POS module.
- Fix: Correct recipient into rouget template.
- Fix: A lot of fix into PDF pagebreak management.
- Update VAT for some countries.
- Firstname was missing when sending email from file list.
- Added en_SA language.



***** ChangeLog for 3.2.2 compared to 3.2.1 *****
- Fix: Modify spanish VAT to new rates.
- Fix: Add error message when creating already existing product.
- Fix: Edition of percentage of an event.
- Fix: Minor look fix for theme bureau2crea.
- Fix: Start and end date not saved at project creation
- Fix: Default vat is zero for customer invoices if company does not use vat
- Fix: Localtaxes unit prices precision



***** ChangeLog for 3.2.1 compared to 3.2.0 *****
- Fix: Edit of projects.
- Fix: Activation of modules does not fails if directory install was removed.
- Fix: [ bug #444 ] Regression on auto-closing for proposals and orders.
- Fix: Update translations (catalan, french, spanish, brazilian).
- Fix: [ bug #445 ] Hex escaping in descriptions.
- Fix: error when validating shipment for non predefined products with a
  selected warehouse.
- Fix: Bad local taxes if price base type is TTC for spanish local taxes.
- Fix: Phone not saved when using web service.
- Fix: [ bug #464 ] Payment form should allow to add transmitter for bank transfers.
- Fix: Allows to use a comma decimal separator in supplier invoices payments.
- Fix: Translation for tr_TR, es_ES, pt_BR.
- Fix: Products with no prices not visible.
- Fix: Access to product card created with very old version of Dolibarr.
- Fix: Delete temporary files after validating an invoice.
- Fix: preview of supplier order and invoice template.
- Fix: [ bug #485 ] Configurated amount for public auto-subscription form is not taken into account
- Fix: Average amount graphs weren't comparing the previous year stats
- Fix: Closed project didn't show the new status unless the page was refreshed
- Fix: Files were not being uploaded to a project's task
- Fix: [ bug #503 ] Unable to delete linked file to a deposit
- Fix: [ bug #501 ] Error while trying to modify an user
- Fix: [ bug #506 ] Can't set percentage of a started event
- Fix: Bad assignation of const for pdf delivery module name



***** ChangeLog for 3.2.0 compared to 3.1.* *****
WARNING: PHP lower than 5.x are no more supported.
WARNING: Because of a major datastructure change onto supplier prices tables, be aware
to make a backup of your database before making upgrade.

For users:
- New: Each user can remove/add its own boxes.
- New: Add signature at end of predefined email text.
- New: Can use personalized fields on products/services.
- New: Can attach files on social contributions.
- New: Show payments terms and conditions onto muscadet template.
- New: Can open back a closed commercial proposal.
- New: show thirdparty barcode on main tab.
- New: Can input note (private and public) during note and expenses creation.
- New: Print ticket show invoice ref into POS module.
- New: Can edit customer discounts from invoice create and edit card.
- New: task #11243: Show quantity into stocks for each sub-products into the sub-product tab.
- New: task #10500: Option to choose if professional id are unique.
- New: Add hidden option FOURN_PRODUCT_AVAILABILITY.
- New: task #11123: Add best supplier price.
- New: Enhancement in styles.
- New: Can conciliate several lines in one operation.
- New: task #11289 : Modify third party accountancy code generator aquarium.
- New: task #10606 : more comprehensive message error.
- New: task #11278 : Option into point of sale module to add services in list.
- New: task #11261 : Add an entry into menu called "New shipment".
- New: [ task #187 ] Gerer les evenement recurrents dans les imports ical.
- New: Make option MAIN_GENERATE_DOCUMENTS_WITHOUT_VAT available by default.
- New: Can build PDF in USLetter format or canada format (change paper size).
- New: Can export into Excel 2007 format.
- New: Add hidden option CASHDESK_FORCE_STOCK_ON_BILL
- New: Can search on part of barcode into POS module.
- New: Cheques into cheques receipts are ordered by operation date.
- New: Add hidden option MAIN_DISABLE_PDF_AUTOUPDATE to avoid generating pdf each time data change.
- New: Add hidden option PROJECT_HIDE_UNSELECTABLES to hide project you can't select into combo list.
- New: Add option INVOICE_POSITIVE_CREDIT_NOTE.
- New: Support zip/town autocompletion into warehouses.
- New: Add box for last expired services.
- New: Reduce seriously size of packages.
- New: Can define country code for import.
- New: When invoice was generated from order, order date is visible on PDF, after order ref.
- New: [ task #181 ] Hide password of click2dial in user card.
- New: Chart are faster to build
- New: Value of data into charts are visible on mouse hover.
- New: Import wizard can import contacts.
- New: Import wizard can import personalized fields.
- New: Personalized fields support int type.
- New: Install process is now two times faster.
- New: Can sort files into backup tool.
- New: Default output charset are utf8 into backup tool.
- New: Add brazilian states.
- New: Increase usability of module project.
- New: [ task #285 ] Add search filter on project in tasks list.
- New: Automatic list of documents in ECM module is ok for customers,
       suppliers invoice, orders, customers orders, proposals and social contributions.
- New: All professional id can contains up to 128 chars instead of 32. 
- New: [ task #176 ] Allow to use ODT templates for proposals and orders like it's done for invoices
- New: Add hidden option MAIN_ADD_PDF_BACKGROUND to add a PDF as background of invoice/order generated PDF.
- New: Can convert a product/service into service/product.
- New: Show delivery date into proposal template azur. 
- New: Support tags into header and footer into ODT templates.
- Fix: Can use POS module with several concurrent users.
- Fix: Installer don't fails with Mysql version that added a ssl_cypher field.
- Fix: Sanitize input parameters.
- Fix: [ bug #368 ] Product list
- Fix: [ bug #370 ] Filter in accountancy -> suppliers_bills
- Fix: [ bug #399 ] Bad calculation of local taxes in update line products
- Fix: [ bug #427 ] Bad links to wiki help in certains menus

For developers:
- New: Can add a left menu into an existing top menu or left menu.
- New: Add webservice to get or create a product or service.
- New: Add webservice to get a user.
- New: Add more "hooks" (like hooks to change way of showing/editing lines into dictionnaries).
- New: Log module outputs can be setup with "or" rule (not only "xor").
- New: Add FirePHP output for logging module.
- New: Add trigger ACTION_DELETE and ACTION_MODIFY.
- New: Trigger now have a priority to define sort execution order.
- New: Can define different requests according to database type into migration files.
- New: Add "canvas" feature to overwrite page of thirdparty, contact, product with yours.
- New: Removed artichow deprecated libraries.
- New: A page can force reload of css style sheet
- New: A module can add import description for import wizard, even for tables with foreign keys.
- New: Can add tabs on statistics views.
- New: Add CSS id/class into public payment pages.
- Qual: Add a lot of more PHPUnit tests.
- Qual: Data structure for supplier prices is simpler.
- Qual: Removed no more used external libraries.
- Qual: Cleaned a lot of dead code.
- Qual: More OOP (usage of "abstract", "static", ...), uniformize constructors.
- Qual: Fix a lot of checkstyle warnings.
- Qual: task #216 : Move /lib into /core/lib directory
- Qual: task #217 : Move core files into core directory (login, menus, triggers, boxes, modules)
WARNING: To reduce technic debt, all functions dolibarr_xxx were renamed int dol_xxx.



***** ChangeLog for 3.1.3 compared to 3.1.2 *****

Fix: PgSQL - property must be set if success
Fix: Provide a solution for backup when mysqldump is not available
Fix: Bug #460 - Wrong entity assignment when creating a warehouse
Fix: bug #405 - Late icon always displayed on comm/propal.php



***** ChangeLog for 3.1.2 compared to 3.1.1 *****

- Fix: Can clone a proposal
- Fix: Add member ID in substitution method
- Fix: Duplicate end tag and missing form parts
- Fix: Support companies with no prof id.
- Fix: Sanitize data
- Fix: Bug #318
- Fix: Bug #369
- Fix: More bugs



***** ChangeLog for 3.1.1 compared to 3.1.0 *****

- New: Add option FACTURE_DEPOSITS_ARE_JUST_PAYMENTS. With this option added, 
       credit notes are not removed from total amount of invoice but are just 
       payments used to reducs remain to pay.
- New: Added hidden option MAIN_FIX_FOR_BUGGED_MTA to fix bugged MTA.       
- Fix: Removed warnings during install.
- Fix: State into address of paypal payments were lost.
- Fix: Currency into paypal payments were always euros.
- Fix: Removed Bare LF from emails sent with smtps method.
- Fix: Can show report on selected period.
- Fix: product removed from list after deleted into order.
- Fix: [bug #270] PostgreSQL backend try to connect throught TCP socket for 
- Fix: price was not without tax when using multiprice into POS module.
- Fix: Can delete bank account.
- Fix: [ bug #277 ] Year dropdown in table header of supplier invoices.
- Fix: Some other very minor fixes.


***** ChangeLog for 3.1 compared to 3.0 *****
WARNING: IE6 browser is no more supported in this version.
For users:
- New: War against number of clicks:
     - When adding a free bank transaction, form to add next one is still
       visible (save one click).
     - task #10969 : Add checkbox to close automatically invoice if
       payment is complete (save 3 clicks).
     - Reduce a step into supplier order workflow to save time. If user
       has permission to approve, order is approved when order is validated.
       (Save 2 clicks).
     - In commercial main menu, left menu are already opened. This save one click
       to open a proposal or order.
     - Can add a discount for third party, during invoice edition (and we 
       saved clicks again).
     - When creating a contract, sales representative are preset to user. This save
       4 clicks.
     - Can edit several fields in bank transaction line page into one update.
     - Creation of contacts from third party page go back to third party.
     - Preselect model if there is only one. This save 2 clicks. 
     - Can remove a project if project has tasks. No need to delete task one by one.
- New: Enhance donation module. Add a status "canceled".
- New: Add filters on all statistics report pages.
- New: If a service contains subproducts, subpoducts are decrease when service
       is decrease.
- New: Add status for third parties to disable a third party.
- New: Can send interventions cards by email.
- New: Increase list of available notifications into module Notifications.
- New: Add option MAIN_FIRST_TO_UPPER to force upper case of first 
       letters for names and firstname.
- New: Can filter of payment type in bank transaction list.
- New: Status of users is visible into user list.
- New: Support BSB code for bank account in Australia.
- New: Can set date of payment for autocreate invoice/payment when 
       creating a foundation subscription.
- New: Can edit note of payment.
- New: Option to make login not mandatory in member module.
- New: Add box for last members for foundation module.
- New: A specialized menu can now be used when using smartphones.
- New: Can add information on current user on ODT generation.
- New: Prefix on third party is not used by default. Hidden option
       SOCIETE_USEPREFIX can restore old feature.
- New: Standing orders module use bank account from banks module.
- New: Ask password when creating a user from a contact.
- New: task #10577: Use a numbering module for shipment and contract.
- New: Can create manually order from proposal.
- New: Add a first workflow module to create automatic action on some
       events (create order on proposal closing).
- New: Use autocompletion on invoice select when creating replacement 
       or credit note invoice.
- New: task #10885: Add a week view for calendar.
- New: task #11018: Add a status "not applicable" on events.
- New: Add subscriptions/country/region/town statistics for member module.
- New: Can define a proxy for external web access.
- New: task #11003: checkbox on checks for deposit.
- New: Add status into export. Add third party default language into export.
- New: Can filter on date and bank account when building check receipts.
- New: task #10958 : Add link to cheque receipts into bank transaction 
       line if exists
- New: Can import external ical url into dolibarr agenda view.
- New: Can add a logo on third parties card.
- New: task #11194 : Can delete uploaded photos 
- New: task #9744 : Add the barcode to select products on Point of Sale module
- New: Subscription/Unsubscription to mailman mailing-list can be done on 
       validate/resiliate in foundation module.
- New: Can use extrafields on third parties.
- New: Add chart to report counts by status on element home area pages.
- New: Look: Usage of Jquery Notify to show result or error messages on action.
- New: Look: Minor enhancements into agenda view.
- New: Look: Nicer tooltips with transparency and shadow.
- New: task #11004: Create invoice from intervention.
- New: task #10501: Can use point of sale with different bank accounts.
- Fix: Better Postgresql compatibility.
- Fix: Numbering module for invoices use same number for invoice 
       and credit note if mask is same.
- Fix: Debug and clean withdraw module.
- Fix: Allow access permission for point of sale module.
- Fix: Permissions issues with suppliers.
- Fix: Admin dict data is showing with active language 

For developers:
- New: External modules can add tabs on agenda views.
- New: External modules can also remove default tabs.
- New: External modules can force skin directory so force their own skins.
- New: External modules can add their own menu manager.
- New: External modules can force menu manager.
- New: External modules can overwrite all default language files by
       forcing priority on langs directories on its own lang directory.
- New: External modules can show export list with an "enabled" condition.
- New: Support a backtopage parameter on contact creation page.
- New: Add id on div to show logo.
- New: Install wizard can activate a module at end of install.
- New: Dictionnary setup works with very large external dictionnaries (Add 
       page navigation).
- New: Add api to draw graphics with javascript (using Jquery Flot).
- New: Can add user login into menu urls added by modules.

For translators:
- New: Add fa_IR language.
- Fix: Move language ar_AR to ar_SA, sv_SV to sv_SE and da_Da to da_DK.



***** ChangeLog for 3.0 compared to 2.9.* *****

For users:
- New: Can edit date of cheque receipts.
- New: Add Sales journal and Purchase journal report.
- New: Can create supplier invoice from supplier order.
- New: Support login by openid
- New: Support "full day" event in calendar module.
- New: Add a weather on dashboard.
- New: Add a Paypal module.
- New: Can choose third party to use in point of sale module during logon.
- New: A lot of enhancements into ECM module:
       Directories can contains special characters,
       Speed enhancements,
       Directories can be created outside of Dolibarr, refresh button will 
       update database,
       Can rename a file.
- New: Reordering lines in invoice, orders, commercial proposal is faster (use Ajax
       technology).      
- New: Can import members using assistant.
- New: Can exclude deposit, replacement or credit notes in script rebuild_merge_pdf.
- New: task #10473 : Option MAIN_PROFIDx_IN_ADDRESS must no more be hidden.
- New: Can generate business card for on particular member.
- New: Task #10553 : Can attach files on members card.
- New: Can filter on payment type and bank account in payment lists.
- New: When sending supplier orders by mail, a text is predefined.
- New: Upgrade process works with Postgresql.
- New: Task #10538: Add filter on expiration date of subscription for
       foundation module email selector.
- New: Task #9643: Add 2 status (tosell/tobuy) on products instead of only
       1 status for both selling and buying.       
- New: Can input payment conditions on several lines.
- New: Add hidden option MAIN_LOGOUT_GOTO_URL to set the exit url after
       a logout.
- New: For germany, we invert order of address.
- New: Add hidden option MAIN_SERVICES_ARE_ECOMMERCE_200238EC.
- New: Support NPR in customer product prices.
- New: Add more volume units (ounce, gallon, inch, feet, ...)
- New: Delivery date accepts hours and minutes.
- New: Can add a comment on stock dispatching to be save into stock movements.
- New: Can filter product list with too low stocks.
- New: Add option to send all emails sent to a bulk carbon copy.
- New: Preview of emails sent by member module is shown.
- New: task #10100 : Add button to create invoice from a subscription
- New: Reorganize tabs on third parties.
- New: Option MAIN_INVERT_SENDER_RECIPIENT is available in einstein pdf template.
- New: Easier way to define url for clicktodial module.
- New: Add a fckeditor test area in fckeditor module setup.
- New: Add property "Event on full day" on agenda
- New: Enhancement and better compatibility (google, thunderbird) for agenda export.
- New: Can use image editor on user photo.
- New: Task #10796: Add Spain ProfId1 Verification
- New: Page "supplier summary" is now available.
- New: Task #10611: Add option to choose order of field in bank account info on PDF
- New: If a transaction was reconciliated and should not, there was no way to reverse error.
- New: Ubuntu package now works also on debian.
- Perf: Avoid reading database to determine country code after each
        page call.
- Fix: Special chars are now supported in ECM module for filename (not yet for
       directories).
- Fix: Better Postgresql compatibility.
- Fix: Box order is saved when moved.
- Fix: Database name can contains "-" characters.
- Fix: In coloring negative amounts.
- Fix: Date input use date format of user and not dd/mm/yyyy format.
- Fix: Fixed a very old bug making file attachment fails with some emails 
       readers when using "mail php function".
- Fix: When cloning commercial proposal, due date is creation date + delay
       by default.
- Fix: Can edit ordering methods.

For translators:
- New: Update and complete slovenian language sl_SL.
- New: Add full manually translated files for de_AT en de_DE (thanks to eCleaner.at).
- New: Create the language ja_JP.
- New: Add el_GR language.

For developers:
- New: Add jquery by default.
- New: Removed PWC libraries.
- New: Removed Scriptaculous libraries.
- New: Removed Prototype libraries.
- New: Add first Selenium GUI tests.
- New: Enhance a lot of internal function to build external modules
       more easily.
- New: Add a user field ref_ext in object tables to allow external
       systems to store their id and make self-developed synchronizing
       functions easier to build.        
- New: Local user timezone is saved into session (not used yet).
- New: Works with Mysql 5.5.
- Qual: Menu system code is simpler.
- Qual: Mutualize some duplicate code.
- Qual: Renamed some fields into database to be more internationnal.
- Qual: Removed deprecated code.


***** ChangeLog for 2.9 compared to 2.8.* *****

For users:
- New: POS module allow to choose which warehouse to use.
- New: Support "Department/State" field on company setup, contact, 
       bank account and members card.
- New: Can reopen a refused/canceled supplier order.
- New: Add Gant diagramm on project module.
- New: Add a new mode for automatic stock increase: Can be increased
       on dispatching of products from a supplier order receipt.
- New: Can set a past delay to limit calendar export.
- New: Can attach files on emailing campaigns.
- New: Add statistics on trips and expenses module.
- New: Can reopen a closed customer order.
- New: Add module externalsite to add a web site/tools inside 
       menu and a Dolibarr frame.
- New: Can link trips and fees to a project.
- New: Add civility title in foundation module.
- New: Can set accountancy code for product (buy and sell).
- New: Can filter third parties lists on categories.
- New: Can filter products and services lists on categories.
- New: task #10202 : Support categories for members.
- New: Can build documents for third parties (Using ODT templates, need PHP 5.2+). 
- New: Support new products properties: length and area.
- New: Add the "payment due before" field in invoice exports.
- New: Add feature to resize or crop image files (for products photos)
- New: task #10113 : Show list of emailing on clicking on "number of mass emailing received"
- New: Add default language for third parties and use it when multilang is enabled
       to define default language for document generation.
- New: Can reopen a closed supplier invoice.
- New: Move permission "see hidden categories" into "see hidden products/services".
- New: Can delete several files at once in FTP module.
- New: Add box "last contracts".
- New: Works even if Web hosting provider has disabled PHP "glob" function.
- New: Can now send supplier orders by email.
- New: task #10076 : Show content of message in notification module.
- New: Bank name is shown on invoice.
- New: IBAN value is called IFSC if country is India.
- New: Add option to choose to show firstname then name or name then firstname on PDF.
- New: Add company in fields exported by export of members tool.
- New: Reorganise bank menus.
- New: Bookmarks can be sorted on a particular order.
- New: Support spanish RE and IRPF taxes on invoices.
- New: Module category offers categories for foundation module.
- New: Can filter on category on third parties, products and members listings.
- New: A flag is visible before country labels.
- New: When activating a new module, permissions for admin user are set. This save
       time when configuring Dolibarr.
- New: Dolibarr 2.9 is faster than 2.8.
- New: A lot of more predefined VAT values, states, regions for 
       miscelaneous contries.
- New: Enhance skin engine to make themes easier.
- New: Add images into menu "eldy".
- New: Auguria theme is now more modern.
- New: Update tools refers to www.dolibarr.org but also www.dolistore.com web site.
- New: Postgresql experimental support seems to work completely. 
- New: Changes in Dolibarr core to allow to use cache servers (see Memcached module on
       dolistore.com).
- New: Default choice for interactive confirm box is yes by default, and no only for
       delete actions. This reduce number of clicks required to validate actions and 
       is still safe to dangerous actions.
- Fix: Durations are correctly shown for languages using PM/AM dates.
- Fix: A lot of fixes in Point of Sale module.
- Fix: Debug experimental module widthrawal.
- Fix: Format number was wrong for ar_AR language.
- Fix: Can change password if user has only permission "change password".
- Fix: Project PDF document shows all tasks.
- Fix: bug #29278 : SMTP fails with IP instead of hostname.
- Fix: Default language on login page was wrong.
- Fix: Complete support of euros sign (even in PDF).
- Fix: Bad setup of phpMyAdmin for DoliWamp installer.
- Fix: Tracking number should be available on sending sheets.
- Fix: Stock value is not reset when product is transfered into other warehouse. 
- Fix: A lot of not tracked bugs fixed.
- Fix: Some fixes in barcode management.
- Fix: Access to phpMyAdmin is now ok on new DoliWamp installation.

For translators:
- Fix: Major update of italian translation (it_IT).
- Fix: A lot of translation fixes in all languages.
- New: Added translations (sl_SL, is_IS).
- New: Add translations for the DoliWamp installer.

For developers:
- More comments in code.
- Uniformize some code. 
- All arrays "lignes" were renamed into "lines".
- Delete all useless pre.inc.php files (this also increase speed).
- Fix W3C errors in page forging.
- Qual: Mutualize code of menu managers.
- Better isolation of modules files and dolibarr core files. 
- Task #8682 : Remove functions unix_timestamp.
- The makepack tool now make pack with UID 500.
- More css class and div to output menu to allow more skins.
- Generated documentation can be build from Eclipse using Doxygen plugin.
- Snapshot is provided with PHPunit tests.

WARNING: 
- A lot of class files (*.class.php) has moved into subdirectories. So If you use
  or develop non official modules that includes Dolibarr classes, you will have to rename
  path to thoose classes into the include function.
- Also, parameters of the "fetch()" method for class "User" has changed to reflect
  other fetch methods.   
- If you build a personalised themes, you must rename the style sheet into style.css.php.   
- This version is also the last one to support PHP 4.*, Mysql 3.1, IE6.
  Dolibarr 3.* will be supported with PHP 5+ and MySql 4.1+ only.


***** ChangeLog for 2.8.1 compared to 2.8 *****
For users:
- Fix: Works on database with _ in name.
- Fix: Broken feature in trips and expense module.
- Fix: Can use $ in database and login/pass values.
- Fix: No error on upgrade if there is orphelins tasks.
- Fix: Failed to login when user agent string was longer than 128.
- Fix: bug #29526 : Numérotation Proposition Incorrecte après duplication


***** ChangeLog for 2.8 compared to 2.7.* *****

For users:
- New: Support note on trips module
- New: Can link contacts to projects
- New: Can removed attached file on email form if attachment was wrong.
- New: Add option to show your logo on top of left menu.
- New: task #9935: Can edit accountancy code.
- New: Add an option to make users email required.
- New: Module notification can send email on order or proposal validation.
- New: Can use any command line antivirus on file upload.
- New: A customer can also be a prospect.
- New: task #9802 : Can link an action to a project and use project to 
       filter agenda.
- New: Project can be set on contract creation.
- New: Initial sold can be conciliated on bank module.
- New: Add a default errors-to email for emailing module.
- New: Can filter on user on stock movement list.
- New: When creating a third party from a member, it is set as a new
       customer.
- New: Can use {tttt} in numbering mask setup. It will be replaced
       with third party type.
- New: VAT number is stored in one field. This is more "international".
- New: task #9782 : Add possibility to delete a warehouse.
- New: task #9640 : Add label for stock movements.
- New: task #9916 : Add FREE text for interventions card.
- New: Can define the new product ref when cloning.
- New: Project module support status of project and end date.
- New: Provide a ubuntu package.
- New: Add link to check a SIREN for french users.
- New: Add link "now" to fill date when creating invoices.
- Fix: Import module works even if prefix is empty in source file.
- Fix: bug #28055 : Unable to modify the date of a cloned command.
- Fix: bug #27891.
- Fix: Change of numbering module was not effective.
- Fix: Change error management when adding already used supplier ref
       for a product.
- Fix: Running sending-email.php
- Fix: Warning should not appears for invoice closed
- Fix: Import for companies works even with prefix empty.
- Fix: bug #28895 : Création d'utilisateur impossible.
- Fix: Can change password if has only permission change password.

For developers:
- Qual: Reorganize /dev directory.
- Qual: Change the way items are linked together.
- Qual: The login page now use a template in /core/template/login.tpl.php.
- New: Modules can add their own tab on projects cards.
- New: Add management of triger FICHEINTER_VALIDATE


***** ChangeLog for 2.7.1 compared to 2.7 *****

For users:
- Fix: Bad decimal management for it_IT and fr_BE languages.
- Fix: A third party created from a member is created as a 
       customer.
- Fix: Change of numbering module was not effective.
- Fix: Report of balance missing supplier invoices.
- Fix: Running sendmaing-email.php script.
- Fix: Detection of country for IBAN management.
- Fix: Update member photo.


***** ChangeLog for 2.7 compared to 2.6.* *****

For users:
- New: Add a print icon to show a page to print without menus.
- New: Can add a free text on bank cheque receipts.
- New: Price level can be defined also for prospects.
- New: Add a help and support center.
- New: Can export commercial proposals.
- New: Can use a cache for xcal exports.
- New: Option for faster confirmation process with one ajax popup.
- New: Complete theme bluelagoon and rodolphe
- New: Can select third parties emails in emailing module for all
       third parties with expired contract's lines.
- New: Can add a field errors-to in emailing.
- New: Can use inline images in emails.
- New: Add predefined invoices (can be use for repeated invoices).
- New: Add a confirmation when cloning products.
- New: Add stock in product lists.
- New: Can filter list of stock movement on date or product.
- New: Added a link from product list to their stock movements.
- New: Several speed enhancements after using the Google Page speed 
  plugin for FireBug.
- New: Add a confirmation on dangerous admin purge feature.
- New: Add navigation on donation sheets.
- New: Added estimated value for stocks.
- New: Added module Gravatar to found photo of users or members
       from their email on gravatar.com.
- New: Include Dolibarr version in suggested dump filename.
- New: Enhancement in project module.
- New: Add log tab on emailing module.
- New: Minor enhancements in look themes.
- New: Add option to hide help in menu.
- New: Added a "force LDAP synchronize" on member and contact cards.
- New: Can split a discount into two smaller discount. This allows to use a
       discount on an invoice even if invoice amount is lower than discount
       credit available.
- New: Can use variables into the free text on PDF (__TOTAL_TTC_, __TOTAL_VAT...)
- New: Increase page loading speed (all changes reported by Google PageSpeed
       tool has been added).
- New: Add support of constant MAIN_ONLY_LOGIN_ALLOWED to allow to lock all
       access to any users except the one defined in constant.
- New: Add an admin page of PHP sessions with a way to lock new connections
       for other users than yourself. Can also purge existing sessions.
- New: Add point of sale module.
- New: Better usage when using with smartphones.
- New: Add module FTP client.
- New: Can set first day of week.
- New: Installer now create a .htaccess to protect documents directory.
- New: Experimental support for Postgresql.
- New: Full support of SMTPS (can works with Google SMTP).
- Fix: "Now" link works when date popup is not used.
- Fix: Debug seriously the email notification module.
- Fix: Error Call to a member function trans when refusing a supplier order.
- Fix: Fix payment conditions on commercial proposals.
- Fix: Nb of orders to process was wrong.
- Fix: Customer code was not correct on PDF it if contains special 
       characters.
- Fix: Can update price even with "NPR" VAT rates.
- Fix: When product type is missing, description is not lost when adding 
       new product lines.
- Fix: CC and BCC in emails was not used if using SMTPS handler.
- Fix: Last character was lost when text end with n or r.
- Fix: LDAP synchronization is now more robust (transaction and 
  use modify instead of delete/add).
- Fix: Fix: Setup of member synchronization does not conflict 
  with contact or user synchronization.

For translators:
- Update some language files.
- Can accept right to left languages. Added an "automatic" arabe translation.

For developers:
- An external module can force the third party code to be required whatever
  is the rule of third party code module.
- Update fckeditor to 2.6.4.
- Update Smarty to 2.6.26.
- Removed some deprecated code and files.
- Creation of directory in module descriptor is simpler.
- Can use an alternate document_root directory to develop with 
  sources on two repositories.
- Removed useless code of old commercial module.
- Move some modules into the CVS modules repository dolibarrmod. This reduces
  amount of code in main branch.
- Updated wiki documentation.
- Better W3C standard.
- Can add init data when enabling a module.
- Can fix some corruptions in database by calling the update page 
  /install/repair.ksh
- Log files contains more information (PHP_SELD added and OS user used for 
  log of command lines scripts) 
- Can protect a module to not being enabled if javascript disabled.
- If module numberwords is installed, code can use langs->getLabelFromNumber 
  to get value of an amount in text.
- A module can add subsitution keys in makesubsitutions() functions.
- Add $conf->browser->phone defined to optimise code for smartphone browsers.
- All external libs are now in same directory /includes.
- All install files are now in same directory /install.


***** ChangeLog for 2.6 compared to 2.5.* *****

For users:
- New: Add filter on status in emailing selector for Dolibarr users.
- New: Can add bookmarks on all pages.
- New: Enhance bank transactions reporting.
- New: When creating a contact from a third party, informations from third
  party card are automatically suggested.
- New: Sort list of languages in combo box.
- New: EMails links are show with function dol_print_email
- New: Add graph report on number of entities in product statistics page.
- New: Can delete a supplier order whatever is its status.
- New: No limit on free text on PDF generated documents.
- New: Can force login value when creating a user from a member.
- New: Can clone commercial proposals and orders.
- New: Major enhancement of project module.
- New: Added product label in invoice exports fields.
- New: Add VAT number in export fields.
- New: Upgrade FPDF to 1.6
- New: Upgrade Scriptaculous to 1.8.2 and Prototype to 1.6.0.3
- New: Added keywords in PDF.
- New: Add hidden option MAIN_DISABLE_PDF_COMPRESSION.
- New: Add attachments on intervention cards.
- New: Can add personalized fields in emailing selectors.
- New: Customer code and supplier code can be defined automatically.
- New: Emailing feature can extract civility from contacts.
- New: Can create a third party from a member of foundation module.
- New: Can set a limit for stock alert to 0.
- New: Support SMTPS.
- New: Added a page /support to provide a help center service on Dolibarr.
- New: Distinct status "running not expired" from "running expired" in lines 
  contract status.
- New: Add a first version of a module for Paybox.
- New: Can add contact to suppliers orders.
- New: Changes to support the external Bit Torrent module.
- New: Can filter on social contribution type in list.
- New: Upload of joined files need create/modify permissions to work.
- New: For admin users, show the SQL request in export build.
- New: Can modify proposal date if status is draft.
- New: The help link on some pages now links directly to the wiki web page.
- New: Enhancements in barcode module.
- New: Can use decimal values in stocks.
- Fix: Partial payment on social contributions not shown on main page.
- Fix: Handle correctly the comment in status changing of supplier orders.
- Fix: Author, title and topic are correctly encoded in PDF.
- Fix: Now HTML output is always UTF8, this solve bad PDF encoding on old
  users.
- Fix: Save new model when changed on interventions.
- Fix: Failed to go on the future view of bank transaction if there is no 
  future bank transaction already wrote.  
- Fix: Bad ref in supplier list.
- Fix: Bad link in product statistics for supplier referrers.
- Fix: Usage of reset of cursor in personalized numbering modules for a particular
  month (@ option) was broken.
- Can add contacts to a supplier invoice.
- Fix: When an invoice is changed back to status draft, warehouse is increased 
  back.
- Fix: Category of a bank transaction was not saved.
- Fix: Clicktodial plugin works correctly now
- Fix: Multiprices features works correctly.
- Fix: Project module and task creation.
- Fix: Validation of order if a file was attached.
- Fix: A lot of fixes in PDF generators.
- Fix: Bad line/page break with long description of products on PDF.
- Fix: Option force invoice date to validation date working correctly.
- Fix: Creation of a member from the example public page works.

For translators:
- Added 10 more new language files.
- Added autotranslator tool. A tool to build/update automatically
  languages files using Google API for a new language. Wonderful to start a
  new translation.
  
For developers:
- Removed some deprecated files.
- Removed treemenu library.
- Renamed all function dolibarr_xxx into dol_xxx to have same prefix everywhere.
- Rewrite clone feature for supplier invoice to work like other clone features.
- First change to manage a future feature "stock PMP value".
- A module can add a new tab in third party view tabs.
- First change for future geoip module.


***** ChangeLog for 2.5 compared to 2.4.* *****

For users:
- Sessions timeout can be configured to overwrite PHP setup.
- Can filter on date in services list.
- Support bookmark add of product cards.
- Enhancement in stock management (Automatic increase/decrease
  from order or invoice is possible).
- New filter options in prospect lists (category and level).
- New view in ECM module.
- Look enhancements for graphics (add transparency).
- Added statistics report for supplier invoices.
- Added average amount in invoices statistics reports.
- Can move a contract line to another contract of same third party.
- Add an export definition to export interventions.
- Can set umask file permissions on Unix/Linux/BSD systems.
- Miscelanous bug fixes.
- A lot of other enhancements to increase productivity.
- All phone numbers show the clicktodial link if module is enabled.
- Can define hour and minutes in intervention cards.
- Can edit a validated intervention.
- Add filters on intervention list.
- Add juridical status and number of employees in third party 
  export definition.
- A lot of enhancements and translation in withdraw module.
- Full support of Mysql option mode=strict.
- Added a new event from member module to agenda tracked events.
- Can attach a file to suppliers orders.
- Change to make Bank Account Number form more "internationnal".
- Can clone an invoice.
- Can clone an emailing.
- Reduce memory usage (about 2%).
- Add weight and size in sendings module.
- Add a fast search form on left menu for member module.
- Fix: Do not show export filter for disabled modules
- Show greyed lines for not allowed export filters.
- Add nature in product fields (manufactured product or not).
- Add export filters for category module and trip and expenses module.
- Can choose login of dolibarr account created when create from contact

For translators:
- The errors language file contains only error or warning messages with 
  prefix Error or Warning.
- HTML Output is by default in UTF8 and language files can be provided
  in UTF8.

For developers:
- Update skeletons (some fixes and add function createFromClone).
- Add an experimental Cash Desk module.
- Added new triggers events in agenda module.
- All submodules are moved in the includes directory.
- Removed some deprecated files.
- Menu managers now use same class name for their menu entry
  and add a different value in an HTML id for each entry. This allows
  to build skins that use different style for each menu entry.
- All emails and url HTML output use same function.
- Add more integrity check on database
- Can disable modules on logon page. This make possible to
  have several profiles of demo with only one demo. Also added a new
  Dolibarr demo front page (in htdocs/public/demo).
- Allow modules to add new tabs.

   

***** ChangeLog for 2.4 compared to 2.2.* *****

For users:
- Add a calendar module (module agenda) with ical/vcal/rss export.
- Look enhancement in graphics (thanks artichow).
- Add tel and fax on delivery addresses.
- Add a tool to edit personalized menu.
- Add an ical and vcal export link in agenda and webcalendar module.
- Reduce memory usage.
- Now triggers are enabled/disabled according to module they refers to.
- Fix infinite loop on popup calendar.
- Change in tanslation to make Dolibarr easier to understand.
- Add a warning when sending a mail from a user with no email defined.
- Added clicktodial module.
- Add a property private/public in contact. This allows to user Dolibarr
  for a personnal address book.
- French NAF code can accept 5 chars.
- Supplier prices can be input with or without taxe.
- New generic numbering modules to offer more solutions for generating
  automatic id.
- Add new predefined exports wizards (stocks, suppliers, taxes...).
- Add feature to log security events (logon, change of users, passwords).
- Can link all documents (included supplier invoices and orders) to a 
  project.
- Can attach several files to email when sending an invoice, order or
  proposal by email.
- Can choose accuracy (number of decimals) for prices.
- Localization for decimal and thousand delimiter on number is fully
  supported.
- More informations reported in system information pages.
- Add a budget report.
- Added a security audit report.
- Other minor changes (features, look, fixes)
- Added compatibility with Firefox 3.
- Changes for compatibility with PHP6/Mysql6.
- Some bug fixes.

For translators:
- Added spanish es_ES translation.
- Added en_AU translation.

For developers:
- Removed useless code:
  Replaced phplot and phplot5 librairies by artichow.
  Removed cryptograph library replaced by artichow.
- Login functions are now externalised as modules.
- Update code skeletons examples.
- Several enhancements to make addon development easier.
- Add a tool to generate PHP classes completely mapped to a table.
- Added a check to enable external modules only if dolibarr version is
  high enough.
- Changes in wizard installer to allow building autoexe installer for
  Windows with Apache and Mysql included.


***** ChangeLog for 2.2 compared to 2.1.* *****

- Add more statistics on main page.
- Add option to add message on login page.
- Management of categories for third parties.
- Add volume on products properties.
- Support for LDAP authentication.
- Full member synchronisation with LDAP database in
  fundation module.
- More LDAP fields supported for user synchronization.
- Better logger for install.
- First changes to support UTF8.
- Add a "forget password" feature.
- Setup process can run several migrate files if need
  to jump several versions to upgrade.
- Support for webcalendar 1.1 in webcalendar module.
- Support for menu in database.
- Better support for using Dolibarr on more WHP.
- Removed some deprecated files and clean code.
- New theme: Auguria
- Removed PHP warnings.
- Some bugs fixes.
- Traduction more complete.
- Better code comments for Doxygen documentation.
- Better support of vcard export format.
- A lot of security enhancements (no more password in log files,
  crypted password in database, in config file...).
- Themes are full CSS compliant.
- A lot of other minor changes...
- Option to scan uploaded document by an antivirus.
- Transparency for picto files works with IE.
- Can drag and drop boxes on main page.


***** ChangeLog for 2.1 compared to 2.0.* *****

- Added a better installer.
- Support user and groups permissions.
- Translation in english and support for several languages.
- New enhanced look and several new themes.
- Small search boxes for each Dolibarr elements (invoices, contracts,
  orders, proposals...)
- Added an export assistant module to export main dolibarr data.
- Added backup tool to backup database via mysqldump.
- Added product categories management with a categorie tree.
- Management of companies' discounts (relative or absolute).
- Support credit note and discounts (relative and absolute) on
  commercial proposal, orders and invoices.
- Support multi-langual description for products.
- Graphical enhancements (picto to describe all status).
- Added more permissions (ie: can restrict access for a commercial user
  to elements of its companies only).
- Little enhancements to OSCommerce module.
- Added a second OSCommerce module working through web services.
- Added a Mantis module to have a Mantis application in Dolibarr menu.
- Building a PDF document for invoices works like other modules. You
  can change model just before generating the PDF.
- Can generate documents (PDF) for customer orders. Can send them by mail.
- Added FPDI and FPDI_Protection (ie: PDF with password-protection)
- Can make one payment for several supplier invoices.
- Rule to suggests passwords when creating a user are in modules
  allowing to add easily other rules.
- Option to encrypt passwords in database (MD5).
- Add Dolibarr triggers support on users creation/change.
- Add Dolibarr triggers support on payments.
- Add Dolibarr triggers on supplier and customers orders.
- Webcalendar triggers for actions on Member module.
- Support optionnal new javascript popup selector for date fields.
- Support for several RSS boxes in external RSS module. Setup easier.
- Can attach documents on Action, Orders, Invoices, Commercial proposals.
- Can attach contacts on proposals, orders, contracts, invoices.
- Preview on results of PDF generator modules in setup pages.
- Code cleaner. Remove unused or duplicate code.
- Save and show last connexion date for users.
- Enhancements on a lot of forms for better ergonomy.
- Can add/remove company logo.
- Added LDAP synchronisation for users, groups and/or contacts.
- Can configure your own SMTP server/port for mail sendings.
- Works even on "UTF8 by default" systems (Mysql, Linux...)
- Better compatibility with different PHP version or setup.
- Added mysqli driver.
- Add a WISIWYG editor (FCKEditor) to edit note and comment areas.
- Added AJAX features like a 'search product selector'.
- Modules boxes on main page can be dragged and dropped (with firefox only).
- Support for PHP5.
- Experimental support for Postgresql (not working yet, but waiting feedbacks).
- Removed obsolete files and documentation.
- Added admin tools (backup and files purge).
- Added a tool to build a lang package.
- Added a tool to build a module package.
- Added a tool to build a theme package.
- Traduction more complete.
- Added skeletons for code examples.
- Lot of fixes after 2.0 release not fixed in 2.0.1.
- Added more security option (ie: encrypted password in database)




***** ChangeLog for 2.0.1 compared to 2.0 *****

Minor bug fixes



***** ChangeLog for 2.0 compared to 1.0.* *****

ChangeLog file size is so important, that it is not included inside Dolibarr
package. You can find it at www.dolibarr.org<|MERGE_RESOLUTION|>--- conflicted
+++ resolved
@@ -14,9 +14,6 @@
 Fix: [ bug #1037 ] Consumption> Supplier invoices related
 Fix: User group name do not display in card (view or edit mode)
 Fix: Link "Show all supplier invoice" on suplier card not working 
-<<<<<<< HEAD
-Fix: Edit propal line was losing product supplier price id
-=======
 Fix: [ bug #1039 ] Pre-defined invoices conversion
 Fix: If only service module is activated, it's impossible to delete service
 Fix: [ bug #1043 ] Bad interventions ref numbering
@@ -30,7 +27,6 @@
 Fix: [ bug #1062 ] Documents lost in propals and contracts validating
 Qual: Add travis-ci integration
 
->>>>>>> d7f9e919
 
 ***** ChangeLog for 3.4 compared to 3.3.* *****
 For users:
