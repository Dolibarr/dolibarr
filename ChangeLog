--- conflicted
+++ resolved
@@ -25,14 +25,11 @@
 Fix: list event view lost type event filter.
 Fix: Add code save on create event.
 Fix: SQL injection.
-<<<<<<< HEAD
 Fix: [ bug #1589 ] Menu type in "Edit menu" page is not translated
 Fix: [ bug #1591 ] Linked object block shows Total HT/TTC even if not having permission to read them
 Fix: [ bug #1577 ] When creating new Private individual third, selected third type is ignored
 Fix: [ bug #1555 ] Update accountancy code of products does not throw PRODUCT_MODIFY trigger
-=======
 Fix: [ bug #1548 ] Supplier payment card shows type in French
->>>>>>> 9426298b
 
 ***** ChangeLog for 3.5.4 compared to 3.5.3 *****
 Fix: Hide title of event when agenda module disabled.
