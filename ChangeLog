--------------------------------------------------------------
English Dolibarr ChangeLog
--------------------------------------------------------------

WARNING: 

Do not try to make any Dolibarr upgrade if you are running Mysql version 5.5.40.
Mysql version 5.5.40 has a very critical bug making your data beeing definitely lost.
You may also experience troubles with Mysql 5.5.41/42/43 with error "Lost connection" during
migration.
Upgrading to any other version or any other database system is abolutely required BEFORE trying
make a Dolibarr upgrade.


<<<<<<< HEAD
***** ChangeLog for 4.0.3 to 4.0.2 *****
FIX: #5853 $conf->global->$calc==0 || $conf->global->$calc==1
FIX: #5958 no discount on supplier command made by replenishment
FIX: #5966 Bug: getNomUrl tooltips show Proposal info even if user has no rights to read them
FIX: #5972 #5734
FIX: #6007
FIX: #6010
FIX: #6029
FIX: #6043 - Payment mode not visible on supplier invoice list
FIX: #6051
FIX: #6062
FIX: #6088
FIX: A draft can be deleted by a user with create permission.
FIX: bad permission to see contract on home page
FIX: bad permission to see contract statistics
FIX: Bcc must not appears to recipient when using SMTPs lib
FIX: Consistent description for add or edit product
FIX: delete contract extrafields on contract deletion
FIX: Deposits and credit notes weren't added in the received and pending columns
FIX: export extrafields must not include separe type
FIX: Export of opportunity status must be code, not id.
FIX: False positive on services not activated
FIX: Filter was wrong or lost during navigation
FIX: HT and TTC price should always be displayed together
FIX: if a supplier price reference is changed after creating an order, we can't clone order.
FIX: in export. Error when using a separate extrafields.
FIX: Introduce hidden option MAIL_PREFIX_FOR_EMAIL_ID to solve pb of tracking email.
FIX: javascript error when using on mobile/smartphone
FIX: javascript xss injection and a translation
FIX: Label of project is in field title not label.
FIX: List of people able to validate an expense report was not complete.
FIX: Missing field
FIX: Module gravatar was not triggered on thirdparty and contact card
FIX: Must use external link into a forged email content.
FIX: Pb in management of date end of projects
FIX: Regression when deleting product
FIX: rendering of output of estimated amount on project overview page.
FIX: Sanitize title of ajax_dialog
FIX: Security to restrict email sending was not efficient
FIX: Setting supplier as client when accept a supplier proposal
FIX: Some statistics not compatible with multicompany module.
FIX: the time spent on project was not visible in its overwiew
FIX: Update intervention lline crash with PgSQL
FIX: wrong test on dict.php
FIX: wrong var name

***** ChangeLog for 4.0.2 compared to 4.0.1 *****
FIX: #5340
FIX: #5779
FIX: #5849
FIX: #5866
FIX: #5907
FIX: Addline if $txlocaltax1 is empty
FIX: Avoid error 500 if phpexcel is disabled
FIX: Avoid errors on debian
FIX: Can edit the customer ref even if order is not draft.
FIX: Documents not moved in new directory if we change reference of the task.
FIX: Error when CATEGORIE_RECURSIV_ADD is enabled and new category is child of an already linked to object
FIX: Extra fields of task not copied on project cloning
FIX: Hidden option PRODUCT_MAX_VISIBLE_PHOTO
FIX: Link on supplier invoice in widget was not clickable
FIX: margin tab on customer card must filter on current entity invoices
FIX: missing column into SQL on thirdparty list
FIX: Nber of attached files were not reported in event report of email sent
FIX: only show projects of related third if external user
FIX: Search provider by price
FIX: Solve backup when using mysqldump that return warning
FIX: Sql error in widget of product for stock alerts
FIX: updateligne if $txlocaltax1 is null

***** ChangeLog for 4.0.1 compared to 4.0.0 *****
FIX: #2853
FIX: #2991
FIX: #3128
FIX: #5699
FIX: #5734
FIX: #5742 error on project list if an extra field separator is added.
FIX: #5746 chrome php Try a fix. Not sure it solved all problems reported
FIX: #5748 Bug: Error updating to 4.0.1 with Postgresql. Field must be varchar.
FIX: #5750 Bug: CmailFile::server_parse enters an infinite loop if $server_response is false
FIX: #5752 Bug VAT NPR not propagated during proposal cloning
FIX: #5763 Bug: Cannot Create Supplier Price Request
FIX: #5770 Dolibarr doesn't modify correctly the hour of a task
FIX: #5776
FIX: #5802 Incoterms not set
FIX: #5813 Bug: Incoterms not being read correctly
FIX: #5818
FIX: alignement of intervention status
FIX: Clean of search fields
FIX: Creation of donation should go back on card after creation
FIX: Date visible on project overview
FIX: Execute a dedicated job from its id may results of launching other jobs too.
FIX: Failed to export contact categories with contact extra fields
FIX: inversion customer/supplier price
FIX: link "back to list" was not visible.
FIX: Lost filter on opportunities
FIX: Mandatory field payment term was not css highlighted.
FIX: Menu users not visible on dolidroid.
FIX: SEC for HTB23302
FIX: The email test sender in email setup was broken
FIX: Translation of "Name" is not a good choice for floow-up.
FIX: Update of maxnbrun on job list failed.
FIX: Value of payment term and project are not set on correct default value when invoice generated from template.
FIX: vat dictionary should allow enter and edit multiple values for localtaxes, separated by: (ex -19:-15)
FIX: Vat not visible in dictionnary

***** ChangeLog for 4.0.0 compared to 3.9.* *****
For users:

NEW: Add reccuring invoice feature and automatic generation of invoices.
NEW: Add module "Loan" as stable.
NEW: Add module "Supplier commercial proposal" (price request) is set to stable status.
NEW: Experimental module Accountancy Expert
NEW: Experimental module Multicurency
NEW: Show into badge on tab head the number of dedicated contacts for all objects.
NEW: Add a checkbox to select/unselect all lines on page that support mass actions (like invoice list page)
NEW: Add a new method for margin calculation. Added margin on "cost price" to margin on WAP price and margin on "best supplier price".
NEW: Add an explanation message on shipment page to explain you can't make shipment if order is not validated
NEW: Add date_rum into table of thirdparty bank account.
NEW: The probability of lead/opportunity can be defined per lead.
NEW: Added Malta VAT into migration script
NEW: #4972 Translated Charges sociales (type 0) and Charges sociales (type 1) in reports page
NEW: Add Expense report into accountancy report
NEW: Add Expense report to approve into workboard 
NEW: Selection of boxes is move on top of home page
NEW: Add filter on a keyword, status and nature into list of modules
NEW: Add hidden option BANK_DISABLE_CHECK_DEPOSIT to disable check deposit feature.
NEW: Add option MAIN_PUBLIC_NOTE_IN_ADDRESS
NEW: add html id/class to locate value in the DOM html
NEW: Add index on invoice status 
NEW: Add constant MAIN_LOGTOHTML to 0 into other setup by default to save time when we need to make debug on hosted instance.
NEW: Add list of billed
NEW: Add minimum stock and desired stock into import/export profiles. 
NEW: Add state into thirdparty export fields
NEW: Add more trackable events (create, submit and receive supplier order).
NEW: Add option MAIN_PROPAGATE_CONTACTS_FROM_ORIGIN
NEW: Add picto on module list to show warning and if module is an external module.
NEW: add product type filter on turnover report
NEW: Add state into list of fields available for personalized fields of thirdparties
NEW: Add statistics for interventions module
NEW: Add statistics on number of projets on home page
NEW: Add stats and late records into dashboard for supplier proposals.
NEW: Add the admin info on combo of type of contact
NEW: Add the event BILL_PAYED to list of supported events for module notification.
NEW: Add total weight and volume on PDF 
NEW: Add hidden option to hide column qty ordered on shipments.
NEW: Add view of virtual stock into product list (when appropriate)
NEW: Add warning on tasks when they are late (add also the warning tolerance parameter)
NEW: Add weight/volume for one product into shipment export
NEW: Add width and height on product table
NEW: allow a document to be linked to project from another customer on config
NEW: allow project to be shared across entities (for multicompany module)
NEW: All variant of ckeditor config can be tested into the setup page of module.
NEW: Can change dynamically number of records visible into lists.
NEW: Can change type of extrafields for some combinations.
NEW: Can define number of first and last line into import wizard.
NEW: Can edit next execution date of a cron job.
NEW: Can edit value date of a vat payment after recording it.
NEW: Can filter modules on publisher
NEW: Can filter on employee status when building emailing from users
NEW: Can reopen an closed shipment
NEW: Can search on shipments into the quick search box
NEW: Can select dynamicaly number of lines to show on page on product, shipment, contact, orders, thirdparties 
NEW: Can select fields to show on supplier orders list.
NEW: Can select fields to show on list also for list of customer orders, shipments and invoices.
NEW: Can select fields to show on proposal lists.
NEW: Can select language from combo list on page to overwrite a translation
NEW: Can select number of lines on page list for projects and tasks.
NEW: Can use ^ and $ (to say start with or end with like regex syntax) into search fields when search field is text. Bonus: ^$ can filter all lines with field not defined.
NEW: Clean and enhance code for cron engine
NEW: Can decrease stock on shipment closing/classifying (only if module lot is not enabled for the moment)
NEW: Disabled users are striked.
NEW: Enhance navigation of project module
NEW: fichinter lines ordered by rang AND DATE
NEW: hidden conf to use input file multiple from mail form
NEW: hidden feature: SUPPLIERORDER_WITH_NOPRICEDEFINED allow supplier order even if no supplier price defined
NEW: Hidden option MAIN_LANDING_PAGE to choose the first page to show after login works as a "global" option (llx_const) and as a "per user" option (llx_user_param).
NEW: Holiday is a now a RH module. All RH module provides by default visilibity on users of its hierarchy.
NEW: If error is reported during migration process, you can ignore it to avoid to be locked.
NEW: if nb total of lines provided in print barre_liste, display in title
NEW: If option to see non stable modules is on, add a filter into module list to filter on level (deprecated, experimental, development)
NEW: Include number of linked files into badge counter of "Linked files" tab.
NEW: Include sales representative into export of thirdparties
NEW: Indicator on workboard are red/green if late or not.
NEW: Into GED module, filename is truncated only if there is not enough space into table
NEW: Introduce a predefined job to run database backup
NEW: Introduce option MAIN_WEIGHT_DEFAULT_UNIT and MAIN_VOLUME_DEFAULT_UNIT to force output unit for weight and volume.
NEW: Introduce position of records into dictionnary of type of contacts
NEW: Link on user in leave context reach to leave tab.
NEW: List of user in agenda view per user show photo thumb
NEW: Margins module - Check/update buying price on invoice lines
NEW: Merge all admin tools (system and module admin tools) into same entry "Admin tools", so now things are clear: All features restricted to an admin user is inside "setup" (for setup) or "admin tools" (for action tools) instead of 3 different entries.
NEW: Merge all boxes "related objects" into one. This save a lot of room on most card and avoid often horizontal scoll.
NEW: Moved code that deals with bank categories to BankCateg. Created BankCateg::fetchAll function
NEW: Move Expense report menu from module to menu files
NEW: Move HRM dictionary from module to core dictionaries
NEW: Mutualize code to manage email substitution variables. Show available variables into page to edit email templates.
NEW: Mutualize code: Use one call of function "addThumbs", when possible, to generate thumbs files instead of several call of "vignette" function.
NEW: On translation admin page, admin can overwrite a translation value.
NEW: Option MAIN_LIST_FILTER_ON_DAY is supported on proposal list
NEW: Add reputation field for price supplier
NEW: Rest API token is no more reset at each call. We can reset it with param reset=1 on login call.
NEW: Selection of fields is available on member list.
NEW: Show a badge with number of withdraw requests done on the withdraw tab of invoice.
NEW: Add option to show detail per warehouse into reassort
NEW: Show total number of modules into the module list
NEW: Survey system has now a status like other objects. You can close or reopen a survey.
NEW: The note on time spent can be entered when using the view per day.
NEW: Use ellipsis truncation on too large left menu text
NEW: When a new field to show into lists is selected, the form is automatically submited and field added.
NEW: When creating a template invoice from a draft invoice, if there is link to contract on draft invoice, link is kept on template invoice.
NEW: When emailing is not sent completely, show progression.

For developers:

NEW: Add a css class style called 'reposition', so when clicking on a link with this class will move scrollbarr to be placed at same page location.
NEW: TimeZone can be supplied to mktime
NEW: hook in shipment card
NEW: Deprecated Societe::set_prospect_level, Societe::set_commnucation_level, Societe::set_OutstandingBill functions
NEW: A module can add, into its import profiles, a sql request to execute at end of import. This allow to update dernormalized data after import.
NEW: Add hook pdf_build_address 
NEW: Add a parameter on graph function to show a generic graph when no data are available.
NEW: Add $object in parameter of pdf_build_address so we could include hook into the function.
NEW: Add a tool for developers to purge database with no loose of setup
NEW: Can disable a module by renaming dir of module into module.disabled (this save time for maintenance when working with FTP).
NEW: Created AccountLine::insert function and started using it for transaction creation
NEW: Created Account::__toString, Account::getFieldsToShow and Account::getAccountNumberOrder to refactor the way account number was shown
NEW: Created FormBank::getIBANLabel function to get the label of "IBAN" depending on bank account country
NEW: prepare for additional warehouse statuses
NEW: project sharing in select_projetcs_list function
NEW: Removed deprecated CommonObject::client property. Please use CommonObject::thirdparty instead
NEW: Removed unused FormOrder::selectSourcesCommande function
NEW: Renamed ActionComm::add function to ActionComm::create
NEW: Rename Form::select_date to Form::selectDate and Form::form_date to Form::formDate
NEW: Rename path for generiN
NEW: More phpunit tests. Include some REST API into automatic tests.


WARNING: 

Dolibarr 4.0 should be compatible with PHP 7 but more feedbacks are still expected to confirm that.

Following changes may create regression for some external modules, but were necessary to make
Dolibarr better:
- Function log() of class CommandeFournisseur has been removed. Using it is no more required.
- Class Resource was renamed into DolResource to avoid conflict with a reserved PHP word.
- Method commonobject->add_thumb() has been renamed into commonobject->addThumbs().
- Method select_type_comptes_financiers() has been renamed into selectTypeOfBankAccount() 
- Property ->client that was deprecated 6 years ago, is replaced in all core code with ->thirdparty.
- File '/core/tpl/document_actions_pre_headers.tpl.php' were renamed into '/core/actions_linkedfiles.inc.php'.
So if you included it into your module, change your code like this to be compatible with all version:
  $res=@include_once DOL_DOCUMENT_ROOT . '/core/actions_linkedfiles.inc.php';
  if (! $res) include_once DOL_DOCUMENT_ROOT . '/core/tpl/document_actions_pre_headers.tpl.php';



=======
>>>>>>> c953ae2a
***** ChangeLog for 3.9.4 compared to 3.9.3 *****
FIX: #2853
FIX: #3128
FIX: #4447
FIX: #5128 if create method return duplicated code error not use GETPOST in order to get a new code
FIX: #5340
FIX: #5473
FIX: #5474 Country_id of "Don" object is still empty
FIX: #5534
FIX: #5535 bad dependency.
FIX: #5537 AJAX project search does not work properly
FIX: #5540 getFormMail is not registered as addReplace hook
FIX: #5544 Disabled Contact still appear in lists to send emails
FIX: #5549 getNomUrl tooltips show Order info even if user has no rights to read them
FIX: #5568
FIX: #5594
FIX: #5629 PgSQL Interger string stylish error
FIX: #5651
FIX: #5660
FIX: #5853 $conf->global->$calc==0 || $conf->global->$calc==1
FIX: #5907
FIX: #5966 Bug: getNomUrl tooltips show Proposal info even if user has no rights to read them
FIX: #6051
FIX: #6088
FIX: Can correct stock of lot using eatby or sell by date
FIX: Can make a movement on "out of sell" products
FIX: cannot update bank account on invoice if module order not activated
FIX: Can't create withdrawal document
FIX: delete contract extrafields on contract deletion
FIX: Direction of movement lost if an error occurs
FIX: Error when CATEGORIE_RECURSIV_ADD is enabled and new category is daughter of an already linked to object
FIX: export extrafields must not include separe type
FIX: External user must not be able to edit its discounts
FIX: Failed to export contact categories with contact extra fields
FIX: header title in commercial area
FIX: HT and TTC price should always be displayed together
FIX: incoterms
FIX: incoterms do not output into crabe invoice PDF
FIX: in PgSQL no quote "word style" is permitted around column name
FIX: Introduce hidden option MAIL_PREFIX_FOR_EMAIL_ID to solve pb of tracking email.
FIX: margin tab on customer card must filter on current entity invoices
FIX: missing column into SQL on thridparty list
FIX: only show projects of related third if external user
FIX: PgSQL Module Ressource list crash #5637
FIX: php Strict
FIX: Regression when deleting product
FIX: Security to restrict email sending was not efficient
FIX: tag for date rfc in odt substitution
FIX: Update intervention lline crash with PgSQL
FIX: update limit stock on product stock
FIX: vat dictionary should allow enter and edit multiple values for localtaxes, separated by: (ex -19:-15)
FIX: wrong test on dict.php

<<<<<<< HEAD
=======

>>>>>>> c953ae2a
***** ChangeLog for 3.9.3 compared to 3.9.2 *****
FIX: #4383 $userid not defined
FIX: #4448 $filebonprev is not used, $this->filename now
FIX: #4455
FIX: #4749
FIX: #4756
FIX: #4828
FIX: #4926
FIX: #4964 buyprice in customer from shipping buyprice wasn't load in expedition::fetch_lines
FIX: #5004
FIX: #5068
FIX: #5170 tva sign with INVOICE_POSITIVE_CREDIT_NOTE option
FIX: #5338 use of not initialized var $aphour, $apmin, etc
FIX: #5343
FIX: #5380
FIX: #5383 bad object id on don delete
FIX: #5414
FIX: #5470 User of expense report in bank transactions page is not correct
FIX: a case of corrupted ODT by Word that insert <text:s> when it should not.
FIX: Can't create thirdparty or validate invoice if profid is mandatory and profid does not exists for other countries
FIX: dasboard wrong for late invoice
FIX: duplicate jquery.js files
FIX: extrafield cloned on project clone
FIX: Failed to open file
FIX: Filter on opportunity amount and budget
FIX: form_confirm to delete payment on supplier invoice
FIX: javascript error with german-switzerland language
FIX: large expense note
FIX: Missing original .js file (license violation if sources are not provided)
FIX: Option strict mode compatibility
FIX: product stats all bloc module without enbaled test
FIX: receiving link never works
FIX: task ODT company object not correctly retrieved
FIX: Translate group perms as it is done into user perms
FIX: We must take the last recent defined price when using price level

***** ChangeLog for 3.9.2 compared to 3.9.1 *****
FIX: #4813 Won translation for the key OppStatusWON instead OppStatusWIN
FIX: #5008 SQL error when editing the reference of a supplier invoice that already exists
FIX: #5236 Cron module activated but "Modules tools" does not appear in the left menu.
FIX: Accountancy - 3.9 - Chart of accounts are limited on only one country
FIX: bug on email template
FIX: Can't create a stock transfer from product card
FIX: can't fetch by siret or siren because of first "if"
FIX: Check stock of product by warehouse if $entrepot_id defined on shippings
FIX: Compatible with multicompany
FIX: Creation of the second ressource type fails.
FIX: end of select when no fournprice
FIX: Filter on assigned to was preselected on current user on list "All events" (instead of no filtering)
FIX: Filter on category tag for suppliers
FIX: hook on group card called but not initialized
FIX: Infinite loop on menu tree output for edition 
FIX: Can show tree of entries added by external modules using fk_mainmenu and fk_leftmenu instead of fk_menu.
FIX: init var at wrong place report incorrect "shippable" flag on draft order.
FIX: It doesn't check if there is enough stock to update the lines of orders/invoices
FIX: Menu statistics was not visible if module proposal was not enabled
FIX: Merge manually PR #5161 - Bad translation key
FIX: missing column when module was installed before standard integration
FIX: Missing number total of modules
FIX: Not filtering correctly when coming from dashboard
FIX: PROPAL_MERGE_PDF with PRODUCT_USE_OLD_PATH
FIX: Remove PHP Warning: Creating default object from empty value.
FIX: same page added several times on mergepropal option
FIX: search on date into supplier invoice list dont work because of status -1
FIX: Search supplier ref on contract
FIX: Split of credit note into discount page generates records not correctly recognised as credit note.
FIX: SQL error function on getAvailableDiscounts function, on bill create mode if socid is empty
FIX: #5087
FIX: #5108
FIX: #5163
FIX: #5195
FIX: #5203
FIX: #5207
FIX: #5209
FIX: #5230

***** ChangeLog for 3.9.1 compared to 3.9.* *****
FIX: #3815 Call to undefined function local_by_date()
FIX: #4424 Missing email of user popup in supplier orders area
FIX: #4442 Missing translation in Banks menu
FIX: #4737 Bank transacion type selector translation is cropped
FIX: #4742 Able to delete a supplier invoice with a registered payment
FIX: #4743 UI glitch in project summary page
FIX: #4747 Missing UI background when registering a supplier invoice payment
FIX: #4748 Supplier invoice payment confirmation amount is not translated
FIX: #4766 VAT not shown in supplier invoice popup
FIX: #4784
FIX: #4809 Duplicate functions with different content
FIX: #4812
FIX: #4839
FIX: #4851 Project selector in supplier invoices shows the project label twice
FIX: #4870
FIX: #4874 SQL error when listing users
FIX: #4880
FIX: #4961
FIX: #4989
FIX: If oauth has never been activated two tables are missing and printing is not working
FIX: A not enabled field for list must not into fields to add
FIX: Bad color of message password changed
FIX: Bad error and style message when changing its own login
FIX: Bad function name call on delete
FIX: Bad include and param for project numbering module call
FIX: bad translation language loaded FIX: When changing thirdparty on event card, the showempty option of contact was lost. FIX: Bad placeholder shown on combo to select a thirdparty.
FIX: Bad vat definition when using POS module
FIX: Box disabled because bugged
FIX: Can not select a commercial on the creation of a third
FIX: Check of EAN13 barcode when mask was set to use 13 digits instead of 12
FIX: correct display of minimum buying price
FIX: Creation of thumb image for size "small" was not done.
FIX: Damn, where was the project ref ?
FIX: Default vat is not set correctly when an error occured and we use VAT identified by a code.
FIX: dont retrieve new buying price on margin display
FIX: Duplicate records into export
FIX: Each time we edit a line, we loose the unit price.
FIX: Email templates not compatible with Multicompany
FIX: Export must use a left join to not loose lines
FIX: fetchAllEMailTemplate
FIX: Filter/search on extrafields on lists
FIX: finished parameters not used
FIX: Generated thumbs must always use the png format so using thumbs can work.
FIX: Hook resprint  be printed
FIX: image extension must be in lower case
FIX: Missing clean of criteria
FIX: Missing database escaping on supplier price insert/update
FIX: Missing function
FIX: Multiprice generator didn't recalculate prices if only the price_base_type property changes
FIX: Not removing code into vatrate.
FIX: Not showing sellprice properly on product list
FIX: Parsing of amount to pay vat
FIX: PHPCS
FIX: PMP is deprecated at warehouse level
FIX: real min buying price
FIX: Same term to create than other objects
FIX: Some records were lost into margin per product report
FIX: systematic rounding causes prices to be updated without reason
FIX: Template email must take care of positino column
FIX: VAT rate can be negative. Example spain selling to morroco.
FIX: When cloning an order the order result from clone must be now
FIX: When using option Price per level, when adding a predefined product, the vat for customer was not correctly set.

***** ChangeLog for 3.9.0 compared to 3.8.* *****
For users:
NEW: A new and more modern look for "eldy" theme.
NEW: Introduce a new theme called "Material Design". 
NEW: #3767 Allow changing multiple prices of a product at once
NEW: Add a button to purge criteria in user list
NEW: Add a filter field to restrict list of member when doing a LDAP list request. Use also this filter into ldap command line script making sync from ldap to dolibarr.
NEW: Add all assigned users and all extrafields data in new event when we createFromClone
NEW: Add hidden option to use standard position address in crabe model For electronic sending solutions
NEW: Add a refresh button on page list of direct print jobs.
NEW: Add a tab "document" in donation card
NEW: Add cancel button on thirdparty create page
NEW: Add chart of product statistics
NEW: Add color on categories
NEW: Add date value filter on account records list
NEW: Add __PROJECT_NAME__ tag for customer invoice emails
NEW: Add option PDF_ALLOW_HTML_FOR_FREE_TEXT to be able to enter pdf footer text with wysiwyg editor.
NEW: Add fields into llx_cronjobs to be able to use job table to queue one shot jobs.
NEW: Add filter on status on invoice list
NEW: Add filter on status on shipments
NEW: Add gender property managed on user card FIX: Better error messages when uploading photo of user when permission to write are not granted
NEW: Add help tooltips on fields of dictionary edit pages.
NEW: Add hidden option MAIN_MAILFORM_DISABLE_ENTERKEY to disable the key enter into the form to send email.
NEW: Add $ID$ into extrafields management to allow use of current object id on filter for select list from table and checkbox list from table
NEW: Add info page on product card
NEW: Add into about page, a sample text to use to promote new version release (visible only if version is last stable)
NEW: Add none/all selection into list of files for FTP browser module
NEW: Add opportunity amount on project card.
NEW: Add link "date of invoice" to select date of invoice when creating a payment in one click.
NEW: Add planned workload and declared progress on project summary list on project home page (data aggregated from tasks of project)
NEW: Add ref and label of project into export
NEW: Add status into filters of graph
NEW: Add tab document on salaries payment
NEW: Add thumb of users into stats box on home page
NEW: A link to the bugtracker report tool can be enabled in the GUI
NEW: Better look for POS. More responsive design.
NEW: Can add project search on left menu search area
NEW: Can assign a task to yourself to have it appear on timesheet.
NEW: Can close a project that has draft status with no need to switch it to validate status before.
NEW: Can edit Background color for Top menu and Background color for table title line.
NEW: Can edit email templates using WYSIWYG editor.
NEW: Can edit list of prospect status for customers/prospects. Add a new entry into dictionary table to manage list fo status.
NEW: Can filter on contact status in prospect list. Removed deprecated menu entry.
NEW: Can filter proposal on a tag of a product.
NEW: Can filter proposal, orders or invoices with criteria "contain at least one product with following tag"
NEW: Can choose fields to show on project list.
NEW: Can choose fields to show in product list. Extrafields are also supported.
NEW: Can choose fields to show into the contact list. Extrafields are also supported.
NEW: Can choose fields to show into list of users. Extrafields are also supported.
NEW: Can set default value of event type when creating an event (if option "manage type of event" is used).
NEW: Can upload files on leave requests. Use more standard permissions.
NEW: Can use a "|" to make a OR search on several different criterias into search text filters of tables.
NEW: Can use the * as a joker characters into search boxes of lists.
NEW: Clean code into salary module, debug and add indexes 
NEW: Can filter on user list and salary payments on user with naural search.
NEW: Can clone agenda events.
NEW: Color category is visible onto the thumb of tags on thirdparty, or products cards.
NEW: Conf to use next product/service ref when we clone a product/service
NEW: Contract module can be used to follow both sold and bought contracts/recurring subscriptions.
NEW: Can change amount when creating withdraws requests.
NEW: FEATURE PROPOSAL: on proposal, order or invoice creation from scratch, reload page after customer selection so its informations can be loaded
NEW: Filter "active" by default on user list. Fix label of permission of project module.
NEW: Forms are using the "tab look", even in creation mode.
NEW: Free text for cheque deposit receipt can be HTML content.
NEW: Hidden option THEME_ELDY_USE_HOVER is stable enough to become officialy visible into setup.
NEW: If module salaries is on, you can set a hourly value for time consumed by users. When a user enter its time consumed on a project, a calculation is done to provide the cost for human services. This value appears into the "Overview" of project.
NEW: Add import profile to import sales representatives of third parties.
NEW: Increase length of bank code to 128 char #3704
NEW: Into the overview of projects, the name of thirdparty appears into combo lists of elements to link to project.
NEW: Introduce a "code" into table of vats to describe VAT. This will allow to suggest different vat lines with same value with ability to differentiate them.
NEW: Introduce cost price on products.
NEW: Introduce hidden option MAIN_LANDING_PAGE to decide the home page visible just after login.
NEW: Introduce hidden option MAIN_REPLACE_TRANS_xx_XX to allow simple replacement of translated string on the fly. Prefer to use next method.
NEW: Introduce table llx_overwrite_trans to be able to overwrite translations by simple database edition.
NEW: Introduce use of cache for thumbs images of users to save bandwith.
NEW: Experimental level multiprice generator based on per cent variations over base price.
NEW: List of projects of a thirdparty are visible on a project tab for the thirdparty.
NEW: Merge all left menu search boxes into one.
NEW: Merge all search fields of an area page into one search box.
NEW: Next ref on clone doesn't need conf, it's used if mask exists.
NEW: Only arrow of current sorted field is visible into table views. This save a lot of space. You can click on the column title to sort. This make clickable area larger and click to sort is easier.
NEW: On page to see/edit contact of an ojbect, the status of contact is visible (for both external and internal users).
NEW: Option "encrypt password" into database is set to on by default on first install.
NEW: Print event type on third party card tab agenda list (only if AGENDA_USE_EVENT_TYPE = 1)
NEW: Provide an easier way to understand if an order can be shipped.
NEW: Quick search filter works also on invoice, proposal, order, intervention, contract and expense reports.
NEW: Replace category edition page on members with new select2 component.
NEW: Show photo of logged user into login top right block. 
NEW: If no photo is available for user, we show a generic photo depending on gender.
NEW: Show photo of user into user list.
NEW: Show which fields were used for search when doing a "generic search" from the "quick search" form on left menu.
NEW: Statistic graphs on products offer a filter on product type (product / service or both)
NEW: Syslog displays configuration errors
NEW: The clicktodial module is now able to provide link "tel:" on phone numbers. So it is also possible to use clicktodial with a client solution like the "xivo" local client.
NEW: The conditional IF into ODT templates works also on not defined var so we can show data only if defined. Close #3819
NEW: The free text in PDF footers can now be a HTML content. So the WYSIWYG editor is on by default to edit it into module setup.
NEW: The thirdparties tabs, the contacts tabs and the members tabs are now presented using a new "top banner", saving space and using a same way to show address, status and navigation arrows.
NEW: Thumbs for statistics on main page are fully clicable (not only link inside the thumb)
NEW: Translate extrafield's labels.
NEW: Use new select2 component for juridical status, country and state selection.
NEW: When creating order, proposal or invoice from thirdparty card, the project is asked during creation. A link to create project if it does not exists is also available. 
NEW: Uniformize form creation of proposal to add public and private notes during creation like for order and invoice.
NEW: More robust antiXSS engine.
NEW: Compatibility with Mysql 5.7+

For developers:
NEW: The search box and the bookmarks are now rendered by the menu manager.
NEW: Add a new widget $form->selectArrayAjax() to use combo list with content coming from an Ajax URL.
NEW: Add doActions hook method call in contract card
NEW: Added doActions hooks to user cards
NEW: Add a new component to select categories/tags from the main edit page of product. The dedicated tab is also removed.
NEW: upgrade jQuery Component Datable (and extras) to 1.10.7
NEW: script to build API class from existing class
NEW: Prepare database to store information per files (for example to define if an image can be used as a cover or not)
NEW: log hooks loading
NEW: Introduce property module_position so a module can decide where it appears into list of modules.
NEW: Introduce function dolGetFirstLineOfText
NEW: Introduce a method getDefaultCreateValueForField for developers to get a default value to use for a form in create mode. Implement it for public and private notes.
NEW: A module can add its entries into cron module.
NEW: Framework feature. To have a page being loaded at same scrollbar level after a click on a href link, just add the class "reposition" on this link.
NEW: Add exemple of setup for multitail to render dolibarr log files
NEW: Add restler framework. First step to build REST API into Dolibarr.
NEW: Add css class and ids on column of detail lines to allow module to easily manipulate fields.
NEW: Add hook in send mail
NEW: Add hooks on list of members to allow an external module to add more fields into list view.
NEW: Add hooks to allow an external module to complete list of events into calendar views.
NEW: Add "productpricecard" hook and uniformize code
NEW: Enhance also the prototype test_arrays to include select form before table.
NEW: Enhance prototype, project list and proposal list with new hooks to have an external module able to add more fields.
NEW: Enhance style engine. Add option to set color of links.
NEW: ODT generators can now also set meta properties of ODT file.
NEW: Add missing columns into llx_expedition to match other tables.
NEW: A new function getImageFileNameForSize was also introduced to choose image best size according to usage to save bandwith.
NEW: Support logging to a Sentry server
NEW: Prepare database to have agenda able to store more detailed emails events. 

WARNING: 

Dolibarr 3.9 is not yet fully compatible with PHP 7 even if most features seems to work.

Mysql minimum version is now 5.0.3 

Following changes may create regression for some external modules, but were necessary to make
Dolibarr better:
- Deprecated Product::setPriceExpression. Use Product::update instead
- Deprecated hidden option MAIN_USE_CUSTOM_TRANSLATION has been removed. Use table llx_overwrite_trans instead.
- Trigger LINECONTRACT_INSERT has been renamed into LINECONTRACT_CREATE to match common denomination.
- A lot hooks used into PDF generation were not correctly implemented. We had to fix this. The result si that
the following hook were set as hook of type "replace". This means if your module implement such hooks, it must 
return 0 to execute standard code or 1 to replace standard code (value to output should be set into resPrints instead).
This is list of hooks modified:
'pdf_getlinenum', 'pdf_getlineref', 'pdf_getlineref_supplier', 'pdf_getlinevatrate', 'pdf_getlineupexcltax',
'pdf_getlineupwithtax', 'pdf_getlineqty', 'pdf_getlineqty_asked', 'pdf_getlineqty_shipped', 'pdf_getlineqty_keeptoship',
'pdf_getlineunit', 'pdf_getlineremisepercent', 'pdf_getlineprogress', 'pdf_getlinetotalexcltax', 'pdf_getlinetotalwithtax'
- Renamed Product::isservice and Product::isproduct to match PSR-2
- Remove deprecated Product::hidden property



***** ChangeLog for 3.8.5 compared to 3.8.4 *****
FIX: #3815 Call to undefined function local_by_date().
FIX: #4424 Missing email of user popup in supplier orders area
FIX: #4442 Missing translation in Banks menu
FIX: #4448 $filebonprev is not used, $this->filename now
FIX: #4455
FIX: #4737 Bank transacion type selector translation is cropped
FIX: #4742 Able to delete a supplier invoice with a registered payment
FIX: #4743 UI glitch in project summary page
FIX: #4747 Missing UI background when registering a supplier invoice payment
FIX: #4748 Supplier invoice payment confirmation amount is not translated
FIX: #4749
FIX: #4756
FIX: #4766 VAT not shown in supplier invoice popup
FIX: #4809 - Duplicate functions with different content
FIX: #4851 Project selector in supplier invoices shows the project label twice
FIX: #4870
FIX: #5008 SQL error when editing the reference of a supplier invoice that already exists
FIX: #5048 Product supplier list display only one produc
FIX: #5170 tva sign with INVOICE_POSITIVE_CREDIT_NOTE option
FIX: #5203
FIX: #5207
FIX: #5338 use of not initialized var $aphour, $apmin, etc
FIX: #5380
FIX: #5383 bad object id on don delete
FIX: #5474 Country_id of "Don" object is still empty
FIX: Accountancy - 3.8 - Chart of accounts are limited on only one country
FIX: Bad include and param for project numbering module call
FIX: Box disabled because bugged
FIX: bug on email template
FIX: Can correct stock of lot using eatby or sell by date
FIX: Can make a movement on "out of sell" products
FIX: Can't create thirdparty or validate invoice if profid is mandatory and profid does not exists for other countries
FIX: can't fetch by siret or siren because of first "if"
FIX: Check stock of product by warehouse if $entrepot_id defined on shippings
FIX: correct display of minimum buying price
FIX: Creation of thumb image for size "small" was not done.
FIX: Direction of movement lost if an error occurs
FIX: dont retrieve new buying price on margin display
FIX: Duplicate records into export
FIX: Email templates not compatible with Multicompany
FIX: end of select when no fournprice
FIX: finished parameters not used
FIX: hook on group card called but not initialized
FIX: It doesn't check if there is enough stock to update the lines of orders/invoices
FIX: large expense note
FIX: missing column when module was installed before standard integration
FIX: Missing database escaping on supplier price insert/update
FIX: Not filtering correctly when come from dashboard
FIX: PROPAL_MERGE_PDF with PRODUCT_USE_OLD_PATH
FIX: real min buying price
FIX: receiving link never works
FIX: same page added several times on mergepropal option
FIX: search on date into supplier invoice list dont work because of status -1
FIX: Search supplier ref on contract
FIX: SQL error function on getAvailableDiscounts function, on bill create mode if socid is empty
FIX: systematic rounding causes prices to be updated without reason
FIX: task ODT company object not correctly retrieved
FIX: Template email must take care of positino column
FIX: VAT rate can be negative. Example spain selling to morroco.

***** ChangeLog for 3.8.4 compared to 3.8.3 *****
FIX: #3694
FIX: #3798 #2519 Cron jobs would never be executed
FIX: #4155 Search Categories error
FIX: #4239
FIX: #4272 Error when trying to print the page "Linked objects" of a Thirdparty
FIX: #4291 Correctly filter bank card GETPOSTs
FIX: #4291 Correctly filter external calendar GETPOSTs
FIX: #4341
FIX: #4394 Untranslated label in list of expense reports
FIX: #4414 Supplier invoices use FAC_FORCE_DATE_VALIDATION client invoices property
FIX: #4418
FIX: #4425 Missing "VAT" translation in supplier order popup
FIX: #4434 Weird behaviour when enabling multiprices
FIX: #4440 Wrong price is filled by Product::fetch into multiprices arrays
FIX: #4453 SEPA Direct Debit generated XML shows a trailing comma in RmtInf field
FIX: #4528
FIX: #4556 desiredstock and seuil_stock_alerte cleared on modify product card
FIX: #4580
FIX: #4583 Incorrect call of Categories::containing throws a DoliDB error
FIX: #4649 Wrong parameters order
FIX: #4768
FIX: #4785
FIX: Add a test to show bugged module with a bad declaration of dictionaries to avoid to see clean module to be breaked.
FIX: add Croatia into list of country in EEC
FIX: add missing global def for ttc column
FIX: ajax error with multicompany module
FIX: Avoid errors when batch stock is negative
FIX: bad field in select
FIX: bad path
FIX: bad transaction level due to code of situation invoices
FIX: best sql request
FIX: bookmark's user change after update if the user hasn't superadmin right
FIX: call trigger LINEBILL_SUPPLIER_CREATE
FIX: Can not disabled an opened service line in a contract
FIX: can't clone event
FIX: can't send mail to thirdparty contact if no mail defined on thirdparty card
FIX: Check stock of batch on shippment
FIX: code corrupting database
FIX: compatibility with multicompany transversal mode
FIX: compatibility with multicompany transversal mode and more security issue
FIX: Contrat card don't consider user permissions to show active/unactive service button
FIX: CVE CVE-2015-8685
FIX: Deadlock situation. Can't edit anymore contract. FIX: List of automatic events was not visible.
FIX: disable main.inc.php hooks
FIX: do not show warning if account defined
FIX: don't see the sales representative of anothers entities
FIX: duration format
FIX: Correct problem of rights beetween tax and salaries module
FIX: Email templates not compatible with Multicompany
FIX: $fileparams is not defined
FIX: filter by socid if from customer card
FIX: for avoid conflict with "global $m" in memory.lib.php
FIX: for avoid division by 0
FIX: hover css
FIX: If option to hide automatic ECM is on, dont show menu.
FIX: if we dont use SUPPLIER_ORDER_USE_HOUR_FOR_DELIVERY_DATE the hour is displayed on pdf
FIX: Introduce hidden option to disable feature than hangs when too much data
FIX: ISSUE #4506 : make working the PROPAL_CLONE_ON_CREATE_PAGE hidden constant
FIX: issue when bank module is disabled FIX: missing entity filter for lines of payment
FIX: list of leave request was not showing label correctly.
FIX: MAIN_THIRDPARTY_CREATION_INDIVIDUAL syntax error in name
FIX: markRate can be 100
FIX: minor css error (pixel size must have "px"). Compatibility with old behaviour.
FIX: missing field "label"
FIX: missing signature and uniformize code between card and script
FIX: missing traduction
FIX: missing translation
FIX: missing translation key
FIX: nblignes not calculated after hook and hook can't modify this value. Usefull for modules
FIX: no database structure change is allowed into minor versions
FIX: no transaction in this place
FIX: Noway to validate a leave request for some uer even if they have permission for.
FIX: Option to disable meteo was not set correctly in edit mode
FIX: $outputlangs is not defined (dolibarr 3.7, 3.8, 3.9)
FIX: path to copyrighted files
FIX: php unit to work both with old and new setup
FIX: Purge of temp files was broken
FIX: Relative discount decimals are not saved
FIX: Removed a bugged list. Fixed another one to not count data of previous year.
FIX: retrieve correct pu_ttc (set by printObjectLine function) like in 3.7
FIX: search product in customer product prices doesn't work
FIX: Some filters are lost when paging
FIX: sql injection #4341
FIX: sql injection even when code is on several lines
FIX: sql request and total for time spen for current month
FIX: Sql syntax error in doc_generic_task_odt
FIX: Status filter don't work
FIX: Strict Standards: Only variables should be passed by reference
FIX: The part added with hidden option MAIN_DOC_USE_TIMING was included with a . instead of -. This make os think it is part of extension instead of file name.
FIX: The third dashboard don't consider user permissions
FIX: the view my task must show only task you are assigned to
FIX: to allow phpunit of migration process for 3.4 to 3.5
FIX: to allow phpunit of migration process for 3.5 to 3.6
FIX: userlocaltax
FIX: view of product image when using old path 
FIX: size of image uploaded on user.
FIX: We must ue the "small" size of imge to show on card pages.
FIX: When we make a direct assignement on a task to a user, we must check he is also assigned to project (and if not assign it)
FIX: wrong fk_parent_line in credit note with invoiceAvoirWithLines option
FIX: wrong modelpdf var name
FIX: wrong object name

***** ChangeLog for 3.8.3 compared to 3.8.2 *****
FIX: #3805
FIX: #3231 [Members] Public subscription page displays GeoIP error
FIX: #3240
FIX: #3293 Login page form icons not shown
FIX: #3508 Useless tooltip in 3.8 boxes
FIX: #3661 Margin is not selected correctly when adding a product
FIX: #3679 Error when deleting a Localtax2 special payment
FIX: #3707 Thirdparty bank account page table has a glitch
FIX: #3726 When upload file, don't test if PRODUCT_USE_OLD_PATH_FOR_PHOTO variable is empty or not
FIX: #3734 Do not show empty links of deleted source objects in stock movement list
FIX: #3836 Unable to upload a document to an invoice under some circunstances
FIX: #3878 Storing and deleting files on emailing was done at wrong place
FIX: #3880
FIX: #3882
FIX: #3890 Expected transactions bank account page, shows negative numbers
FIX: #3912
FIX: #3928 Creating a Customer order and a Customer invoice from a project, does not inherit payment conditions and method of payment of customer card
FIX: #3953 Don't round supplier price
FIX: #3953 rounding of buying price
FIX: #3980 Search field in "product by supplier" list sends empty result 3.8 and 3.7
FIX: #3987 Undefined variable $newref in CommandeFournisseur::approve
FIX: #3988 Undefined variable $conf and $error in CommandeFournisseur::addline
FIX: #3989 Undefined variable $conf in CommandeFournisseur::getNomUrl
FIX: #3990
FIX: #3992 CommandeFournisseur::ref is marked as deprecated and it shouldn't be
FIX: #3996 Dictionnary hooks are not working in 3.8
FIX: #3997 Wrong permission key used for Margins > Read all
FIX: #4016 User link is not correctly formed in emailing receivers
FIX: #4018 SQL error if trying to access the mailing/card.php page without an ID defined
FIX: #4036 Direct printing module without any driver configured, shows an unformatted error message
FIX: #4043 Incorrect translation in error mesage in menu creation admin page
FIX: #4049 PHP warning when trying to access a non-existing product/service
FIX: #4055 SQL error when trying to access a non-existing expedition
FIX: #4081 Added missing translation
FIX: #4097 Public holiday calculation
FIX: #4182 SQL error when deleting an unexisting bank entry
FIX: #4242 Allow disabling dashes in documents
FIX: #4243 sql injection
FIX: #4281
FIX: #4282 Defined shipping time were not shown in Customer order's PDF documents
FIX: #4285 SQL query shown when accessing an unexisting invoice
FIX: #4287 SQL error when accessing an unexisting proposal
FIX: #4302 Undefined variable $conf in Commande::LibStatut
FIX: Allow to search on alias name into select
FIX: Add a protection to not make release if ChangeLog was not generated.
FIX: autofocus on input search product
FIX: bad calculation for stock value
FIX: Better compatibility for users that used the not supported option MAIN_USE_JQUERY_MULTISELECT set to 1.
FIX: Bug: $this is not accessible in static context in Mailing::libStatutDest #4050
FIX: can not have access to the new ids or propal lines on PROPAL_CLONE
FIX: Can't update line's duration
FIX: Can use formated float number on old expense report module.
FIX: change object statut on close shipping and remove erratic db commit
FIX: change order date on clone (as everywhere else)
FIX: event's data lost on user assign update
FIX: export propal and order with extrafields
FIX: export with category contact extrafields
FIX: jquery select of project generate js error on change event
FIX: label of line is set in description field if empty
FIX: loss data also if update was cancel by error of ended state with no end date, try a generic patch
FIX: mail isn't display in title on event in mode view
FIX: Missing to set context into workflow actions, so triggers can't know we are creating an invoice from order or an order from a proposal.
FIX: NB task and percent progress in box project
FIX: Not delete a product when have customer price
FIX: Not deleting contrats on element_element table
FIX: Not use localtaxes when invoice some orders
FIX: only active customer should be available into select list thirdparty on invoice creation
FIX: only active customer should be return into new invoice creation select list
FIX: AWP calculation
FIX: product link in project box
FIX: Remove  column creation for table llx_product_fournisseur_price, the column use un calss is fk_supplier_price_expression, and fk_price_expression does not exist into lx_product_fournisseur_price sql file declaration
FIX: Show category selector if we have permission to view products or services
FIX: showrefnav htmlspecialchar instead of < >
FIX: The label hidden was not supported when using jmobile
FIX: Too many information were hidden. A lot of users still need bank account on PDF.
FIX: Use "WHERE true" instead of "WHERE 1" #4132

***** ChangeLog for 3.8.2 compared to 3.8.1 *****
FIX: Add a protection to not make release if ChangeLog was not generated.
FIX: 1/ update_extra() function must not be in  "if(!empty(MAIN_DISABLE_CONTACTS_TAB)" test. 2/ Reindented code
FIX: #3240
FIX: #3541 Bypass authentication when user was created using LDAP
FIX: #3605 deleting a shipping
FIX: #3661 Margin is not selected correctly when adding a product
FIX: #3689 Bug on workflow module
FIX: #3724 Bug: Blank page after cloning proposal if we changed client
FIX: #3726 Better support for PRODUCT_USE_OLD_PATH_FOR_PHOTO
FIX: #3726 Not showing images on product card
FIX: #3757 Can't set amount in a social contribution with some languages
FIX: #3786 Translation of select box.
FIX: #3841 creation of a task completed has not status set to finished by default
FIX: #3878 Storing and deleting files on emailing was done at wrong place
FIX: #3880
FIX: #3882
FIX: action not appear before an update because of a lack of line in action ressource
FIX: add tag myuser_job into ODT replacement
FIX: Avoid changing the state to a thirdparty who shouldn't be contacted anymore
FIX: bad calculation for stock value
FIX: Bad parameters
FIX: Bad picto for expense report
FIX: bad property so after creating an event from calendar, filter were lost.
FIX: bad stock valorisation
FIX: better fix to generate a PROV ref after clone
FIX: bug invoice classified in propale next update commonobject class in 3.8
FIX: Can export a field into task time table with export project profile
FIX: change order date on clone (as everywhere else)
FIX: clone customer order create new order with validate ref and not with PROV
FIX: Contacts are not added to the list with the status "no contact"
FIX: Default thirdparty when cloning invoice was not set.
FIX: double db escape add too quote
FIX: event's data lost on user assign update
FIX: Filter in customer price per product of a thirdparty returned error
FIX: filters on supplier invoices list are not used, search_status instead
FIX: fix HTML into formconfirm box
FIX: IF autocomplete was set on thirdparty list, it was not possible to open list of extrafields.
FIX: If no end date is set on survey, we should be able to vote.
FIX: loss data also if update was cancel by error of ended state with no end date, try a generic patch
FIX: no need to remove file into mail form, the temp dir will be deleted after any sending
FIX: pmp calculation
FIX: Preview pages was not using correct style for ref
FIX: project was not retrieved on invoice creation form
FIX: Revert option WORKFLOW_PROPAL_CAN_CLASSIFIED_BILLED_WITHOUT_INVOICES into option WORKFLOW_PROPAL_NEED_INVOICE_TO_BE_CLASSIFIED_BILLED for better compatibility with old versions
FIX: Search status not saved into list
FIX: search_status not used in mergefusiontool
FIX: Show category selector if we have permission to view products or services
FIX: Show product image on getNomUrl()
FIX: skeleton class must use db->order rather than ORDER BY into fetchAll
FIX: Societe::set_parent() function needs societe object to be fetched to update parent
FIX: supplier rights for orderToInvoice
FIX: tag object_total_vat_x need x to be a string with unknown decimal lenght. Now use for x the real vat real with no more decimal (x = 20 or x = 8.5 or x = 5.99, ...)
FIX: The preview of PDF was never refreshed if PDF document was changed
FIX: The thumb of user into top menu was using the image in full size. This make a large download at each page call. We must use the mini thumbs.
FIX: Total in summary was not same than into detail on the referrer page.

***** ChangeLog for 3.8.1 compared to 3.8.0 *****
FIX: #3521 postgresql migration error
FIX: #3524
FIX: #3529
FIX: #3530
FIX: #3533
FIX: #3533 Load categories language
FIX: #3534
FIX: #3572 Impossible to attach project in order
FIX: #3599 Not saving legal form
FIX: #3606
FIX: #3607 Better categories setting and unsetting
FIX: #3628
FIX: #3630 - Wrong balance report when module salaries and donation disabled
FIX: Add a test to save life when ref of object (invoice ref, order ref, ...) was empty. The was no way to go back to a clean situation, even after vaidating again the object.
FIX: Admin fiche inter page do not take good action
FIX: Always use type send in parameters in showCategories method
FIX: avoid SQL error in getValueFrom common object when all params are not send
FIX: avoid SQL error when no sortfield send to method
FIX: bad link into project box
FIX: Bad title line in project view when using jmobile
FIX: Bad translation key for project "Overview"
FIX: Can create Proposal on close thridparty #3526
FIX: Can't change state on a contact
FIX: Can't change the admin with default setup
FIX: Can't delete thirdparty if there is some discounts
FIX: Can't reopen a canceled invoice.
FIX: Creation of tables or keys must not be done with a random order.
FIX: debian install when module mysqli is not installed.
FIX: Description of tags was mandatory in edit mode but not in create mode. Should not be mandatory.
FIX: display error on extrafields on ficheinter
FIX: Email selector contact must not include inactive contact
FIX: error in SQL due to a previous fix
FIX: Error retrieving customer prices
FIX: Event from ical stream should not be movable into calendar view
FIX: facturestat bad sql when customer view is limited
FIX: Filter on status of thirdparty list and bad encoding of url
FIX: icon into export profile may be not correctly output
FIX: Init into bad var
FIX: Link of project must be cickable if user has permission to read all projects FIX: Missing information into the alt of project picto
FIX: List of project for user that are restrited as sale repreentative to some thirdparties.
FIX: Mass Mailing activity don't display all status
FIX: Missing contracts into list in page of Refering objects of a thirdparty.
FIX: Missing menu entry for list of thirdparties when using auguria menu manager
FIX: Missing validate button if permission are not valid.
FIX: New adherent from, always redirect on entity
FIX: not closing CSS.
FIX: not responsive part for project page
FIX: Only are showing one object linked
FIX: order ref must not be translated
FIX: Payment form for paypal and paybox was not centered.
FIX: Pb into pagination scroll widget FIX: Style of previous-next card when using dolidroid
FIX: Regression on bad use of fk_account showing the bad bank account on PDF.
FIX: Removed warnings
FIX: remove twice same test
FIX: select of project using ajax autocomplete option
FIX: sortder field was missing so manually added values were moved to begin.
FIX: Syntax error in Debian Apache configuration
FIX: The admin flag is mising.
FIX: The filter on thirdparty prices should be visible if there is at least one thirdparty price.
FIX: Thirdparty is missing on card
FIX: update2.php test res befre assign it
FIX: When delete actioncomm also delete actioncomm_resources
FIX: when editing time spent, date of line suggested was a rubbish value
FIX: When filter with empty status, by default get canceled status (-1)
FIX: When update a member login for a member linked to a user, the login of user was not sync (not updated).
FIX: Wizard for restore does not show import command


***** ChangeLog for 3.8 compared to 3.7.* *****
For users:
FIX: #2519
FIX: #2758 Product::update sets product note to "null" when $prod->note is null
FIX: #2832: Fixed a problem with special characters in expense report PDF model
FIX: #2856 : Wrong table design
FIX: #2901
FIX: #2957 : missing $langs object for trigger
FIX: #2983 Load gravatar avatar images securely over HTTPS
FIX: #2987: removed dead function moneyMeter()
FIX: #3009: Better filtering to prevent SQL injection
FIX: #3009: Better filtering to prevent SQL injection
FIX: #3091 TotalHT amount in supplier order is bold unlike the rest of Dolibarr
FIX: #3138 - Too much visible thing when access is denied on public pages
FIX: #3173 Overlapping of shipment ref
FIX: Adding 5 more choice link into survey module was not working with chrome
FIX: bad calculation for stock value
FIX: Bad link to login page into email for password renewal.
FIX: Bad logo for status "Do not contact" of thirdparty.
FIX: Bad variable usage
FIX: Better management error into the color conversion functions
FIX: [bug #1883] missing field in SQL installation
FIX: Bug on order and supplier invoice numeration mask when use supplier code
FIX: Bug on order and supplier invoice numeration mask when use supplier code
FIX: button create payment hide if tax amount is less than 1
FIX: can receive new batch product on supplier order
FIX: can show print page after product save
FIX: Close #2835 Customer prices of a product shows incorrect history order
FIX: Close #2837 Product list table column header does not match column body
FIX: Close bug #2855 Wrong translation key in localtax report page
FIX: Close bug #2861 Undefined variable $res when migrating from 3.6.2 to 3.7.0
FIX: Close bug #2891 Category hooks do not work
FIX: Close bug #2900 Courtesy title is not stored in create thirdparty form
FIX: Close bug #2976: "Report" tab is the current tab but it is not marked as selected by the UI
FIX: Correct migration script
FIX: create contact with extrafiel is null when it is require
FIX: Description of contract line was not visible.
FIX: Correct path of loan class
FIX: Correct problem field with note - Add note_private & use wysiwyg editor
FIX: Edit in place of "Outstanding Limit"
FIX: Module Expense Report - Correct init
FIX: Update licence to GPLv3
FIX: End log must use same level then start log.
FIX: event for restricted user was restricted if company null
FIX: event not linked to contact on creation
FIX: Export of tags for contact and member
FIX: extrafields required on thirdparty
FIX: Force ref
FIX: Function expects an int, not a boolean
FIX: Function was expecting a boolean not a string
FIX: hide category if it's not enable
FIX: If supplier invoice block linked element is display after other block total HT amount is not reset to 0 and sum other block (like customer orders values)
FIX: jdate returning -62169955200 on x64 machine
FIX: Let ability to use IDPROF verifications even if new entry is "private"
FIX: migration error
FIX: moved built-in bug report system to GitHub Issues
FIX: Moved code to where the variable is defined
FIX: No check warehouse is provided if module stock is not enabled.
FIX: Payed invoices are showed as canceled FIX: Bad date filter on customer order
FIX: Ref/label of product on contract line was not visible, nor into page, nor into PDF.
FIX: Removed concatenation on undeclared variable
FIX: Remove deprecated property 'libelle' on product object
FIX: Replaced some deprecated call
FIX: Replaced some deprecated property
FIX: Save of filters into export profiles failed.
FIX: "script" balise with wrong syntax
FIX: send mail, copy sendto don't read the list of contact
FIX: top links menu have target attribute with wrong value
FIX: total amount in tpl linked object are not reset
FIX; Unknown field 'sc.fk_soc' in field list
FIX: update usergroup name
FIX: Variable declared boolean
FIX: Variable might not be traversable
FIX: We did a test on a permission to export contract when permission did not exists.
FIX: when mailing is deleted, the targets list was kept in database
FIX: when multicompany was enabled, this function didn't check just on the good entity (problem when both company use same mask)
FIX: When we automatically creta an order from a proposal with workflow module, if some extrafields of propal don't exist in order object, insertExtraFields() function tries to insert extrafields in unexistant column of commande_extrafields table.
FIX: When we clone a propal, if it has a project which is not assigned to a third, it was not on new propal because fk_project was always set to empty string if new propal is for another third.
FIX: when we create an agenda event with "Not applicable" status, it is automatically saved with "To do" status
FIX: width multiselect
FIX: Wrong type hinting
FIX: XSS security using the onerror and missing escapement on type of member page.
FIX: Missing visibility of static property
NEW: Add a button to purge criteria in user list
NEW: add all assigned users and all extrafields data in new event when we createFromClone
NEW: Add a new component to select categories/tags from the main edit page of product. The dedicated tab is also removed.
NEW: Add a search field and report on hrm area
NEW: Add a tab document in donation card
NEW: Add bank account owner in invoice/proposal/orders footer
NEW: Add button to purge search criteria into list
NEW: Add close date and user for projects.
NEW: Add company information into  category contact export
NEW: Add current salary on list of payment
NEW: add date value filter on account records list
NEW: Add exemple of setup for multitail to render dolibarr log files
NEW: Add filter on status on invoice list
NEW: Add filter on task ref and task label into list of tasks
NEW: Add filter on user contact or user task into task list
NEW: Add gender property managed on user card FIX: Better error messages when uploading photo of user when permission to write are not granted
NEW: Add help tooltips on fields of dictionary edit pages. Fix: visible list of tasks are for opened project only.
NEW: Add hidden option MAIN_MAILFORM_DISABLE_ENTERKEY to disable the key enter into the form to send email.
NEW: add hook in send mail
NEW: Add hooks on list of members to allow an external module to add more fields into list view.
NEW: Add hooks to allow an external module to complete list of events into calendar views.
NEW: Add opportunity amount on project card.
NEW: Add option THEME_ELDY_DISABLE_IMAGE to disable images into menu eldy.
NEW: add PDF icon on linked element into project
NEW: add "productpricecard" hook and uniformize code
NEW: Add ref and label of project into export
NEW: Add search box for supplier order search.
NEW: Add status into filters of graph
NEW: Add tab document on salaries payment
NEW: A link to the bugtracker can be enabled in the GUI
NEW: A module can add its entries into cron module.
NEW: autofocus on product selection dropdown list or search field
NEW: Backup and restore tool is easier to use
NEW: Can add all user of a project as user of a task, in one step.
NEW: Can add project search on left menu search area
NEW: Can assign a task to yourself to have it appear on timesheet
NEW: Can close a project that has draft status with no need to switch it to validate status before.
NEW: Can edit Background color for Top menu and Background color for table title line (works only with theme menu eldy).
NEW: Can edit email template using WYSIWYG editor
NEW: Can edit internal label of invoice even when closed (this is a private information)
NEW: Can edit list of prospect status for customers/prospects. Add a new entry into dictionary table to manage list fo status. Removed deprecated files.
NEW: Can filter on contact status in prospect list. Removed deprecated menu entry.
NEW: Can filter proposal on a tag of a product Enhance also the prototype test_arrays to include select form before table.
NEW: Can filter proposal, orders or invoices with criteria "contain at least one product with following tag"
NEW: Can install an external module from admin pages, if web server has permission for and if setup is ok for.
NEW: Can search on customer order amount into customer order list.
NEW: Can upload files on leave requests. Use more standard permissions.
NEW: Can use a "|" to make a OR search on several different criterias into text filters of tables.
NEW: Clean code into salary module, debug and add indexes NEW: Can filter on user list and salary payments on user with naural search.
NEW: clone action on agenda events
NEW: dev feature : replace conf filename with "conf" parameter on url by GET
NEW: display linked object in edit mode when we create an event from an order, propal...
NEW: Enhancement of module 'Notification by Email'. Show nb of notifications set. Can set several emails. Can set a threshold on amount for notifications. Add notification on supplier order validation.
NEW: Enhance prototype, project list and proposal list with new hook to have an external module able to add more fields.
NEW: Enhance the natural_search function so we can use it to search numeric fields with criteria with operator <>= inside (< 100, >= 1000)
NEW: Enter amount for withdraws requests
NEW: Feature request: A page to merge two thirdparties into one #2613
NEW: Feature to build a merged pdf with all unpaid invoice can work for paid invoices.
NEW: Filter "active" by default on user list. Fix label of permission of project module
NEW: For a contract line, price is no more mandatory.
NEW: Forms are using the tab look, even in creation mode.
NEW: Hidden option THEME_ELDY_USE_HOVER is stable enough to become officialy visible into setup.
NEW: If module salaries is on, you can set a hourly value for tome consumed by users. Each time a user enter its time consumed on a project, a calculation is done to provide the cost for human services. This value appears into the "Transversal view" of project.
NEW: Implement option SUPPLIER_ORDER_USE_DISPATCH_STATUS to add a status into each dispathing line of supplier order to "verify" a reception is ok. Status of order can be set to "total/done" only if line is verified.
NEW: Into the overview of projects, the name of thirdparty appears into combo lists of elements to link to project.
NEW: Introduce option SUPPLIER_ORDER_DOUBLE_APPROVAL to allow 2 approvals to make a supplier order approved. Activating this option introduce a new permission to the second level approval.
NEW: Introduce TCPDI as replacement of FPDI.
NEW: List of recent modified supplier product prices in Supplier card
NEW: Module notification should details of emails into confirm box, not only number.
NEW: On page to see/edit contact of an ojbect, the status of contact is visible (for both external and internal users).
NEW: Product stock and subproduct stock are independant
NEW: Propal merge product card PDF into azur
NEW: Rename install etape to step
NEW: Replace category edition page on members with new select2 component.
NEW: Show difference between timespent by everybody and time spent by user making timesheet into timesheet pages. NEW: Can enter start hours of task when creating timesheet
NEW: Show last official stable version into system - update page.
NEW: Show photo of logged user into login top right block. NEW: If no photo is available for user, we show a generic photo depending on gender
NEW: [T1758] Merge bank card & account card
NEW: [ task 1191 ] AJAX selector for projects
NEW: [ task #851 ] Add a new field: Commercial name
NEW: [ task #977 ] New option to manage product unit Migrated code from GPCSolutions/dolibarr:3.2-units branch and adapted for 3.8 with some improvements
NEW: The line where mouse is over can be highlight with option THEME_ELDY_USE_HOVER (on by default)
NEW: The notification module accept keyword __SUPERVISOR__ to send notification to supervisor of user.
NEW: Thumbs for statistics on main page are fully clicable (not only link inside the thumb)
NEW: Title of page project contains project ref and label
NEW: update skeleton and class builder
NEW: Use new select2 component for juridical status, country and state selection.
NEW: Web service to create or update product can correct stock during creation/update.
NEW: When creating order, proposal or invoice from thirdparty card, the project is asked during creation. A link to create project if it does not exists is also available. NEW: Uniformize form creation of proposal to add public and private notes during creation like done for order and invoice.
NEW: When using transfer or correct stock from warehouse, after recording we go back to the warehouse page.
NEW: Add Option to not change date on cloning project
NEW: Add check list from table for extrafield type
NEW: Use new combobox.
NEW: Add hidden option MAXTABS_IN_CARD.
NEW: A default label is suggested for stock correction and transfer instead of empty string.
NEW: Add Weighted average price as default price for buying price for margin calculation. Add option MARGIN_PMP_AS_DEFAULT_BUY_PRICE to replace with first supplier price.
NEW: Introduce option MAIN_HTML_TITLE to start to control format of html title content.
NEW: Add extrafields on bank account cards.
NEW: Added delay between mails in Newsletter module.
NEW: [ task #1793 ] Create new permission to restrict commercial agent margin to logged user.
NEW: Add experimental module ask supplier price to request supplier quotation.
NEW: Add module batch management.

For translators:
NEW: Update language files.
NEW: When a translation is not available we always jump to en_US and only en_US.
NEW: All language tranlsations (except source en_US) is now managed on https://www.transifex.com/projects/p/dolibarr/.
FIX: Typo errors in translation.

For developers:
NEW: Function yn can show a visual checkbox.
NEW: Introduced select2 jquery plugin.
NEW: Possibility to add javascript in main login page with "getLoginPageOptions" hook.
NEW: possibility to defined a tab for all entities in module descriptor.
NEW: add restler framework First step to build REST API into Dolibarr.
NEW: add an explorer for REST API consultation & documentation.
NEW: script to build API class from existing class.
NEW: Add function dolCopyDir to copy directory with recursive content.
NEW: Introduce function dolGetFirstLineOfText.

WARNING: Following changes may create regression for some external modules, but were necessary to make
Dolibarr better:
- Removed hook supplierorderdao into supplier order creation. This is a business event, so we must use the 
  trigger ORDER_SUPPLIER_CREATE instead.
- Hooks 'printLeftBlock' and 'formConfirm' are now compliant with hook development rules. They are
  "addreplace" hooks, so you must return content with "->resprints='mycontent'" and not with "return 'mycontent'"  
- All fields "fk_societe" and "fk_soc" are now named "fk_soc" (same name for all fields).
- Method select_PriceBaseType and load_PriceBaseType were merged into selectPriceBaseType.
- The triggers USER_LOGIN* are deprecated. They are still working but you should prefer use the 
  hook afterLogin or afterLoginFailed instead.
- The trigger USER_CREATE_FROM_CONTACT has been replace with USER_CREATE and property context is now filled
  to make difference between creation from contact or not.
- Function get_exdir require now 6 parameters. This is to prepare a future feature.


***** ChangeLog for 3.7.4 compared to 3.7.3 *****
FIX: #3694
FIX: #4239
FIX: #4291 Correctly filter external calendar GETPOSTs
FIX: #4341
FIX: #4414 Supplier invoices use FAC_FORCE_DATE_VALIDATION client invoices property
FIX: #4440 Wrong price is filled by Product::fetch into multiprices arrays
FIX: add missing global def for ttc column
FIX: Contrat card don't consider user permissions to show active/unactive service button
FIX: CVE CVE-2015-8685
FIX: Email templates not compatible with Multicompany
Fix: for avoid division by 0
FIX: ISSUE #4506 : make working the PROPAL_CLONE_ON_CREATE_PAGE hidden constant
FIX: $outputlangs is not defined (dolibarr 3.7, 3.8, 3.9)
FIX: sql injection even when code is on several lines
FIX: The third dashboard don't consider user permissions

***** ChangeLog for 3.7.3 compared to 3.7.2 *****
FIX: #3734 Do not show empty links of deleted source objects in stock movement list
FIX: #3890 Expected transactions bank account page, shows negative numbers
FIX: #3928 Creating a Customer order and a Customer invoice from a project, does not inherit payment conditions and method of payment of customer card
FIX: #3980 Search field in "product by supplier" list sends empty result 3.8 and 3.7
FIX: #4081 Added missing translation
FIX: #4097 Public holiday calculation
FIX: #4242 Allow disabling dashes in documents
FIX: #4243 sql injection
FIX: Can use formated float number on old expense report module.
FIX: Change object statut when closing shipment and remove erratic db commit
FIX: Export with category contact extrafields
FIX: NB task and percent progress in box project
FIX: Not delete a product when have customer price
FIX: Not deleting contrats on element_element table
FIX: Not use localtaxes when invoice some orders
FIX: Product link in project box
FIX: Use "WHERE true" instead of "WHERE 1" #4132

***** ChangeLog for 3.7.2 compared to 3.7.1 *****
FIX: #2957 : missing $langs object for trigger
FIX: #2983 Load gravatar avatar images securely over HTTPS
FIX: #3009: Better filtering to prevent SQL injection
FIX: #3091 TotalHT amount in supplier order is bold unlike the rest of Dolibarr
FIX: #3262 Webservice getProductsForCategory()
FIX: #3318
FIX: [ #3460 ] Selected bank account was not saved when an error happened when trying to create a customer invoice
FIX: #3530
FIX: #3630 - Wrong balance report when module salaries and donation disabled
FIX: #3679 Error when deleting a Localtax2 special payment
FIX: #3707 Thirdparty bank account page table has a glitch
FIX: #3724 Bug: Blank page after cloning proposal with changed client
FIX: #3836 Unable to upload a document to an invoice under some circunstances
FIX: #3841 creation of a task completed has not status set to finished by default
FIX: Add a protection to not make release if ChangeLog was not generated.
FIX: adjusted test for affecting supplier reference
FIX: Admin fiche inter page do not take good action
FIX: Avoid warning strict mode when hosting server do not have php5_curl installed
FIX: bad calculation for stock value
FIX: Bad condition into invoice export request making reporting too many rows.
FIX: bad stock valorisation
FIX: Bad visualization of suppliers name on Incomes-Expenses mode
FIX: Better management error into the color conversion functions
FIX: [ bug 1634 ] Error deleting a project when it had many linked objects
FIX: [ bug 1925 ] "Link to order" option in supplier invoices is not working properly
FIX: [ bug #2893 ] Dolibarr error when viewing an invoice after changing invoice mask
FIX: [ bug #3211 ] Error about sold to pay (Montant encours)
FIX: [ bug #3321 ] Users with certain permissions were shown a "forbidden access" page even if they had the rights
FIX: [ bug #3358 ] Tasks box does not work with PostgreSQL
FIX: [ bug #3383 ] Company name is overlapped with company direction in PDF models
FIX: [ bug #3426 ] Unable to create an invoice from a contract with extrafields
FIX: [ bug #3431 ] Invoice bank account is not respected
FIX: [ bug #3432 ] Spaces should be removed from IBAN when formatting it
FIX: Can create Proposal on close thridparty #3526
FIX: change order date on clone (as everywhere else)
FIX: Close #2835 Customer prices of a product shows incorrect history order
FIX: Close #2837 Product list table column header does not match column body
FIX: Close bug #2855 Wrong translation key in localtax report page
FIX: Close bug #2861 Undefined variable $res when migrating from 3.6.2 to 3.7.0
FIX: Close bug #2891 Category hooks do not work
FIX: Close bug #2900 Courtesy title is not stored in create thirdparty form
FIX: Close bug #2976: "Report" tab is the current tab but it is not marked as selected by the UI
FIX: contact country had wrong display if the country dont have translate
FIX: Display country name instead of country id (display country id makes no sense on vcard files)
FIX: display error on extrafields on ficheinter
FIX: double db escape add too quote
FIX: Email selector contact must not include inactive contact
FIX: End log must use same level then start log.
FIX: error in SQL due to a previous fix
FIX: event's data lost on user assign update
FIX: Export of tags for contact and member
FIX: facturestat bad sql when customer view is limited
FIX: if multicompany enabled, call to undifend method _setCookie instead of setCookie
FIX: If supplier invoice block linked element is display after other block total HT amount is not reset to 0 and sum other block (like customer orders values)
FIX: keep filter by category or by not enough stock if we switch page
FIX: Line break display as a block
FIX: load propal langs for availability traduction
FIX: loss data also if update was cancel by error of ended state with no end date, try a generic patch
FIX: Mass Mailing activity don't display all status
FIX: Missing to set context into workflow actions, so triggers can't know we are creating an invoice from order or an order from a proposal.
FIX: multientity warehouse management
FIX: New adherent from, always redirect on entity
FIX: No check warehouse is provided if module stock is not enabled.
FIX: no need to remove file into mail form, the temp dir will be deleted after any sending
FIX: no projet_task_time id from trigger TASK_TIMESPENT_CREATE
FIX: Not showing task extrafields when creating from left menu
FIX: only active customer should be return into new invoice creation select list
FIX: Payed invoices are showed as canceled FIX: Bad date filter on customer order
FIX: WAP calculation
FIX: Save of filters into export profiles failed.
FIX: supplier rights for orderToInvoice
FIX: Syntax error in Debian Apache configuration
FIX: The hours of date filter aren't correct
FIX: tool export handle the type "select" extrafields and return the value instead of id
FIX: total amount in tpl linked object are not reset
FIX: translate Jabberid on contact page with edit view
FIX: translation for 1 word do not work if product/service module are disabled because the translation search in products.lang
FIX: update2.php test res befre assign it
FIX: When delete actioncomm also delete actioncomm_resources
FIX: when fetch_optionnal_by_label in Extrafields with $this->db cannot work because this->db is never instanciated
FIX: when mailing is deleted, the targets list was kept in database
FIX: when multicompany was enabled, this function didn't check just on the good entity (problem when both company use same mask)
FIX: When we add an user on event in create mode, we lose linked object
FIX: When we automatically creta an order from a proposal with workflow module, if some extrafields of propal don't exist in order object, insertExtraFields() function tries to insert extrafields in unexistant column of commande_extrafields table.
FIX: When we clone a propal, if it has a project which is not assigned to a third, it was not on new propal because fk_project was always set to empty string if new propal is for another third.
FIX: XSS security using the onerror and missing escapement on type of member page.

NEW: Created new ContratLigne::insert function

***** ChangeLog for 3.7.1 compared to 3.7.* *****
FIX Bug in the new photo system
FIX Error management
FIX [ Bug #2714 ] Members -> Memberxy-> Agenda -> technical Error
FIX [ Bug #2713 ] 3.7.0 mailing-unsubscribe.php not unsubscribe
FIX #2901
FIX when we create an agenda event with "Not applicable" status, it is automatically saved with "To do" status
FIX check the user status during authentication
FIX top links menu have target attribute with wrong value
FIX extrafields required on thirdparty
FIX create contact with extrafield is null when it is require
FIX width multiselect
FIX "script" tag with wrong syntax
Fix bug debian 786479
FIX update usergroup name
Fix facturestats was not filtering on invoice type
FIX #2856 : Wrong table design
FIX button create payment hide if tax amount is less than 1
FIX event for restricted user was restricted if company null
FIX send mail, copy sendto don't read the list of contact
FIX Properly escape untrusted data to prevent HTML injection.
FIX send mail, copy sendto don't read the list of contact

WARNING:

Path to save photos of products was moved to match path of other attached files. If you had loose your photo
on the photo tab of products, you can set the constant "PRODUCT_USE_OLD_PATH_FOR_PHOTO" to 1 (home - setup - other)
to restore old path and get back working links without having to resubmit images.

WARNING:

Do not try to make any Dolibarr upgrade if you are running Mysql version 5.5.40.
Mysql version 5.5.40 has a very critical bug making your data beeing definitely lost.
You may also experience troubles with Mysql 5.5.41 with error "Lost connection" during migration.
Upgrading to any other version or database system is abolutely required BEFORE trying to
make a Dolibarr upgrade.

***** ChangeLog for 3.7 compared to 3.6.* *****
For users:
- New: Match other auth system: Login can be done entering login or user
       email (this open the road for SSO).
- New: Agenda export by project #1967.
- New: Increase length of thirdparty to 128 chars.
- New: "Is Order shippable" icon #1975.
- New: statistics on supplier orders and invoices on home page.
- New: Add permissions to read all trips and expenses.
- New: Can filter on date into tab "Referring object" of a project.
- New: Module notification has been enhanced:
       EMail use now language of target contact.
       Can also define a fixed email for notifications.
- New: Feature to link manually an order to an invoice does not disappear once
       link has been done.
- New: Can set a color on user card (visible into agenda view).
- New: extrafields for projects and tasks are exported to ODT documents.
- New: Add number of active notification into tab title (like we do for notes and documents)
- New: Can add product into category from category card.
- New: PDF event report show project and status of event.
- New: Can filter on status on interventions.
- New: Add help info of field type into dictionary of payment types.
- New: Add proposals into referer page of thirdparty.
- New: On contact list can set filter on both active and not active (no more exclusive select).
- New: Intervention documents are now available in ECM module.
- New: Can attach supplier order to a customer order.
- New: Supervisor is now visible into user list.
- New: Add user of creation and validation on invoice export.
- New: Add info page about browser.
- New: Enable feature developed for 3.6 we forgot to enabled: Adding prefix
       on uploaded file names.
- New: No more dependency between contract and service module.
- New: [ task #867 ] Remove ESAEB external module code from core.
- New: Can create proposal from an intervention.
- New: An event can be assigned to several users.
- New: Can filter events on a group of users.
- New: Can filter events of a thirdparty.
- New: Onto event summary of elements, end date and status are visible.
- New: Split Agenda view (month, week, day) into different tabs.
- New: Add a view "per user" of agenda events (with different colors according to type of event).
- New: Each user can include its own external ics calendar into dolibarr agenda view.
- New: Add event FICHINTER_CLASSIFY_BILLED into list of possible events to
       create an automatic event into agenda.
- New: Add new type of event (when type of events are used, not by default).
- New: Can disable predefined type of events.
- New: Form to add a photo is immediatly available on photo page if
       permissions are ok (save one click per photo to add).
- New: Add option PRODUCT_MAX_VISIBLE_PHOTO to limit number of photos
       shown on main product card.
- New: Add country into table of thirdparties type. This will allow to provide
       a list of thirdparty types specific to a country (like argentina that
       need type A or B).
- New: Can force a specific bank account onto an invoice/order.
- New: Home page of project area shows list of draft project (like other main page).
- New: Can search on project ref or string from project main page (like other main page).
- New: First change to match accessibility rules: http://www.w3.org/TR/WCAG10-HTML-TECHS/
       Differentiate text and img.
       Use label into quick search form.
       Use accesskey on form search.
- New: Intervention documents are now available in ECM module.
- New: Add attachments on user card + in ECM module.
- New: Can add __PROJECT_REF__ and __THIRDPARTY_NAME__ into email topic or content template.
- New: [ task #1204 ] add Numering contrat module free (like leopard in product module).
- New: [ task #712 ] Add warning when creating invoice from proposal or order, when there is already one invoice.
- New: Enable supplier price log table.
- New: [ task #1204 ] add a supplier reference to contract.
- New: [ task #1218 ] Can drag and drop an event from calendar to change its day.
- New: Optimize size of image static resources.
- New: Add hourly and daily amount on user card. Add weekly working hours and salary on user card.
- New: Content of predefined email come firstly from table llx_c_email_template, then translation key.
- New: Add option MAIN_GENERATE_INVOICES_WITH_PICTURE to show picture
       onto PDF like MAIN_GENERATE_PROPOSALS_WITH_PICTURE dir for proposals.
- New: Add more search field in list of cheque deposits.
- New: Add feature to order to invoice on supplier part.
- New : Use of MAIN_USE_FILECACHE_EXPORT_EXCEL_DIR to use disk cache for big excel export.
- New: Direct invoice creation from predefined invoice.
- New: Add dunning into accountancy report.
- New: Add favorite button into country dictionary to put value on top select list
- Upgrade phpexcel lib to 1.7.8
- New : Use of MAIN_USE_FILECACHE_EXPORT_EXCEL_DIR to use disk cache for big excel export.
- New : Option on extrafields to have them always editable regardless of the document status.
- New : New module PrintIPP to print without opening document is available as stable.
- New : Introduce hidden option STOCK_WAREHOUSE_NOT_REQUIRED_FOR_SHIPMENTS to solve at no risk
        a missing control on missing warehouse.
- Fix: [ bug #1487 ] PAYMENT_DELETE trigger does not intercept trigger action
- Fix: [ bug #1470, #1472, #1473] User trigger problem
- Fix: [ bug #1489, #1491 ] Intervention trigger problem
- Fix: [ bug #1492, #1493 ] Member trigger problem
- Fix: [ bug #1474, #1475 ] Contract trigger problem
- Fix: [ bug #1496 ] ACTION_DELETE trigger does not show trigger error
- Fix: [ bug #1494 ] CATEGORY_CREATE and CATEGORY_MODIFY triggers do not intercept trigger action
- Fix: [ bug #1502 ] DON_CREATE trigger does not intercept trigger action
- Fix: [ bug #1505, #1504] Project trigger problem
- Fix: [ bug #1463, #1464 ] Proposal triggers problem
- Fix: [ bug #1498, #1499 ] Shipment/Delivery triggers problem
- Fix: [ bug #1465, #1466 ] Product triggers problem
- Fix: [ bug #1508 ] STOCK_MOVEMENT does not show trigger error message
- Fix: [ bug #1501 ] DEPLACEMENT_CREATE trigger do not intercept trigger action
- Fix: [ bug #1506, #1507 ] ECM trigger error problem
- Fix: [ bug #1469 ] Triggers CONTACT_MODIFY and CONTACT_DELETE duplicates error message
- Fix: [ bug #1533 ] Links triggers do not show trigger error message
- Fix: [ bug #1537 ] Difference between societe.nom and adherent.societe.
- Fix: [ bug #1535 ] Supplier invoice Extrafields are not shown
- Fix: datepicker first day of week can be monday by setting into display setup
- Fix: [ bug #575 ] GED doesn't works if there is "/" in a mask
- Fix: [ task #1728 ] Deactivate RIB suggest in proposals / invoices / orders

For users, new experimental module (need to set feature level of instance to experimental to see them):
- New: Module Accounting Expert to manage accountancy
		Special Thanks to developpers :
			Olivier Geffroy
			Alexandre Spangaro
			Ari Elbaz
			Florian Henry
			Juanjo Menent
		And to the contributors :
			Jeff Info				2000 euros
			Nord Anim		 		 120 euros
			Hydroflex		 		 120 euros
			Asysteo			 		 120 euros
			Fournisseur médical		 120 euros
- Removed: unmaintained OScommerce module

For translators:
- Update language files.
- New: When a translation is not available we always jump to en_US and only en_US.

For developers:
- New: Syslog module can be set to use ChromePHP plugin to output log server into browser console.
- New: Add a css style "cursorpointer".
- New: Select list of users can return user into hierarchy.
- New: getBrowserInfo can return type of layout of browser (classic/phone/tablet)
- New: Add hook "searchAgendaFrom" and "beforePDFCreation".
- New: Add trigger DON_UPDATE, DON_DELETE
- New: Add country iso code on 3 chars into table of countries.
- Qual: Removed hard coded rowid into data init of table llx_c_action_trigger.
- LINEBILL_DELETE, LINK_DELETE, ORDER_SUPPLIER_DELETE, RESOURCE_DELETE trigger called before SQL delete
- New: [ Task #1481 ] Add trigger BILL_SUPPLIER_UPDATE.
- New: [ Task #1495 ] Add trigger LINECONTRACT_CREATE.
- New: Added hook "formConfirm" and "doActions" for supplier invoice card.
- New: [ task #1511, #1426 ] Added hook "doActions" for supplier card and supplier order card.
- New: renamed table llx_c_pays to llx_c_country & libelle field to label.
- New: Added hook "formConfirm" and "doActions" for fichinter card
- New: Can search list of thirdparties from web service on part of name.
- New: Function getCurrencyAmount is marked as deprecated. Use function price to output a price
       including currency symbol.
- Qual: Renamed table llx_c_civilite into llx_c_civility,
		field civilite into label in the same table,
		and field civilite into civility in other table.
- Qual: Renamed all files & links "liste.php" into "list.php".
- Qual: Renamed all files & links "fiche.php" into "card.php".
- Qual: Replace all constants COMPTA_* by ACCOUNTING_*.
- Qual: Replace all constants ACCOUNTINGEX_* by ACCOUNTING_* to simplify migration of the module
- Fix: [ bug #1724 ] Can't add a submenu to projects

WARNING:

Do not try to make any Dolibarr upgrade if you are running Mysql version 5.5.40.
Mysql version 5.5.40 has a very critical bug making your data beeing definitely lost.
You may also experience troubles with Mysql 5.5.41 with error "Lost connection" during migration.
Upgrading to any other version or database system is abolutely required BEFORE trying to
make a Dolibarr upgrade.

WARNING: 

Following changes may create regression for some external modules, but was necessary to make
Dolibarr better:

- Path to save photos of products was moved to match path of other attached files. If you had loose your photo
  on the photo tab of products, you can set the constant "PRODUCT_USE_OLD_PATH_FOR_PHOTO" to 1 (home - setup - other)
  to restore old path and get back working links without having to resubmit images.
- If you can't see trips and expenses records, check that you have the new permission "read all
  trips and expenses".
- Deprecated module "oscommerce" were removed.
- Changed the way parameters are provided to scripts sync_xxx_ldap2dolibarr.php
- Some field into database were renamed from "libelle" to "label".
- Table llx_c_pays were renamed into llx_c_country.
- Triggers *_BUILDDOC are removed. Building a doc is not a business event. For action after
  creation of a pdf or odt, hook "afterPDFCreation" or "afterODTCreation" must be used instead.
- A lot of pages named fiche.php were renamed into card.php
- A lot of pages named liste.php were renamed into list.php
- If you used warehouse/stock module, recheck setup of stock increase/decrease rules of the
  warehouse module and your Point Of Sale module setup if you use one.
- Replaced USER_UPDATE_SESSION trigger with an updateSession hook may break modules using it.



***** ChangeLog for 3.6.7 compared to 3.6.6 *****
FIX: #4291 Correctly filter external calendar GETPOSTs
FIX: CVE CVE-2015-8685

***** ChangeLog for 3.6.6 compared to 3.6.5 *****
FIX: #3734 Do not show empty links of deleted source objects in stock movement list
FIX: #4081 Added missing translation
FIX: #4097 Public holiday calculation
FIX: #4242 Allow disabling dashes in documents
FIX: #4243 sql injection
FIX: Add a protection to not make release if ChangeLog was not generated. Prepare package 3.6.5
FIX: export with category contact extrafields
FIX: Not delete a product when have customer price
FIX: Not deleting contrats on element_element table

***** ChangeLog for 3.6.5 compared to 3.6.4 *****
FIX: #2957 : missing $langs object for trigger
FIX: #2983 Load gravatar avatar images securely over HTTPS
FIX: #3009: Better filtering to prevent SQL injection
FIX: #3841 creation of a task completed has not status set to finished by default
FIX: #3890 Expected transactions bank account page, shows negative numbers
FIX: #3928 Creating a Customer order and a Customer invoice from a project, does not inherit payment conditions and method of payment of customer card
FIX: bad calculation for stock value
FIX: bad stock valo
FIX: bad stock valorisation
FIX: [ bug #2893 ] Dolibarr error when viewing an invoice after changing invoice mask
FIX: button create payment hide if tax amount is less than 1
FIX: change object statut on close shipping and remove erratic db commit
FIX: change order date on clone (as everywhere else)
FIX: Close #2835 Customer prices of a product shows incorrect history order
FIX: Close #2837 Product list table column header does not match column body
FIX: Close bug #2861 Undefined variable $res when migrating from 3.6.2 to 3.7.0
FIX: Close bug #2891 Category hooks do not work
FIX: Close bug #2976: "Report" tab is the current tab but it is not marked as selected by the UI
FIX: contact country had wrong display if the country dont have translate
FIX: double db escape add too quote
FIX: End log must use same level then start log.
FIX: error in SQL due to a previous fix
FIX: event for restricted user was restricted if company null
FIX: facturestat bad sql when customer view is limited
FIX: If supplier invoice block linked element is display after other block total HT amount is not reset to 0 and sum other block (like customer orders values)
FIX: keep filter by category or by not enough stock if we switch page
FIX: no need to remove file into mail form, the temp dir will be deleted after any sending
FIX: no projet_task_time id from trigger TASK_TIMESPENT_CREATE
FIX: pmp
FIX: send mail, copy sendto don't read the list of contact
FIX: The hours of date filter aren't correct
FIX: tool export handle the type "select" extrafields and return the value instead of id
FIX: top links menu have target attribute with wrong value
FIX: total amount in tpl linked object are not reset
FIX: when multicompany was enabled, this function didn't check just on the good entity (problem when both company use same mask)

***** ChangeLog for 3.6.4 compared to 3.6.3 *****
- Fix: [ bug #2893 ] Dolibarr error when viewing an invoice after changing invoice mask

***** ChangeLog for 3.6.3 compared to 3.6.2 *****
- Fix: ref_ext was not saved when recording a customer order from web service
- Fix: withdrawal create error if in the same month are deleted previus withdrawals.
- Fix: amarok is a bugged theme making dolidroid failed. We switch to eldy automatically with dolidroid.
- Fix: [ bug #1788 ] Duplicated doActions hook in product/fournisseurs.php
- Fix: withdrawal create error if in the same month are deleted previous withdrawals.
- Fix: [ bug #1801 ] FAC_FORCE_DATE_VALIDATION constant alters supplier invoice date given to numeration modules
- Fix: [ bug #1802 ] SQL error when updating a task with PostgreSQL database
- Fix: [ bug #1785 ] Start date is lost in Project > Linked objects
- Fix: [ bug #1804 ] SQL error when sending email without address
- Fix: [ bug #1803 ] AJAX company contact input is not aligned
- Fix: [ bug #1787 ] Incorrect behaviour of doActions hook
- Fix: [ bug #1796 ] Unable to use numeration modules from an external module
- Fix: [ bug #1783 ] SQL error when enabling 3rd party module with PostgreSQL and MySQL strict mode ON
- Fix: [ bug #1717 ] Sorting unpaid invoices by amount received brings due amount
- Fix: [ bug #1784 ] MOTD doesn't show up in Amarok theme
- Fix: Tracking number not visible on shipment pdf
- Fix: [ bug #1812 ] SQL Error message while sending emailing with PostgreSQL database
- Fix: [ bug #1819 ] SQL error when searching for an invoice payment
- Fix: [ bug #1827 ] Tax reports gives incorrect amounts when using external modules that create lines with special codes
- Fix: [ bug #1822 ] SQL error in clientfourn.php report with PostgreSQL
- Fix: [ bug #1832 ] SQL error when adding a product with no price defined to an object
- Fix: [ bug #1833 ] user permissions in contact/note.php not working
- Fix: [ bug #1826 ] Supplier payment types are not translated into fourn/facture/paiement.php
- Fix: [ bug #1830 ] Salaries payment only allows checking accounts
- Fix: [ bug #1825 ] External agenda: hide/show checkbox doesn't work
- Fix: [ bug #1790 ] Email form behaves in an unexpected way when pressing Enter key
- Fix: Bad SEPA xml file creation
- Fix: [ bug #1892 ] PHP Fatal error when using USER_UPDATE_SESSION trigger and adding a supplier invoice payment
- Fix: Showing system error if not enough stock of product into orders creation with lines
- Fix: [ bug #2543 ] Untranslated "Contract" origin string when creating an invoice from a contract
- Fix: [ bug #2534 ] SQL error when editing a supplier invoice line
- Fix: [ bug #2535 ] Untranslated string in "Linked objects" page of a project
- Fix: [ bug #2545 ] Missing object_margin.png in Amarok theme
- Fix: [ bug #2542 ] Contracts store localtax preferences
- Fix: Bad permission assignments for stock movements actions
- Fix: [ bug #2891 ] Category hooks do not work
- Fix: [ bug #2696 ] Adding complementary attribute fails if code is numerics
- Fix: [ bug #3074 ] Accruals accounting use payment date instead of commitment date in turnover reports for salaries
- Fix: Not showing product supplier reference when page break
- Fix: [ bug #3341 ] Missing translation in /compta/paiement_charge.php
- Fix: [ bug #3342 ] Taxes dictionary page does not accept localized decimals for localtax2 rate

***** ChangeLog for 3.6.2 compared to 3.6.1 *****
- Fix: fix ErrorBadValueForParamNotAString error message in price customer multiprice.
- Fix: bug 1588 : relative discount.
- Fix: label of input method not translated.
- Fix: box of customer and prospects were not correctly disabled.
- Fix: [ bug #1618 ] PHP Error thrown when saving a barcode
- Fix: Civility & birthdate wasn't save into adherent module.
- Fix: webservice Thirdparty parameter lastname for individual creation is now lastname and not ref
- Fix: Chars - is no more allowed into value for code for extra fields.
- Fix: [ bug #1622 ] Requesting holiday than spans across two years cause high CPU usage by Apache
- Fix: [ bug #1595 ] Selected boolean extrafield in intervention creation page, does not save state
- Fix: Show sender Country on PDF docs when sender Country <> receiver Country
- Fix: [ bug #1624 ] Use lowest buying price for margin when selling with POS
- Fix: [ bug #1749 ] Undefined $mailchimp
- Fix: [ bug #1736 ] Failing supplier Elephant numeration module with some masks
- Fix: [ bug #1649 ] Cancel button of several thirdparty actions, does the same thing as modify
- Fix: [ bug #1736 ] Failing supplier Elephant numeration module with some masks
- Fix: [ bug #1731 ] Can't use quick navigation on project tasks secondary tabs

***** ChangeLog for 3.6.1 compared to 3.6.* *****
For users:
- Fix: Can upload files on services.
- Fix: sql errors on update fichinter.
- Fix: debian script syntax error.
- Fix: error "menu param is not inside list" into pos module.
- Fix: Salary payments are not reflected on the reporting sheets.
- Fix: Unsubscribe emailing not working.
- Fix: Trigger on create category call failed because user is not passed on card.
- Fix: list event view lost type event filter.
- Fix: Save also code event.
- Fix: VAT payment - Add control on field date value.
- Fix: Salaries payment - Field date value is now required and add control on it.
- Fix: Iban was used instead of Bic into SEPA file.
- Fix: Must unaccent strings into SEPA file.
- Fix: Extrafield feature select from table should try to translate multiple column when not needed 
- Fix: cents for indian ruppes are called paisa and paise.
- Fix: Invoices payments may be older than invoices.
- Fix: Withdrawal total amount is double
- Fix: [ bug #1593 ] Spanish Localtax IRPF not being calculated since 3.6.0 in supplier invoices when adding a line
- Fix: Web service categorie WDSL declaration is correct
- Fix: ErrorBadValueForParamNotAString was displayed in virtual product if no base price defined
- Fix: Category creation failed and no message output
- Fix: Lang for Payment Type
- Fix: PHPCheckstyle 1.5.5

***** ChangeLog for 3.6 compared to 3.5.* *****
For users:
- New: Update ckeditor to version 4.
- New: Add form "search customer order" on commercial main page.
- New: Can create contract from an order.
- New: Add list of orders products in tab "consumption" on thirdparties.
- New: Add graph stats for suppliers orders in tab "stats" on products.
- New: Add option MAIN_HIDE_INACTIVETAB_ON_PRINT to hide inactive tabs when you
       use the "print" view on screen.
- New: Add option MAIN_AUTO_TIMESTAMP_IN_PUBLIC_NOTES and MAIN_AUTO_TIMESTAMP_IN_PRIVATE_NOTES
       to automatically add timestamp and user line into edition field when editing a note.
- New: Add button cancel into edition of notes.
- New: Improved Barcode module:
       Can input barcode during product creation step.
       Add autonumbering of barcode value for products.
       Add a page/tool for mass barcode generation.
- New: Improved Opensurvey module:
       Added options to disable comments and disable public votes.
       Limit dates use calendar popup.
       Description of survey use wysiwyg editor.
       More information shown on result tab.
       Renamed "survey" into "poll" (better translation).
- New: Add filter on text and status into survey list. Can also sort on id, text and date end.
- New: The box "balance of bank accounts" show all opened accounts.
- New: Add option MAIN_ADD_SALE_REP_SIGNATURE_IN_NOTE to add sale representative into public
       note of generated documents.
- New: Add warning if supplier payment is higher that due amount.
- New: Increase length of url into bookmark module.
- New: Automatic events sending mails add info about linked objects into email content. 
- New: Price management enhancement (multiprice level, price by customer, if MAIN_FEATURES_LEVEL=2 Price by qty).
- New: Add option MAIN_FAVICON_URL.
- New: Created {line_price_ht_locale}, {line_price_vat_locale} and {line_price_ttc_locale} ODT tags.
- New: Add filter on project status into task list. By default, only "opened" project are visible.
- New: Status "validated" for project are renamed into "opened".
- New: Add barcode fields into user database.
- New: Add manager name (ceo, director, president...) into main company information page.
- New: Add field url as product properties.
- New: More options to create a credit note (can be filled automatically according to remain to pay).
- New: Can define custom fields for categories.
- New: Prepare generation of SEPA files into module withdrawal.
- New: [ task #1164 ] Add "Ref. supplier" search box in supplier orders
- New: [ task #1345 ] Can filter on status for supplier order.
- New: Add option FACTURE_SENDBYEMAIL_FOR_ALL_STATUS to allow to send invoice by email 
       whatever is its status.
- New: Add filter date in bank writing list page.
- New: Extrafields can be used as substitution key %EXTRA_XXX% into emails texts for members.
- New: Add categories translation.
- New: Enable option "clone target emailing".
- New: Improved tax module: Add specific page for salaries payment	
- New: Add composer.json file so Dolibarr can be publish onto packagist.org.
- New: The combo list of juridical status is now sorted
- New: [ task #926 ] Add extrafield feature on order lines.
- New: [ task #927 ] Add extrafield feature on Proposal lines.
- New: [ task #928 ] Add extrafield feature on invoice lines.
- New: Paypal/paybox email sent after backcall of a payment is now a formatted and translated
       HTML content. For member subscription renewal, there is also a link to member.
- New: When a subscription is recorded with invoice and payment:
       - the document (PDF) of invoice is also generated.
       - the invoice is set to status paid.
- New: Can enter holiday for someone else if user has permission for.
- Fix: Project Task numbering customs rule works.
- Fix: Add actions events not implemented.
- Fix: Price min of composition is not supplier price min by quantity.
- Fix: [ bug #1356 ] Bank accountancy number is limited to 8 numbers.
- Fix: [ bug #1439 ] impossible to remove a a translation (multilanguage-feature)
- New: If multilangue is enabled, mail (from propal, invoice, etc...) message is pre-defaulted in Customer language
- Fix: [ bug #1459 ] _ADD_CONTACT and _DEL_CONTACT triggers do not intercept insertion when reported an error
- Fix: [ bug #1478 ] BILL_PAYED trigger action does not intercept failure under some circumstances
- Fix: [ bug #1479 ] Several customer invoice triggers do not intercept trigger action
- Fix: [ bug #1477 ] Several customer invoice triggers do not show trigger error messages
- Fix: [ bug #1471 ] Several PHP warnings when intercepting USER_CREATE trigger.
- Fix: [ bug #1517 ] Packages sizes.
- Fix: [ bug #1521 ] The second order's page from a provider shows all orders

For translators:
- Update language files.

For developers:
- New: Add path file of trigger into admin trigger list page.
- New: More phpunit tests.
- New: Payments and supplier payment pages tabs can now be extended from modules.
- New: Add option 'aZ' into GETPOST function to check parameters contains 
       only a to z or A to Z characters.
- New: Opensurvey polls tab cards can now be extended from external modules.
- New: Triggers OPENSURVEY_CREATE, OPENSURVEY_DELETE added.
- New: Add new hook function addMoreActionsButtons to allow a module to add/replace
       action buttons into an element.
- New: Normalize code for barcode generation to match other modules.
- New: Uniformize code for contacts forms.
- New: Add some hooks for financial reports.
- New: A module can add its own ECM view.
- New: A module can disable a standard ECM view.
- New: Add multilang support into product webservice.
- New: Add hooks on project card page.
- New: Add call_trigger method on CommonObject class. So new trigger call within object is just :
$result = $this->call_trigger($trigger_name, $user)

WARNING: Following change may create regression for some external modules, but was necessary to make
Dolibarr better:

- The deprecated way (with 4 parameters) to declare a new tab into a module descriptor file has been
removed. You must now use the 6 parameters way. See file modMyModule.class.php for example. 
- Remove the javascript function ac_delay() that is not used anymore by core code.
- Properties "dictionnaries" into module descriptor files have been renamed into "dictionaries".
- Method form->select_currency() has been removed. Use instead print form->selectCurrency().
- Method form->select_methodes_commande() has been renamed into english name selectInputMethod().
- The following hooks are now 'addreplace' hooks: "formCreateThirdpartyOptions" 
  So check that return value is 0 to keep default standard behaviour after hook, or 1 to disable
  default standard behaviour.
- Properties "civilite_id" were renamed into "civility_id".
- Remove add_photo_web() that is not used anymore by core code.


***** ChangeLog for 3.5.8 compared to 3.5.7 *****
FIX: #4291 Correctly filter external calendar GETPOSTs
FIX: bad calculation for stock value
FIX: bad stock valo
FIX: change order date on clone (as everywhere else)
FIX: CVE CVE-2015-8685
FIX: The hours of date filter aren't correct
FIX: #3442 Remove useless syslog
FIX: #3448 Pass expected date format
FIX: #3471 3.5 Rounding issue when dispatching non-integer

***** ChangeLog for 3.5.7 compared to 3.5.6 *****
Fix: Paypal link were broken due to SSL v3 closed.
Fix: [ bug #1769 ] Error when installing to a PostgreSQL DB that contains numbers
Fix: [ bug #1752 ] Date filter of margins module, filters since 12H instead of 00H
Fix: [ bug #1757 ] Sorting breaks product/service statistics
Fix: [ bug #1797 ] Tulip supplier invoice module takes creation date instead of invoice date
Fix: [ bug #1792 ] Users are not allowed to see margins module index page when no product view permission is enabled
Fix: [ bug #1846 ] Browser IE11 not detected
Fix: [ bug #1906 ] Deplacement does not allow translated decimal format
Fix: [ bug #1905 ] Custom deplacement types do not get translated in deplacement card
Fix: [ bug #2583 ] Unable to create a bank transfer with localized numbers
Fix: [ bug #2577 ] Incorrect invoice status in "Linked objects" page of a project
Fix: [ bug #2576 ] Unable to edit a dictionary entry that has # in its ref
Fix: [ bug #2758 ] Product::update sets product note to "null" when $prod->note is null
Fix: [ bug #2757 ] Deleting product category photo gives "Forbidden access" error
Fix: [ bug #2976 ] "Report" tab is the current tab but it is not marked as selected by the UI
Fix: [ bug #2861 ] Undefined variable $res when migrating
Fix: [ bug #2837 ] Product list table column header does not match column body
Fix: [ bug #2835 ] Customer prices of a product shows incorrect history order
Fix: [ bug #2814 ] JPEG photos are not displayed in Product photos page
Fix: [ bug #2715 ] Statistics page has broken layout with long thirdparty names
Fix: [ bug #2570 ] [Contacts] Page should not process if ID is invalid
Fix: [ bug #3268 ] SQL error when accessing thirdparty log page without a socid parameter
Fix: [ bug #3180 ] formObjectOptions hook when editing thirdparty card does not print result
Fix: [ bug #1791 ] Margin menu not available if any Finance module is not enabled
Fix: [ bug #3310 ] OrderLine::fetch, FactureLigne::fetch and PropaleLigne::fetch do not return anything
Fix: [ bug #3206 ] PropaleLigne, OrderLine and FactureLigne given to triggers through update function does not contain all the information
Fix: [ bug #3313 ] Error enabling module with PostgreSQL database

***** ChangeLog for 3.5.6 compared to 3.5.5 *****
Fix: Avoid missing class error for fetch_thirdparty method #1973
Fix: Can't update phone_pro from web service
Fix: Some security holes.
Fix: copy extrafields when creating order from proposal.
Fix: report on action was not filtering by environment.
Fix: Avoid missing class error.
Fix: Add function dolEscapeXML.
Fix: Bad days and month reported by function.
Fix: Bad margin calculation.

***** ChangeLog for 3.5.5 compared to 3.5.4 *****
Fix: Holiday module was broken. Initialization of amount of holidays failed.
Fix: [ bug #1523 ] suite bug #1334 : filtre et ordre de tri conjoints ne s'appliquent pas.
Fix: Fusion PDF button on unpaid invoice is no more displayed.
Fix: Unpaid invoice launch fusion PDF action even if it is only search (with enter keyboard input instead of lens click).
Fix: Pb when showing log list of holiday module with some mysql versions.
Fix: Error with bad timezone pushed by some browsers.
Fix: shipping list SQL request was not filtering on shipping element
Fix: debian package provided by dolibarr team must use embedded libraries.
Fix: [ bug #1528 ] Leopard Services numeration module description is not translated.
Fix: [ bug #1523 ] suite bug #1334 : filtre et ordre de tri conjoints ne s'appliquent pas.
Fix: [ bug #1534 ] Unknown error when deleting a product photo under special circumstances.
Fix: Update impayees.php
Fix: Link product, In list view and label product.
Fix: visible task into area "time" for "My task" must limit task to tasks i am assigned to.
Fix: When disabled, all fields to add time into task line must be disabled.
Fix: Missing include files.lib.php in some pages that use dol_delete_recursive
Fix: [ bug #1558 ] Product/service edit page title shows new Ref instead of old ref.
Fix: [ bug #1553 ] Saving User displays setup removes menu.
Fix: [ bug #1544 ] Can remove date from invoice.
Fix: list event view lost type event filter.
Fix: Add code save on create event.
Fix: SQL injection.
Fix: [ bug #1589 ] Menu type in "Edit menu" page is not translated
Fix: [ bug #1591 ] Linked object block shows Total HT/TTC even if not having permission to read them
Fix: [ bug #1577 ] When creating new Private individual third, selected third type is ignored
Fix: [ bug #1555 ] Update accountancy code of products does not throw PRODUCT_MODIFY trigger
Fix: [ bug #1548 ] Supplier payment card shows type in French
Fix: [ bug #1546 ] Incorrect page number when searching in the list of bank transactions

***** ChangeLog for 3.5.4 compared to 3.5.3 *****
Fix: Hide title of event when agenda module disabled.
Fix: When using option MAIN_MAIL_ALLOW_SENDMAIL_F, a mail was sent to sender.
Fix: Question about warehouse must not be done when module stock is disabled.
Fix: Option STOCK_SUPPORTS_SERVICES was not correctly implemented
     (missing test at some places).
Fix: Renaming a project with uploaded files failed.
Fix: [ bug #1476 ] Invoice creation form loses invoice date when there is a validation error.
Fix: [ bug #1431 ] Reception and Send supplier order box has a weird top margin.
Fix: [ bug #1428 ] "Nothing" is shown in the middle of the screen in a supplier order.
Fix: The object deliverycompany was not used anymore and output of
     details for delivery reports was lost during 3.5. Rewrite code to
     restore feature.
Fix: [ bug #1445 ] html fix : missing </tr>
Fix: [ bug #1415 ] Intervention document model name and suppliers model names is not shown
     properly in module configuration
Fix: [ bug #1416 ] Supplier order does not list document models in the select box of the 
     supplier order card
Fix: [ bug #1443 ] Payment conditions is erased after editing supplier invoice label or 
     limit date for payment
Fix: Filter on status was not visible when selected from url.
Fix: Filtering on status was last when asking to sort.
Fix: [ bug #1432 ] Trigger SHIPPING_CREATE ignores interception on error.
Fix: [ bug #1449 ] Trigger ORDER_CREATE, LINEORDER_DELETE, LINEORDER_UPDATE and LINEORDER_INSERT ignore interception on error.
Fix: [ bug #1450 ] Several Customer order's triggers do not report the error from the trigger handler.
Fix: [ bug #1451 ] Interrupted order clone through trigger, loads nonexistent order.
Fix: [ bug #1454 ] Mention de bas de page erroné
Fix: Do not display dictionary for non activated module 
Fix: Link element from element project pages
Fix: [ bug #1509 ] Expedition admin free text & watermark submit error
Fix: [ bug #1349 ] AJAX contact selector does not work fine in Project card
Fix: [ bug #1452 ] variable used but not defined
Fix: If multiprice level is used the VAT on addline is not correct
Fix: [ bug #1254 ] Error when using "Enter" on qty input box of a product (on supplier order part)
Fix: [ bug #1462, 1468, 1480, 1483, 1490, 1497] $this instead of $object
Fix: [ bug #1455 ] outstanding amount
Fix: [ bug #1425 ] LINEBILL_SUPPLIER_DELETE failure trigger leads to an endless loop
Fix: [ bug #1460 ] Several supplier order triggers do not show error messages
Fix: [ bug #1461 ] LINEORDER_SUPPLIER_CREATE does not intercept supplier order line insertion
Fix: [ bug #1484 ] BILL_SUPPLIER_PAYED trigger action does not intercept failure under some circumstances
Fix: [ bug #1482 ] Several supplier invoice triggers do not show trigger error messages
Fix: [ bug #1486 ] LINEBILL_SUPPLIER_CREATE and LINEBILL_SUPPLIER_UPDATE triggers do not intercept trigger action
Fix: [ bug #1522 ] Element list into associate object into project are no more filterd by project thirdparty
Fix: [ bug #1526 ] Thumbs of files uploaded with dots in their names do not load correctly
Fix: Import ProfId1 to siren and ProfId2 to siret

***** ChangeLog for 3.5.3 compared to 3.5.2 *****
Fix: Error on field accountancy code for export profile of invoices.
Fix: [ bug #1351 ] VIES verification link broken.
Fix: [ bug #1352 ] Removing a shipping does not remove the delivery.
Fix: Option MAIN_INVERT_SENDER_RECIPIENT broken with typhon template.
Fix: Can disable features with PHPEXCEL (no DLSF compatible).
Fix: Can disable features with CKEDITOR. 
Fix: Pb of records not correctly cleaned when module marge is
     uninstalled (conflict between 'margin' and 'margins').
Fix: [ bug #1341 ] Lastname not added by file or direct input in mass e-mailing.
Fix: [ bug #1357 ] Invoice creator state not printed in generated invoice documents.
Fix: Suppliers invoice mask fails using {tttt} in numbering.
Fix: [ bug #1350 ] pdf template name for typhon was not correctly set when enabling module.
Fix: Navigation on notes for shipments was not working.
Fix: [ bug #1353 ] Email notifications, wrong URL.
Fix: [ bug #1362 ] Note is not saved.
Fix: tr/td balance.
Fix: [ bug #1360 ] note indicator for member tab.
Fix: Nb of notes and doc not visible onto tasks.
Fix: [ bug #1372 ] Margin calculation does not work in proposals.
Fix: [ bug #1381 ] PHP Warning when listing stock transactions page.
Fix: [ bug #1367 ] "Show invoice" link after a POS sell throws an error.
Fix: TCPDF error file not found in member card generation.
Fix: [ bug #1380 ] Customer invoices are not grouped in company results report.
Fix: [ bug #1393 ] PHP Warning when creating a supplier invoice.
Fix: [ bug #1399 ] [pgsql] Silent warning when setting a propal as "facturée" in propal.php
Fix: When number reach 9999 with default numbering module, next number
     will be 10000 instead of 0000 and error.
Fix: element page on project give wrong href link.
Fix: [ bug #1397 ] Filter by supplier orders with status Draft does not filter.
Fix: [ bug #1388 ] Wrong date when invoicing several orders.
Fix: [ bug #1411 ] Unable to set an expedition note if invoices module is not enabled.
Fix: [ bug #1407 ] Rouget pdf overlapped when using tracking number and public notes.
Fix: [ bug #1405 ] Rouget PDF expedition incorrect when two expeditions under the same commande
Fix: [ bug #1434 ] Muscadet supplier order document model linked objects overlap the text

***** ChangeLog for 3.5.2 compared to 3.5.1 *****
Fix: Can't add user for a task.
Fix: Autoselect of warehouse if there is only one warehouse.
Fix: Install of odt template for project and tasks.
Fix: [ bug #1318 ] Problem with enter key when adding an existing
     product to a customer invoice.
Fix: [ bug #1307 ] Quotes get removed from several inputs.
Fix: [ bug #1317 ] Removing a category does not remove all child categories
Fix: [ bug #1312 ] Call to undefined function _()
Fix: Restore build for obs and launchpad.
Fix: deleting files into backup system tools.
Fix: Dump using php not not include lock on tables that are deleted.
Fix: Fixed a problem with bank accounts sharing across entities.
Fix: fields into group by of sql requests for module margins must be
     same than fields into select.
Fix: When select_date is called with '' as preselected date,
     automatic user date was not correctly et (We must set a date into PHP
     server timezone area)
Fix: First param of select_date must always be forged with a dolibarr
     date function and not time().
Fix: fix can't add line with product in supplier order
Fix: [bug #1309]   
Fix: Solve pb of too many embedded tables     
Fix: [ bug #1306 ] Fatal error when adding an external calendar
Fix: A fix to manage automatic creation of code for import.
Fix: Try to add code to provide easy way to fix warning on timezone not
     defined.
Fix: Several fix into workflow/condition for invoice payments or convert
     into discount.
Fix: Option MAIN_PDF_DASH_BETWEEN_LINES was not working when tcpdf was
     making a pagebreak higher than 2 pages.     
Fix: form to add images should not show link form.
Fix: Correction when adding order line with price as '0'.
Fix: [ bug #1283 ] ROUGET Shipment PDF.
Fix: [ bug #1300 ]
Fix: Miscellaneous problems on task tabs (withproject parameter lost and
     download fails).
Fix: Avoid home project page to hung when too many tasks opened.
Fix: bug #1295: Error when creating an agenda extrafield with a number as reference
Fix: Translation of number for pt_PT.
Fix: Error on ajax_constantonoff function.
Fix: [ bug #1323 ] problème pour générer un odt depuis les taches dans projet.
Fix: Can not make withdrawals 

***** ChangeLog for 3.5.1 compared to 3.5.0 *****
Fix: Do not report trigger errors twice.
Fix: Error when creating event was not reported.
Fix: Bug of import of agenda when using https link
Fix: Field nature not saved correctly
Fix: Substitution of extra field was ko for order
Fix: Bad translation of date format for pt_BR.
Fix: priority field of agenda record is smallint.
Fix: Missing loading of lang in some pages.
Fix: Write note in invoice when using pos module.
Fix: Link to paypal was invalid into email text.
Fix: ref and date of supplier invoice.
Fix: Check on bank account.
Fix: Problem with file upload and download.
Fix: Page load not ending when large number of thirdparties. We 
     added option MAIN_DISABLE_AJAX_COMBOX to disable javascript
     combo feature that is root cause of problem.
Fix: [ bug #1231 ] PDF always generated in interventions
Fix: Be sure there is no duplicate default rib.
Fix: Enable extrafields for customer order, proposal and invoice lines. This feature
     was developed for 3.5 but was disabled (hidden) because of a bug not possible to
     fix enough quickly for 3.5.0 release. 
Fix: user right on Holiday for month report nor working.
Fix: [ bug #1250 ] "Supplier Ref. product" sidebar search box does not work
Fix: Bad space in predefined messages. 
Fix: [ bug #1256 ] Signature was not added for email sent from thirdparty page.
Fix: Action event SHIPPING_VALIDATE is not implemented
Fix: The customer code was set to uppercase when using numbering module leopard. We
     must keep data safe of any change.
Fix: [ bug #1291 ] Loading actions extrafields fails.
Fix: [ bug #1123 ] Paid deposit invoices are always shown as partially paid when fully paid
Fix: Corrected project contact types translation.
Fix: [ bug #1206 ] PMP price is bad calculated.
Fix: [ bug #520 ] Product statistics and detailed lists are wrong.
Fix: [ bug #1240 ] traduction.
Fix: [ bug #1238 ] When creating accompte with a %, free product are used for calculation.
Fix: [ bug #1280 ] service with not end of date was tagged as expired.
Fix: [ bug #1295 ] Error when creating an agenda extrafield with a number as reference.
Fix: [ bug #1306 ] Fatal error when adding an external calendar.
New: Added es_CL language
Fix: Margin tabs bad data show
Fix: [ bug #1318 ] Problem with enter key when adding an existing product to a customer invoice.
Fix: [ bug #1410 ] Add customer order line asks for required Unit Price but doesn't interrupt the creation of the line

***** ChangeLog for 3.5 compared to 3.4.* *****
For users:
- New: Add hidden option BANK_DISABLE_DIRECT_INPUT.
- New: More options to select status of users into select user list.
- New: [ task #862 ] Add ODT on shipments.
- New: [ task #149 ] Add # of notes and attachments in tabs.
- New: Can edit customer ref at any time.
- New: [ task #877 ] Reorganize menus.
- New: [ task #858 ] Holiday module: note on manual holiday assignation.
- New: [ task #892 ] Add hidden option in thirdparty customer/supplier module to hide non active
  companies in select_company method.
- New: [ task #531 ] Add a workload field on tasks.
- New: Add graph of bank account input/output into input-output report page.
- New: Add script export-bank-receipts.php
- New: Add option "filter=bank" onto script rebuild_merge_pdf.php to merge PDF that
  has one payment on a specific bank account.*
- New: [ task #901 ] Add Extrafield on Fiche Inter.
- New: Show process id in all command line scripts.
- New: Module mailman can subscribe/unsubscribe to ML according to categories or type of member.
- New: Add object_hour and object_date_rfc as substitution tag for open document generation.
- New: Add options to send an email when paypal or paybox payment is done.
- New: Clone product/service composition.
- New: Add option ADHERENT_LOGIN_NOT_REQUIRED.
- New: Add a cron module to define scheduled jobs.
- New: Add new graphical boxes (customer and supplier invoices and orders per month).
- New: [ task #286 ] Enhance rounding function of prices to allow round of sum instead of sum of rounding.
- New: Can add an event automatically when a project is create. 
- New: Add option MAIN_GENERATE_DOCUMENT_WITH_PICTURE.
- New: Add option excludethirdparties and onlythirdparties into merge pdf scripts.
- New: [ task #925 ] Add ODT document generation for Tasks in project module.
- New: [ task #924 ] Add numbering rule on task.
- New: [ task #165 ] Add import/export of multiprices.
- New: Add Maghreb regions and departments.
- New: A more responsive design for statistic box of home page.
- New: [ task #1005 ] Adapting to Spanish legislation bill numbering
- New: [ task #1011 ] Now supplier order and invoice deal with payment terms and mode.
- New: [ task #1014 ] Add option to recursively add parent category.
- New: [ task #1016 ] Can define a specific numbering for deposits.
- New: [ task #918 ] Stock replenishment.
- New : Add pdf link into supplier invoice list and supplier order list.
- New : Genrate auto the PDF for supplier invoice.
- New : Add category into filter webservice thirdparty method getListOfThirdParties.
- New : Allow to define margin or mark rate during quoting, ordering, invoicing.
- New : User permissions on margin module.
- New : Add ref supplier into muscadet model/
- New : Add ability to copy contact address to clipboard.
- New: Can use tag {mm} before {yy} even when there is a reset into numbering masks.
- New: [ task #1060 ] Register fields localtax(1|2)_type into details tables.
- New: [ task #923 ] Localtax support for ODT templates. 
- New: [ task #90 ] Barcode search.
- New: Add hidden option MAIN_VAT_DEFAULT_IF_AUTODETECT_FAILS.
- New: Can send an email from thirdparty card.
- New: Can cancel holidays that were previously validated.
- New: Can choose contact on event (action com) creation, and filtered by thirdparty.
- New: Add hidden option MAIN_FORCE_DEFAULT_STATE_ID.
- New: Add page to make mass stock movement.
- New: Add field oustanding limit into thirdparty properties.
- New: Can enter a vat payment of zero.
- New: Add path to installed dir of external modules + Name and web of module provider.
- New: Add option to use a specific mask for uploaded filename.
- New: Can attach external links to objects as we can attach files.
- Qual: Implement same rule for return value of all command line scripts (0 when success, <>0 if error).
- Fix: [ bug #992 ] Proforma invoices don't have a separated numeric count.
- Fix: [ bug #1022 ] correct margin calculation for credit notes.
- Fix: Better management of using ajax for upload form (to solve problem when enabling ajax jquery multifile upload in some cases).
- Fix: Lost stats filters into year selection.
- Fix: Some config data are shared between suppliers orders and suppliers invoices

New experimental module:
- New: [ task #157 ] Add a Skype button (adherents / third parties / contacts)

For translators:
- Qual: Normalized sort order of all languages files with English reference files.
- New: Add language code files for South Africa, France new Caledonia, Vietnam.
- New: Translate string for email to change password.

For developers:
- New: DolGraph can build graph with three lines.
- New: DolGraph accept a parameter to cache data of graph getNbByMonthWithPrevYear.
- New: Can enable tuning info with option MAIN_SHOW_TUNING_INFO.
- New: Show version of client lib used by mysql drivers.
- New: Add function to get content of an url (using all dolibarr setup like timeout, proxies...)
- New: Upgrade lib of TCPDF to 6.0
- New: Upgrade jquery flot library to 0.8.1
- New: Add property "hidden" into module descriptors to allow to hide a module according to
  some dynamic conditions.
- New: Add option MAIN_MOTD_SETUPPAGE to add a content onto setup page. Also content for
  MAIN_MOTD_SETUPPAGE, MAIN_MOTD_SETUPPAGE, MAIN_HOME now accept "|langfile" into translation
  key to use a specific language file.
- New: Make some changes to allow usage of several alternative $dolibarr_main_url_root variables.
- Qual: All nowrap properties are now using CSS class nowrap.
- Qual: Move hard coded code of module mailmanspip into trigger.
- New: Into POST forms, if you can add a parameter DOL_AUTOSET_COOKIE with a value that is list name,
  separated by a coma, of other POST parameters, Dolibarr will automatically save this parameters
  into user cookies.
- New: Add hook addHomeSetup.
- New: Add trigger CATEGORY_LINK and CATEGORY_UNLINK.
- New: A trigger can return an array of error strings instead of one error string.
- New: Add method to use a dictionary as a combo box.
- New: Add update method for web service product.
- Fix also several bugs with old code. 

WARNING: Following change may create regression for some external modules, but was necessary to make
Dolibarr better:

1) We started to clean hooks code. 
If your hook want to modify value of $actions, it's role of your hook to modify it. Dolibarr 
hook code will no more decide this for your module. If your action class for hook was returning
a string or an array, instead your module must set $actionclassinstance->results (to return array) 
or $actionclassinstance->resprints (to return string) to return same thing. The return value must 
be replaced by a "return 0";
Goal is to fix old compatibility code that does not match hook specifications: 
 http://wiki.dolibarr.org/index.php/Hooks_system   

2) If you implemented hook printTopRightMenu, check that output does not include '<td>' tags any more.
All content added must be tagged by a '<div>' with css class="login_block_elem"

3) Some methods object->addline used a first parameter that was object->id, some not. Of course
this was not a good practice, since object->id is already known, there is no need to provide id as 
parameter. All methods addline in this case were modified to remove this parameter. 

4) Method ->classer_facturee() is deprecated. It must be replace with ->classifyBilled().

5) Property ->tel on objects is now ->phone

6) Trigger LINEPROPAL_MODIFY is renamed into LINEPROPAL_UPDATE and
   Trigger CONTRACT_LINE_DELETE rnamed into LINECONTRACT_DELETE to match naming rules.



***** ChangeLog for 3.4.3 compared to 3.4.2 *****
Fix: Bad get of localtaxes into contracts add lines
Fix: Warning into bank conciliation feature.
Fix: Bad get of localtaxes into contracts add lines.
Fix: Add a limit into list to avoid browser to hang when database is too large.
Fix: [ bug #1212 ] 'jqueryFileTree.php' directory traversal vulnerability
Fix: Agenda and Banks module were not working with multicompany module
Fix: [ bug #1317 ] Removing a category does not remove all child categories
Fix: [ bug #1380 ] Customer invoices are not grouped in company results report.

***** ChangeLog for 3.4.2 compared to 3.4.1 *****
Fix: field's problem into company's page (RIB).
Fix: Document cerfa doesn't contained firstname & lastname from donator.
Fix: Bad rounding on margin calculations and display.
Fix: Option drop table into backup was broken.
Fix: [ bug #1105 ] Searching Boxes other search option.
Fix: wrong buy price update.
Fix: [ bug #1142 ] Set paiement on invoice (PGSql).
Fix: [ bug #1145 ] Agenda button list type do not display.
Fix: [ bug #1148 ] Product consomation : supplier order bad status.
Fix: [ bug #1159 ] Commercial search "other" give p.note do not exists.
Fix: [ bug #1174 ] Product translated description not good into PDF.
Fix: [ bug #1163 ] SQL Error when searching for supplier orders.
Fix: [ bug #1162 ] Translaction for morning and afternoon.
Fix: [ bug #1161 ] Search on product label.
Fix: [ bug #1075 ] POS module doesn't decrement stock of products in delayed payment mode.
Fix: [ bug #1171 ] Documents lost in interventions after validating.
Fix: fix unsubscribe URL into mailing when sending manually (not by script).
Fix: [ bug #1182 ] ODT company_country tag is htmlencoded.
Fix: [ bug #1196 ] Product barcode search does not expect 13th digit on EAN13 type.
Fix: [ bug #1202 ] Wrong amount in deposit % invoice from proposal.
Fix: Removed analytics tags into doc page.
Fix: Call Image on this instead of pdf.
Fix: Missing parameter for photo.
Fix: Bad SQL request for turnover report.

***** ChangeLog for 3.4.1 compared to 3.4.0 *****
Fix: Display buying price on line edit when no supplier price is defined.
Fix: Retrieving of margin info when invoice created automatically from order.
Fix: Reordering supplier products in list by supplier or supplier ref was crashing.
Fix: [ bug #1029 ] Tulip numbering mask.
Fix: Supplier invoice and supplier order are not displayed into object link into agenda event card.
Fix: [ bug #1033 ] SUPPLIER REF disappeared.
Fix: update extrafield do not display immediatly after update.
Fix: Fix bug with canvas thirdparty.
Fix: [ bug #1037 ] Consumption> Supplier invoices related.
Fix: User group name do not display in card (view or edit mode).
Fix: Link "Show all supplier invoice" on suplier card not working. 
Fix: [ bug #1039 ] Pre-defined invoices conversion.
Fix: If only service module is activated, it's impossible to delete service.
Fix: [ bug #1043 ] Bad interventions ref numbering.
Fix: Mailing module : if an email is already in destinaires list all other email from selector was not inserted.
Fix: Localtaxes balance not showing.
Fix: Intervention box links to contracts id.
Fix: Compatiblity with multicompany module.
Fix: Edit propal line was losing product supplier price id.
Fix: Delete linked element to supplier invoice when deleted.
Fix: [ bug #1061 ] Bad info shipped products.
Fix: [ bug #1062 ] Documents lost in propals and contracts validating.
Fix: Supplier price displayed on document lines and margin infos didnt take discount.
Fix: sorting on qty did not work in supplier product list.
Fix: there was no escaping on filter fields in supplier product list.
Fix: bugs on margin reports and better margin calculation on credit notes.
Qual: Add travis-ci integration.

***** ChangeLog for 3.4 compared to 3.3.* *****
For users:
- New: Can use ODS templates as document templates.
- New: Add link to autofill/reset with quantity to ship when creating a
  delivery receipt.
- New: Event into calendar use different colors for different users.
- New: Support revenue stamp onto invoices.
- New: Add a tab "consumption" on thirdparties to list products bought/sells.
- New: Some performance enhancements.
- New: Can attach files onto trip and expenses modules.
- New: Add hidden option MAIN_PDF_TITLE_BACKGROUND_COLOR.
- New: Merge tab customer and prospect.
- New: Add ES formated address country rule.
- New: Can define a hierarchical responsible on user and add a tree view to 
  see hierarchy of users.
- New: Can expand/collapse menus, categories and users list.
- New: extra parameters are supported into ODT/ODS templates.
- New: total per vat rate are available as tags for ODT/ODS templates.
- New: Some part of interface use more CSS3 (ie: agenda)
- New: [ task #707 ] Create option "ProfIdx is mandatory to validate a invoice".
- New: Can define if we want to use VAT or not for subscriptions (foundation module).
- New: Can define a default choice for "More action when recording a
  subscription" (foundation module).
- New: Add link to check professional id for India.
- New: [ task #731 ] Uniformize ref generation
- New: [ task #748 ] Add a link "Dolibarr" into left menu
- New: Script email_unpaid_invoices_to_representative accepts now a parameter "test"
  and a "late delay".
- New: Can define different clicktodial setups for each user.
- New: Add hidden option INVOICE_CAN_NEVER_BE_REMOVED.
- New: Enhance agenda module to reach RFC2445 ("type" not enabled by default and add
  "busy" information).
- New: Add module Opensurvey.
- New: Default approver for holidays is set by default to hierchical parent.
- First change to prepare feature "click to print" (IPP) for PDF.
- New: [ task #350 ] Merge tab customer and prospect.
- New: [ task #710 ] Add substitution into mailing send (and HTML is now valid).
- New: [ task #711 ] Add combobox for contact, as done for product/thirdparty.
- New: [ task #714 ] In Emailing module admin autogenerate security key of READRECEIPT.
- New: [ task #743 ] GED : Add aministration option to disable autotree display.
- New: [ task #767 ] Customer Address fallback when a contact doesn't have an address.
- New: [ task #768 ] WYSIWYG for all mails.
- New: [ task #773 ] Add Project document in GED(ECM) modules.
- New: [ task #783 ] Add more types for extra parameters (lists, phone, emails, checkbox,
  prices, radio).
- New: [ task #798 ] Add range limit date on product/services as it is done on order 
  and invoice.
- New: [ task #814 ] Add extrafield feature for projects ands tasks.
- New: [ task #770 ] Add ODT document generation for Projects module.
- New: [ task #741 ] Add intervention box.
- New: [ task #826 ] Optionnal increase stock when deleting an invoice already validated.
- New: [ task #823 ] Shipping_validate email notification.
- New: [ task #900 ] Review code of ficheinter.class.php
- Fix: [Bug #958] LocalTax2 for Spain fails on Suppliers
- Fix: [ bug #972 ] Auto completion contact field do not take account the min caract number before search
- Fix: [ bug #971 ] html.form.class.php select_contact with autocomplete do not exclude id from exclude array
- Fix: Expedition creation, can retreive product from other expedition

For translators:
- Update language files.

For developers:
- System of menu managers has been rewritten to reduce code to do same things. 
- An external module can force its theme.
- Add function dol_set_focus('#xxx').
- A mymodule can bring its own core/modules/mymodule/modules_mymodule.php file.
- Removed not used libraries.
- More web services. 
- Renamed some database fields, code variables and parameters from french to english.
- First change to manage margins on contracts.
- Add hook getFormMail.
- Function plimit of databases drivers accept -1 as value (it means default value set
  into conf->liste_limit).
- New: Add option dol_hide_topmenu, dol_hide_leftmenu, dol_optimize_smallscreen,
  dol_no_mouse_hover and dol_use_jmobile onto login page (to support different terminal).
- New: dol_syslog method accept a suffix to use different log files for log. 
- New: Type of fields are received by export format handlers.
- New: when adding an action, we can define a free code to tag it for a specific need.
- New: Enhance Dolibarr migration process to include migration script of external 
  modules.
- New: [ task #811 ] Uniformanize note field.
  

WARNING: If you used external modules, some of them may need to be upgraded due to:
- Fields of classes were renamed to be normalized (nom, prenom, cp, ville, adresse, tel
  were renamed into lastname, firstname, zip, town, address, phone).
  This may also be true for some fields into web services.
- If module use hook pdf_writelinedesc, module may have to add return 1 at end of 
  function to keep same behaviour.

TODO:
backport commit 53672dff75f4fdaeeed037ff9d15f860968022ca to fix confirm with jmobile
backport commit 384e3812eb73a15adafb472cacfb93397a54459b to fix W3C/edit contract
 


***** ChangeLog for 3.3.5 compared to 3.3.4 *****
- Fix: Change to make debian package ok despite removal of ckeditor.
- Fix: jcrop file to match debian rules
- Fix: Add missing country UK.
- Fix: Minor fix into package.
- Fix: Add missing label on project field.

***** ChangeLog for 3.3.4 compared to 3.3.3 *****
- Fix: [ bug #1001 ] Social Contribution : State not correct
- Fix: Better management of pdf generation when tcpdf is not available.
- Fix: Change to be more debian compliant natively.

***** ChangeLog for 3.3.3 compared to 3.3.2 *****
- Fix: [ bug #903 ] Fatal error: Call to undefined function dol_get_first_day() in htdocs/commande/liste.php
- Fix: [ bug #934 ] Error on proformat invoice creation (pgsql)
- Fix: [ bug #947 ] Can't create proposal lines with unit price = 0

***** ChangeLog for 3.3.2 compared to 3.3.1 *****
- Fix: Dutch (nl_NL) translation
- Generalize fix: file with a specific mask not found, again
- Fix: translations and BILL_SUPPLIER_BUILDDOC trigger
- Fix: Can't reset payment due date
- Fix: Orderstoinvoice didn't act as expected when no order was checked
- Fix: Bad link to all proposals into Third party card if customer is prospect
- Fix: Some bugs on withdrawal rejects
- Fix: [ bug #774 ] Bug on creating event with box "all day" crossed
- Fix: [ bug #787 ] Invoice supplier box incorrect tooltip when delay on payment
- Fix: [ bug #789 ] VAT not being calculated in POS
- Fix: [ bug #790 ] Spanish localtax RE not being correctly calculated
- Fix: [ bug #794 ] Lost filter on zipcode in prospect list 
- Fix: [ bug #806 ] Margins module with orders2invoice does not respect cost price
- Fix: [ bug #810 ] Cannot update ODT template path
- Fix: [ bug #816 ] Sales journal does not reflect localtaxes
- Fix: [ bug #817 ] Purchases journal does not reflect localtaxes
- Fix: [ bug #824 ] MAIN_DB_PREFIX not use into dictionary
- Fix: [ bug #828 ] Error when code_region is not a number in llx_c_regions (with postgres)
- Fix: [ bug #855 ] Holiday approval email in French
- Fix: [ bug #856 ] (Holidays module) Mail error if destination user doesn't have an email
- Fix: [ bug #857 ] Invoice created from shipment does not have the order discount
- Fix: [ bug #861 ] Impossible to create a new event in agenda
- Fix: [ bug #827 ] AJAX search does not respect multiprice level
- Fix: [ bug #865 ] Dolibarr navigation array in project/task do not work
- Fix: [ bug #866 ] Standing order from an invoice suggests invoice total amount instead of remaining to pay
- Fix: [ bug #788 ] Date of linked interventions are not shown
- Fix: external users should not see costprice and margin infos
- Fix: [ bug #806 ] Tasks are ordered alphabetically instead of chronological order

***** ChangeLog for 3.3.1 compared to 3.3 *****
- Fix: [ bug #733 ] Mass emailing tools do not support <style HTML tag
- Fix: Package for launchpad
- Fix: [ bug #736 ] Missing column in llx_c_chargesociales  
- Fix: Localtax2 for Spain must be based into buyer
- Fix: [ bug #762 ] Bad profit calculation in Reporting
- Fix: bug dictionary with wrong prefix table

***** ChangeLog for 3.3 compared to 3.2.* *****
For users:
- New: Add holiday module, to declare and follow holidays of your employees.
- New: Add margin management module.
- New: Add new theme Amarok.
- New: [ task #289 ] Can reorder tasks.
- New: Add field "signature" into user card. If filled, text is added 
       at end of predefined email texts. If option MAIN_MAIL_DO_NOT_USE_SIGN is on, this
       feature is disabled.
- New: Can input a payment back onto an credit note.
- New: Add link "Back to list" on all cards.
- New: After first install, warning are visible onto mandatory setup not
       configured. Show also total number of activated modules.
- New: Can filter list of proposal, order or invoice on sales representative.
- New: Add supplier ref on supplier orders.
- New: Can export supplier orders and customers shipments.
- New: First change to install external plugins from gui (experimental). 
- New: Monaco is like France for default vat calculation
- New: Can list elements (invoices, orders or proposals) on a particular
  user contact). This allow to view a "basket" of its elements.
- New: Show bank account on payment list of invoice card.
- New: Cloning project allow to clones task, notes, projects files, tasks files, contacts. 
- New: Enhance default style.
- New: Can edit and resiliate member status from list.
- New: Can insert URL links into elements lines. Also reported into PDF.
- New: When a member is validated, we can subscribe to mailing-lists
       according to its type.
- New: Add a tab into members statistics to count members by nature.
- New: Add link to third party into sells and purchase journal.
- New: Suggest a method to generate a backup file for user with no access
       to mysqldump binary.
- New: Can also use extrafields on contacts/addresses and users.
- New: Support unique field for extrafields.
- New: Extra fields supports more types (int, string, double, date, datetime).
- New: Can correct stock of a warehouse from warehouse card.
- New: [ task #185 ] Can input amount when correcting stock to recalculate PMP.
- New: [ task #454 ] Add "No category" into filters on category.
- New: Auto check box on page to edit interface options of user.
- New: More surface control on stock correction page.
- New: Add great britain provinces.
- New: [ task #494 ] Send an email to foundation when a new member has auto-subscribed.
- New: [ task #326 ] Add a numbering module to suggest automatically a product ref.
- New: Add conditional substitution IF/ELSEIF/ENDIF for ODT templates.
- New: Add unit foot2, inch2, foot3 and inch3 for surface and volumes.
- New: Can select thirdparties into emailing targets, even if module category is not enabled.
- New: [ task #498 ] Improvement of the block to add products/services lines.
- New: ECM autodir works also for files joined to products and services.
- New: Add a selection module for emailing to enter a recipient from gui.
- New: Allow to search thirds and products from barcodes directly from the permanent mini search left box.
- New: Allow to search product from barcodes directly from invoices, proposals... through AJAX.
- New: Can make one invoice for several orders.
- New: POS module can works with only one payment method (cach, chq, credit card).
- New: Add possibility to defined position/job of a user.
- New: Add hidden option to add slashes between lines into PDF.
- New: [ task #210 ] Can choose cash account during POS login.
- New: [ task #104 ] Can create an invoice from several orders.
- New: Update libs/tools/logo for DoliWamp (now use PHP 5.3).
- New: Added ODT Template tag {object_total_discount_ht}
- New: Add new import options: Third parties bank details, warehouses and stocks, categories and suppliers prices
- New: English bank account need a bank code (called sort code) to identify an account. 
- New: Can choose menu entry to show with external site module.
- New: Add hidden option MAIN_PDF_MARGIN_LEFT, MAIN_PDF_MARGIN_RIGHT, MAIN_PDF_MARGIN_TOP, MAIN_PDF_MARGIN_BOTTOM to force margins of generated PDF.
- New: [ task #314 ] Can define if prof id are mandatory or not.
- New: Add button on order card to create intervention from services.
- New: Add search box to find products by supplier reference.
- New: Add option MAIN_HELPCENTER_LINKTOUSE to define target link "I need help" onto logon page. 
- New: [ task #608 ] Can clone a supplier order with prices updates
- New: [ task #559 ] Can define a discount % regarding quantity in supplier prices and price by quantity in customer prices
- New: [ task #527 ] After cloning a suplier invoice, go onto invoice ref into edit mode

New experimental module:
- New: Add commissions management module.

- Fix: [ bug #499 ] Supplier order input method not translated
- Fix: No images into product description lines as PDF generation does not work with this.
- Fix: Errors weren't being shown in customer's & supplier's orders
- Fix: Lastname wasn't being recorded in xinputuser emailing module.
- Fix: [ bug #653 ] Error while creating agenda additional attributes
- Fix: [ bug #654 ] Event rapport PDF showing ActionAC_OTH_AUTO
- Fix: [ bug #658 ] Search on bank do not work for description
- Fix: [ bug #659 ] Comment in recurrent invoices is not stored
- Fix: [ bug #622 ] Attaching wrong file when sending the invoice via e-mail

For developers:
- New: Add webservice for thirdparty creation and list.
- New: A module can overwrite templates parts.
- New: Can add a link on title field of added dictionary.
- New: Uniformize code.
- New: Add option WORKFLOW_DISABLE_CREATE_INVOICE_FROM_ORDER and 
       WORKFLOW_DISABLE_CLASSIFY_BILLED_FROM_ORDER.
- New: A module can add several css and js.
- New: removed deprecated methods
       ldap::connect, formadmin::select_lang,
       html::select_tva
- New: Add custom substitution function for ODT product lines: mymodule_completesubstitutionarray_lines()
- New: Basic implementation of hooks and triggers for a lot (most) of core modules: 
  action/calendar, trips and expenses, dons, vat payment, contact/society, contract, product lines, 
  expedition, order supplier and order invoice (lines included), intervention card, project, tasks.
- New: Add ChromePHP output into syslog module.
- New: Add PRODUCT_PRICE_MODIFY trigger.
- New: Created function to retrieve total amount of discount of an invoice/proposal...
- New: We can use a dynamic value ($conf->global->XXX for example) into titles of menus.
- New: Use PHP classes DateTime* for some data functions instead of adodb 
- Qual: Renamed SUPPLIER_INVOICE_BUILDDOC trigger to BILL_SUPPLIER_BUILDDOC
- Qual: Renamed INVOICE_SUPPLIER_DELETE trigger to BILL_SUPPLIER_DELETE
- Qual: Renamed SUPLIER_ORDER_BUILDDOC trigger to ORDER_SUPPLIER_BUILDDOC
- Qual: Renamed CONTRACTLINE_DELETE trigger to CONTRACT_LINE_DELETE
- Qual: Renamed all ficheinter.class.php triggers so that they start with 'FICHINTER_'
- Fix: [ bug #655 ] ORDER_REOPEN trigger incorrectly named
- Fix: [ bug #656 ] Contracts trigger CONTRACT_MODIFY incorrectly named
- Fix: [ bug #657 ] Usergroup class' GROUP_DELETE trigger incorrectly named

For translators:
- New: Update language files (de, tr, pt, ca, es, en, fr).
- New: Added bg_BG autotranslated language.
- New: Translate the donation receipt.

Dolibarr license has also been updated from GPLv2+ to GPLv3+.



***** ChangeLog for 3.2.3 compared to 3.2.2 *****
- Fix: Some permission into agenda module.
- Fix: Generation of PDF was not using correct font for some languages.
- Fix some translations.
- Fix: [ bug #607 ] Nom de société avec guillemets.
- Fix: Option MAIN_MAIL_SENDMAIL_FORCE_BA and MAIN_FIX_BUGGED_MTA was not
  complete.
- Fix: comaptiblity with multicompany module.
- Fix: Bad label when validating/paying an invoice from POS module.
- Fix: Correct recipient into rouget template.
- Fix: A lot of fix into PDF pagebreak management.
- Update VAT for some countries.
- Firstname was missing when sending email from file list.
- Added en_SA language.



***** ChangeLog for 3.2.2 compared to 3.2.1 *****
- Fix: Modify spanish VAT to new rates.
- Fix: Add error message when creating already existing product.
- Fix: Edition of percentage of an event.
- Fix: Minor look fix for theme bureau2crea.
- Fix: Start and end date not saved at project creation
- Fix: Default vat is zero for customer invoices if company does not use vat
- Fix: Localtaxes unit prices precision



***** ChangeLog for 3.2.1 compared to 3.2.0 *****
- Fix: Edit of projects.
- Fix: Activation of modules does not fails if directory install was removed.
- Fix: [ bug #444 ] Regression on auto-closing for proposals and orders.
- Fix: Update translations (catalan, french, spanish, brazilian).
- Fix: [ bug #445 ] Hex escaping in descriptions.
- Fix: error when validating shipment for non predefined products with a
  selected warehouse.
- Fix: Bad local taxes if price base type is TTC for spanish local taxes.
- Fix: Phone not saved when using web service.
- Fix: [ bug #464 ] Payment form should allow to add transmitter for bank transfers.
- Fix: Allows to use a comma decimal separator in supplier invoices payments.
- Fix: Translation for tr_TR, es_ES, pt_BR.
- Fix: Products with no prices not visible.
- Fix: Access to product card created with very old version of Dolibarr.
- Fix: Delete temporary files after validating an invoice.
- Fix: preview of supplier order and invoice template.
- Fix: [ bug #485 ] Configurated amount for public auto-subscription form is not taken into account
- Fix: Average amount graphs weren't comparing the previous year stats
- Fix: Closed project didn't show the new status unless the page was refreshed
- Fix: Files were not being uploaded to a project's task
- Fix: [ bug #503 ] Unable to delete linked file to a deposit
- Fix: [ bug #501 ] Error while trying to modify an user
- Fix: [ bug #506 ] Can't set percentage of a started event
- Fix: Bad assignation of const for pdf delivery module name



***** ChangeLog for 3.2.0 compared to 3.1.* *****
WARNING: PHP lower than 5.x are no more supported.
WARNING: Because of a major datastructure change onto supplier prices tables, be aware
to make a backup of your database before making upgrade.

For users:
- New: Each user can remove/add its own boxes.
- New: Add signature at end of predefined email text.
- New: Can use personalized fields on products/services.
- New: Can attach files on social contributions.
- New: Show payments terms and conditions onto muscadet template.
- New: Can open back a closed commercial proposal.
- New: show thirdparty barcode on main tab.
- New: Can input note (private and public) during note and expenses creation.
- New: Print ticket show invoice ref into POS module.
- New: Can edit customer discounts from invoice create and edit card.
- New: task #11243: Show quantity into stocks for each sub-products into the sub-product tab.
- New: task #10500: Option to choose if professional id are unique.
- New: Add hidden option FOURN_PRODUCT_AVAILABILITY.
- New: task #11123: Add best supplier price.
- New: Enhancement in styles.
- New: Can conciliate several lines in one operation.
- New: task #11289 : Modify third party accountancy code generator aquarium.
- New: task #10606 : more comprehensive message error.
- New: task #11278 : Option into point of sale module to add services in list.
- New: task #11261 : Add an entry into menu called "New shipment".
- New: [ task #187 ] Gerer les evenement recurrents dans les imports ical.
- New: Make option MAIN_GENERATE_DOCUMENTS_WITHOUT_VAT available by default.
- New: Can build PDF in USLetter format or canada format (change paper size).
- New: Can export into Excel 2007 format.
- New: Add hidden option CASHDESK_FORCE_STOCK_ON_BILL
- New: Can search on part of barcode into POS module.
- New: Cheques into cheques receipts are ordered by operation date.
- New: Add hidden option MAIN_DISABLE_PDF_AUTOUPDATE to avoid generating pdf each time data change.
- New: Add hidden option PROJECT_HIDE_UNSELECTABLES to hide project you can't select into combo list.
- New: Add option INVOICE_POSITIVE_CREDIT_NOTE.
- New: Support zip/town autocompletion into warehouses.
- New: Add box for last expired services.
- New: Reduce seriously size of packages.
- New: Can define country code for import.
- New: When invoice was generated from order, order date is visible on PDF, after order ref.
- New: [ task #181 ] Hide password of click2dial in user card.
- New: Chart are faster to build
- New: Value of data into charts are visible on mouse hover.
- New: Import wizard can import contacts.
- New: Import wizard can import personalized fields.
- New: Personalized fields support int type.
- New: Install process is now two times faster.
- New: Can sort files into backup tool.
- New: Default output charset are utf8 into backup tool.
- New: Add brazilian states.
- New: Increase usability of module project.
- New: [ task #285 ] Add search filter on project in tasks list.
- New: Automatic list of documents in ECM module is ok for customers,
       suppliers invoice, orders, customers orders, proposals and social contributions.
- New: All professional id can contains up to 128 chars instead of 32. 
- New: [ task #176 ] Allow to use ODT templates for proposals and orders like it's done for invoices
- New: Add hidden option MAIN_ADD_PDF_BACKGROUND to add a PDF as background of invoice/order generated PDF.
- New: Can convert a product/service into service/product.
- New: Show delivery date into proposal template azur. 
- New: Support tags into header and footer into ODT templates.
- Fix: Can use POS module with several concurrent users.
- Fix: Installer don't fails with Mysql version that added a ssl_cypher field.
- Fix: Sanitize input parameters.
- Fix: [ bug #368 ] Product list
- Fix: [ bug #370 ] Filter in accountancy -> suppliers_bills
- Fix: [ bug #399 ] Bad calculation of local taxes in update line products
- Fix: [ bug #427 ] Bad links to wiki help in certains menus

For developers:
- New: Can add a left menu into an existing top menu or left menu.
- New: Add webservice to get or create a product or service.
- New: Add webservice to get a user.
- New: Add more "hooks" (like hooks to change way of showing/editing lines into dictionnaries).
- New: Log module outputs can be setup with "or" rule (not only "xor").
- New: Add FirePHP output for logging module.
- New: Add trigger ACTION_DELETE and ACTION_MODIFY.
- New: Trigger now have a priority to define sort execution order.
- New: Can define different requests according to database type into migration files.
- New: Add "canvas" feature to overwrite page of thirdparty, contact, product with yours.
- New: Removed artichow deprecated libraries.
- New: A page can force reload of css style sheet
- New: A module can add import description for import wizard, even for tables with foreign keys.
- New: Can add tabs on statistics views.
- New: Add CSS id/class into public payment pages.
- Qual: Add a lot of more PHPUnit tests.
- Qual: Data structure for supplier prices is simpler.
- Qual: Removed no more used external libraries.
- Qual: Cleaned a lot of dead code.
- Qual: More OOP (usage of "abstract", "static", ...), uniformize constructors.
- Qual: Fix a lot of checkstyle warnings.
- Qual: task #216 : Move /lib into /core/lib directory
- Qual: task #217 : Move core files into core directory (login, menus, triggers, boxes, modules)
WARNING: To reduce technic debt, all functions dolibarr_xxx were renamed int dol_xxx.



***** ChangeLog for 3.1.3 compared to 3.1.2 *****
Fix: PgSQL - property must be set if success
Fix: Provide a solution for backup when mysqldump is not available
Fix: Bug #460 - Wrong entity assignment when creating a warehouse
Fix: bug #405 - Late icon always displayed on comm/propal.php



***** ChangeLog for 3.1.2 compared to 3.1.1 *****
- Fix: Can clone a proposal
- Fix: Add member ID in substitution method
- Fix: Duplicate end tag and missing form parts
- Fix: Support companies with no prof id.
- Fix: Sanitize data
- Fix: Bug #318
- Fix: Bug #369
- Fix: More bugs



***** ChangeLog for 3.1.1 compared to 3.1.0 *****
- New: Add option FACTURE_DEPOSITS_ARE_JUST_PAYMENTS. With this option added, 
       credit notes are not removed from total amount of invoice but are just 
       payments used to reducs remain to pay.
- New: Added hidden option MAIN_FIX_FOR_BUGGED_MTA to fix bugged MTA.       
- Fix: Removed warnings during install.
- Fix: State into address of paypal payments were lost.
- Fix: Currency into paypal payments were always euros.
- Fix: Removed Bare LF from emails sent with smtps method.
- Fix: Can show report on selected period.
- Fix: product removed from list after deleted into order.
- Fix: [bug #270] PostgreSQL backend try to connect throught TCP socket for 
- Fix: price was not without tax when using multiprice into POS module.
- Fix: Can delete bank account.
- Fix: [ bug #277 ] Year dropdown in table header of supplier invoices.
- Fix: Some other very minor fixes.


***** ChangeLog for 3.1 compared to 3.0 *****
WARNING: IE6 browser is no more supported in this version.
For users:
- New: War against number of clicks:
     - When adding a free bank transaction, form to add next one is still
       visible (save one click).
     - task #10969 : Add checkbox to close automatically invoice if
       payment is complete (save 3 clicks).
     - Reduce a step into supplier order workflow to save time. If user
       has permission to approve, order is approved when order is validated.
       (Save 2 clicks).
     - In commercial main menu, left menu are already opened. This save one click
       to open a proposal or order.
     - Can add a discount for third party, during invoice edition (and we 
       saved clicks again).
     - When creating a contract, sales representative are preset to user. This save
       4 clicks.
     - Can edit several fields in bank transaction line page into one update.
     - Creation of contacts from third party page go back to third party.
     - Preselect model if there is only one. This save 2 clicks. 
     - Can remove a project if project has tasks. No need to delete task one by one.
- New: Enhance donation module. Add a status "canceled".
- New: Add filters on all statistics report pages.
- New: If a service contains subproducts, subpoducts are decrease when service
       is decrease.
- New: Add status for third parties to disable a third party.
- New: Can send interventions cards by email.
- New: Increase list of available notifications into module Notifications.
- New: Add option MAIN_FIRST_TO_UPPER to force upper case of first 
       letters for names and firstname.
- New: Can filter of payment type in bank transaction list.
- New: Status of users is visible into user list.
- New: Support BSB code for bank account in Australia.
- New: Can set date of payment for autocreate invoice/payment when 
       creating a foundation subscription.
- New: Can edit note of payment.
- New: Option to make login not mandatory in member module.
- New: Add box for last members for foundation module.
- New: A specialized menu can now be used when using smartphones.
- New: Can add information on current user on ODT generation.
- New: Prefix on third party is not used by default. Hidden option
       SOCIETE_USEPREFIX can restore old feature.
- New: Standing orders module use bank account from banks module.
- New: Ask password when creating a user from a contact.
- New: task #10577: Use a numbering module for shipment and contract.
- New: Can create manually order from proposal.
- New: Add a first workflow module to create automatic action on some
       events (create order on proposal closing).
- New: Use autocompletion on invoice select when creating replacement 
       or credit note invoice.
- New: task #10885: Add a week view for calendar.
- New: task #11018: Add a status "not applicable" on events.
- New: Add subscriptions/country/region/town statistics for member module.
- New: Can define a proxy for external web access.
- New: task #11003: checkbox on checks for deposit.
- New: Add status into export. Add third party default language into export.
- New: Can filter on date and bank account when building check receipts.
- New: task #10958 : Add link to cheque receipts into bank transaction 
       line if exists
- New: Can import external ical url into dolibarr agenda view.
- New: Can add a logo on third parties card.
- New: task #11194 : Can delete uploaded photos 
- New: task #9744 : Add the barcode to select products on Point of Sale module
- New: Subscription/Unsubscription to mailman mailing-list can be done on 
       validate/resiliate in foundation module.
- New: Can use extrafields on third parties.
- New: Add chart to report counts by status on element home area pages.
- New: Look: Usage of Jquery Notify to show result or error messages on action.
- New: Look: Minor enhancements into agenda view.
- New: Look: Nicer tooltips with transparency and shadow.
- New: task #11004: Create invoice from intervention.
- New: task #10501: Can use point of sale with different bank accounts.
- Fix: Better Postgresql compatibility.
- Fix: Numbering module for invoices use same number for invoice 
       and credit note if mask is same.
- Fix: Debug and clean withdraw module.
- Fix: Allow access permission for point of sale module.
- Fix: Permissions issues with suppliers.
- Fix: Admin dict data is showing with active language 

For developers:
- New: External modules can add tabs on agenda views.
- New: External modules can also remove default tabs.
- New: External modules can force skin directory so force their own skins.
- New: External modules can add their own menu manager.
- New: External modules can force menu manager.
- New: External modules can overwrite all default language files by
       forcing priority on langs directories on its own lang directory.
- New: External modules can show export list with an "enabled" condition.
- New: Support a backtopage parameter on contact creation page.
- New: Add id on div to show logo.
- New: Install wizard can activate a module at end of install.
- New: Dictionary setup works with very large external dictionnaries (Add 
       page navigation).
- New: Add api to draw graphics with javascript (using Jquery Flot).
- New: Can add user login into menu urls added by modules.

For translators:
- New: Add fa_IR language.
- Fix: Move language ar_AR to ar_SA, sv_SV to sv_SE and da_Da to da_DK.



***** ChangeLog for 3.0 compared to 2.9.* *****
For users:
- New: Can edit date of cheque receipts.
- New: Add Sales journal and Purchase journal report.
- New: Can create supplier invoice from supplier order.
- New: Support login by openid
- New: Support "full day" event in calendar module.
- New: Add a weather on dashboard.
- New: Add a Paypal module.
- New: Can choose third party to use in point of sale module during logon.
- New: A lot of enhancements into ECM module:
       Directories can contains special characters,
       Speed enhancements,
       Directories can be created outside of Dolibarr, refresh button will 
       update database,
       Can rename a file.
- New: Reordering lines in invoice, orders, commercial proposal is faster (use Ajax
       technology).      
- New: Can import members using assistant.
- New: Can exclude deposit, replacement or credit notes in script rebuild_merge_pdf.
- New: task #10473 : Option MAIN_PROFIDx_IN_ADDRESS must no more be hidden.
- New: Can generate business card for on particular member.
- New: Task #10553 : Can attach files on members card.
- New: Can filter on payment type and bank account in payment lists.
- New: When sending supplier orders by mail, a text is predefined.
- New: Upgrade process works with Postgresql.
- New: Task #10538: Add filter on expiration date of subscription for
       foundation module email selector.
- New: Task #9643: Add 2 status (tosell/tobuy) on products instead of only
       1 status for both selling and buying.       
- New: Can input payment conditions on several lines.
- New: Add hidden option MAIN_LOGOUT_GOTO_URL to set the exit url after
       a logout.
- New: For germany, we invert order of address.
- New: Add hidden option MAIN_SERVICES_ARE_ECOMMERCE_200238EC.
- New: Support NPR in customer product prices.
- New: Add more volume units (ounce, gallon, inch, feet, ...)
- New: Delivery date accepts hours and minutes.
- New: Can add a comment on stock dispatching to be save into stock movements.
- New: Can filter product list with too low stocks.
- New: Add option to send all emails sent to a bulk carbon copy.
- New: Preview of emails sent by member module is shown.
- New: task #10100 : Add button to create invoice from a subscription
- New: Reorganize tabs on third parties.
- New: Option MAIN_INVERT_SENDER_RECIPIENT is available in einstein pdf template.
- New: Easier way to define url for clicktodial module.
- New: Add a fckeditor test area in fckeditor module setup.
- New: Add property "Event on full day" on agenda
- New: Enhancement and better compatibility (google, thunderbird) for agenda export.
- New: Can use image editor on user photo.
- New: Task #10796: Add Spain ProfId1 Verification
- New: Page "supplier summary" is now available.
- New: Task #10611: Add option to choose order of field in bank account info on PDF
- New: If a transaction was reconciliated and should not, there was no way to reverse error.
- New: Ubuntu package now works also on debian.
- Perf: Avoid reading database to determine country code after each
        page call.
- Fix: Special chars are now supported in ECM module for filename (not yet for
       directories).
- Fix: Better Postgresql compatibility.
- Fix: Box order is saved when moved.
- Fix: Database name can contains "-" characters.
- Fix: In coloring negative amounts.
- Fix: Date input use date format of user and not dd/mm/yyyy format.
- Fix: Fixed a very old bug making file attachment fails with some emails 
       readers when using "mail php function".
- Fix: When cloning commercial proposal, due date is creation date + delay
       by default.
- Fix: Can edit ordering methods.

For translators:
- New: Update and complete slovenian language sl_SL.
- New: Add full manually translated files for de_AT en de_DE (thanks to eCleaner.at).
- New: Create the language ja_JP.
- New: Add el_GR language.

For developers:
- New: Add jquery by default.
- New: Removed PWC libraries.
- New: Removed Scriptaculous libraries.
- New: Removed Prototype libraries.
- New: Add first Selenium GUI tests.
- New: Enhance a lot of internal function to build external modules
       more easily.
- New: Add a user field ref_ext in object tables to allow external
       systems to store their id and make self-developed synchronizing
       functions easier to build.        
- New: Local user timezone is saved into session (not used yet).
- New: Works with Mysql 5.5.
- Qual: Menu system code is simpler.
- Qual: Mutualize some duplicate code.
- Qual: Renamed some fields into database to be more internationnal.
- Qual: Removed deprecated code.


***** ChangeLog for 2.9 compared to 2.8.* *****
For users:
- New: POS module allow to choose which warehouse to use.
- New: Support "Department/State" field on company setup, contact, 
       bank account and members card.
- New: Can reopen a refused/canceled supplier order.
- New: Add Gant diagramm on project module.
- New: Add a new mode for automatic stock increase: Can be increased
       on dispatching of products from a supplier order receipt.
- New: Can set a past delay to limit calendar export.
- New: Can attach files on emailing campaigns.
- New: Add statistics on trips and expenses module.
- New: Can reopen a closed customer order.
- New: Add module externalsite to add a web site/tools inside 
       menu and a Dolibarr frame.
- New: Can link trips and fees to a project.
- New: Add civility title in foundation module.
- New: Can set accountancy code for product (buy and sell).
- New: Can filter third parties lists on categories.
- New: Can filter products and services lists on categories.
- New: task #10202 : Support categories for members.
- New: Can build documents for third parties (Using ODT templates, need PHP 5.2+). 
- New: Support new products properties: length and area.
- New: Add the "payment due before" field in invoice exports.
- New: Add feature to resize or crop image files (for products photos)
- New: task #10113 : Show list of emailing on clicking on "number of mass emailing received"
- New: Add default language for third parties and use it when multilang is enabled
       to define default language for document generation.
- New: Can reopen a closed supplier invoice.
- New: Move permission "see hidden categories" into "see hidden products/services".
- New: Can delete several files at once in FTP module.
- New: Add box "last contracts".
- New: Works even if Web hosting provider has disabled PHP "glob" function.
- New: Can now send supplier orders by email.
- New: task #10076 : Show content of message in notification module.
- New: Bank name is shown on invoice.
- New: IBAN value is called IFSC if country is India.
- New: Add option to choose to show firstname then name or name then firstname on PDF.
- New: Add company in fields exported by export of members tool.
- New: Reorganise bank menus.
- New: Bookmarks can be sorted on a particular order.
- New: Support spanish RE and IRPF taxes on invoices.
- New: Module category offers categories for foundation module.
- New: Can filter on category on third parties, products and members listings.
- New: A flag is visible before country labels.
- New: When activating a new module, permissions for admin user are set. This save
       time when configuring Dolibarr.
- New: Dolibarr 2.9 is faster than 2.8.
- New: A lot of more predefined VAT values, states, regions for 
       miscelaneous contries.
- New: Enhance skin engine to make themes easier.
- New: Add images into menu "eldy".
- New: Auguria theme is now more modern.
- New: Update tools refers to www.dolibarr.org but also www.dolistore.com web site.
- New: Postgresql experimental support seems to work completely. 
- New: Changes in Dolibarr core to allow to use cache servers (see Memcached module on
       dolistore.com).
- New: Default choice for interactive confirm box is yes by default, and no only for
       delete actions. This reduce number of clicks required to validate actions and 
       is still safe to dangerous actions.
- Fix: Durations are correctly shown for languages using PM/AM dates.
- Fix: A lot of fixes in Point of Sale module.
- Fix: Debug experimental module widthrawal.
- Fix: Format number was wrong for ar_AR language.
- Fix: Can change password if user has only permission "change password".
- Fix: Project PDF document shows all tasks.
- Fix: bug #29278 : SMTP fails with IP instead of hostname.
- Fix: Default language on login page was wrong.
- Fix: Complete support of euros sign (even in PDF).
- Fix: Bad setup of phpMyAdmin for DoliWamp installer.
- Fix: Tracking number should be available on sending sheets.
- Fix: Stock value is not reset when product is transfered into other warehouse. 
- Fix: A lot of not tracked bugs fixed.
- Fix: Some fixes in barcode management.
- Fix: Access to phpMyAdmin is now ok on new DoliWamp installation.

For translators:
- Fix: Major update of italian translation (it_IT).
- Fix: A lot of translation fixes in all languages.
- New: Added translations (sl_SL, is_IS).
- New: Add translations for the DoliWamp installer.

For developers:
- More comments in code.
- Uniformize some code. 
- All arrays "lignes" were renamed into "lines".
- Delete all useless pre.inc.php files (this also increase speed).
- Fix W3C errors in page forging.
- Qual: Mutualize code of menu managers.
- Better isolation of modules files and dolibarr core files. 
- Task #8682 : Remove functions unix_timestamp.
- The makepack tool now make pack with UID 500.
- More css class and div to output menu to allow more skins.
- Generated documentation can be build from Eclipse using Doxygen plugin.
- Snapshot is provided with PHPunit tests.

WARNING: 
- A lot of class files (*.class.php) has moved into subdirectories. So If you use
  or develop non official modules that includes Dolibarr classes, you will have to rename
  path to thoose classes into the include function.
- Also, parameters of the "fetch()" method for class "User" has changed to reflect
  other fetch methods.   
- If you build a personalised themes, you must rename the style sheet into style.css.php.   
- This version is also the last one to support PHP 4.*, Mysql 3.1, IE6.
  Dolibarr 3.* will be supported with PHP 5+ and MySql 4.1+ only.


***** ChangeLog for 2.8.1 compared to 2.8 *****
For users:
- Fix: Works on database with _ in name.
- Fix: Broken feature in trips and expense module.
- Fix: Can use $ in database and login/pass values.
- Fix: No error on upgrade if there is orphelins tasks.
- Fix: Failed to login when user agent string was longer than 128.
- Fix: bug #29526 : Numérotation Proposition Incorrecte après duplication


***** ChangeLog for 2.8 compared to 2.7.* *****
For users:
- New: Support note on trips module
- New: Can link contacts to projects
- New: Can removed attached file on email form if attachment was wrong.
- New: Add option to show your logo on top of left menu.
- New: task #9935: Can edit accountancy code.
- New: Add an option to make users email required.
- New: Module notification can send email on order or proposal validation.
- New: Can use any command line antivirus on file upload.
- New: A customer can also be a prospect.
- New: task #9802 : Can link an action to a project and use project to 
       filter agenda.
- New: Project can be set on contract creation.
- New: Initial sold can be conciliated on bank module.
- New: Add a default errors-to email for emailing module.
- New: Can filter on user on stock movement list.
- New: When creating a third party from a member, it is set as a new
       customer.
- New: Can use {tttt} in numbering mask setup. It will be replaced
       with third party type.
- New: VAT number is stored in one field. This is more "international".
- New: task #9782 : Add possibility to delete a warehouse.
- New: task #9640 : Add label for stock movements.
- New: task #9916 : Add FREE text for interventions card.
- New: Can define the new product ref when cloning.
- New: Project module support status of project and end date.
- New: Provide a ubuntu package.
- New: Add link to check a SIREN for french users.
- New: Add link "now" to fill date when creating invoices.
- Fix: Import module works even if prefix is empty in source file.
- Fix: bug #28055 : Unable to modify the date of a cloned command.
- Fix: bug #27891.
- Fix: Change of numbering module was not effective.
- Fix: Change error management when adding already used supplier ref
       for a product.
- Fix: Running sending-email.php
- Fix: Warning should not appears for invoice closed
- Fix: Import for companies works even with prefix empty.
- Fix: bug #28895 : Création d'utilisateur impossible.
- Fix: Can change password if has only permission change password.

For developers:
- Qual: Reorganize /dev directory.
- Qual: Change the way items are linked together.
- Qual: The login page now use a template in /core/template/login.tpl.php.
- New: Modules can add their own tab on projects cards.
- New: Add management of triger FICHEINTER_VALIDATE


***** ChangeLog for 2.7.1 compared to 2.7 *****
For users:
- Fix: Bad decimal management for it_IT and fr_BE languages.
- Fix: A third party created from a member is created as a 
       customer.
- Fix: Change of numbering module was not effective.
- Fix: Report of balance missing supplier invoices.
- Fix: Running sendmaing-email.php script.
- Fix: Detection of country for IBAN management.
- Fix: Update member photo.


***** ChangeLog for 2.7 compared to 2.6.* *****
For users:
- New: Add a print icon to show a page to print without menus.
- New: Can add a free text on bank cheque receipts.
- New: Price level can be defined also for prospects.
- New: Add a help and support center.
- New: Can export commercial proposals.
- New: Can use a cache for xcal exports.
- New: Option for faster confirmation process with one ajax popup.
- New: Complete theme bluelagoon and rodolphe
- New: Can select third parties emails in emailing module for all
       third parties with expired contract's lines.
- New: Can add a field errors-to in emailing.
- New: Can use inline images in emails.
- New: Add predefined invoices (can be use for repeated invoices).
- New: Add a confirmation when cloning products.
- New: Add stock in product lists.
- New: Can filter list of stock movement on date or product.
- New: Added a link from product list to their stock movements.
- New: Several speed enhancements after using the Google Page speed 
  plugin for FireBug.
- New: Add a confirmation on dangerous admin purge feature.
- New: Add navigation on donation sheets.
- New: Added estimated value for stocks.
- New: Added module Gravatar to found photo of users or members
       from their email on gravatar.com.
- New: Include Dolibarr version in suggested dump filename.
- New: Enhancement in project module.
- New: Add log tab on emailing module.
- New: Minor enhancements in look themes.
- New: Add option to hide help in menu.
- New: Added a "force LDAP synchronize" on member and contact cards.
- New: Can split a discount into two smaller discount. This allows to use a
       discount on an invoice even if invoice amount is lower than discount
       credit available.
- New: Can use variables into the free text on PDF (__TOTAL_TTC_, __TOTAL_VAT...)
- New: Increase page loading speed (all changes reported by Google PageSpeed
       tool has been added).
- New: Add support of constant MAIN_ONLY_LOGIN_ALLOWED to allow to lock all
       access to any users except the one defined in constant.
- New: Add an admin page of PHP sessions with a way to lock new connections
       for other users than yourself. Can also purge existing sessions.
- New: Add point of sale module.
- New: Better usage when using with smartphones.
- New: Add module FTP client.
- New: Can set first day of week.
- New: Installer now create a .htaccess to protect documents directory.
- New: Experimental support for Postgresql.
- New: Full support of SMTPS (can works with Google SMTP).
- Fix: "Now" link works when date popup is not used.
- Fix: Debug seriously the email notification module.
- Fix: Error Call to a member function trans when refusing a supplier order.
- Fix: Fix payment conditions on commercial proposals.
- Fix: Nb of orders to process was wrong.
- Fix: Customer code was not correct on PDF it if contains special 
       characters.
- Fix: Can update price even with "NPR" VAT rates.
- Fix: When product type is missing, description is not lost when adding 
       new product lines.
- Fix: CC and BCC in emails was not used if using SMTPS handler.
- Fix: Last character was lost when text end with n or r.
- Fix: LDAP synchronization is now more robust (transaction and 
  use modify instead of delete/add).
- Fix: Fix: Setup of member synchronization does not conflict 
  with contact or user synchronization.

For translators:
- Update some language files.
- Can accept right to left languages. Added an "automatic" arabe translation.

For developers:
- An external module can force the third party code to be required whatever
  is the rule of third party code module.
- Update fckeditor to 2.6.4.
- Update Smarty to 2.6.26.
- Removed some deprecated code and files.
- Creation of directory in module descriptor is simpler.
- Can use an alternate document_root directory to develop with 
  sources on two repositories.
- Removed useless code of old commercial module.
- Move some modules into the CVS modules repository dolibarrmod. This reduces
  amount of code in main branch.
- Updated wiki documentation.
- Better W3C standard.
- Can add init data when enabling a module.
- Can fix some corruptions in database by calling the update page 
  /install/repair.ksh
- Log files contains more information (PHP_SELD added and OS user used for 
  log of command lines scripts) 
- Can protect a module to not being enabled if javascript disabled.
- If module numberwords is installed, code can use langs->getLabelFromNumber 
  to get value of an amount in text.
- A module can add subsitution keys in makesubsitutions() functions.
- Add $conf->browser->phone defined to optimise code for smartphone browsers.
- All external libs are now in same directory /includes.
- All install files are now in same directory /install.


***** ChangeLog for 2.6 compared to 2.5.* *****
For users:
- New: Add filter on status in emailing selector for Dolibarr users.
- New: Can add bookmarks on all pages.
- New: Enhance bank transactions reporting.
- New: When creating a contact from a third party, informations from third
  party card are automatically suggested.
- New: Sort list of languages in combo box.
- New: EMails links are show with function dol_print_email
- New: Add graph report on number of entities in product statistics page.
- New: Can delete a supplier order whatever is its status.
- New: No limit on free text on PDF generated documents.
- New: Can force login value when creating a user from a member.
- New: Can clone commercial proposals and orders.
- New: Major enhancement of project module.
- New: Added product label in invoice exports fields.
- New: Add VAT number in export fields.
- New: Upgrade FPDF to 1.6
- New: Upgrade Scriptaculous to 1.8.2 and Prototype to 1.6.0.3
- New: Added keywords in PDF.
- New: Add hidden option MAIN_DISABLE_PDF_COMPRESSION.
- New: Add attachments on intervention cards.
- New: Can add personalized fields in emailing selectors.
- New: Customer code and supplier code can be defined automatically.
- New: Emailing feature can extract civility from contacts.
- New: Can create a third party from a member of foundation module.
- New: Can set a limit for stock alert to 0.
- New: Support SMTPS.
- New: Added a page /support to provide a help center service on Dolibarr.
- New: Distinct status "running not expired" from "running expired" in lines 
  contract status.
- New: Add a first version of a module for Paybox.
- New: Can add contact to suppliers orders.
- New: Changes to support the external Bit Torrent module.
- New: Can filter on social contribution type in list.
- New: Upload of joined files need create/modify permissions to work.
- New: For admin users, show the SQL request in export build.
- New: Can modify proposal date if status is draft.
- New: The help link on some pages now links directly to the wiki web page.
- New: Enhancements in barcode module.
- New: Can use decimal values in stocks.
- Fix: Partial payment on social contributions not shown on main page.
- Fix: Handle correctly the comment in status changing of supplier orders.
- Fix: Author, title and topic are correctly encoded in PDF.
- Fix: Now HTML output is always UTF8, this solve bad PDF encoding on old
  users.
- Fix: Save new model when changed on interventions.
- Fix: Failed to go on the future view of bank transaction if there is no 
  future bank transaction already wrote.  
- Fix: Bad ref in supplier list.
- Fix: Bad link in product statistics for supplier referrers.
- Fix: Usage of reset of cursor in personalized numbering modules for a particular
  month (@ option) was broken.
- Can add contacts to a supplier invoice.
- Fix: When an invoice is changed back to status draft, warehouse is increased 
  back.
- Fix: Category of a bank transaction was not saved.
- Fix: Clicktodial plugin works correctly now
- Fix: Multiprices features works correctly.
- Fix: Project module and task creation.
- Fix: Validation of order if a file was attached.
- Fix: A lot of fixes in PDF generators.
- Fix: Bad line/page break with long description of products on PDF.
- Fix: Option force invoice date to validation date working correctly.
- Fix: Creation of a member from the example public page works.

For translators:
- Added 10 more new language files.
- Added autotranslator tool. A tool to build/update automatically
  languages files using Google API for a new language. Wonderful to start a
  new translation.
  
For developers:
- Removed some deprecated files.
- Removed treemenu library.
- Renamed all function dolibarr_xxx into dol_xxx to have same prefix everywhere.
- Rewrite clone feature for supplier invoice to work like other clone features.
- First change to manage a future feature "stock PMP value".
- A module can add a new tab in third party view tabs.
- First change for future geoip module.


***** ChangeLog for 2.5 compared to 2.4.* *****
For users:
- Sessions timeout can be configured to overwrite PHP setup.
- Can filter on date in services list.
- Support bookmark add of product cards.
- Enhancement in stock management (Automatic increase/decrease
  from order or invoice is possible).
- New filter options in prospect lists (category and level).
- New view in ECM module.
- Look enhancements for graphics (add transparency).
- Added statistics report for supplier invoices.
- Added average amount in invoices statistics reports.
- Can move a contract line to another contract of same third party.
- Add an export definition to export interventions.
- Can set umask file permissions on Unix/Linux/BSD systems.
- Miscelanous bug fixes.
- A lot of other enhancements to increase productivity.
- All phone numbers show the clicktodial link if module is enabled.
- Can define hour and minutes in intervention cards.
- Can edit a validated intervention.
- Add filters on intervention list.
- Add juridical status and number of employees in third party 
  export definition.
- A lot of enhancements and translation in withdraw module.
- Full support of Mysql option mode=strict.
- Added a new event from member module to agenda tracked events.
- Can attach a file to suppliers orders.
- Change to make Bank Account Number form more "internationnal".
- Can clone an invoice.
- Can clone an emailing.
- Reduce memory usage (about 2%).
- Add weight and size in sendings module.
- Add a fast search form on left menu for member module.
- Fix: Do not show export filter for disabled modules
- Show greyed lines for not allowed export filters.
- Add nature in product fields (manufactured product or not).
- Add export filters for category module and trip and expenses module.
- Can choose login of dolibarr account created when create from contact

For translators:
- The errors language file contains only error or warning messages with 
  prefix Error or Warning.
- HTML Output is by default in UTF8 and language files can be provided
  in UTF8.

For developers:
- Update skeletons (some fixes and add function createFromClone).
- Add an experimental Cash Desk module.
- Added new triggers events in agenda module.
- All submodules are moved in the includes directory.
- Removed some deprecated files.
- Menu managers now use same class name for their menu entry
  and add a different value in an HTML id for each entry. This allows
  to build skins that use different style for each menu entry.
- All emails and url HTML output use same function.
- Add more integrity check on database
- Can disable modules on logon page. This make possible to
  have several profiles of demo with only one demo. Also added a new
  Dolibarr demo front page (in htdocs/public/demo).
- Allow modules to add new tabs.

   

***** ChangeLog for 2.4 compared to 2.2.* *****
For users:
- Add a calendar module (module agenda) with ical/vcal/rss export.
- Look enhancement in graphics (thanks artichow).
- Add tel and fax on delivery addresses.
- Add a tool to edit personalized menu.
- Add an ical and vcal export link in agenda and webcalendar module.
- Reduce memory usage.
- Now triggers are enabled/disabled according to module they refers to.
- Fix infinite loop on popup calendar.
- Change in tanslation to make Dolibarr easier to understand.
- Add a warning when sending a mail from a user with no email defined.
- Added clicktodial module.
- Add a property private/public in contact. This allows to user Dolibarr
  for a personnal address book.
- French NAF code can accept 5 chars.
- Supplier prices can be input with or without taxe.
- New generic numbering modules to offer more solutions for generating
  automatic id.
- Add new predefined exports wizards (stocks, suppliers, taxes...).
- Add feature to log security events (logon, change of users, passwords).
- Can link all documents (included supplier invoices and orders) to a 
  project.
- Can attach several files to email when sending an invoice, order or
  proposal by email.
- Can choose accuracy (number of decimals) for prices.
- Localization for decimal and thousand delimiter on number is fully
  supported.
- More informations reported in system information pages.
- Add a budget report.
- Added a security audit report.
- Other minor changes (features, look, fixes)
- Added compatibility with Firefox 3.
- Changes for compatibility with PHP6/Mysql6.
- Some bug fixes.

For translators:
- Added spanish es_ES translation.
- Added en_AU translation.

For developers:
- Removed useless code:
  Replaced phplot and phplot5 librairies by artichow.
  Removed cryptograph library replaced by artichow.
- Login functions are now externalised as modules.
- Update code skeletons examples.
- Several enhancements to make addon development easier.
- Add a tool to generate PHP classes completely mapped to a table.
- Added a check to enable external modules only if dolibarr version is
  high enough.
- Changes in wizard installer to allow building autoexe installer for
  Windows with Apache and Mysql included.


***** ChangeLog for 2.2 compared to 2.1.* *****
- Add more statistics on main page.
- Add option to add message on login page.
- Management of categories for third parties.
- Add volume on products properties.
- Support for LDAP authentication.
- Full member synchronisation with LDAP database in
  fundation module.
- More LDAP fields supported for user synchronization.
- Better logger for install.
- First changes to support UTF8.
- Add a "forget password" feature.
- Setup process can run several migrate files if need
  to jump several versions to upgrade.
- Support for webcalendar 1.1 in webcalendar module.
- Support for menu in database.
- Better support for using Dolibarr on more WHP.
- Removed some deprecated files and clean code.
- New theme: Auguria
- Removed PHP warnings.
- Some bugs fixes.
- Traduction more complete.
- Better code comments for Doxygen documentation.
- Better support of vcard export format.
- A lot of security enhancements (no more password in log files,
  crypted password in database, in config file...).
- Themes are full CSS compliant.
- A lot of other minor changes...
- Option to scan uploaded document by an antivirus.
- Transparency for picto files works with IE.
- Can drag and drop boxes on main page.


***** ChangeLog for 2.1 compared to 2.0.* *****
- Added a better installer.
- Support user and groups permissions.
- Translation in english and support for several languages.
- New enhanced look and several new themes.
- Small search boxes for each Dolibarr elements (invoices, contracts,
  orders, proposals...)
- Added an export assistant module to export main dolibarr data.
- Added backup tool to backup database via mysqldump.
- Added product categories management with a categorie tree.
- Management of companies' discounts (relative or absolute).
- Support credit note and discounts (relative and absolute) on
  commercial proposal, orders and invoices.
- Support multi-langual description for products.
- Graphical enhancements (picto to describe all status).
- Added more permissions (ie: can restrict access for a commercial user
  to elements of its companies only).
- Little enhancements to OSCommerce module.
- Added a second OSCommerce module working through web services.
- Added a Mantis module to have a Mantis application in Dolibarr menu.
- Building a PDF document for invoices works like other modules. You
  can change model just before generating the PDF.
- Can generate documents (PDF) for customer orders. Can send them by mail.
- Added FPDI and FPDI_Protection (ie: PDF with password-protection)
- Can make one payment for several supplier invoices.
- Rule to suggests passwords when creating a user are in modules
  allowing to add easily other rules.
- Option to encrypt passwords in database (MD5).
- Add Dolibarr triggers support on users creation/change.
- Add Dolibarr triggers support on payments.
- Add Dolibarr triggers on supplier and customers orders.
- Webcalendar triggers for actions on Member module.
- Support optional new javascript popup selector for date fields.
- Support for several RSS boxes in external RSS module. Setup easier.
- Can attach documents on Action, Orders, Invoices, Commercial proposals.
- Can attach contacts on proposals, orders, contracts, invoices.
- Preview on results of PDF generator modules in setup pages.
- Code cleaner. Remove unused or duplicate code.
- Save and show last connexion date for users.
- Enhancements on a lot of forms for better ergonomy.
- Can add/remove company logo.
- Added LDAP synchronisation for users, groups and/or contacts.
- Can configure your own SMTP server/port for mail sendings.
- Works even on "UTF8 by default" systems (Mysql, Linux...)
- Better compatibility with different PHP version or setup.
- Added mysqli driver.
- Add a WISIWYG editor (FCKEditor) to edit note and comment areas.
- Added AJAX features like a 'search product selector'.
- Modules boxes on main page can be dragged and dropped (with firefox only).
- Support for PHP5.
- Experimental support for Postgresql (not working yet, but waiting feedbacks).
- Removed obsolete files and documentation.
- Added admin tools (backup and files purge).
- Added a tool to build a lang package.
- Added a tool to build a module package.
- Added a tool to build a theme package.
- Traduction more complete.
- Added skeletons for code examples.
- Lot of fixes after 2.0 release not fixed in 2.0.1.
- Added more security option (ie: encrypted password in database)




***** ChangeLog for 2.0.1 compared to 2.0 *****
Minor bug fixes



***** ChangeLog for 2.0 compared to 1.0.* *****
ChangeLog file size is so important, that it is not included inside Dolibarr
package. You can find it at www.dolibarr.org<|MERGE_RESOLUTION|>--- conflicted
+++ resolved
@@ -12,7 +12,6 @@
 make a Dolibarr upgrade.
 
 
-<<<<<<< HEAD
 ***** ChangeLog for 4.0.3 to 4.0.2 *****
 FIX: #5853 $conf->global->$calc==0 || $conf->global->$calc==1
 FIX: #5958 no discount on supplier command made by replenishment
@@ -269,8 +268,6 @@
 
 
 
-=======
->>>>>>> c953ae2a
 ***** ChangeLog for 3.9.4 compared to 3.9.3 *****
 FIX: #2853
 FIX: #3128
@@ -324,10 +321,61 @@
 FIX: vat dictionary should allow enter and edit multiple values for localtaxes, separated by: (ex -19:-15)
 FIX: wrong test on dict.php
 
-<<<<<<< HEAD
-=======
-
->>>>>>> c953ae2a
+
+***** ChangeLog for 3.9.4 compared to 3.9.3 *****
+FIX: #2853
+FIX: #3128
+FIX: #4447
+FIX: #5128 if create method return duplicated code error not use GETPOST in order to get a new code
+FIX: #5340
+FIX: #5473
+FIX: #5474 Country_id of "Don" object is still empty
+FIX: #5534
+FIX: #5535 bad dependency.
+FIX: #5537 AJAX project search does not work properly
+FIX: #5540 getFormMail is not registered as addReplace hook
+FIX: #5544 Disabled Contact still appear in lists to send emails
+FIX: #5549 getNomUrl tooltips show Order info even if user has no rights to read them
+FIX: #5568
+FIX: #5594
+FIX: #5629 PgSQL Interger string stylish error
+FIX: #5651
+FIX: #5660
+FIX: #5853 $conf->global->$calc==0 || $conf->global->$calc==1
+FIX: #5907
+FIX: #5966 Bug: getNomUrl tooltips show Proposal info even if user has no rights to read them
+FIX: #6051
+FIX: #6088
+FIX: Can correct stock of lot using eatby or sell by date
+FIX: Can make a movement on "out of sell" products
+FIX: cannot update bank account on invoice if module order not activated
+FIX: Can't create withdrawal document
+FIX: delete contract extrafields on contract deletion
+FIX: Direction of movement lost if an error occurs
+FIX: Error when CATEGORIE_RECURSIV_ADD is enabled and new category is daughter of an already linked to object
+FIX: export extrafields must not include separe type
+FIX: External user must not be able to edit its discounts
+FIX: Failed to export contact categories with contact extra fields
+FIX: header title in commercial area
+FIX: HT and TTC price should always be displayed together
+FIX: incoterms
+FIX: incoterms do not output into crabe invoice PDF
+FIX: in PgSQL no quote "word style" is permitted around column name
+FIX: Introduce hidden option MAIL_PREFIX_FOR_EMAIL_ID to solve pb of tracking email.
+FIX: margin tab on customer card must filter on current entity invoices
+FIX: missing column into SQL on thridparty list
+FIX: only show projects of related third if external user
+FIX: PgSQL Module Ressource list crash #5637
+FIX: php Strict
+FIX: Regression when deleting product
+FIX: Security to restrict email sending was not efficient
+FIX: tag for date rfc in odt substitution
+FIX: Update intervention lline crash with PgSQL
+FIX: update limit stock on product stock
+FIX: vat dictionary should allow enter and edit multiple values for localtaxes, separated by: (ex -19:-15)
+FIX: wrong test on dict.php
+
+
 ***** ChangeLog for 3.9.3 compared to 3.9.2 *****
 FIX: #4383 $userid not defined
 FIX: #4448 $filebonprev is not used, $this->filename now
