--- conflicted
+++ resolved
@@ -2,7 +2,6 @@
 English Dolibarr ChangeLog
 --------------------------------------------------------------
 
-<<<<<<< HEAD
 ***** ChangeLog for 3.4 compared to 3.3.2 *****
 For users:
 - New: Can use ODS templates as document templates.
@@ -89,15 +88,12 @@
 - If module use hook pdf_writelinedesc, module may have to add return 1 at end of 
   function to keep same behaviour.
 
-  
-=======
+
+
 ***** ChangeLog for 3.3.3 compared to 3.3.2 *****
-
-- Fix: [ bug #903 ] Fatal error: Call to undefined function dol_get_first_day() in htdocs/commande/liste.php
->>>>>>> 4f0758f9
+  - Fix: [ bug #903 ] Fatal error: Call to undefined function dol_get_first_day() in htdocs/commande/liste.php
 
 ***** ChangeLog for 3.3.2 compared to 3.3.1 *****
-
 - Fix: Dutch (nl_NL) translation
 - Generalize fix: file with a specific mask not found, again
 - Fix: translations and BILL_SUPPLIER_BUILDDOC trigger
@@ -128,15 +124,12 @@
 - Fix: [ bug #806 ] Tasks are ordered alphabetically instead of chronological order
 
 ***** ChangeLog for 3.3.1 compared to 3.3 *****
-
 - Fix: [ bug #733 ] Mass emailing tools do not support <style HTML tag
 - Fix: Package for launchpad
 - Fix: [ bug #736 ] Missing column in llx_c_chargesociales  
 - Fix: Localtax2 for Spain must be based into buyer
 - Fix: [ bug #762 ] Bad profit calculation in Reporting
 - Fix: bug dictionnary with wrong prefix table
-
-
 
 ***** ChangeLog for 3.3 compared to 3.2.3 *****
 For users:
