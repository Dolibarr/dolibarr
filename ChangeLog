--------------------------------------------------------------
English Dolibarr ChangeLog
--------------------------------------------------------------

***** ChangeLog for 3.5.7 compared to 3.5.6 *****
Fix: Paypal link were broken dur to SSL v3 closed.
Fix: [ bug #1769 ] Error when installing to a PostgreSQL DB that contains numbers
Fix: [ bug #1752 ] Date filter of margins module, filters since 12H instead of 00H
Fix: [ bug #1757 ] Sorting breaks product/service statistics
Fix: [ bug #1797 ] Tulip supplier invoice module takes creation date instead of invoice date
Fix: [ bug #1792 ] Users are not allowed to see margins module index page when no product view permission is enabled
Fix: [ bug #1846 ] Browser IE11 not detected
Fix: [ bug #1906 ] Deplacement does not allow translated decimal format
Fix: [ bug #1905 ] Custom deplacement types do not get translated in deplacement card
Fix: [ bug #2583 ] Unable to create a bank transfer with localized numbers
Fix: [ bug #2577 ] Incorrect invoice status in "Linked objects" page of a project
Fix: [ bug #2576 ] Unable to edit a dictionary entry that has # in its ref
Fix: [ bug #2758 ] Product::update sets product note to "null" when $prod->note is null
Fix: [ bug #2757 ] Deleting product category photo gives "Forbidden access" error
Fix: [ bug #2976 ] "Report" tab is the current tab but it is not marked as selected by the UI
Fix: [ bug #2861 ] Undefined variable $res when migrating
Fix: [ bug #2837 ] Product list table column header does not match column body
Fix: [ bug #2835 ] Customer prices of a product shows incorrect history order
Fix: [ bug #2814 ] JPEG photos are not displayed in Product photos page
Fix: [ bug #2715 ] Statistics page has broken layout with long thirdparty names
<<<<<<< HEAD
Fix: [ bug #3206 ] PropaleLigne, OrderLine and FactureLigne given to triggers through update function does not contain all the information
=======
Fix: [ bug #2570 ] [Contacts] Page should not process if ID is invalid
Fix: [ bug #3268 ] SQL error when accessing thirdparty log page without a socid parameter
Fix: [ bug #3180 ] formObjectOptions hook when editing thirdparty card does not print result
Fix: [ bug #1791 ] Margin menu not available if any Finance module is not enabled
>>>>>>> 6b2d7f7d

***** ChangeLog for 3.5.6 compared to 3.5.5 *****
Fix: Avoid missing class error for fetch_thirdparty method #1973
Fix: Can't update phone_pro from web service
Fix: Some security holes.
Fix: copy extrafields when creating order from proposal.
Fix: report on action was not filtering by environment.
Fix: Avoid missing class error.
Fix: Add function dolEscapeXML.
Fix: Bad days and month reported by function.
Fix: Bad margin calculation.

***** ChangeLog for 3.5.5 compared to 3.5.4 *****
Fix: Holiday module was broken. Initializaion of amount of holidays failed.
Fix: [ bug #1523 ] suite bug #1334 : filtre et ordre de tri conjoints ne s'appliquent pas.
Fix: Fusion PDF button on unpaid invoice is no more displayed.
Fix: Unpaid invoice launch fusion PDF action even if it is only search (with enter keyboard input instead of lens click).
Fix: Pb when showing log list of holiday module with some mysql versions.
Fix: Error with bad timezone pushed by some browsers.
Fix: shipping list SQL request was not filtering on shipping element
Fix: debian package provided by dolibarr team must use embedded libraries.
Fix: [ bug #1528 ] Leopard Services numeration module description is not translated.
Fix: [ bug #1523 ] suite bug #1334 : filtre et ordre de tri conjoints ne s'appliquent pas.
Fix: [ bug #1534 ] Unknown error when deleting a product photo under special circumstances.
Fix: Update impayees.php
Fix: Link product, In list view and label product.
Fix: visible task into area "time" for "My task" must limit task to tasks i am assigned to.
Fix: When disabled, all fields to add time into task line must be disabled.
Fix: Missing include files.lib.php in some pages to use dol_delete_recursive.
Fix: [ bug #1558 ] Product/service edit page title shows new Ref instead of old ref.
Fix: [ bug #1553 ] Saving User displays setup removes menu.
Fix: [ bug #1544 ] Can remove date from invoice.
Fix: list event view lost type event filter.
Fix: Add code save on create event.
Fix: SQL injection.
Fix: [ bug #1589 ] Menu type in "Edit menu" page is not translated
Fix: [ bug #1591 ] Linked object block shows Total HT/TTC even if not having permission to read them
Fix: [ bug #1577 ] When creating new Private individual third, selected third type is ignored
Fix: [ bug #1555 ] Update accountancy code of products does not throw PRODUCT_MODIFY trigger
Fix: [ bug #1548 ] Supplier payment card shows type in French
Fix: [ bug #1546 ] Incorrect page number when searching in the list of bank transactions

***** ChangeLog for 3.5.4 compared to 3.5.3 *****
Fix: Hide title of event when agenda module disabled.
Fix: When using option MAIN_MAIL_ALLOW_SENDMAIL_F, a mail was sent to sender.
Fix: Question about warehouse must not be done when module stock is disabled.
Fix: Option STOCK_SUPPORTS_SERVICES was not correctly implemented
     (missing test at some places).
Fix: Renaming a project with uplaoded files failed.
Fix: [ bug #1476 ] Invoice creation form loses invoice date when there is a validation error.
Fix: [ bug #1431 ] Reception and Send supplier order box has a weird top margin.
Fix: [ bug #1428 ] "Nothing" is shown in the middle of the screen in a supplier order.
Fix: The object deliverycompany was not used anymore and output of
     details for delivery reports was lost during 3.5. Rewrite code to
     restore feature.
Fix: [ bug #1445 ] html fix : missing </tr>
Fix: [ bug #1415 ] Intervention document model name and suppliers model names is not shown
     properly in module configuration
Fix: [ bug #1416 ] Supplier order does not list document models in the select box of the 
     supplier order card
Fix: [ bug #1443 ] Payment conditions is erased after editing supplier invoice label or 
     limit date for payment
Fix: Filter on status was not visible when selected from url.
Fix: Filtering on status was last when asking to sort.
Fix: [ bug #1432 ] Trigger SHIPPING_CREATE ignores interception on error.
Fix: [ bug #1449 ] Trigger ORDER_CREATE, LINEORDER_DELETE, LINEORDER_UPDATE and LINEORDER_INSERT ignore interception on error.
Fix: [ bug #1450 ] Several Customer order's triggers do not report the error from the trigger handler.
Fix: [ bug #1451 ] Interrupted order clone through trigger, loads nonexistent order.
Fix: [ bug #1454 ] Mention de bas de page erroné
Fix: Do not display dictionnay for non activated module 
Fix: Link element from element project pages
Fix: [ bug #1509 ] Expedition admin free text & watermark submit error
Fix: [ bug #1349 ] AJAX contact selector does not work fine in Project card
Fix: [ bug #1452 ] variable used but not defined
Fix: If multiprice level is used the VAT on addline is not correct
Fix: [ bug #1254 ] Error when using "Enter" on qty input box of a product (on supplier order part)
Fix: [ bug #1462, 1468, 1480, 1483, 1490, 1497] $this instead of $object
Fix: [ bug #1455 ] outstanding amount
Fix: [ bug #1425 ] LINEBILL_SUPPLIER_DELETE failure trigger leads to an endless loop
Fix: [ bug #1460 ] Several supplier order triggers do not show error messages
Fix: [ bug #1461 ] LINEORDER_SUPPLIER_CREATE does not intercept supplier order line insertion
Fix: [ bug #1484 ] BILL_SUPPLIER_PAYED trigger action does not intercept failure under some circumstances
Fix: [ bug #1482 ] Several supplier invoice triggers do not show trigger error messages
Fix: [ bug #1486 ] LINEBILL_SUPPLIER_CREATE and LINEBILL_SUPPLIER_UPDATE triggers do not intercept trigger action
Fix: [ bug #1522 ] Element list into associate object into project are no more filterd by project thirdparty
Fix: [ bug #1526 ] Thumbs of files uploaded with dots in their names do not load correctly
Fix: Import ProfId1 to siren and ProfId2 to siret

***** ChangeLog for 3.5.3 compared to 3.5.2 *****
Fix: Error on field accountancy code for export profile of invoices.
Fix: [ bug #1351 ] VIES verification link broken.
Fix: [ bug #1352 ] Removing a shipping does not remove the delivery.
Fix: Option MAIN_INVERT_SENDER_RECIPIENT broken with typhon template.
Fix: Can disable features with PHPEXCEL (no DLSF compatible).
Fix: Can disable features with CKEDITOR. 
Fix: Pb of records not correctly cleaned when module marge is
     uninstalled (conflict between 'margin' and 'margins').
Fix: [ bug #1341 ] Lastname not added by file or direct input in mass e-mailing.
Fix: [ bug #1357 ] Invoice creator state not printed in generated invoice documents.
Fix: Suppliers invoice mask fails using {tttt} in numbering.
Fix: [ bug #1350 ] pdf template name for typhon was not correctly set when enabling module.
Fix: Navigation on notes for shipments was not working.
Fix: [ bug #1353 ] Email notifications, wrong URL.
Fix: [ bug #1362 ] Note is not saved.
Fix: tr/td balance.
Fix: [ bug #1360 ] note indicator for member tab.
Fix: Nb of notes and doc not visible onto tasks.
Fix: [ bug #1372 ] Margin calculation does not work in proposals.
Fix: [ bug #1381 ] PHP Warning when listing stock transactions page.
Fix: [ bug #1367 ] "Show invoice" link after a POS sell throws an error.
Fix: TCPDF error file not found in member card generation.
Fix: [ bug #1380 ] Customer invoices are not grouped in company results report.
Fix: [ bug #1393 ] PHP Warning when creating a supplier invoice.
Fix: [ bug #1399 ] [pgsql] Silent warning when setting a propal as "facturée" in propal.php
Fix: When number reach 9999 with default numbering module, next number
     will be 10000 instead of 0000 and error.
Fix: element page on project give wrong href link.
Fix: [ bug #1397 ] Filter by supplier orders with status Draft does not filter.
Fix: [ bug #1388 ] Wrong date when invoicing several orders.
Fix: [ bug #1411 ] Unable to set an expedition note if invoices module is not enabled.
Fix: [ bug #1407 ] Rouget pdf overlapped when using tracking number and public notes.
Fix: [ bug #1405 ] Rouget PDF expedition incorrect when two expeditions under the same commande
Fix: [ bug #1434 ] Muscadet supplier order document model linked objects overlap the text

***** ChangeLog for 3.5.2 compared to 3.5.1 *****
Fix: Can't add user for a task.
Fix: Autoselect of warehouse if there is only one warehouse.
Fix: Install of odt template for project and tasks.
Fix: [ bug #1318 ] Problem with enter key when adding an existing
     product to a customer invoice.
Fix: [ bug #1307 ] Quotes get removed from several inputs.
Fix: [ bug #1317 ] Removing a category does not remove all child categories
Fix: [ bug #1312 ] Call to undefined function _()
Fix: Restore build for obs and launchpad.
Fix: deleting files into backup system tools.
Fix: Dump using php not not include lock on tables that are deleted.
Fix: Fixed a problem with bank accounts sharing across entities.
Fix: fields into group by of sql requests for module margins must be
     same than fields into select.
Fix: When select_date is called with '' as preselected date,
     automatic user date was not correctly et (We must set a date into PHP
     server timezone area)
Fix: First param of select_date must always be forged with a dolibarr
     date function and not time().
Fix: fix can't add line with product in supplier order
Fix: [bug #1309]   
Fix: Solve pb of too many embedded tables     
Fix: [ bug #1306 ] Fatal error when adding an external calendar
Fix: A fix to manage automatic creation of code for import.
Fix: Try to add code to provide easy way to fix warning on timezone not
     defined.
Fix: Several fix into workflow/condition for invoice payments or convert
     into discount.
Fix: Option MAIN_PDF_DASH_BETWEEN_LINES was not working when tcpdf was
     making a pagebreak higher than 2 pages.     
Fix: form to add images should not show link form.
Fix: Correction when adding order line with price as '0'.
Fix: [ bug #1283 ] ROUGET Shipment PDF.
Fix: [ bug #1300 ]
Fix: Miscellaneous problems on task tabs (withproject parameter lost and
     download fails).
Fix: Avoid home project page to hung when too many tasks opened.
Fix: bug #1295: Error when creating an agenda extrafield with a number as reference
Fix: Translation of number for pt_PT.
Fix: Error on ajax_constantonoff function.
Fix: [ bug #1323 ] problème pour générer un odt depuis les taches dans projet.
Fix: Can not make withdrawals 

***** ChangeLog for 3.5.1 compared to 3.5.0 *****
Fix: Do not report trigger errors twice.
Fix: Error when creating event was not reported.
Fix: Bug of import of agenda when using https link
Fix: Field nature not saved correctly
Fix: Substitution of extra field was ko for order
Fix: Bad translation of date format for pt_BR.
Fix: priority field of agenda record is smallint.
Fix: Missing loading of lang in some pages.
Fix: Write note in invoice when using pos module.
Fix: Link to paypal was invalid into email text.
Fix: ref and date of supplier invoice.
Fix: Check on bank account.
Fix: Problem with file upload and download.
Fix: Page load not ending when large number of thirdparies. We 
     added option MAIN_DISABLE_AJAX_COMBOX to disable javascript
     combo feature that is root cause of problem.
Fix: [ bug #1231 ] PDF always generated in interventions
Fix: Be sure there is no duplicate default rib.
Fix: Enable extrafields for customer order, proposal and invoice lines. This feature
     was developed for 3.5 but was disabled (hidden) because of a bug not possible to
     fix enough quickly for 3.5.0 release. 
Fix: user right on Holiday for month report nor working.
Fix: [ bug #1250 ] "Supplier Ref. product" sidebar search box does not work
Fix: Bad space in predefined messages. 
Fix: [ bug #1256 ] Signature was not added for email sent from thirdparty page.
Fix: Action event SHIPPING_VALIDATE is not implemented
Fix: The customer code was set to uppercase when using numbering module leopard. We
     must keep data safe of any change.
Fix: [ bug #1291 ] Loading actions extrafields fails.
Fix: [ bug #1123 ] Paid deposit invoices are always shown as partially paid when fully paid
Fix: Corrected project contact types translation.
Fix: [ bug #1206 ] PMP price is bad calculated.
Fix: [ bug #520 ] Product statistics and detailed lists are wrong.
Fix: [ bug #1240 ] traduction.
Fix: [ bug #1238 ] When creating accompte with a %, free product are used for calculation.
Fix: [ bug #1280 ] service with not end of date was tagged as expired.
Fix: [ bug #1295 ] Error when creating an agenda extrafield with a number as reference.
Fix: [ bug #1306 ] Fatal error when adding an external calendar.
New: Added es_CL language
Fix: Margin tabs bad data show
Fix: [ bug #1318 ] Problem with enter key when adding an existing product to a customer invoice.
Fix: [ bug #1410 ] Add customer order line asks for required Unit Price but doesn't interrupt the creation of the line

***** ChangeLog for 3.5 compared to 3.4.* *****
For users:
- New: Add hidden option BANK_DISABLE_DIRECT_INPUT.
- New: More options to select status of users into select user list.
- New: [ task #862 ] Add ODT on shipments.
- New: [ task #149 ] Add # of notes and attachments in tabs.
- New: Can edit customer ref at any time.
- New: [ task #877 ] Reorganize menus.
- New: [ task #858 ] Holiday module: note on manual holiday assignation.
- New: [ task #892 ] Add hidden option in thirdparty customer/supplier module to hide non active
  companies in select_company method.
- New: [ task #531 ] Add a workload field on tasks.
- New: Add graph of bank account input/output into input-output report page.
- New: Add script export-bank-receipts.php
- New: Add option "filter=bank" onto script rebuild_merge_pdf.php to merge PDF that
  has one payment on a specific bank account.*
- New: [ task #901 ] Add Extrafield on Fiche Inter.
- New: Show process id in all command line scripts.
- New: Module mailman can subscribe/unsubscribe to ML according to categories or type of member.
- New: Add object_hour and object_date_rfc as substitution tag for open document generation.
- New: Add options to send an email when paypal or paybox payment is done.
- New: Clone product/service composition.
- New: Add option ADHERENT_LOGIN_NOT_REQUIRED.
- New: Add a cron module to define scheduled jobs.
- New: Add new graphical boxes (customer and supplier invoices and orders per month).
- New: [ task #286 ] Enhance rounding function of prices to allow round of sum instead of sum of rounding.
- New: Can add an event automatically when a project is create. 
- New: Add option MAIN_GENERATE_DOCUMENT_WITH_PICTURE.
- New: Add option excludethirdparties and onlythirdparties into merge pdf scripts.
- New: [ task #925 ] Add ODT document generation for Tasks in project module.
- New: [ task #924 ] Add numbering rule on task.
- New: [ task #165 ] Add import/export of multiprices.
- New: Add Maghreb regions and departments.
- New: A more responsive design for statistic box of home page.
- New: [ task #1005 ] Adapting to Spanish legislation bill numbering
- New: [ task #1011 ] Now supplier order and invoice deal with payment terms and mode.
- New: [ task #1014 ] Add option to recursively add parent category.
- New: [ task #1016 ] Can define a specific numbering for deposits.
- New: [ task #918 ] Stock replenishment.
- New : Add pdf link into supplier invoice list and supplier order list.
- New : Genrate auto the PDF for supplier invoice.
- New : Add category into filter webservice thirdparty method getListOfThirdParties.
- New : Allow to define margin or mark rate during quoting, ordering, invoicing.
- New : User permissions on margin module.
- New : Add ref supplier into muscadet model/
- New : Add ability to copy contact address to clipboard.
- New: Can use tag {mm} before {yy} even when there is a reset into numbering masks.
- New: [ task #1060 ] Register fields localtax(1|2)_type into details tables.
- New: [ task #923 ] Localtax support for ODT templates. 
- New: [ task #90 ] Barcode search.
- New: Add hidden option MAIN_VAT_DEFAULT_IF_AUTODETECT_FAILS.
- New: Can send an email from thirdparty card.
- New: Can cancel holidays that were previously validated.
- New: Can choose contact on event (action com) creation, and filtered by thirdparty.
- New: Add hidden option MAIN_FORCE_DEFAULT_STATE_ID.
- New: Add page to make mass stock movement.
- New: Add field oustanding limit into thirdparty properties.
- New: Can enter a vat payment of zero.
- New: Add path to installed dir of external modules + Name and web of module provider.
- New: Add option to use a specific mask for uploaded filename.
- New: Can attach external links to objects as we can attach files.
- Qual: Implement same rule for return value of all command line scripts (0 when success, <>0 if error).
- Fix: [ bug #992 ] Proforma invoices don't have a separated numeric count.
- Fix: [ bug #1022 ] correct margin calculation for credit notes.
- Fix: Better management of using ajax for upload form (to solve problem when enabling ajax jquery multifile upload in some cases).
- Fix: Lost stats filters into year selection.
- Fix: Some config data are shared between suppliers orders and suppliers invoices

New experimental module:
- New: [ task #157 ] Add a Skype button (adherents / third parties / contacts)

For translators:
- Qual: Normalized sort order of all languages files with English reference files.
- New: Add language code files for South Africa, France new Caledonia, Vietnam.
- New: Translate string for email to change password.

For developers:
- New: DolGraph can build graph with three lines.
- New: DolGraph accept a parameter to cache data of graph getNbByMonthWithPrevYear.
- New: Can enable tuning info with option MAIN_SHOW_TUNING_INFO.
- New: Show version of client lib used by mysql drivers.
- New: Add function to get content of an url (using all dolibarr setup like timeout, proxies...)
- New: Upgrade lib of TCPDF to 6.0
- New: Upgrade jquery flot library to 0.8.1
- New: Add property "hidden" into module descriptors to allow to hide a module according to
  some dynamic conditions.
- New: Add option MAIN_MOTD_SETUPPAGE to add a content onto setup page. Also content for
  MAIN_MOTD_SETUPPAGE, MAIN_MOTD_SETUPPAGE, MAIN_HOME now accept "|langfile" into translation
  key to use a specific language file.
- New: Make some changes to allow usage of several alternative $dolibarr_main_url_root variables.
- Qual: All nowrap properties are now using CSS class nowrap.
- Qual: Move hard coded code of module mailmanspip into trigger.
- New: Into POST forms, if you can add a parameter DOL_AUTOSET_COOKIE with a value that is list name,
  separated by a coma, of other POST parameters, Dolibarr will automatically save this parameters
  into user cookies.
- New: Add hook addHomeSetup.
- New: Add trigger CATEGORY_LINK and CATEGORY_UNLINK.
- New: A trigger can return an array of error strings instead of one error string.
- New: Add method to use a dictionary as a combo box.
- New: Add update method for web service product.
- Fix also several bugs with old code. 

WARNING: Following change may create regression for some external modules, but was necessary to make
Dolibarr better:

1) We started to clean hooks code. 
If your hook want to modify value of $actions, it's role of your hook to modify it. Dolibarr 
hook code will no more decide this for your module. If your action class for hook was returning
a string or an array, instead your module must set $actionclassinstance->results (to return array) 
or $actionclassinstance->resprints (to return string) to return same thing. The return value must 
be replaced by a "return 0";
Goal is to fix old compatibility code that does not match hook specifications: 
 http://wiki.dolibarr.org/index.php/Hooks_system   

2) If you implemented hook printTopRightMenu, check that output does not include '<td>' tags any more.
All content added must be tagged by a '<div>' with css class="login_block_elem"

3) Some methods object->addline used a first parameter that was object->id, some not. Of course
this was not a good practice, since object->id is already known, there is no need to provide id as 
parameter. All methods addline in this case were modified to remove this parameter. 

4) Method ->classer_facturee() is deprecated. It must be replace with ->classifyBilled().

5) Property ->tel on objects is now ->phone

6) Trigger LINEPROPAL_MODIFY is renamed into LINEPROPAL_UPDATE and
   Trigger CONTRACT_LINE_DELETE rnamed into LINECONTRACT_DELETE to match naming rules.



***** ChangeLog for 3.4.3 compared to 3.4.2 *****
Fix: Bad get of localtaxes into contracts add lines

***** ChangeLog for 3.4.3 compared to 3.4.2 *****
Fix: Warning into bank conciliation feature.
Fix: Bad get of localtaxes into contracts add lines.
Fix: Add a limit into list to avoid browser to hang when database is too large.
Fix: [ bug #1212 ] 'jqueryFileTree.php' directory traversal vulnerability

***** ChangeLog for 3.4.3 compared to 3.4.2 *****
Fix: Warning into bank conciliation feature.
Fix: Bad get of localtaxes into contracts add lines.
Fix: Add a limit into list to avoid browser to hang when database is too large.
Fix: [ bug #1212 ] 'jqueryFileTree.php' directory traversal vulnerability
Fix: Agenda and Banks module were not working with multicompany module
Fix: [ bug #1317 ] Removing a category does not remove all child categories
Fix: [ bug #1380 ] Customer invoices are not grouped in company results report.

***** ChangeLog for 3.4.2 compared to 3.4.1 *****
Fix: field's problem into company's page (RIB).
Fix: Document cerfa doesn't contained firstname & lastname from donator.
Fix: Bad rounding on margin calculations and display.
Fix: Option drop table into backup was broken.
Fix: [ bug #1105 ] Searching Boxes other search option.
Fix: wrong buy price update.
Fix: [ bug #1142 ] Set paiement on invoice (PGSql).
Fix: [ bug #1145 ] Agenda button list type do not display.
Fix: [ bug #1148 ] Product consomation : supplier order bad status.
Fix: [ bug #1159 ] Commercial search "other" give p.note do not exists.
Fix: [ bug #1174 ] Product translated description not good into PDF.
Fix: [ bug #1163 ] SQL Error when searching for supplier orders.
Fix: [ bug #1162 ] Translaction for morning and afternoon.
Fix: [ bug #1161 ] Search on product label.
Fix: [ bug #1075 ] POS module doesn't decrement stock of products in delayed payment mode.
Fix: [ bug #1171 ] Documents lost in interventions after validating.
Fix: fix unsubscribe URL into mailing when sending manually (not by script).
Fix: [ bug #1182 ] ODT company_country tag is htmlencoded.
Fix: [ bug #1196 ] Product barcode search does not expect 13th digit on EAN13 type.
Fix: [ bug #1202 ] Wrong amount in deposit % invoice from proposal.
Fix: Removed analytics tags into doc page.
Fix: Call Image on this instead of pdf.
Fix: Missing parameter for photo.
Fix: Bad SQL request for turnover report.

***** ChangeLog for 3.4.1 compared to 3.4.0 *****
Fix: Display buying price on line edit when no supplier price is defined.
Fix: Retrieving of margin info when invoice created automatically from order.
Fix: Reordering supplier products in list by supplier or supplier ref was crashing.
Fix: [ bug #1029 ] Tulip numbering mask.
Fix: Supplier invoice and supplier order are not displayed into object link into agenda event card.
Fix: [ bug #1033 ] SUPPLIER REF disappeared.
Fix: update extrafield do not display immediatly after update.
Fix: Fix bug with canvas thirdparty.
Fix: [ bug #1037 ] Consumption> Supplier invoices related.
Fix: User group name do not display in card (view or edit mode).
Fix: Link "Show all supplier invoice" on suplier card not working. 
Fix: [ bug #1039 ] Pre-defined invoices conversion.
Fix: If only service module is activated, it's impossible to delete service.
Fix: [ bug #1043 ] Bad interventions ref numbering.
Fix: Mailing module : if an email is already in destinaires list all other email from selector was not inserted.
Fix: Localtaxes balance not showing.
Fix: Intervention box links to contracts id.
Fix: Compatiblity with multicompany module.
Fix: Edit propal line was losing product supplier price id.
Fix: Delete linked element to supplier invoice when deleted.
Fix: [ bug #1061 ] Bad info shipped products.
Fix: [ bug #1062 ] Documents lost in propals and contracts validating.
Fix: Supplier price displayed on document lines and margin infos didnt take discount.
Fix: sorting on qty did not work in supplier product list.
Fix: there was no escaping on filter fields in supplier product list.
Fix: bugs on margin reports and better margin calculation on credit notes.
Qual: Add travis-ci integration.

***** ChangeLog for 3.4 compared to 3.3.* *****
For users:
- New: Can use ODS templates as document templates.
- New: Add link to autofill/reset with quantity to ship when creating a
  delivery receipt.
- New: Event into calendar use different colors for different users.
- New: Support revenue stamp onto invoices.
- New: Add a tab "consumption" on thirdparties to list products bought/sells.
- New: Some performance enhancements.
- New: Can attach files onto trip and expenses modules.
- New: Add hidden option MAIN_PDF_TITLE_BACKGROUND_COLOR.
- New: Merge tab customer and prospect.
- New: Add ES formated address country rule.
- New: Can define a hierarchical responsible on user and add a tree view to 
  see hierarchy of users.
- New: Can expand/collapse menus, categories and users list.
- New: extra parameters are supported into ODT/ODS templates.
- New: total per vat rate are available as tags for ODT/ODS templates.
- New: Some part of interface use more CSS3 (ie: agenda)
- New: [ task #707 ] Create option "ProfIdx is mandatory to validate a invoice".
- New: Can define if we want to use VAT or not for subscriptions (foundation module).
- New: Can define a default choice for "More action when recording a
  subscription" (foundation module).
- New: Add link to check professional id for India.
- New: [ task #731 ] Uniformize ref generation
- New: [ task #748 ] Add a link "Dolibarr" into left menu
- New: Script email_unpaid_invoices_to_representative accepts now a parameter "test"
  and a "late delay".
- New: Can define different clicktodial setups for each user.
- New: Add hidden option INVOICE_CAN_NEVER_BE_REMOVED.
- New: Enhance agenda module to reach RFC2445 ("type" not enabled by default and add
  "busy" information).
- New: Add module Opensurvey.
- New: Default approver for holidays is set by default to hierchical parent.
- First change to prepare feature "click to print" (IPP) for PDF.
- New: [ task #350 ] Merge tab customer and prospect.
- New: [ task #710 ] Add substitution into mailing send (and HTML is now valid).
- New: [ task #711 ] Add combobox for contact, as done for product/thirdparty.
- New: [ task #714 ] In Emailing module admin autogenerate security key of READRECEIPT.
- New: [ task #743 ] GED : Add aministration option to disable autotree display.
- New: [ task #767 ] Customer Address fallback when a contact doesn't have an address.
- New: [ task #768 ] WYSIWYG for all mails.
- New: [ task #773 ] Add Project document in GED(ECM) modules.
- New: [ task #783 ] Add more types for extra parameters (lists, phone, emails, checkbox,
  prices, radio).
- New: [ task #798 ] Add range limit date on product/services as it is done on order 
  and invoice.
- New: [ task #814 ] Add extrafield feature for projects ands tasks.
- New: [ task #770 ] Add ODT document generation for Projects module.
- New: [ task #741 ] Add intervention box.
- New: [ task #826 ] Optionnal increase stock when deleting an invoice already validated.
- New: [ task #823 ] Shipping_validate email notification.
- New: [ task #900 ] Review code of ficheinter.class.php
- Fix: [Bug #958] LocalTax2 for Spain fails on Suppliers
- Fix: [ bug #972 ] Auto completion contact field do not take account the min caract number before search
- Fix: [ bug #971 ] html.form.class.php select_contact with autocomplete do not exclude id from exclude array
- Fix: Expedition creation, can retreive product from other expedition

For translators:
- Update language files.

For developers:
- System of menu managers has been rewritten to reduce code to do same things. 
- An external module can force its theme.
- Add function dol_set_focus('#xxx').
- A mymodule can bring its own core/modules/mymodule/modules_mymodule.php file.
- Removed not used libraries.
- More web services. 
- Renamed some database fields, code variables and parameters from french to english.
- First change to manage margins on contracts.
- Add hook getFormMail.
- Function plimit of databases drivers accept -1 as value (it means default value set
  into conf->liste_limit).
- New: Add option dol_hide_topmenu, dol_hide_leftmenu, dol_optimize_smallscreen,
  dol_no_mouse_hover and dol_use_jmobile onto login page (to support different terminal).
- New: dol_syslog method accept a suffix to use different log files for log. 
- New: Type of fields are received by export format handlers.
- New: when adding an action, we can define a free code to tag it for a specific need.
- New: Enhance Dolibarr migration process to include migration script of external 
  modules.
- New: [ task #811 ] Uniformanize note field.
  

WARNING: If you used external modules, some of them may need to be upgraded due to:
- Fields of classes were renamed to be normalized (nom, prenom, cp, ville, adresse, tel
  were renamed into lastname, firstname, zip, town, address, phone).
  This may also be true for some fields into web services.
- If module use hook pdf_writelinedesc, module may have to add return 1 at end of 
  function to keep same behaviour.

TODO:
backport commit 53672dff75f4fdaeeed037ff9d15f860968022ca to fix confirm with jmobile
backport commit 384e3812eb73a15adafb472cacfb93397a54459b to fix W3C/edit contract
 


***** ChangeLog for 3.3.5 compared to 3.3.4 *****
- Fix: Change to make debian package ok despite removal of ckeditor.
- Fix: jcrop file to match debian rules
- Fix: Add missing country UK.
- Fix: Minor fix into package.
- Fix: Add missing label on project field.

***** ChangeLog for 3.3.4 compared to 3.3.3 *****
- Fix: [ bug #1001 ] Social Contribution : State not correct
- Fix: Better management of pdf generation when tcpdf is not available.
- Fix: Change to be more debian compliant natively.

***** ChangeLog for 3.3.3 compared to 3.3.2 *****
- Fix: [ bug #903 ] Fatal error: Call to undefined function dol_get_first_day() in htdocs/commande/liste.php
- Fix: [ bug #934 ] Error on proformat invoice creation (pgsql)
- Fix: [ bug #947 ] Can't create proposal lines with unit price = 0

***** ChangeLog for 3.3.2 compared to 3.3.1 *****
- Fix: Dutch (nl_NL) translation
- Generalize fix: file with a specific mask not found, again
- Fix: translations and BILL_SUPPLIER_BUILDDOC trigger
- Fix: Can't reset payment due date
- Fix: Orderstoinvoice didn't act as expected when no order was checked
- Fix: Bad link to all proposals into Third party card if customer is prospect
- Fix: Some bugs on withdrawal rejects
- Fix: [ bug #774 ] Bug on creating event with box "all day" crossed
- Fix: [ bug #787 ] Invoice supplier box incorrect tooltip when delay on payment
- Fix: [ bug #789 ] VAT not being calculated in POS
- Fix: [ bug #790 ] Spanish localtax RE not being correctly calculated
- Fix: [ bug #794 ] Lost filter on zipcode in prospect list 
- Fix: [ bug #806 ] Margins module with orders2invoice does not respect cost price
- Fix: [ bug #810 ] Cannot update ODT template path
- Fix: [ bug #816 ] Sales journal does not reflect localtaxes
- Fix: [ bug #817 ] Purchases journal does not reflect localtaxes
- Fix: [ bug #824 ] MAIN_DB_PREFIX not use into dictionnary
- Fix: [ bug #828 ] Error when code_region is not a number in llx_c_regions (with postgres)
- Fix: [ bug #855 ] Holiday approval email in French
- Fix: [ bug #856 ] (Holidays module) Mail error if destination user doesn't have an email
- Fix: [ bug #857 ] Invoice created from shipment does not have the order discount
- Fix: [ bug #861 ] Impossible to create a new event in agenda
- Fix: [ bug #827 ] AJAX search does not respect multiprice level
- Fix: [ bug #865 ] Dolibarr navigation array in project/task do not work
- Fix: [ bug #866 ] Standing order from an invoice suggests invoice total amount instead of remaining to pay
- Fix: [ bug #788 ] Date of linked interventions are not shown
- Fix: external users should not see costprice and margin infos
- Fix: [ bug #806 ] Tasks are ordered alphabetically instead of chronological order

***** ChangeLog for 3.3.1 compared to 3.3 *****
- Fix: [ bug #733 ] Mass emailing tools do not support <style HTML tag
- Fix: Package for launchpad
- Fix: [ bug #736 ] Missing column in llx_c_chargesociales  
- Fix: Localtax2 for Spain must be based into buyer
- Fix: [ bug #762 ] Bad profit calculation in Reporting
- Fix: bug dictionnary with wrong prefix table

***** ChangeLog for 3.3 compared to 3.2.* *****
For users:
- New: Add holiday module, to declare and follow holidays of your employees.
- New: Add margin management module.
- New: Add new theme Amarok.
- New: [ task #289 ] Can reorder tasks.
- New: Add field "signature" into user card. If filled, text is added 
       at end of predefined email texts. If option MAIN_MAIL_DO_NOT_USE_SIGN is on, this
       feature is disabled.
- New: Can input a payment back onto an credit note.
- New: Add link "Back to list" on all cards.
- New: After first install, warning are visible onto mandatory setup not
       configured. Show also total number of activated modules.
- New: Can filter list of proposal, order or invoice on sales representative.
- New: Add supplier ref on supplier orders.
- New: Can export supplier orders and customers shipments.
- New: First change to install external plugins from gui (experimental). 
- New: Monaco is like France for default vat calculation
- New: Can list elements (invoices, orders or proposals) on a particular
  user contact). This allow to view a "basket" of its elements.
- New: Show bank account on payment list of invoice card.
- New: Cloning project allow to clones task, notes, projects files, tasks files, contacts. 
- New: Enhance default style.
- New: Can edit and resiliate member status from list.
- New: Can insert URL links into elements lines. Also reported into PDF.
- New: When a member is validated, we can subscribe to mailing-lists
       according to its type.
- New: Add a tab into members statistics to count members by nature.
- New: Add link to third party into sells and purchase journal.
- New: Suggest a method to generate a backup file for user with no access
       to mysqldump binary.
- New: Can also use extrafields on contacts/addresses and users.
- New: Support unique field for extrafields.
- New: Extra fields supports more types (int, string, double, date, datetime).
- New: Can correct stock of a warehouse from warehouse card.
- New: [ task #185 ] Can input amount when correcting stock to recalculate PMP.
- New: [ task #454 ] Add "No category" into filters on category.
- New: Auto check box on page to edit interface options of user.
- New: More surface control on stock correction page.
- New: Add great britain provinces.
- New: [ task #494 ] Send an email to foundation when a new member has auto-subscribed.
- New: [ task #326 ] Add a numbering module to suggest automatically a product ref.
- New: Add conditional substitution IF/ELSEIF/ENDIF for ODT templates.
- New: Add unit foot2, inch2, foot3 and inch3 for surface and volumes.
- New: Can select thirdparties into emailing targets, even if module category is not enabled.
- New: [ task #498 ] Improvement of the block to add products/services lines.
- New: ECM autodir works also for files joined to products and services.
- New: Add a selection module for emailing to enter a recipient from gui.
- New: Allow to search thirds and products from barcodes directly from the permanent mini search left box.
- New: Allow to search product from barcodes directly from invoices, proposals... through AJAX.
- New: Can make one invoice for several orders.
- New: POS module can works with only one payment method (cach, chq, credit card).
- New: Add possibility to defined position/job of a user.
- New: Add hidden option to add slashes between lines into PDF.
- New: [ task #210 ] Can choose cash account during POS login.
- New: [ task #104 ] Can create an invoice from several orders.
- New: Update libs/tools/logo for DoliWamp (now use PHP 5.3).
- New: Added ODT Template tag {object_total_discount_ht}
- New: Add new import options: Third parties bank details, warehouses and stocks, categories and suppliers prices
- New: English bank account need a bank code (called sort code) to identify an account. 
- New: Can choose menu entry to show with external site module.
- New: Add hidden option MAIN_PDF_MARGIN_LEFT, MAIN_PDF_MARGIN_RIGHT, MAIN_PDF_MARGIN_TOP, MAIN_PDF_MARGIN_BOTTOM to force margins of generated PDF.
- New: [ task #314 ] Can define if prof id are mandatory or not.
- New: Add button on order card to create intervention from services.
- New: Add search box to find products by supplier reference.
- New: Add option MAIN_HELPCENTER_LINKTOUSE to define target link "I need help" onto logon page. 
- New: [ task #608 ] Can clone a supplier order with prices updates
- New: [ task #559 ] Can define a discount % regarding quantity in supplier prices and price by quantity in customer prices
- New: [ task #527 ] After cloning a suplier invoice, go onto invoice ref into edit mode

New experimental module:
- New: Add commissions management module.

- Fix: [ bug #499 ] Supplier order input method not translated
- Fix: No images into product description lines as PDF generation does not work with this.
- Fix: Errors weren't being shown in customer's & supplier's orders
- Fix: Lastname wasn't being recorded in xinputuser emailing module.
- Fix: [ bug #653 ] Error while creating agenda additional attributes
- Fix: [ bug #654 ] Event rapport PDF showing ActionAC_OTH_AUTO
- Fix: [ bug #658 ] Search on bank do not work for description
- Fix: [ bug #659 ] Comment in recurrent invoices is not stored
- Fix: [ bug #622 ] Attaching wrong file when sending the invoice via e-mail

For developers:
- New: Add webservice for thirdparty creation and list.
- New: A module can overwrite templates parts.
- New: Can add a link on title field of added dictionnary.
- New: Uniformize code.
- New: Add option WORKFLOW_DISABLE_CREATE_INVOICE_FROM_ORDER and 
       WORKFLOW_DISABLE_CLASSIFY_BILLED_FROM_ORDER.
- New: A module can add several css and js.
- New: removed deprecated methods
       ldap::connect, formadmin::select_lang,
       html::select_tva
- New: Add custom substitution function for ODT product lines: mymodule_completesubstitutionarray_lines()
- New: Basic implementation of hooks and triggers for a lot (most) of core modules: 
  action/calendar, trips and expenses, dons, vat payment, contact/society, contract, product lines, 
  expedition, order supplier and order invoice (lines included), intervention card, project, tasks.
- New: Add ChromePHP output into syslog module.
- New: Add PRODUCT_PRICE_MODIFY trigger.
- New: Created function to retrieve total amount of discount of an invoice/proposal...
- New: We can use a dynamic value ($conf->global->XXX for example) into titles of menus.
- New: Use PHP classes DateTime* for some data functions instead of adodb 
- Qual: Renamed SUPPLIER_INVOICE_BUILDDOC trigger to BILL_SUPPLIER_BUILDDOC
- Qual: Renamed INVOICE_SUPPLIER_DELETE trigger to BILL_SUPPLIER_DELETE
- Qual: Renamed SUPLIER_ORDER_BUILDDOC trigger to ORDER_SUPPLIER_BUILDDOC
- Qual: Renamed CONTRACTLINE_DELETE trigger to CONTRACT_LINE_DELETE
- Qual: Renamed all ficheinter.class.php triggers so that they start with 'FICHINTER_'
- Fix: [ bug #655 ] ORDER_REOPEN trigger incorrectly named
- Fix: [ bug #656 ] Contracts trigger CONTRACT_MODIFY incorrectly named
- Fix: [ bug #657 ] Usergroup class' GROUP_DELETE trigger incorrectly named

For translators:
- New: Update language files (de, tr, pt, ca, es, en, fr).
- New: Added bg_BG autotranslated language.
- New: Translate the donation receipt.

Dolibarr license has also been updated from GPLv2+ to GPLv3+.



***** ChangeLog for 3.2.3 compared to 3.2.2 *****
- Fix: Some permission into agenda module.
- Fix: Generation of PDF was not using correct font for some languages.
- Fix some translations.
- Fix: [ bug #607 ] Nom de société avec guillemets.
- Fix: Option MAIN_MAIL_SENDMAIL_FORCE_BA and MAIN_FIX_BUGGED_MTA was not
  complete.
- Fix: comaptiblity with multicompany module.
- Fix: Bad label when validating/paying an invoice from POS module.
- Fix: Correct recipient into rouget template.
- Fix: A lot of fix into PDF pagebreak management.
- Update VAT for some countries.
- Firstname was missing when sending email from file list.
- Added en_SA language.



***** ChangeLog for 3.2.2 compared to 3.2.1 *****
- Fix: Modify spanish VAT to new rates.
- Fix: Add error message when creating already existing product.
- Fix: Edition of percentage of an event.
- Fix: Minor look fix for theme bureau2crea.
- Fix: Start and end date not saved at project creation
- Fix: Default vat is zero for customer invoices if company does not use vat
- Fix: Localtaxes unit prices precision



***** ChangeLog for 3.2.1 compared to 3.2.0 *****
- Fix: Edit of projects.
- Fix: Activation of modules does not fails if directory install was removed.
- Fix: [ bug #444 ] Regression on auto-closing for proposals and orders.
- Fix: Update translations (catalan, french, spanish, brazilian).
- Fix: [ bug #445 ] Hex escaping in descriptions.
- Fix: error when validating shipment for non predefined products with a
  selected warehouse.
- Fix: Bad local taxes if price base type is TTC for spanish local taxes.
- Fix: Phone not saved when using web service.
- Fix: [ bug #464 ] Payment form should allow to add transmitter for bank transfers.
- Fix: Allows to use a comma decimal separator in supplier invoices payments.
- Fix: Translation for tr_TR, es_ES, pt_BR.
- Fix: Products with no prices not visible.
- Fix: Access to product card created with very old version of Dolibarr.
- Fix: Delete temporary files after validating an invoice.
- Fix: preview of supplier order and invoice template.
- Fix: [ bug #485 ] Configurated amount for public auto-subscription form is not taken into account
- Fix: Average amount graphs weren't comparing the previous year stats
- Fix: Closed project didn't show the new status unless the page was refreshed
- Fix: Files were not being uploaded to a project's task
- Fix: [ bug #503 ] Unable to delete linked file to a deposit
- Fix: [ bug #501 ] Error while trying to modify an user
- Fix: [ bug #506 ] Can't set percentage of a started event
- Fix: Bad assignation of const for pdf delivery module name



***** ChangeLog for 3.2.0 compared to 3.1.* *****
WARNING: PHP lower than 5.x are no more supported.
WARNING: Because of a major datastructure change onto supplier prices tables, be aware
to make a backup of your database before making upgrade.

For users:
- New: Each user can remove/add its own boxes.
- New: Add signature at end of predefined email text.
- New: Can use personalized fields on products/services.
- New: Can attach files on social contributions.
- New: Show payments terms and conditions onto muscadet template.
- New: Can open back a closed commercial proposal.
- New: show thirdparty barcode on main tab.
- New: Can input note (private and public) during note and expenses creation.
- New: Print ticket show invoice ref into POS module.
- New: Can edit customer discounts from invoice create and edit card.
- New: task #11243: Show quantity into stocks for each sub-products into the sub-product tab.
- New: task #10500: Option to choose if professional id are unique.
- New: Add hidden option FOURN_PRODUCT_AVAILABILITY.
- New: task #11123: Add best supplier price.
- New: Enhancement in styles.
- New: Can conciliate several lines in one operation.
- New: task #11289 : Modify third party accountancy code generator aquarium.
- New: task #10606 : more comprehensive message error.
- New: task #11278 : Option into point of sale module to add services in list.
- New: task #11261 : Add an entry into menu called "New shipment".
- New: [ task #187 ] Gerer les evenement recurrents dans les imports ical.
- New: Make option MAIN_GENERATE_DOCUMENTS_WITHOUT_VAT available by default.
- New: Can build PDF in USLetter format or canada format (change paper size).
- New: Can export into Excel 2007 format.
- New: Add hidden option CASHDESK_FORCE_STOCK_ON_BILL
- New: Can search on part of barcode into POS module.
- New: Cheques into cheques receipts are ordered by operation date.
- New: Add hidden option MAIN_DISABLE_PDF_AUTOUPDATE to avoid generating pdf each time data change.
- New: Add hidden option PROJECT_HIDE_UNSELECTABLES to hide project you can't select into combo list.
- New: Add option INVOICE_POSITIVE_CREDIT_NOTE.
- New: Support zip/town autocompletion into warehouses.
- New: Add box for last expired services.
- New: Reduce seriously size of packages.
- New: Can define country code for import.
- New: When invoice was generated from order, order date is visible on PDF, after order ref.
- New: [ task #181 ] Hide password of click2dial in user card.
- New: Chart are faster to build
- New: Value of data into charts are visible on mouse hover.
- New: Import wizard can import contacts.
- New: Import wizard can import personalized fields.
- New: Personalized fields support int type.
- New: Install process is now two times faster.
- New: Can sort files into backup tool.
- New: Default output charset are utf8 into backup tool.
- New: Add brazilian states.
- New: Increase usability of module project.
- New: [ task #285 ] Add search filter on project in tasks list.
- New: Automatic list of documents in ECM module is ok for customers,
       suppliers invoice, orders, customers orders, proposals and social contributions.
- New: All professional id can contains up to 128 chars instead of 32. 
- New: [ task #176 ] Allow to use ODT templates for proposals and orders like it's done for invoices
- New: Add hidden option MAIN_ADD_PDF_BACKGROUND to add a PDF as background of invoice/order generated PDF.
- New: Can convert a product/service into service/product.
- New: Show delivery date into proposal template azur. 
- New: Support tags into header and footer into ODT templates.
- Fix: Can use POS module with several concurrent users.
- Fix: Installer don't fails with Mysql version that added a ssl_cypher field.
- Fix: Sanitize input parameters.
- Fix: [ bug #368 ] Product list
- Fix: [ bug #370 ] Filter in accountancy -> suppliers_bills
- Fix: [ bug #399 ] Bad calculation of local taxes in update line products
- Fix: [ bug #427 ] Bad links to wiki help in certains menus

For developers:
- New: Can add a left menu into an existing top menu or left menu.
- New: Add webservice to get or create a product or service.
- New: Add webservice to get a user.
- New: Add more "hooks" (like hooks to change way of showing/editing lines into dictionnaries).
- New: Log module outputs can be setup with "or" rule (not only "xor").
- New: Add FirePHP output for logging module.
- New: Add trigger ACTION_DELETE and ACTION_MODIFY.
- New: Trigger now have a priority to define sort execution order.
- New: Can define different requests according to database type into migration files.
- New: Add "canvas" feature to overwrite page of thirdparty, contact, product with yours.
- New: Removed artichow deprecated libraries.
- New: A page can force reload of css style sheet
- New: A module can add import description for import wizard, even for tables with foreign keys.
- New: Can add tabs on statistics views.
- New: Add CSS id/class into public payment pages.
- Qual: Add a lot of more PHPUnit tests.
- Qual: Data structure for supplier prices is simpler.
- Qual: Removed no more used external libraries.
- Qual: Cleaned a lot of dead code.
- Qual: More OOP (usage of "abstract", "static", ...), uniformize constructors.
- Qual: Fix a lot of checkstyle warnings.
- Qual: task #216 : Move /lib into /core/lib directory
- Qual: task #217 : Move core files into core directory (login, menus, triggers, boxes, modules)
WARNING: To reduce technic debt, all functions dolibarr_xxx were renamed int dol_xxx.



***** ChangeLog for 3.1.3 compared to 3.1.2 *****
Fix: PgSQL - property must be set if success
Fix: Provide a solution for backup when mysqldump is not available
Fix: Bug #460 - Wrong entity assignment when creating a warehouse
Fix: bug #405 - Late icon always displayed on comm/propal.php



***** ChangeLog for 3.1.2 compared to 3.1.1 *****
- Fix: Can clone a proposal
- Fix: Add member ID in substitution method
- Fix: Duplicate end tag and missing form parts
- Fix: Support companies with no prof id.
- Fix: Sanitize data
- Fix: Bug #318
- Fix: Bug #369
- Fix: More bugs



***** ChangeLog for 3.1.1 compared to 3.1.0 *****
- New: Add option FACTURE_DEPOSITS_ARE_JUST_PAYMENTS. With this option added, 
       credit notes are not removed from total amount of invoice but are just 
       payments used to reducs remain to pay.
- New: Added hidden option MAIN_FIX_FOR_BUGGED_MTA to fix bugged MTA.       
- Fix: Removed warnings during install.
- Fix: State into address of paypal payments were lost.
- Fix: Currency into paypal payments were always euros.
- Fix: Removed Bare LF from emails sent with smtps method.
- Fix: Can show report on selected period.
- Fix: product removed from list after deleted into order.
- Fix: [bug #270] PostgreSQL backend try to connect throught TCP socket for 
- Fix: price was not without tax when using multiprice into POS module.
- Fix: Can delete bank account.
- Fix: [ bug #277 ] Year dropdown in table header of supplier invoices.
- Fix: Some other very minor fixes.


***** ChangeLog for 3.1 compared to 3.0 *****
WARNING: IE6 browser is no more supported in this version.
For users:
- New: War against number of clicks:
     - When adding a free bank transaction, form to add next one is still
       visible (save one click).
     - task #10969 : Add checkbox to close automatically invoice if
       payment is complete (save 3 clicks).
     - Reduce a step into supplier order workflow to save time. If user
       has permission to approve, order is approved when order is validated.
       (Save 2 clicks).
     - In commercial main menu, left menu are already opened. This save one click
       to open a proposal or order.
     - Can add a discount for third party, during invoice edition (and we 
       saved clicks again).
     - When creating a contract, sales representative are preset to user. This save
       4 clicks.
     - Can edit several fields in bank transaction line page into one update.
     - Creation of contacts from third party page go back to third party.
     - Preselect model if there is only one. This save 2 clicks. 
     - Can remove a project if project has tasks. No need to delete task one by one.
- New: Enhance donation module. Add a status "canceled".
- New: Add filters on all statistics report pages.
- New: If a service contains subproducts, subpoducts are decrease when service
       is decrease.
- New: Add status for third parties to disable a third party.
- New: Can send interventions cards by email.
- New: Increase list of available notifications into module Notifications.
- New: Add option MAIN_FIRST_TO_UPPER to force upper case of first 
       letters for names and firstname.
- New: Can filter of payment type in bank transaction list.
- New: Status of users is visible into user list.
- New: Support BSB code for bank account in Australia.
- New: Can set date of payment for autocreate invoice/payment when 
       creating a foundation subscription.
- New: Can edit note of payment.
- New: Option to make login not mandatory in member module.
- New: Add box for last members for foundation module.
- New: A specialized menu can now be used when using smartphones.
- New: Can add information on current user on ODT generation.
- New: Prefix on third party is not used by default. Hidden option
       SOCIETE_USEPREFIX can restore old feature.
- New: Standing orders module use bank account from banks module.
- New: Ask password when creating a user from a contact.
- New: task #10577: Use a numbering module for shipment and contract.
- New: Can create manually order from proposal.
- New: Add a first workflow module to create automatic action on some
       events (create order on proposal closing).
- New: Use autocompletion on invoice select when creating replacement 
       or credit note invoice.
- New: task #10885: Add a week view for calendar.
- New: task #11018: Add a status "not applicable" on events.
- New: Add subscriptions/country/region/town statistics for member module.
- New: Can define a proxy for external web access.
- New: task #11003: checkbox on checks for deposit.
- New: Add status into export. Add third party default language into export.
- New: Can filter on date and bank account when building check receipts.
- New: task #10958 : Add link to cheque receipts into bank transaction 
       line if exists
- New: Can import external ical url into dolibarr agenda view.
- New: Can add a logo on third parties card.
- New: task #11194 : Can delete uploaded photos 
- New: task #9744 : Add the barcode to select products on Point of Sale module
- New: Subscription/Unsubscription to mailman mailing-list can be done on 
       validate/resiliate in foundation module.
- New: Can use extrafields on third parties.
- New: Add chart to report counts by status on element home area pages.
- New: Look: Usage of Jquery Notify to show result or error messages on action.
- New: Look: Minor enhancements into agenda view.
- New: Look: Nicer tooltips with transparency and shadow.
- New: task #11004: Create invoice from intervention.
- New: task #10501: Can use point of sale with different bank accounts.
- Fix: Better Postgresql compatibility.
- Fix: Numbering module for invoices use same number for invoice 
       and credit note if mask is same.
- Fix: Debug and clean withdraw module.
- Fix: Allow access permission for point of sale module.
- Fix: Permissions issues with suppliers.
- Fix: Admin dict data is showing with active language 

For developers:
- New: External modules can add tabs on agenda views.
- New: External modules can also remove default tabs.
- New: External modules can force skin directory so force their own skins.
- New: External modules can add their own menu manager.
- New: External modules can force menu manager.
- New: External modules can overwrite all default language files by
       forcing priority on langs directories on its own lang directory.
- New: External modules can show export list with an "enabled" condition.
- New: Support a backtopage parameter on contact creation page.
- New: Add id on div to show logo.
- New: Install wizard can activate a module at end of install.
- New: Dictionnary setup works with very large external dictionnaries (Add 
       page navigation).
- New: Add api to draw graphics with javascript (using Jquery Flot).
- New: Can add user login into menu urls added by modules.

For translators:
- New: Add fa_IR language.
- Fix: Move language ar_AR to ar_SA, sv_SV to sv_SE and da_Da to da_DK.



***** ChangeLog for 3.0 compared to 2.9.* *****
For users:
- New: Can edit date of cheque receipts.
- New: Add Sales journal and Purchase journal report.
- New: Can create supplier invoice from supplier order.
- New: Support login by openid
- New: Support "full day" event in calendar module.
- New: Add a weather on dashboard.
- New: Add a Paypal module.
- New: Can choose third party to use in point of sale module during logon.
- New: A lot of enhancements into ECM module:
       Directories can contains special characters,
       Speed enhancements,
       Directories can be created outside of Dolibarr, refresh button will 
       update database,
       Can rename a file.
- New: Reordering lines in invoice, orders, commercial proposal is faster (use Ajax
       technology).      
- New: Can import members using assistant.
- New: Can exclude deposit, replacement or credit notes in script rebuild_merge_pdf.
- New: task #10473 : Option MAIN_PROFIDx_IN_ADDRESS must no more be hidden.
- New: Can generate business card for on particular member.
- New: Task #10553 : Can attach files on members card.
- New: Can filter on payment type and bank account in payment lists.
- New: When sending supplier orders by mail, a text is predefined.
- New: Upgrade process works with Postgresql.
- New: Task #10538: Add filter on expiration date of subscription for
       foundation module email selector.
- New: Task #9643: Add 2 status (tosell/tobuy) on products instead of only
       1 status for both selling and buying.       
- New: Can input payment conditions on several lines.
- New: Add hidden option MAIN_LOGOUT_GOTO_URL to set the exit url after
       a logout.
- New: For germany, we invert order of address.
- New: Add hidden option MAIN_SERVICES_ARE_ECOMMERCE_200238EC.
- New: Support NPR in customer product prices.
- New: Add more volume units (ounce, gallon, inch, feet, ...)
- New: Delivery date accepts hours and minutes.
- New: Can add a comment on stock dispatching to be save into stock movements.
- New: Can filter product list with too low stocks.
- New: Add option to send all emails sent to a bulk carbon copy.
- New: Preview of emails sent by member module is shown.
- New: task #10100 : Add button to create invoice from a subscription
- New: Reorganize tabs on third parties.
- New: Option MAIN_INVERT_SENDER_RECIPIENT is available in einstein pdf template.
- New: Easier way to define url for clicktodial module.
- New: Add a fckeditor test area in fckeditor module setup.
- New: Add property "Event on full day" on agenda
- New: Enhancement and better compatibility (google, thunderbird) for agenda export.
- New: Can use image editor on user photo.
- New: Task #10796: Add Spain ProfId1 Verification
- New: Page "supplier summary" is now available.
- New: Task #10611: Add option to choose order of field in bank account info on PDF
- New: If a transaction was reconciliated and should not, there was no way to reverse error.
- New: Ubuntu package now works also on debian.
- Perf: Avoid reading database to determine country code after each
        page call.
- Fix: Special chars are now supported in ECM module for filename (not yet for
       directories).
- Fix: Better Postgresql compatibility.
- Fix: Box order is saved when moved.
- Fix: Database name can contains "-" characters.
- Fix: In coloring negative amounts.
- Fix: Date input use date format of user and not dd/mm/yyyy format.
- Fix: Fixed a very old bug making file attachment fails with some emails 
       readers when using "mail php function".
- Fix: When cloning commercial proposal, due date is creation date + delay
       by default.
- Fix: Can edit ordering methods.

For translators:
- New: Update and complete slovenian language sl_SL.
- New: Add full manually translated files for de_AT en de_DE (thanks to eCleaner.at).
- New: Create the language ja_JP.
- New: Add el_GR language.

For developers:
- New: Add jquery by default.
- New: Removed PWC libraries.
- New: Removed Scriptaculous libraries.
- New: Removed Prototype libraries.
- New: Add first Selenium GUI tests.
- New: Enhance a lot of internal function to build external modules
       more easily.
- New: Add a user field ref_ext in object tables to allow external
       systems to store their id and make self-developed synchronizing
       functions easier to build.        
- New: Local user timezone is saved into session (not used yet).
- New: Works with Mysql 5.5.
- Qual: Menu system code is simpler.
- Qual: Mutualize some duplicate code.
- Qual: Renamed some fields into database to be more internationnal.
- Qual: Removed deprecated code.


***** ChangeLog for 2.9 compared to 2.8.* *****
For users:
- New: POS module allow to choose which warehouse to use.
- New: Support "Department/State" field on company setup, contact, 
       bank account and members card.
- New: Can reopen a refused/canceled supplier order.
- New: Add Gant diagramm on project module.
- New: Add a new mode for automatic stock increase: Can be increased
       on dispatching of products from a supplier order receipt.
- New: Can set a past delay to limit calendar export.
- New: Can attach files on emailing campaigns.
- New: Add statistics on trips and expenses module.
- New: Can reopen a closed customer order.
- New: Add module externalsite to add a web site/tools inside 
       menu and a Dolibarr frame.
- New: Can link trips and fees to a project.
- New: Add civility title in foundation module.
- New: Can set accountancy code for product (buy and sell).
- New: Can filter third parties lists on categories.
- New: Can filter products and services lists on categories.
- New: task #10202 : Support categories for members.
- New: Can build documents for third parties (Using ODT templates, need PHP 5.2+). 
- New: Support new products properties: length and area.
- New: Add the "payment due before" field in invoice exports.
- New: Add feature to resize or crop image files (for products photos)
- New: task #10113 : Show list of emailing on clicking on "number of mass emailing received"
- New: Add default language for third parties and use it when multilang is enabled
       to define default language for document generation.
- New: Can reopen a closed supplier invoice.
- New: Move permission "see hidden categories" into "see hidden products/services".
- New: Can delete several files at once in FTP module.
- New: Add box "last contracts".
- New: Works even if Web hosting provider has disabled PHP "glob" function.
- New: Can now send supplier orders by email.
- New: task #10076 : Show content of message in notification module.
- New: Bank name is shown on invoice.
- New: IBAN value is called IFSC if country is India.
- New: Add option to choose to show firstname then name or name then firstname on PDF.
- New: Add company in fields exported by export of members tool.
- New: Reorganise bank menus.
- New: Bookmarks can be sorted on a particular order.
- New: Support spanish RE and IRPF taxes on invoices.
- New: Module category offers categories for foundation module.
- New: Can filter on category on third parties, products and members listings.
- New: A flag is visible before country labels.
- New: When activating a new module, permissions for admin user are set. This save
       time when configuring Dolibarr.
- New: Dolibarr 2.9 is faster than 2.8.
- New: A lot of more predefined VAT values, states, regions for 
       miscelaneous contries.
- New: Enhance skin engine to make themes easier.
- New: Add images into menu "eldy".
- New: Auguria theme is now more modern.
- New: Update tools refers to www.dolibarr.org but also www.dolistore.com web site.
- New: Postgresql experimental support seems to work completely. 
- New: Changes in Dolibarr core to allow to use cache servers (see Memcached module on
       dolistore.com).
- New: Default choice for interactive confirm box is yes by default, and no only for
       delete actions. This reduce number of clicks required to validate actions and 
       is still safe to dangerous actions.
- Fix: Durations are correctly shown for languages using PM/AM dates.
- Fix: A lot of fixes in Point of Sale module.
- Fix: Debug experimental module widthrawal.
- Fix: Format number was wrong for ar_AR language.
- Fix: Can change password if user has only permission "change password".
- Fix: Project PDF document shows all tasks.
- Fix: bug #29278 : SMTP fails with IP instead of hostname.
- Fix: Default language on login page was wrong.
- Fix: Complete support of euros sign (even in PDF).
- Fix: Bad setup of phpMyAdmin for DoliWamp installer.
- Fix: Tracking number should be available on sending sheets.
- Fix: Stock value is not reset when product is transfered into other warehouse. 
- Fix: A lot of not tracked bugs fixed.
- Fix: Some fixes in barcode management.
- Fix: Access to phpMyAdmin is now ok on new DoliWamp installation.

For translators:
- Fix: Major update of italian translation (it_IT).
- Fix: A lot of translation fixes in all languages.
- New: Added translations (sl_SL, is_IS).
- New: Add translations for the DoliWamp installer.

For developers:
- More comments in code.
- Uniformize some code. 
- All arrays "lignes" were renamed into "lines".
- Delete all useless pre.inc.php files (this also increase speed).
- Fix W3C errors in page forging.
- Qual: Mutualize code of menu managers.
- Better isolation of modules files and dolibarr core files. 
- Task #8682 : Remove functions unix_timestamp.
- The makepack tool now make pack with UID 500.
- More css class and div to output menu to allow more skins.
- Generated documentation can be build from Eclipse using Doxygen plugin.
- Snapshot is provided with PHPunit tests.

WARNING: 
- A lot of class files (*.class.php) has moved into subdirectories. So If you use
  or develop non official modules that includes Dolibarr classes, you will have to rename
  path to thoose classes into the include function.
- Also, parameters of the "fetch()" method for class "User" has changed to reflect
  other fetch methods.   
- If you build a personalised themes, you must rename the style sheet into style.css.php.   
- This version is also the last one to support PHP 4.*, Mysql 3.1, IE6.
  Dolibarr 3.* will be supported with PHP 5+ and MySql 4.1+ only.


***** ChangeLog for 2.8.1 compared to 2.8 *****
For users:
- Fix: Works on database with _ in name.
- Fix: Broken feature in trips and expense module.
- Fix: Can use $ in database and login/pass values.
- Fix: No error on upgrade if there is orphelins tasks.
- Fix: Failed to login when user agent string was longer than 128.
- Fix: bug #29526 : Numérotation Proposition Incorrecte après duplication


***** ChangeLog for 2.8 compared to 2.7.* *****
For users:
- New: Support note on trips module
- New: Can link contacts to projects
- New: Can removed attached file on email form if attachment was wrong.
- New: Add option to show your logo on top of left menu.
- New: task #9935: Can edit accountancy code.
- New: Add an option to make users email required.
- New: Module notification can send email on order or proposal validation.
- New: Can use any command line antivirus on file upload.
- New: A customer can also be a prospect.
- New: task #9802 : Can link an action to a project and use project to 
       filter agenda.
- New: Project can be set on contract creation.
- New: Initial sold can be conciliated on bank module.
- New: Add a default errors-to email for emailing module.
- New: Can filter on user on stock movement list.
- New: When creating a third party from a member, it is set as a new
       customer.
- New: Can use {tttt} in numbering mask setup. It will be replaced
       with third party type.
- New: VAT number is stored in one field. This is more "international".
- New: task #9782 : Add possibility to delete a warehouse.
- New: task #9640 : Add label for stock movements.
- New: task #9916 : Add FREE text for interventions card.
- New: Can define the new product ref when cloning.
- New: Project module support status of project and end date.
- New: Provide a ubuntu package.
- New: Add link to check a SIREN for french users.
- New: Add link "now" to fill date when creating invoices.
- Fix: Import module works even if prefix is empty in source file.
- Fix: bug #28055 : Unable to modify the date of a cloned command.
- Fix: bug #27891.
- Fix: Change of numbering module was not effective.
- Fix: Change error management when adding already used supplier ref
       for a product.
- Fix: Running sending-email.php
- Fix: Warning should not appears for invoice closed
- Fix: Import for companies works even with prefix empty.
- Fix: bug #28895 : Création d'utilisateur impossible.
- Fix: Can change password if has only permission change password.

For developers:
- Qual: Reorganize /dev directory.
- Qual: Change the way items are linked together.
- Qual: The login page now use a template in /core/template/login.tpl.php.
- New: Modules can add their own tab on projects cards.
- New: Add management of triger FICHEINTER_VALIDATE


***** ChangeLog for 2.7.1 compared to 2.7 *****
For users:
- Fix: Bad decimal management for it_IT and fr_BE languages.
- Fix: A third party created from a member is created as a 
       customer.
- Fix: Change of numbering module was not effective.
- Fix: Report of balance missing supplier invoices.
- Fix: Running sendmaing-email.php script.
- Fix: Detection of country for IBAN management.
- Fix: Update member photo.


***** ChangeLog for 2.7 compared to 2.6.* *****
For users:
- New: Add a print icon to show a page to print without menus.
- New: Can add a free text on bank cheque receipts.
- New: Price level can be defined also for prospects.
- New: Add a help and support center.
- New: Can export commercial proposals.
- New: Can use a cache for xcal exports.
- New: Option for faster confirmation process with one ajax popup.
- New: Complete theme bluelagoon and rodolphe
- New: Can select third parties emails in emailing module for all
       third parties with expired contract's lines.
- New: Can add a field errors-to in emailing.
- New: Can use inline images in emails.
- New: Add predefined invoices (can be use for repeated invoices).
- New: Add a confirmation when cloning products.
- New: Add stock in product lists.
- New: Can filter list of stock movement on date or product.
- New: Added a link from product list to their stock movements.
- New: Several speed enhancements after using the Google Page speed 
  plugin for FireBug.
- New: Add a confirmation on dangerous admin purge feature.
- New: Add navigation on donation sheets.
- New: Added estimated value for stocks.
- New: Added module Gravatar to found photo of users or members
       from their email on gravatar.com.
- New: Include Dolibarr version in suggested dump filename.
- New: Enhancement in project module.
- New: Add log tab on emailing module.
- New: Minor enhancements in look themes.
- New: Add option to hide help in menu.
- New: Added a "force LDAP synchronize" on member and contact cards.
- New: Can split a discount into two smaller discount. This allows to use a
       discount on an invoice even if invoice amount is lower than discount
       credit available.
- New: Can use variables into the free text on PDF (__TOTAL_TTC_, __TOTAL_VAT...)
- New: Increase page loading speed (all changes reported by Google PageSpeed
       tool has been added).
- New: Add support of constant MAIN_ONLY_LOGIN_ALLOWED to allow to lock all
       access to any users except the one defined in constant.
- New: Add an admin page of PHP sessions with a way to lock new connections
       for other users than yourself. Can also purge existing sessions.
- New: Add point of sale module.
- New: Better usage when using with smartphones.
- New: Add module FTP client.
- New: Can set first day of week.
- New: Installer now create a .htaccess to protect documents directory.
- New: Experimental support for Postgresql.
- New: Full support of SMTPS (can works with Google SMTP).
- Fix: "Now" link works when date popup is not used.
- Fix: Debug seriously the email notification module.
- Fix: Error Call to a member function trans when refusing a supplier order.
- Fix: Fix payment conditions on commercial proposals.
- Fix: Nb of orders to process was wrong.
- Fix: Customer code was not correct on PDF it if contains special 
       characters.
- Fix: Can update price even with "NPR" VAT rates.
- Fix: When product type is missing, description is not lost when adding 
       new product lines.
- Fix: CC and BCC in emails was not used if using SMTPS handler.
- Fix: Last character was lost when text end with n or r.
- Fix: LDAP synchronization is now more robust (transaction and 
  use modify instead of delete/add).
- Fix: Fix: Setup of member synchronization does not conflict 
  with contact or user synchronization.

For translators:
- Update some language files.
- Can accept right to left languages. Added an "automatic" arabe translation.

For developers:
- An external module can force the third party code to be required whatever
  is the rule of third party code module.
- Update fckeditor to 2.6.4.
- Update Smarty to 2.6.26.
- Removed some deprecated code and files.
- Creation of directory in module descriptor is simpler.
- Can use an alternate document_root directory to develop with 
  sources on two repositories.
- Removed useless code of old commercial module.
- Move some modules into the CVS modules repository dolibarrmod. This reduces
  amount of code in main branch.
- Updated wiki documentation.
- Better W3C standard.
- Can add init data when enabling a module.
- Can fix some corruptions in database by calling the update page 
  /install/repair.ksh
- Log files contains more information (PHP_SELD added and OS user used for 
  log of command lines scripts) 
- Can protect a module to not being enabled if javascript disabled.
- If module numberwords is installed, code can use langs->getLabelFromNumber 
  to get value of an amount in text.
- A module can add subsitution keys in makesubsitutions() functions.
- Add $conf->browser->phone defined to optimise code for smartphone browsers.
- All external libs are now in same directory /includes.
- All install files are now in same directory /install.


***** ChangeLog for 2.6 compared to 2.5.* *****
For users:
- New: Add filter on status in emailing selector for Dolibarr users.
- New: Can add bookmarks on all pages.
- New: Enhance bank transactions reporting.
- New: When creating a contact from a third party, informations from third
  party card are automatically suggested.
- New: Sort list of languages in combo box.
- New: EMails links are show with function dol_print_email
- New: Add graph report on number of entities in product statistics page.
- New: Can delete a supplier order whatever is its status.
- New: No limit on free text on PDF generated documents.
- New: Can force login value when creating a user from a member.
- New: Can clone commercial proposals and orders.
- New: Major enhancement of project module.
- New: Added product label in invoice exports fields.
- New: Add VAT number in export fields.
- New: Upgrade FPDF to 1.6
- New: Upgrade Scriptaculous to 1.8.2 and Prototype to 1.6.0.3
- New: Added keywords in PDF.
- New: Add hidden option MAIN_DISABLE_PDF_COMPRESSION.
- New: Add attachments on intervention cards.
- New: Can add personalized fields in emailing selectors.
- New: Customer code and supplier code can be defined automatically.
- New: Emailing feature can extract civility from contacts.
- New: Can create a third party from a member of foundation module.
- New: Can set a limit for stock alert to 0.
- New: Support SMTPS.
- New: Added a page /support to provide a help center service on Dolibarr.
- New: Distinct status "running not expired" from "running expired" in lines 
  contract status.
- New: Add a first version of a module for Paybox.
- New: Can add contact to suppliers orders.
- New: Changes to support the external Bit Torrent module.
- New: Can filter on social contribution type in list.
- New: Upload of joined files need create/modify permissions to work.
- New: For admin users, show the SQL request in export build.
- New: Can modify proposal date if status is draft.
- New: The help link on some pages now links directly to the wiki web page.
- New: Enhancements in barcode module.
- New: Can use decimal values in stocks.
- Fix: Partial payment on social contributions not shown on main page.
- Fix: Handle correctly the comment in status changing of supplier orders.
- Fix: Author, title and topic are correctly encoded in PDF.
- Fix: Now HTML output is always UTF8, this solve bad PDF encoding on old
  users.
- Fix: Save new model when changed on interventions.
- Fix: Failed to go on the future view of bank transaction if there is no 
  future bank transaction already wrote.  
- Fix: Bad ref in supplier list.
- Fix: Bad link in product statistics for supplier referrers.
- Fix: Usage of reset of cursor in personalized numbering modules for a particular
  month (@ option) was broken.
- Can add contacts to a supplier invoice.
- Fix: When an invoice is changed back to status draft, warehouse is increased 
  back.
- Fix: Category of a bank transaction was not saved.
- Fix: Clicktodial plugin works correctly now
- Fix: Multiprices features works correctly.
- Fix: Project module and task creation.
- Fix: Validation of order if a file was attached.
- Fix: A lot of fixes in PDF generators.
- Fix: Bad line/page break with long description of products on PDF.
- Fix: Option force invoice date to validation date working correctly.
- Fix: Creation of a member from the example public page works.

For translators:
- Added 10 more new language files.
- Added autotranslator tool. A tool to build/update automatically
  languages files using Google API for a new language. Wonderful to start a
  new translation.
  
For developers:
- Removed some deprecated files.
- Removed treemenu library.
- Renamed all function dolibarr_xxx into dol_xxx to have same prefix everywhere.
- Rewrite clone feature for supplier invoice to work like other clone features.
- First change to manage a future feature "stock PMP value".
- A module can add a new tab in third party view tabs.
- First change for future geoip module.


***** ChangeLog for 2.5 compared to 2.4.* *****
For users:
- Sessions timeout can be configured to overwrite PHP setup.
- Can filter on date in services list.
- Support bookmark add of product cards.
- Enhancement in stock management (Automatic increase/decrease
  from order or invoice is possible).
- New filter options in prospect lists (category and level).
- New view in ECM module.
- Look enhancements for graphics (add transparency).
- Added statistics report for supplier invoices.
- Added average amount in invoices statistics reports.
- Can move a contract line to another contract of same third party.
- Add an export definition to export interventions.
- Can set umask file permissions on Unix/Linux/BSD systems.
- Miscelanous bug fixes.
- A lot of other enhancements to increase productivity.
- All phone numbers show the clicktodial link if module is enabled.
- Can define hour and minutes in intervention cards.
- Can edit a validated intervention.
- Add filters on intervention list.
- Add juridical status and number of employees in third party 
  export definition.
- A lot of enhancements and translation in withdraw module.
- Full support of Mysql option mode=strict.
- Added a new event from member module to agenda tracked events.
- Can attach a file to suppliers orders.
- Change to make Bank Account Number form more "internationnal".
- Can clone an invoice.
- Can clone an emailing.
- Reduce memory usage (about 2%).
- Add weight and size in sendings module.
- Add a fast search form on left menu for member module.
- Fix: Do not show export filter for disabled modules
- Show greyed lines for not allowed export filters.
- Add nature in product fields (manufactured product or not).
- Add export filters for category module and trip and expenses module.
- Can choose login of dolibarr account created when create from contact

For translators:
- The errors language file contains only error or warning messages with 
  prefix Error or Warning.
- HTML Output is by default in UTF8 and language files can be provided
  in UTF8.

For developers:
- Update skeletons (some fixes and add function createFromClone).
- Add an experimental Cash Desk module.
- Added new triggers events in agenda module.
- All submodules are moved in the includes directory.
- Removed some deprecated files.
- Menu managers now use same class name for their menu entry
  and add a different value in an HTML id for each entry. This allows
  to build skins that use different style for each menu entry.
- All emails and url HTML output use same function.
- Add more integrity check on database
- Can disable modules on logon page. This make possible to
  have several profiles of demo with only one demo. Also added a new
  Dolibarr demo front page (in htdocs/public/demo).
- Allow modules to add new tabs.

   

***** ChangeLog for 2.4 compared to 2.2.* *****
For users:
- Add a calendar module (module agenda) with ical/vcal/rss export.
- Look enhancement in graphics (thanks artichow).
- Add tel and fax on delivery addresses.
- Add a tool to edit personalized menu.
- Add an ical and vcal export link in agenda and webcalendar module.
- Reduce memory usage.
- Now triggers are enabled/disabled according to module they refers to.
- Fix infinite loop on popup calendar.
- Change in tanslation to make Dolibarr easier to understand.
- Add a warning when sending a mail from a user with no email defined.
- Added clicktodial module.
- Add a property private/public in contact. This allows to user Dolibarr
  for a personnal address book.
- French NAF code can accept 5 chars.
- Supplier prices can be input with or without taxe.
- New generic numbering modules to offer more solutions for generating
  automatic id.
- Add new predefined exports wizards (stocks, suppliers, taxes...).
- Add feature to log security events (logon, change of users, passwords).
- Can link all documents (included supplier invoices and orders) to a 
  project.
- Can attach several files to email when sending an invoice, order or
  proposal by email.
- Can choose accuracy (number of decimals) for prices.
- Localization for decimal and thousand delimiter on number is fully
  supported.
- More informations reported in system information pages.
- Add a budget report.
- Added a security audit report.
- Other minor changes (features, look, fixes)
- Added compatibility with Firefox 3.
- Changes for compatibility with PHP6/Mysql6.
- Some bug fixes.

For translators:
- Added spanish es_ES translation.
- Added en_AU translation.

For developers:
- Removed useless code:
  Replaced phplot and phplot5 librairies by artichow.
  Removed cryptograph library replaced by artichow.
- Login functions are now externalised as modules.
- Update code skeletons examples.
- Several enhancements to make addon development easier.
- Add a tool to generate PHP classes completely mapped to a table.
- Added a check to enable external modules only if dolibarr version is
  high enough.
- Changes in wizard installer to allow building autoexe installer for
  Windows with Apache and Mysql included.


***** ChangeLog for 2.2 compared to 2.1.* *****
- Add more statistics on main page.
- Add option to add message on login page.
- Management of categories for third parties.
- Add volume on products properties.
- Support for LDAP authentication.
- Full member synchronisation with LDAP database in
  fundation module.
- More LDAP fields supported for user synchronization.
- Better logger for install.
- First changes to support UTF8.
- Add a "forget password" feature.
- Setup process can run several migrate files if need
  to jump several versions to upgrade.
- Support for webcalendar 1.1 in webcalendar module.
- Support for menu in database.
- Better support for using Dolibarr on more WHP.
- Removed some deprecated files and clean code.
- New theme: Auguria
- Removed PHP warnings.
- Some bugs fixes.
- Traduction more complete.
- Better code comments for Doxygen documentation.
- Better support of vcard export format.
- A lot of security enhancements (no more password in log files,
  crypted password in database, in config file...).
- Themes are full CSS compliant.
- A lot of other minor changes...
- Option to scan uploaded document by an antivirus.
- Transparency for picto files works with IE.
- Can drag and drop boxes on main page.


***** ChangeLog for 2.1 compared to 2.0.* *****
- Added a better installer.
- Support user and groups permissions.
- Translation in english and support for several languages.
- New enhanced look and several new themes.
- Small search boxes for each Dolibarr elements (invoices, contracts,
  orders, proposals...)
- Added an export assistant module to export main dolibarr data.
- Added backup tool to backup database via mysqldump.
- Added product categories management with a categorie tree.
- Management of companies' discounts (relative or absolute).
- Support credit note and discounts (relative and absolute) on
  commercial proposal, orders and invoices.
- Support multi-langual description for products.
- Graphical enhancements (picto to describe all status).
- Added more permissions (ie: can restrict access for a commercial user
  to elements of its companies only).
- Little enhancements to OSCommerce module.
- Added a second OSCommerce module working through web services.
- Added a Mantis module to have a Mantis application in Dolibarr menu.
- Building a PDF document for invoices works like other modules. You
  can change model just before generating the PDF.
- Can generate documents (PDF) for customer orders. Can send them by mail.
- Added FPDI and FPDI_Protection (ie: PDF with password-protection)
- Can make one payment for several supplier invoices.
- Rule to suggests passwords when creating a user are in modules
  allowing to add easily other rules.
- Option to encrypt passwords in database (MD5).
- Add Dolibarr triggers support on users creation/change.
- Add Dolibarr triggers support on payments.
- Add Dolibarr triggers on supplier and customers orders.
- Webcalendar triggers for actions on Member module.
- Support optionnal new javascript popup selector for date fields.
- Support for several RSS boxes in external RSS module. Setup easier.
- Can attach documents on Action, Orders, Invoices, Commercial proposals.
- Can attach contacts on proposals, orders, contracts, invoices.
- Preview on results of PDF generator modules in setup pages.
- Code cleaner. Remove unused or duplicate code.
- Save and show last connexion date for users.
- Enhancements on a lot of forms for better ergonomy.
- Can add/remove company logo.
- Added LDAP synchronisation for users, groups and/or contacts.
- Can configure your own SMTP server/port for mail sendings.
- Works even on "UTF8 by default" systems (Mysql, Linux...)
- Better compatibility with different PHP version or setup.
- Added mysqli driver.
- Add a WISIWYG editor (FCKEditor) to edit note and comment areas.
- Added AJAX features like a 'search product selector'.
- Modules boxes on main page can be dragged and dropped (with firefox only).
- Support for PHP5.
- Experimental support for Postgresql (not working yet, but waiting feedbacks).
- Removed obsolete files and documentation.
- Added admin tools (backup and files purge).
- Added a tool to build a lang package.
- Added a tool to build a module package.
- Added a tool to build a theme package.
- Traduction more complete.
- Added skeletons for code examples.
- Lot of fixes after 2.0 release not fixed in 2.0.1.
- Added more security option (ie: encrypted password in database)




***** ChangeLog for 2.0.1 compared to 2.0 *****
Minor bug fixes



***** ChangeLog for 2.0 compared to 1.0.* *****
ChangeLog file size is so important, that it is not included inside Dolibarr
package. You can find it at www.dolibarr.org<|MERGE_RESOLUTION|>--- conflicted
+++ resolved
@@ -23,14 +23,11 @@
 Fix: [ bug #2835 ] Customer prices of a product shows incorrect history order
 Fix: [ bug #2814 ] JPEG photos are not displayed in Product photos page
 Fix: [ bug #2715 ] Statistics page has broken layout with long thirdparty names
-<<<<<<< HEAD
-Fix: [ bug #3206 ] PropaleLigne, OrderLine and FactureLigne given to triggers through update function does not contain all the information
-=======
 Fix: [ bug #2570 ] [Contacts] Page should not process if ID is invalid
 Fix: [ bug #3268 ] SQL error when accessing thirdparty log page without a socid parameter
 Fix: [ bug #3180 ] formObjectOptions hook when editing thirdparty card does not print result
 Fix: [ bug #1791 ] Margin menu not available if any Finance module is not enabled
->>>>>>> 6b2d7f7d
+Fix: [ bug #3206 ] PropaleLigne, OrderLine and FactureLigne given to triggers through update function does not contain all the information
 
 ***** ChangeLog for 3.5.6 compared to 3.5.5 *****
 Fix: Avoid missing class error for fetch_thirdparty method #1973
