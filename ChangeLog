--------------------------------------------------------------
English Dolibarr ChangeLog
--------------------------------------------------------------

WARNING: 

Do not try to make any Dolibarr upgrade if you are running Mysql version 5.5.40.
Mysql version 5.5.40 has a very critical bug making your data beeing definitely lost.
You may also experience troubles with Mysql 5.5.41/42/43 with error "Lost connection" during
migration.
Upgrading to any other version or any other database system is abolutely required BEFORE trying
make a Dolibarr upgrade.


<<<<<<< HEAD
***** ChangeLog for 4.0 compared to 3.9.* *****
For users:

NEW: Add reccuring invoice feature and automatic generation of invoices.
NEW: Add module "Loan" as stable.
NEW: Add module "Supplier commercial proposal" (price request) is set to stable status.
NEW: Experimental module Accountancy Expert
NEW: Experimental module Multicurency
NEW: Show into badge on tab head the number of dedicated contacts for all objects.
NEW: Add a checkbox to select/unselect all lines on page that support mass actions (like invoice list page)
NEW: Add a new method for margin calculation. Added margin on "cost price" to margin on WAP price and margin on "best supplier price".
NEW: Add an explanation message on shipment page to explain you can't make shipment if order is not validated
NEW: Add date_rum into table of thirdparty bank account.
NEW: The probability of lead/opportunity can be defined per lead.
NEW: Added Malta VAT into migration script
NEW: #4972 Translated Charges sociales (type 0) and Charges sociales (type 1) in reports page
NEW: Add Expense report into accountancy report
NEW: Add Expense report to approve into workboard 
NEW: Selection of boxes is move on top of home page
NEW: Add filter on a keyword, status and nature into list of modules
NEW: Add hidden option BANK_DISABLE_CHECK_DEPOSIT to disable check deposit feature.
NEW: Add option MAIN_PUBLIC_NOTE_IN_ADDRESS
NEW: add html id/class to locate value in the DOM html
NEW: Add index on invoice status 
NEW: Add constant MAIN_LOGTOHTML to 0 into other setup by default to save time when we need to make debug on hosted instance.
NEW: Add list of billed
NEW: Add minimum stock and desired stock into import/export profiles. 
NEW: Add state into thirdparty export fields
NEW: Add more trackable events (create, submit and receive supplier order).
NEW: Add option MAIN_PROPAGATE_CONTACTS_FROM_ORIGIN
NEW: Add picto on module list to show warning and if module is an external module.
NEW: add product type filter on turnover report
NEW: Add state into list of fields available for personalized fields of thirdparties
NEW: Add statistics for interventions module
NEW: Add statistics on number of projets on home page
NEW: Add stats and late records into dashboard for supplier proposals.
NEW: Add the admin info on combo of type of contact
NEW: Add the event BILL_PAYED to list of supported events for module notification.
NEW: Add total weight and volume on PDF 
NEW: Add hidden option to hide column qty ordered on shipments.
NEW: Add view of virtual stock into product list (when appropriate)
NEW: Add warning on tasks when they are late (add also the warning tolerance parameter)
NEW: Add weight/volume for one product into shipment export
NEW: Add width and height on product card
NEW: allow a document to be linked to project from another customer on config
NEW: allow project to be shared across entities (for multicompany module)
NEW: All variant of ckeditor config can be tested into the setup page of module.
NEW: Can change dynamically number of records visible into lists.
NEW: Can change type of extrafields for some combinations.
NEW: Can define number of first and last line into import wizard.
NEW: Can edit next execution date of a cron job.
NEW: Can edit value date of a vat payment after recording it.
NEW: Can filter modules on publisher
NEW: Can filter on employee status when building emailing from users
NEW: Can reopen an closed shipment
NEW: Can search on shipments into the quick search box
NEW: Can select dynamicaly number of lines to show on page on product, shipment, contact, orders, thirdparties 
NEW: Can select fields to show on supplier orders list.
NEW: Can select fields to show on list also for list of customer orders, shipments and invoices.
NEW: Can select fields to show on proposal lists.
NEW: Can select language from combo list on page to overwrite a translation
NEW: Can select number of lines on page list for projects and tasks.
NEW: Can use ^ and $ (to say start with or end with like regex syntax) into search fields when search field is text. Bonus: ^$ can filter all lines with field not defined.
NEW: Clean and enhance code for cron engine
NEW: Can decrease stock on shipment closing/classifying (only if module lot is not enabled for the moment)
NEW: Disabled users are striked.
NEW: Enhance navigation of project module
NEW: fichinter lines ordered by rang AND DATE
NEW: hidden conf to use input file multiple from mail form
NEW: hidden feature: SUPPLIERORDER_WITH_NOPRICEDEFINED allow supplier order even if no supplier price defined
NEW: Hidden option MAIN_LANDING_PAGE to choose the first page to show after login works as a "global" option (llx_const) and as a "per user" option (llx_user_param).
NEW: Holiday is a now a RH module. All RH module provides by default visilibity on users of its hierarchy.
NEW: If error is reported during migration process, you can ignore it to avoid to be locked.
NEW: if nb total of lines provided in print barre_liste, display in title
NEW: If option to see non stable modules is on, add a filter into module list to filter on level (deprecated, experimental, development)
NEW: Include number of linked files into badge counter of "Linked files" tab.
NEW: Include sales representative into export of thirdparties
NEW: Indicator on workboard are red/green if late or not.
NEW: Into GED module, filename is truncated only if there is not enough space into table
NEW: Introduce a predefined job to run database backup
NEW: Introduce option MAIN_WEIGHT_DEFAULT_UNIT and MAIN_VOLUME_DEFAULT_UNIT to force output unit for weight and volume.
NEW: Introduce position of records into dictionnary of type of contacts
NEW: Link on user in leave context reach to leave tab.
NEW: List of user in agenda view per user show photo thumb
NEW: Margins module - Check/update buying price on invoice lines
NEW: Merge all admin tools (system and module admin tools) into same entry "Admin tools", so now things are clear: All features restricted to an admin user is inside "setup" (for setup) or "admin tools" (for action tools) instead of 3 different entries.
NEW: Merge all boxes "related objects" into one. This save a lot of room on most card and avoid often horizontal scoll.
NEW: Moved code that deals with bank categories to BankCateg. Created BankCateg::fetchAll function
NEW: Move Expense report menu from module to menu files
NEW: Move HRM dictionary from module to core dictionaries
NEW: Mutualize code to manage email substitution variables. Show available variables into page to edit email templates.
NEW: Mutualize code: Use one call of function "addThumbs", when possible, to generate thumbs files instead of several call of "vignette" function.
NEW: On translation admin page, admin can overwrite a translation value.
NEW: Option MAIN_LIST_FILTER_ON_DAY is supported on proposal list
NEW: Add reputation field for price supplier
NEW: Rest API token is no more reset at each call. We can reset it with param reset=1 on login call.
NEW: Selection of fields is available on member list.
NEW: Show a badge with number of withdraw requests done on the withdraw tab of invoice.
NEW: Add option to show detail per warehouse into reassort
NEW: Show total number of modules into the module list
NEW: Survey system has now a status like other objects. You can close or reopen a survey.
NEW: The note on time spent can be entered when using the view per day.
NEW: Use ellipsis truncation on too large left menu text
NEW: When a new field to show into lists is selected, the form is automatically submited and field added.
NEW: When creating a template invoice from a draft invoice, if there is link to contract on draft invoice, link is kept on template invoice.
NEW: When emailing is not sent completely, show progression.

For developers:

NEW: Add a css class style called 'reposition', so when clicking on a link with this class will move scrollbarr to be placed at same page location.
NEW: TimeZone can be supplied to mktime
NEW: hook in shipment card
NEW: Deprecated Societe::set_prospect_level, Societe::set_commnucation_level, Societe::set_OutstandingBill functions
NEW: A module can add, into its import profiles, a sql request to execute at end of import. This allow to update dernormalized data after import.
NEW: Add hook pdf_build_address 
NEW: Add a parameter on graph function to show a generic graph when no data are available.
NEW: Add $object in parameter of pdf_build_address so we could include hook into the function.
NEW: Add a tool for developers to purge database with no loose of setup
NEW: Can disable a module by renaming dir of module into module.disabled (this save time for maintenance when working with FTP).
NEW: Created AccountLine::insert function and started using it for transaction creation
NEW: Created Account::__toString, Account::getFieldsToShow and Account::getAccountNumberOrder to refactor the way account number was shown
NEW: Created FormBank::getIBANLabel function to get the label of "IBAN" depending on bank account country
NEW: prepare for additional warehouse statuses
NEW: project sharing in select_projetcs_list function
NEW: Removed deprecated CommonObject::client property. Please use CommonObject::thirdparty instead
NEW: Removed unused FormOrder::selectSourcesCommande function
NEW: Renamed ActionComm::add function to ActionComm::create
NEW: Rename Form::select_date to Form::selectDate and Form::form_date to Form::formDate
NEW: Rename path for generiN
NEW: More phpunit tests. Include some REST API into automatic tests.


WARNING: 

Dolibarr 4.0 should be compatible with PHP 7 but more feedbacks are still expected to confirm that.

Following changes may create regression for some external modules, but were necessary to make
Dolibarr better:
- Function log() of class CommandeFournisseur has been removed. Using it is no more required.
- Class Resource was renamed into DolResource to avoid conflict with a reserved PHP word.
- Method commonobject->add_thumb() has been renamed into commonobject->addThumbs().
- Method select_type_comptes_financiers() has been renamed into selectTypeOfBankAccount() 
- Property ->client that was deprecated 6 years ago, is replaced in all core code with ->thirdparty.
- File '/core/tpl/document_actions_pre_headers.tpl.php' were renamed into '/core/actions_linkedfiles.inc.php'.
So if you included it into your module, change your code like this to be compatible with all version:
  $res=@include_once DOL_DOCUMENT_ROOT . '/core/actions_linkedfiles.inc.php';
  if (! $res) include_once DOL_DOCUMENT_ROOT . '/core/tpl/document_actions_pre_headers.tpl.php';


=======

***** ChangeLog for 3.9.2 compared to 3.9.1 *****
FIX: #4813 Won translation for the key OppStatusWON instead OppStatusWIN
FIX: #5008 SQL error when editing the reference of a supplier invoice that already exists
FIX: #5236 Cron module activated but "Modules tools" does not appear in the left menu.
FIX: Accountancy - 3.9 - Chart of accounts are limited on only one country
FIX: bug on email template
FIX: Can't create a stock transfer from product card
FIX: can't fetch by siret or siren because of first "if"
FIX: Check stock of product by warehouse if $entrepot_id defined on shippings
FIX: Compatible with multicompany
FIX: Creation of the second ressource type fails.
FIX: end of select when no fournprice
FIX: Filter on assigned to was preselected on current user on list "All events" (instead of no filtering)
FIX: Filter on category tag for suppliers
FIX: hook on group card called but not initialized
FIX: Infinite loop on menu tree output for edition 
FIX: Can show tree of entries added by external modules using fk_mainmenu and fk_leftmenu instead of fk_menu.
FIX: init var at wrong place report incorrect "shippable" flag on draft order.
FIX: It doesn't check if there is enough stock to update the lines of orders/invoices
FIX: Menu statistics was not visible if module proposal was not enabled
FIX: Merge manually PR #5161 - Bad translation key
FIX: missing column when module was installed before standard integration
FIX: Missing number total of modules
FIX: Not filtering correctly when coming from dashboard
FIX: PROPAL_MERGE_PDF with PRODUCT_USE_OLD_PATH
FIX: Remove PHP Warning: Creating default object from empty value.
FIX: same page added several times on mergepropal option
FIX: search on date into supplier invoice list dont work because of status -1
FIX: Search supplier ref on contract
FIX: Split of credit note into discount page generates records not correctly recognised as credit note.
FIX: SQL error function on getAvailableDiscounts function, on bill create mode if socid is empty
FIX: #5087
FIX: #5108
FIX: #5163
FIX: #5195
FIX: #5203
FIX: #5207
FIX: #5209
FIX: #5230
>>>>>>> a13c0e54

***** ChangeLog for 3.9.1 compared to 3.9.* *****
FIX: #3815 Call to undefined function local_by_date()
FIX: #4424 Missing email of user popup in supplier orders area
FIX: #4442 Missing translation in Banks menu
FIX: #4737 Bank transacion type selector translation is cropped
FIX: #4742 Able to delete a supplier invoice with a registered payment
FIX: #4743 UI glitch in project summary page
FIX: #4747 Missing UI background when registering a supplier invoice payment
FIX: #4748 Supplier invoice payment confirmation amount is not translated
FIX: #4766 VAT not shown in supplier invoice popup
FIX: #4784
FIX: #4809 Duplicate functions with different content
FIX: #4812
FIX: #4839
FIX: #4851 Project selector in supplier invoices shows the project label twice
FIX: #4870
FIX: #4874 SQL error when listing users
FIX: #4880
FIX: #4961
FIX: #4989
FIX: If oauth has never been activated two tables are missing and printing is not working
FIX: A not enabled field for list must not into fields to add
FIX: Bad color of message password changed
FIX: Bad error and style message when changing its own login
FIX: Bad function name call on delete
FIX: Bad include and param for project numbering module call
FIX: bad translation language loaded FIX: When changing thirdparty on event card, the showempty option of contact was lost. FIX: Bad placeholder shown on combo to select a thirdparty.
FIX: Bad vat definition when using POS module
FIX: Box disabled because bugged
FIX: Can not select a commercial on the creation of a third
FIX: Check of EAN13 barcode when mask was set to use 13 digits instead of 12
FIX: correct display of minimum buying price
FIX: Creation of thumb image for size "small" was not done.
FIX: Damn, where was the project ref ?
FIX: Default vat is not set correctly when an error occured and we use VAT identified by a code.
FIX: dont retrieve new buying price on margin display
FIX: Duplicate records into export
FIX: Each time we edit a line, we loose the unit price.
FIX: Email templates not compatible with Multicompany
FIX: Export must use a left join to not loose lines
FIX: fetchAllEMailTemplate
FIX: Filter/search on extrafields on lists
FIX: finished parameters not used
FIX: Generated thumbs must always use the png format so using thumbs can work.
FIX: Hook resprint  be printed
FIX: image extension must be in lower case
FIX: Missing clean of criteria
FIX: Missing database escaping on supplier price insert/update
FIX: Missing function
FIX: Multiprice generator didn't recalculate prices if only the price_base_type property changes
FIX: Not removing code into vatrate.
FIX: Not showing sellprice properly on product list
FIX: Parsing of amount to pay vat
FIX: PHPCS
FIX: PMP is deprecated at warehouse level
FIX: real min buying price
FIX: Same term to create than other objects
FIX: Some records were lost into margin per product report
FIX: systematic rounding causes prices to be updated without reason
FIX: Template email must take care of positino column
FIX: VAT rate can be negative. Example spain selling to morroco.
FIX: When cloning an order the order result from clone must be now
FIX: When using option Price per level, when adding a predefined product, the vat for customer was not correctly set.

***** ChangeLog for 3.9.0 compared to 3.8.* *****
For users:
NEW: A new and more modern look for "eldy" theme.
NEW: Introduce a new theme called "Material Design". 
NEW: #3767 Allow changing multiple prices of a product at once
NEW: Add a button to purge criteria in user list
NEW: Add a filter field to restrict list of member when doing a LDAP list request. Use also this filter into ldap command line script making sync from ldap to dolibarr.
NEW: Add all assigned users and all extrafields data in new event when we createFromClone
NEW: Add hidden option to use standard position address in crabe model For electronic sending solutions
NEW: Add a refresh button on page list of direct print jobs.
NEW: Add a tab "document" in donation card
NEW: Add cancel button on thirdparty create page
NEW: Add chart of product statistics
NEW: Add color on categories
NEW: Add date value filter on account records list
NEW: Add __PROJECT_NAME__ tag for customer invoice emails
NEW: Add option PDF_ALLOW_HTML_FOR_FREE_TEXT to be able to enter pdf footer text with wysiwyg editor.
NEW: Add fields into llx_cronjobs to be able to use job table to queue one shot jobs.
NEW: Add filter on status on invoice list
NEW: Add filter on status on shipments
NEW: Add gender property managed on user card FIX: Better error messages when uploading photo of user when permission to write are not granted
NEW: Add help tooltips on fields of dictionary edit pages.
NEW: Add hidden option MAIN_MAILFORM_DISABLE_ENTERKEY to disable the key enter into the form to send email.
NEW: Add $ID$ into extrafields management to allow use of current object id on filter for select list from table and checkbox list from table
NEW: Add info page on product card
NEW: Add into about page, a sample text to use to promote new version release (visible only if version is last stable)
NEW: Add none/all selection into list of files for FTP browser module
NEW: Add opportunity amount on project card.
NEW: Add link "date of invoice" to select date of invoice when creating a payment in one click.
NEW: Add planned workload and declared progress on project summary list on project home page (data aggregated from tasks of project)
NEW: Add ref and label of project into export
NEW: Add status into filters of graph
NEW: Add tab document on salaries payment
NEW: Add thumb of users into stats box on home page
NEW: A link to the bugtracker report tool can be enabled in the GUI
NEW: Better look for POS. More responsive design.
NEW: Can add project search on left menu search area
NEW: Can assign a task to yourself to have it appear on timesheet.
NEW: Can close a project that has draft status with no need to switch it to validate status before.
NEW: Can edit Background color for Top menu and Background color for table title line.
NEW: Can edit email templates using WYSIWYG editor.
NEW: Can edit list of prospect status for customers/prospects. Add a new entry into dictionary table to manage list fo status.
NEW: Can filter on contact status in prospect list. Removed deprecated menu entry.
NEW: Can filter proposal on a tag of a product.
NEW: Can filter proposal, orders or invoices with criteria "contain at least one product with following tag"
NEW: Can choose fields to show on project list.
NEW: Can choose fields to show in product list. Extrafields are also supported.
NEW: Can choose fields to show into the contact list. Extrafields are also supported.
NEW: Can choose fields to show into list of users. Extrafields are also supported.
NEW: Can set default value of event type when creating an event (if option "manage type of event" is used).
NEW: Can upload files on leave requests. Use more standard permissions.
NEW: Can use a "|" to make a OR search on several different criterias into search text filters of tables.
NEW: Can use the * as a joker characters into search boxes of lists.
NEW: Clean code into salary module, debug and add indexes 
NEW: Can filter on user list and salary payments on user with naural search.
NEW: Can clone agenda events.
NEW: Color category is visible onto the thumb of tags on thirdparty, or products cards.
NEW: Conf to use next product/service ref when we clone a product/service
NEW: Contract module can be used to follow both sold and bought contracts/recurring subscriptions.
NEW: Can change amount when creating withdraws requests.
NEW: FEATURE PROPOSAL: on proposal, order or invoice creation from scratch, reload page after customer selection so its informations can be loaded
NEW: Filter "active" by default on user list. Fix label of permission of project module.
NEW: Forms are using the "tab look", even in creation mode.
NEW: Free text for cheque deposit receipt can be HTML content.
NEW: Hidden option THEME_ELDY_USE_HOVER is stable enough to become officialy visible into setup.
NEW: If module salaries is on, you can set a hourly value for time consumed by users. When a user enter its time consumed on a project, a calculation is done to provide the cost for human services. This value appears into the "Overview" of project.
NEW: Add import profile to import sales representatives of third parties.
NEW: Increase length of bank code to 128 char #3704
NEW: Into the overview of projects, the name of thirdparty appears into combo lists of elements to link to project.
NEW: Introduce a "code" into table of vats to describe VAT. This will allow to suggest different vat lines with same value with ability to differentiate them.
NEW: Introduce cost price on products.
NEW: Introduce hidden option MAIN_LANDING_PAGE to decide the home page visible just after login.
NEW: Introduce hidden option MAIN_REPLACE_TRANS_xx_XX to allow simple replacement of translated string on the fly. Prefer to use next method.
NEW: Introduce table llx_overwrite_trans to be able to overwrite translations by simple database edition.
NEW: Introduce use of cache for thumbs images of users to save bandwith.
NEW: Experimental level multiprice generator based on per cent variations over base price.
NEW: List of projects of a thirdparty are visible on a project tab for the thirdparty.
NEW: Merge all left menu search boxes into one.
NEW: Merge all search fields of an area page into one search box.
NEW: Next ref on clone doesn't need conf, it's used if mask exists.
NEW: Only arrow of current sorted field is visible into table views. This save a lot of space. You can click on the column title to sort. This make clickable area larger and click to sort is easier.
NEW: On page to see/edit contact of an ojbect, the status of contact is visible (for both external and internal users).
NEW: Option "encrypt password" into database is set to on by default on first install.
NEW: Print event type on third party card tab agenda list (only if AGENDA_USE_EVENT_TYPE = 1)
NEW: Provide an easier way to understand if an order can be shipped.
NEW: Quick search filter works also on invoice, proposal, order, intervention, contract and expense reports.
NEW: Replace category edition page on members with new select2 component.
NEW: Show photo of logged user into login top right block. 
NEW: If no photo is available for user, we show a generic photo depending on gender.
NEW: Show photo of user into user list.
NEW: Show which fields were used for search when doing a "generic search" from the "quick search" form on left menu.
NEW: Statistic graphs on products offer a filter on product type (product / service or both)
NEW: Syslog displays configuration errors
NEW: The clicktodial module is now able to provide link "tel:" on phone numbers. So it is also possible to use clicktodial with a client solution like the "xivo" local client.
NEW: The conditional IF into ODT templates works also on not defined var so we can show data only if defined. Close #3819
NEW: The free text in PDF footers can now be a HTML content. So the WYSIWYG editor is on by default to edit it into module setup.
NEW: The thirdparties tabs, the contacts tabs and the members tabs are now presented using a new "top banner", saving space and using a same way to show address, status and navigation arrows.
NEW: Thumbs for statistics on main page are fully clicable (not only link inside the thumb)
NEW: Translate extrafield's labels.
NEW: Use new select2 component for juridical status, country and state selection.
NEW: When creating order, proposal or invoice from thirdparty card, the project is asked during creation. A link to create project if it does not exists is also available. 
NEW: Uniformize form creation of proposal to add public and private notes during creation like for order and invoice.
NEW: More robust antiXSS engine.
NEW: Compatibility with Mysql 5.7+

For developers:
NEW: The search box and the bookmarks are now rendered by the menu manager.
NEW: Add a new widget $form->selectArrayAjax() to use combo list with content coming from an Ajax URL.
NEW: Add doActions hook method call in contract card
NEW: Added doActions hooks to user cards
NEW: Add a new component to select categories/tags from the main edit page of product. The dedicated tab is also removed.
NEW: upgrade jQuery Component Datable (and extras) to 1.10.7
NEW: script to build API class from existing class
NEW: Prepare database to store information per files (for example to define if an image can be used as a cover or not)
NEW: log hooks loading
NEW: Introduce property module_position so a module can decide where it appears into list of modules.
NEW: Introduce function dolGetFirstLineOfText
NEW: Introduce a method getDefaultCreateValueForField for developers to get a default value to use for a form in create mode. Implement it for public and private notes.
NEW: A module can add its entries into cron module.
NEW: Framework feature. To have a page being loaded at same scrollbar level after a click on a href link, just add the class "reposition" on this link.
NEW: Add exemple of setup for multitail to render dolibarr log files
NEW: Add restler framework. First step to build REST API into Dolibarr.
NEW: Add css class and ids on column of detail lines to allow module to easily manipulate fields.
NEW: Add hook in send mail
NEW: Add hooks on list of members to allow an external module to add more fields into list view.
NEW: Add hooks to allow an external module to complete list of events into calendar views.
NEW: Add "productpricecard" hook and uniformize code
NEW: Enhance also the prototype test_arrays to include select form before table.
NEW: Enhance prototype, project list and proposal list with new hooks to have an external module able to add more fields.
NEW: Enhance style engine. Add option to set color of links.
NEW: ODT generators can now also set meta properties of ODT file.
NEW: Add missing columns into llx_expedition to match other tables.
NEW: A new function getImageFileNameForSize was also introduced to choose image best size according to usage to save bandwith.
NEW: Support logging to a Sentry server
NEW: Prepare database to have agenda able to store more detailed emails events. 

WARNING: 

Dolibarr 3.9 is not yet fully compatible with PHP 7 even if most features seems to work.

Mysql minimum version is now 5.0.3 

Following changes may create regression for some external modules, but were necessary to make
Dolibarr better:
- Deprecated Product::setPriceExpression. Use Product::update instead
- Deprecated hidden option MAIN_USE_CUSTOM_TRANSLATION has been removed. Use table llx_overwrite_trans instead.
- Trigger LINECONTRACT_INSERT has been renamed into LINECONTRACT_CREATE to match common denomination.
- A lot hooks used into PDF generation were not correctly implemented. We had to fix this. The result si that
the following hook were set as hook of type "replace". This means if your module implement such hooks, it must 
return 0 to execute standard code or 1 to replace standard code (value to output should be set into resPrints instead).
This is list of hooks modified:
'pdf_getlinenum', 'pdf_getlineref', 'pdf_getlineref_supplier', 'pdf_getlinevatrate', 'pdf_getlineupexcltax',
'pdf_getlineupwithtax', 'pdf_getlineqty', 'pdf_getlineqty_asked', 'pdf_getlineqty_shipped', 'pdf_getlineqty_keeptoship',
'pdf_getlineunit', 'pdf_getlineremisepercent', 'pdf_getlineprogress', 'pdf_getlinetotalexcltax', 'pdf_getlinetotalwithtax'
- Renamed Product::isservice and Product::isproduct to match PSR-2
- Remove deprecated Product::hidden property


 
***** ChangeLog for 3.8.4 compared to 3.8.3 *****
FIX: #3694
FIX: #3798 #2519 Cron jobs would never be executed
FIX: #4155 Search Categories error
FIX: #4239
FIX: #4272 Error when trying to print the page "Linked objects" of a Thirdparty
FIX: #4291 Correctly filter bank card GETPOSTs
FIX: #4291 Correctly filter external calendar GETPOSTs
FIX: #4341
FIX: #4394 Untranslated label in list of expense reports
FIX: #4414 Supplier invoices use FAC_FORCE_DATE_VALIDATION client invoices property
FIX: #4418
FIX: #4425 Missing "VAT" translation in supplier order popup
FIX: #4434 Weird behaviour when enabling multiprices
FIX: #4440 Wrong price is filled by Product::fetch into multiprices arrays
FIX: #4453 SEPA Direct Debit generated XML shows a trailing comma in RmtInf field
FIX: #4528
FIX: #4556 desiredstock and seuil_stock_alerte cleared on modify product card
FIX: #4580
FIX: #4583 Incorrect call of Categories::containing throws a DoliDB error
FIX: #4649 Wrong parameters order
FIX: #4768
FIX: #4785
FIX: Add a test to show bugged module with a bad declaration of dictionaries to avoid to see clean module to be breaked.
FIX: add Croatia into list of country in EEC
FIX: add missing global def for ttc column
FIX: ajax error with multicompany module
FIX: Avoid errors when batch stock is negative
FIX: bad field in select
FIX: bad path
FIX: bad transaction level due to code of situation invoices
FIX: best sql request
FIX: bookmark's user change after update if the user hasn't superadmin right
FIX: call trigger LINEBILL_SUPPLIER_CREATE
FIX: Can not disabled an opened service line in a contract
FIX: can't clone event
FIX: can't send mail to thirdparty contact if no mail defined on thirdparty card
FIX: Check stock of batch on shippment
FIX: code corrupting database
FIX: compatibility with multicompany transversal mode
FIX: compatibility with multicompany transversal mode and more security issue
FIX: Contrat card don't consider user permissions to show active/unactive service button
FIX: CVE CVE-2015-8685
FIX: Deadlock situation. Can't edit anymore contract. FIX: List of automatic events was not visible.
FIX: disable main.inc.php hooks
FIX: do not show warning if account defined
FIX: don't see the sales representative of anothers entities
FIX: duration format
FIX: Correct problem of rights beetween tax and salaries module
FIX: Email templates not compatible with Multicompany
FIX: $fileparams is not defined
FIX: filter by socid if from customer card
FIX: for avoid conflict with "global $m" in memory.lib.php
FIX: for avoid division by 0
FIX: hover css
FIX: If option to hide automatic ECM is on, dont show menu.
FIX: if we dont use SUPPLIER_ORDER_USE_HOUR_FOR_DELIVERY_DATE the hour is displayed on pdf
FIX: Introduce hidden option to disable feature than hangs when too much data
FIX: ISSUE #4506 : make working the PROPAL_CLONE_ON_CREATE_PAGE hidden constant
FIX: issue when bank module is disabled FIX: missing entity filter for lines of payment
FIX: list of leave request was not showing label correctly.
FIX: MAIN_THIRDPARTY_CREATION_INDIVIDUAL syntax error in name
FIX: markRate can be 100
FIX: minor css error (pixel size must have "px"). Compatibility with old behaviour.
FIX: missing field "label"
FIX: missing signature and uniformize code between card and script
FIX: missing traduction
FIX: missing translation
FIX: missing translation key
FIX: nblignes not calculated after hook and hook can't modify this value. Usefull for modules
FIX: no database structure change is allowed into minor versions
FIX: no transaction in this place
FIX: Noway to validate a leave request for some uer even if they have permission for.
FIX: Option to disable meteo was not set correctly in edit mode
FIX: $outputlangs is not defined (dolibarr 3.7, 3.8, 3.9)
FIX: path to copyrighted files
FIX: php unit to work both with old and new setup
FIX: Purge of temp files was broken
FIX: Relative discount decimals are not saved
FIX: Removed a bugged list. Fixed another one to not count data of previous year.
FIX: retrieve correct pu_ttc (set by printObjectLine function) like in 3.7
FIX: search product in customer product prices doesn't work
FIX: Some filters are lost when paging
FIX: sql injection #4341
FIX: sql injection even when code is on several lines
FIX: sql request and total for time spen for current month
FIX: Sql syntax error in doc_generic_task_odt
FIX: Status filter don't work
FIX: Strict Standards: Only variables should be passed by reference
FIX: The part added with hidden option MAIN_DOC_USE_TIMING was included with a . instead of -. This make os think it is part of extension instead of file name.
FIX: The third dashboard don't consider user permissions
FIX: the view my task must show only task you are assigned to
FIX: to allow phpunit of migration process for 3.4 to 3.5
FIX: to allow phpunit of migration process for 3.5 to 3.6
FIX: userlocaltax
FIX: view of product image when using old path 
FIX: size of image uploaded on user.
FIX: We must ue the "small" size of imge to show on card pages.
FIX: When we make a direct assignement on a task to a user, we must check he is also assigned to project (and if not assign it)
FIX: wrong fk_parent_line in credit note with invoiceAvoirWithLines option
FIX: wrong modelpdf var name
FIX: wrong object name

***** ChangeLog for 3.8.3 compared to 3.8.2 *****
FIX: #3805
FIX: #3231 [Members] Public subscription page displays GeoIP error
FIX: #3240
FIX: #3293 Login page form icons not shown
FIX: #3508 Useless tooltip in 3.8 boxes
FIX: #3661 Margin is not selected correctly when adding a product
FIX: #3679 Error when deleting a Localtax2 special payment
FIX: #3707 Thirdparty bank account page table has a glitch
FIX: #3726 When upload file, don't test if PRODUCT_USE_OLD_PATH_FOR_PHOTO variable is empty or not
FIX: #3734 Do not show empty links of deleted source objects in stock movement list
FIX: #3836 Unable to upload a document to an invoice under some circunstances
FIX: #3878 Storing and deleting files on emailing was done at wrong place
FIX: #3880
FIX: #3882
FIX: #3890 Expected transactions bank account page, shows negative numbers
FIX: #3912
FIX: #3928 Creating a Customer order and a Customer invoice from a project, does not inherit payment conditions and method of payment of customer card
FIX: #3953 Don't round supplier price
FIX: #3953 rounding of buying price
FIX: #3980 Search field in "product by supplier" list sends empty result 3.8 and 3.7
FIX: #3987 Undefined variable $newref in CommandeFournisseur::approve
FIX: #3988 Undefined variable $conf and $error in CommandeFournisseur::addline
FIX: #3989 Undefined variable $conf in CommandeFournisseur::getNomUrl
FIX: #3990
FIX: #3992 CommandeFournisseur::ref is marked as deprecated and it shouldn't be
FIX: #3996 Dictionnary hooks are not working in 3.8
FIX: #3997 Wrong permission key used for Margins > Read all
FIX: #4016 User link is not correctly formed in emailing receivers
FIX: #4018 SQL error if trying to access the mailing/card.php page without an ID defined
FIX: #4036 Direct printing module without any driver configured, shows an unformatted error message
FIX: #4043 Incorrect translation in error mesage in menu creation admin page
FIX: #4049 PHP warning when trying to access a non-existing product/service
FIX: #4055 SQL error when trying to access a non-existing expedition
FIX: #4081 Added missing translation
FIX: #4097 Public holiday calculation
FIX: #4182 SQL error when deleting an unexisting bank entry
FIX: #4242 Allow disabling dashes in documents
FIX: #4243 sql injection
FIX: #4281
FIX: #4282 Defined shipping time were not shown in Customer order's PDF documents
FIX: #4285 SQL query shown when accessing an unexisting invoice
FIX: #4287 SQL error when accessing an unexisting proposal
FIX: #4302 Undefined variable $conf in Commande::LibStatut
FIX: Allow to search on alias name into select
FIX: Add a protection to not make release if ChangeLog was not generated.
FIX: autofocus on input search product
FIX: bad calculation for stock value
FIX: Better compatibility for users that used the not supported option MAIN_USE_JQUERY_MULTISELECT set to 1.
FIX: Bug: $this is not accessible in static context in Mailing::libStatutDest #4050
FIX: can not have access to the new ids or propal lines on PROPAL_CLONE
FIX: Can't update line's duration
FIX: Can use formated float number on old expense report module.
FIX: change object statut on close shipping and remove erratic db commit
FIX: change order date on clone (as everywhere else)
FIX: event's data lost on user assign update
FIX: export propal and order with extrafields
FIX: export with category contact extrafields
FIX: jquery select of project generate js error on change event
FIX: label of line is set in description field if empty
FIX: loss data also if update was cancel by error of ended state with no end date, try a generic patch
FIX: mail isn't display in title on event in mode view
FIX: Missing to set context into workflow actions, so triggers can't know we are creating an invoice from order or an order from a proposal.
FIX: NB task and percent progress in box project
FIX: Not delete a product when have customer price
FIX: Not deleting contrats on element_element table
FIX: Not use localtaxes when invoice some orders
FIX: only active customer should be available into select list thirdparty on invoice creation
FIX: only active customer should be return into new invoice creation select list
FIX: AWP calculation
FIX: product link in project box
FIX: Remove  column creation for table llx_product_fournisseur_price, the column use un calss is fk_supplier_price_expression, and fk_price_expression does not exist into lx_product_fournisseur_price sql file declaration
FIX: Show category selector if we have permission to view products or services
FIX: showrefnav htmlspecialchar instead of < >
FIX: The label hidden was not supported when using jmobile
FIX: Too many information were hidden. A lot of users still need bank account on PDF.
FIX: Use "WHERE true" instead of "WHERE 1" #4132

***** ChangeLog for 3.8.2 compared to 3.8.1 *****
FIX: Add a protection to not make release if ChangeLog was not generated.
FIX: 1/ update_extra() function must not be in  "if(!empty(MAIN_DISABLE_CONTACTS_TAB)" test. 2/ Reindented code
FIX: #3240
FIX: #3541 Bypass authentication when user was created using LDAP
FIX: #3605 deleting a shipping
FIX: #3661 Margin is not selected correctly when adding a product
FIX: #3689 Bug on workflow module
FIX: #3724 Bug: Blank page after cloning proposal if we changed client
FIX: #3726 Better support for PRODUCT_USE_OLD_PATH_FOR_PHOTO
FIX: #3726 Not showing images on product card
FIX: #3757 Can't set amount in a social contribution with some languages
FIX: #3786 Translation of select box.
FIX: #3841 creation of a task completed has not status set to finished by default
FIX: #3878 Storing and deleting files on emailing was done at wrong place
FIX: #3880
FIX: #3882
FIX: action not appear before an update because of a lack of line in action ressource
FIX: add tag myuser_job into ODT replacement
FIX: Avoid changing the state to a thirdparty who shouldn't be contacted anymore
FIX: bad calculation for stock value
FIX: Bad parameters
FIX: Bad picto for expense report
FIX: bad property so after creating an event from calendar, filter were lost.
FIX: bad stock valorisation
FIX: better fix to generate a PROV ref after clone
FIX: bug invoice classified in propale next update commonobject class in 3.8
FIX: Can export a field into task time table with export project profile
FIX: change order date on clone (as everywhere else)
FIX: clone customer order create new order with validate ref and not with PROV
FIX: Contacts are not added to the list with the status "no contact"
FIX: Default thirdparty when cloning invoice was not set.
FIX: double db escape add too quote
FIX: event's data lost on user assign update
FIX: Filter in customer price per product of a thirdparty returned error
FIX: filters on supplier invoices list are not used, search_status instead
FIX: fix HTML into formconfirm box
FIX: IF autocomplete was set on thirdparty list, it was not possible to open list of extrafields.
FIX: If no end date is set on survey, we should be able to vote.
FIX: loss data also if update was cancel by error of ended state with no end date, try a generic patch
FIX: no need to remove file into mail form, the temp dir will be deleted after any sending
FIX: pmp calculation
FIX: Preview pages was not using correct style for ref
FIX: project was not retrieved on invoice creation form
FIX: Revert option WORKFLOW_PROPAL_CAN_CLASSIFIED_BILLED_WITHOUT_INVOICES into option WORKFLOW_PROPAL_NEED_INVOICE_TO_BE_CLASSIFIED_BILLED for better compatibility with old versions
FIX: Search status not saved into list
FIX: search_status not used in mergefusiontool
FIX: Show category selector if we have permission to view products or services
FIX: Show product image on getNomUrl()
FIX: skeleton class must use db->order rather than ORDER BY into fetchAll
FIX: Societe::set_parent() function needs societe object to be fetched to update parent
FIX: supplier rights for orderToInvoice
FIX: tag object_total_vat_x need x to be a string with unknown decimal lenght. Now use for x the real vat real with no more decimal (x = 20 or x = 8.5 or x = 5.99, ...)
FIX: The preview of PDF was never refreshed if PDF document was changed
FIX: The thumb of user into top menu was using the image in full size. This make a large download at each page call. We must use the mini thumbs.
FIX: Total in summary was not same than into detail on the referrer page.

***** ChangeLog for 3.8.1 compared to 3.8.0 *****
FIX: #3521 postgresql migration error
FIX: #3524
FIX: #3529
FIX: #3530
FIX: #3533
FIX: #3533 Load categories language
FIX: #3534
FIX: #3572 Impossible to attach project in order
FIX: #3599 Not saving legal form
FIX: #3606
FIX: #3607 Better categories setting and unsetting
FIX: #3628
FIX: #3630 - Wrong balance report when module salaries and donation disabled
FIX: Add a test to save life when ref of object (invoice ref, order ref, ...) was empty. The was no way to go back to a clean situation, even after vaidating again the object.
FIX: Admin fiche inter page do not take good action
FIX: Always use type send in parameters in showCategories method
FIX: avoid SQL error in getValueFrom common object when all params are not send
FIX: avoid SQL error when no sortfield send to method
FIX: bad link into project box
FIX: Bad title line in project view when using jmobile
FIX: Bad translation key for project "Overview"
FIX: Can create Proposal on close thridparty #3526
FIX: Can't change state on a contact
FIX: Can't change the admin with default setup
FIX: Can't delete thirdparty if there is some discounts
FIX: Can't reopen a canceled invoice.
FIX: Creation of tables or keys must not be done with a random order.
FIX: debian install when module mysqli is not installed.
FIX: Description of tags was mandatory in edit mode but not in create mode. Should not be mandatory.
FIX: display error on extrafields on ficheinter
FIX: Email selector contact must not include inactive contact
FIX: error in SQL due to a previous fix
FIX: Error retrieving customer prices
FIX: Event from ical stream should not be movable into calendar view
FIX: facturestat bad sql when customer view is limited
FIX: Filter on status of thirdparty list and bad encoding of url
FIX: icon into export profile may be not correctly output
FIX: Init into bad var
FIX: Link of project must be cickable if user has permission to read all projects FIX: Missing information into the alt of project picto
FIX: List of project for user that are restrited as sale repreentative to some thirdparties.
FIX: Mass Mailing activity don't display all status
FIX: Missing contracts into list in page of Refering objects of a thirdparty.
FIX: Missing menu entry for list of thirdparties when using auguria menu manager
FIX: Missing validate button if permission are not valid.
FIX: New adherent from, always redirect on entity
FIX: not closing CSS.
FIX: not responsive part for project page
FIX: Only are showing one object linked
FIX: order ref must not be translated
FIX: Payment form for paypal and paybox was not centered.
FIX: Pb into pagination scroll widget FIX: Style of previous-next card when using dolidroid
FIX: Regression on bad use of fk_account showing the bad bank account on PDF.
FIX: Removed warnings
FIX: remove twice same test
FIX: select of project using ajax autocomplete option
FIX: sortder field was missing so manually added values were moved to begin.
FIX: Syntax error in Debian Apache configuration
FIX: The admin flag is mising.
FIX: The filter on thirdparty prices should be visible if there is at least one thirdparty price.
FIX: Thirdparty is missing on card
FIX: update2.php test res befre assign it
FIX: When delete actioncomm also delete actioncomm_resources
FIX: when editing time spent, date of line suggested was a rubbish value
FIX: When filter with empty status, by default get canceled status (-1)
FIX: When update a member login for a member linked to a user, the login of user was not sync (not updated).
FIX: Wizard for restore does not show import command


***** ChangeLog for 3.8 compared to 3.7.* *****
For users:
FIX: #2519
FIX: #2758 Product::update sets product note to "null" when $prod->note is null
FIX: #2832: Fixed a problem with special characters in expense report PDF model
FIX: #2856 : Wrong table design
FIX: #2901
FIX: #2957 : missing $langs object for trigger
FIX: #2983 Load gravatar avatar images securely over HTTPS
FIX: #2987: removed dead function moneyMeter()
FIX: #3009: Better filtering to prevent SQL injection
FIX: #3009: Better filtering to prevent SQL injection
FIX: #3091 TotalHT amount in supplier order is bold unlike the rest of Dolibarr
FIX: #3138 - Too much visible thing when access is denied on public pages
FIX: #3173 Overlapping of shipment ref
FIX: Adding 5 more choice link into survey module was not working with chrome
FIX: bad calculation for stock value
FIX: Bad link to login page into email for password renewal.
FIX: Bad logo for status "Do not contact" of thirdparty.
FIX: Bad variable usage
FIX: Better management error into the color conversion functions
FIX: [bug #1883] missing field in SQL installation
FIX: Bug on order and supplier invoice numeration mask when use supplier code
FIX: Bug on order and supplier invoice numeration mask when use supplier code
FIX: button create payment hide if tax amount is less than 1
FIX: can receive new batch product on supplier order
FIX: can show print page after product save
FIX: Close #2835 Customer prices of a product shows incorrect history order
FIX: Close #2837 Product list table column header does not match column body
FIX: Close bug #2855 Wrong translation key in localtax report page
FIX: Close bug #2861 Undefined variable $res when migrating from 3.6.2 to 3.7.0
FIX: Close bug #2891 Category hooks do not work
FIX: Close bug #2900 Courtesy title is not stored in create thirdparty form
FIX: Close bug #2976: "Report" tab is the current tab but it is not marked as selected by the UI
FIX: Correct migration script
FIX: create contact with extrafiel is null when it is require
FIX: Description of contract line was not visible.
FIX: Correct path of loan class
FIX: Correct problem field with note - Add note_private & use wysiwyg editor
FIX: Edit in place of "Outstanding Limit"
FIX: Module Expense Report - Correct init
FIX: Update licence to GPLv3
FIX: End log must use same level then start log.
FIX: event for restricted user was restricted if company null
FIX: event not linked to contact on creation
FIX: Export of tags for contact and member
FIX: extrafields required on thirdparty
FIX: Force ref
FIX: Function expects an int, not a boolean
FIX: Function was expecting a boolean not a string
FIX: hide category if it's not enable
FIX: If supplier invoice block linked element is display after other block total HT amount is not reset to 0 and sum other block (like customer orders values)
FIX: jdate returning -62169955200 on x64 machine
FIX: Let ability to use IDPROF verifications even if new entry is "private"
FIX: migration error
FIX: moved built-in bug report system to GitHub Issues
FIX: Moved code to where the variable is defined
FIX: No check warehouse is provided if module stock is not enabled.
FIX: Payed invoices are showed as canceled FIX: Bad date filter on customer order
FIX: Ref/label of product on contract line was not visible, nor into page, nor into PDF.
FIX: Removed concatenation on undeclared variable
FIX: Remove deprecated property 'libelle' on product object
FIX: Replaced some deprecated call
FIX: Replaced some deprecated property
FIX: Save of filters into export profiles failed.
FIX: "script" balise with wrong syntax
FIX: send mail, copy sendto don't read the list of contact
FIX: top links menu have target attribute with wrong value
FIX: total amount in tpl linked object are not reset
FIX; Unknown field 'sc.fk_soc' in field list
FIX: update usergroup name
FIX: Variable declared boolean
FIX: Variable might not be traversable
FIX: We did a test on a permission to export contract when permission did not exists.
FIX: when mailing is deleted, the targets list was kept in database
FIX: when multicompany was enabled, this function didn't check just on the good entity (problem when both company use same mask)
FIX: When we automatically creta an order from a proposal with workflow module, if some extrafields of propal don't exist in order object, insertExtraFields() function tries to insert extrafields in unexistant column of commande_extrafields table.
FIX: When we clone a propal, if it has a project which is not assigned to a third, it was not on new propal because fk_project was always set to empty string if new propal is for another third.
FIX: when we create an agenda event with "Not applicable" status, it is automatically saved with "To do" status
FIX: width multiselect
FIX: Wrong type hinting
FIX: XSS security using the onerror and missing escapement on type of member page.
FIX: Missing visibility of static property
NEW: Add a button to purge criteria in user list
NEW: add all assigned users and all extrafields data in new event when we createFromClone
NEW: Add a new component to select categories/tags from the main edit page of product. The dedicated tab is also removed.
NEW: Add a search field and report on hrm area
NEW: Add a tab document in donation card
NEW: Add bank account owner in invoice/proposal/orders footer
NEW: Add button to purge search criteria into list
NEW: Add close date and user for projects.
NEW: Add company information into  category contact export
NEW: Add current salary on list of payment
NEW: add date value filter on account records list
NEW: Add exemple of setup for multitail to render dolibarr log files
NEW: Add filter on status on invoice list
NEW: Add filter on task ref and task label into list of tasks
NEW: Add filter on user contact or user task into task list
NEW: Add gender property managed on user card FIX: Better error messages when uploading photo of user when permission to write are not granted
NEW: Add help tooltips on fields of dictionary edit pages. Fix: visible list of tasks are for opened project only.
NEW: Add hidden option MAIN_MAILFORM_DISABLE_ENTERKEY to disable the key enter into the form to send email.
NEW: add hook in send mail
NEW: Add hooks on list of members to allow an external module to add more fields into list view.
NEW: Add hooks to allow an external module to complete list of events into calendar views.
NEW: Add opportunity amount on project card.
NEW: Add option THEME_ELDY_DISABLE_IMAGE to disable images into menu eldy.
NEW: add PDF icon on linked element into project
NEW: add "productpricecard" hook and uniformize code
NEW: Add ref and label of project into export
NEW: Add search box for supplier order search.
NEW: Add status into filters of graph
NEW: Add tab document on salaries payment
NEW: A link to the bugtracker can be enabled in the GUI
NEW: A module can add its entries into cron module.
NEW: autofocus on product selection dropdown list or search field
NEW: Backup and restore tool is easier to use
NEW: Can add all user of a project as user of a task, in one step.
NEW: Can add project search on left menu search area
NEW: Can assign a task to yourself to have it appear on timesheet
NEW: Can close a project that has draft status with no need to switch it to validate status before.
NEW: Can edit Background color for Top menu and Background color for table title line (works only with theme menu eldy).
NEW: Can edit email template using WYSIWYG editor
NEW: Can edit internal label of invoice even when closed (this is a private information)
NEW: Can edit list of prospect status for customers/prospects. Add a new entry into dictionary table to manage list fo status. Removed deprecated files.
NEW: Can filter on contact status in prospect list. Removed deprecated menu entry.
NEW: Can filter proposal on a tag of a product Enhance also the prototype test_arrays to include select form before table.
NEW: Can filter proposal, orders or invoices with criteria "contain at least one product with following tag"
NEW: Can install an external module from admin pages, if web server has permission for and if setup is ok for.
NEW: Can search on customer order amount into customer order list.
NEW: Can upload files on leave requests. Use more standard permissions.
NEW: Can use a "|" to make a OR search on several different criterias into text filters of tables.
NEW: Clean code into salary module, debug and add indexes NEW: Can filter on user list and salary payments on user with naural search.
NEW: clone action on agenda events
NEW: dev feature : replace conf filename with "conf" parameter on url by GET
NEW: display linked object in edit mode when we create an event from an order, propal...
NEW: Enhancement of module 'Notification by Email'. Show nb of notifications set. Can set several emails. Can set a threshold on amount for notifications. Add notification on supplier order validation.
NEW: Enhance prototype, project list and proposal list with new hook to have an external module able to add more fields.
NEW: Enhance the natural_search function so we can use it to search numeric fields with criteria with operator <>= inside (< 100, >= 1000)
NEW: Enter amount for withdraws requests
NEW: Feature request: A page to merge two thirdparties into one #2613
NEW: Feature to build a merged pdf with all unpaid invoice can work for paid invoices.
NEW: Filter "active" by default on user list. Fix label of permission of project module
NEW: For a contract line, price is no more mandatory.
NEW: Forms are using the tab look, even in creation mode.
NEW: Hidden option THEME_ELDY_USE_HOVER is stable enough to become officialy visible into setup.
NEW: If module salaries is on, you can set a hourly value for tome consumed by users. Each time a user enter its time consumed on a project, a calculation is done to provide the cost for human services. This value appears into the "Transversal view" of project.
NEW: Implement option SUPPLIER_ORDER_USE_DISPATCH_STATUS to add a status into each dispathing line of supplier order to "verify" a reception is ok. Status of order can be set to "total/done" only if line is verified.
NEW: Into the overview of projects, the name of thirdparty appears into combo lists of elements to link to project.
NEW: Introduce option SUPPLIER_ORDER_DOUBLE_APPROVAL to allow 2 approvals to make a supplier order approved. Activating this option introduce a new permission to the second level approval.
NEW: Introduce TCPDI as replacement of FPDI.
NEW: List of recent modified supplier product prices in Supplier card
NEW: Module notification should details of emails into confirm box, not only number.
NEW: On page to see/edit contact of an ojbect, the status of contact is visible (for both external and internal users).
NEW: Product stock and subproduct stock are independant
NEW: Propal merge product card PDF into azur
NEW: Rename install etape to step
NEW: Replace category edition page on members with new select2 component.
NEW: Show difference between timespent by everybody and time spent by user making timesheet into timesheet pages. NEW: Can enter start hours of task when creating timesheet
NEW: Show last official stable version into system - update page.
NEW: Show photo of logged user into login top right block. NEW: If no photo is available for user, we show a generic photo depending on gender
NEW: [T1758] Merge bank card & account card
NEW: [ task 1191 ] AJAX selector for projects
NEW: [ task #851 ] Add a new field: Commercial name
NEW: [ task #977 ] New option to manage product unit Migrated code from GPCSolutions/dolibarr:3.2-units branch and adapted for 3.8 with some improvements
NEW: The line where mouse is over can be highlight with option THEME_ELDY_USE_HOVER (on by default)
NEW: The notification module accept keyword __SUPERVISOR__ to send notification to supervisor of user.
NEW: Thumbs for statistics on main page are fully clicable (not only link inside the thumb)
NEW: Title of page project contains project ref and label
NEW: update skeleton and class builder
NEW: Use new select2 component for juridical status, country and state selection.
NEW: Web service to create or update product can correct stock during creation/update.
NEW: When creating order, proposal or invoice from thirdparty card, the project is asked during creation. A link to create project if it does not exists is also available. NEW: Uniformize form creation of proposal to add public and private notes during creation like done for order and invoice.
NEW: When using transfer or correct stock from warehouse, after recording we go back to the warehouse page.
NEW: Add Option to not change date on cloning project
NEW: Add check list from table for extrafield type
NEW: Use new combobox.
NEW: Add hidden option MAXTABS_IN_CARD.
NEW: A default label is suggested for stock correction and transfer instead of empty string.
NEW: Add Weighted average price as default price for buying price for margin calculation. Add option MARGIN_PMP_AS_DEFAULT_BUY_PRICE to replace with first supplier price.
NEW: Introduce option MAIN_HTML_TITLE to start to control format of html title content.
NEW: Add extrafields on bank account cards.
NEW: Added delay between mails in Newsletter module.
NEW: [ task #1793 ] Create new permission to restrict commercial agent margin to logged user.
NEW: Add experimental module ask supplier price to request supplier quotation.
NEW: Add module batch management.

For translators:
NEW: Update language files.
NEW: When a translation is not available we always jump to en_US and only en_US.
NEW: All language tranlsations (except source en_US) is now managed on https://www.transifex.com/projects/p/dolibarr/.
FIX: Typo errors in translation.

For developers:
NEW: Function yn can show a visual checkbox.
NEW: Introduced select2 jquery plugin.
NEW: Possibility to add javascript in main login page with "getLoginPageOptions" hook.
NEW: possibility to defined a tab for all entities in module descriptor.
NEW: add restler framework First step to build REST API into Dolibarr.
NEW: add an explorer for REST API consultation & documentation.
NEW: script to build API class from existing class.
NEW: Add function dolCopyDir to copy directory with recursive content.
NEW: Introduce function dolGetFirstLineOfText.

WARNING: Following changes may create regression for some external modules, but were necessary to make
Dolibarr better:
- Removed hook supplierorderdao into supplier order creation. This is a business event, so we must use the 
  trigger ORDER_SUPPLIER_CREATE instead.
- Hooks 'printLeftBlock' and 'formConfirm' are now compliant with hook development rules. They are
  "addreplace" hooks, so you must return content with "->resprints='mycontent'" and not with "return 'mycontent'"  
- All fields "fk_societe" and "fk_soc" are now named "fk_soc" (same name for all fields).
- Method select_PriceBaseType and load_PriceBaseType were merged into selectPriceBaseType.
- The triggers USER_LOGIN* are deprecated. They are still working but you should prefer use the 
  hook afterLogin or afterLoginFailed instead.
- The trigger USER_CREATE_FROM_CONTACT has been replace with USER_CREATE and property context is now filled
  to make difference between creation from contact or not.
- Function get_exdir require now 6 parameters. This is to prepare a future feature.


***** ChangeLog for 3.7.4 compared to 3.7.3 *****
FIX: #3694
FIX: #4239
FIX: #4291 Correctly filter external calendar GETPOSTs
FIX: #4341
FIX: #4414 Supplier invoices use FAC_FORCE_DATE_VALIDATION client invoices property
FIX: #4440 Wrong price is filled by Product::fetch into multiprices arrays
FIX: add missing global def for ttc column
FIX: Contrat card don't consider user permissions to show active/unactive service button
FIX: CVE CVE-2015-8685
FIX: Email templates not compatible with Multicompany
Fix: for avoid division by 0
FIX: ISSUE #4506 : make working the PROPAL_CLONE_ON_CREATE_PAGE hidden constant
FIX: $outputlangs is not defined (dolibarr 3.7, 3.8, 3.9)
FIX: sql injection even when code is on several lines
FIX: The third dashboard don't consider user permissions

***** ChangeLog for 3.7.3 compared to 3.7.2 *****
FIX: #3734 Do not show empty links of deleted source objects in stock movement list
FIX: #3890 Expected transactions bank account page, shows negative numbers
FIX: #3928 Creating a Customer order and a Customer invoice from a project, does not inherit payment conditions and method of payment of customer card
FIX: #3980 Search field in "product by supplier" list sends empty result 3.8 and 3.7
FIX: #4081 Added missing translation
FIX: #4097 Public holiday calculation
FIX: #4242 Allow disabling dashes in documents
FIX: #4243 sql injection
FIX: Can use formated float number on old expense report module.
FIX: Change object statut when closing shipment and remove erratic db commit
FIX: Export with category contact extrafields
FIX: NB task and percent progress in box project
FIX: Not delete a product when have customer price
FIX: Not deleting contrats on element_element table
FIX: Not use localtaxes when invoice some orders
FIX: Product link in project box
FIX: Use "WHERE true" instead of "WHERE 1" #4132

***** ChangeLog for 3.7.2 compared to 3.7.1 *****
FIX: #2957 : missing $langs object for trigger
FIX: #2983 Load gravatar avatar images securely over HTTPS
FIX: #3009: Better filtering to prevent SQL injection
FIX: #3091 TotalHT amount in supplier order is bold unlike the rest of Dolibarr
FIX: #3262 Webservice getProductsForCategory()
FIX: #3318
FIX: [ #3460 ] Selected bank account was not saved when an error happened when trying to create a customer invoice
FIX: #3530
FIX: #3630 - Wrong balance report when module salaries and donation disabled
FIX: #3679 Error when deleting a Localtax2 special payment
FIX: #3707 Thirdparty bank account page table has a glitch
FIX: #3724 Bug: Blank page after cloning proposal with changed client
FIX: #3836 Unable to upload a document to an invoice under some circunstances
FIX: #3841 creation of a task completed has not status set to finished by default
FIX: Add a protection to not make release if ChangeLog was not generated.
FIX: adjusted test for affecting supplier reference
FIX: Admin fiche inter page do not take good action
FIX: Avoid warning strict mode when hosting server do not have php5_curl installed
FIX: bad calculation for stock value
FIX: Bad condition into invoice export request making reporting too many rows.
FIX: bad stock valorisation
FIX: Bad visualization of suppliers name on Incomes-Expenses mode
FIX: Better management error into the color conversion functions
FIX: [ bug 1634 ] Error deleting a project when it had many linked objects
FIX: [ bug 1925 ] "Link to order" option in supplier invoices is not working properly
FIX: [ bug #2893 ] Dolibarr error when viewing an invoice after changing invoice mask
FIX: [ bug #3211 ] Error about sold to pay (Montant encours)
FIX: [ bug #3321 ] Users with certain permissions were shown a "forbidden access" page even if they had the rights
FIX: [ bug #3358 ] Tasks box does not work with PostgreSQL
FIX: [ bug #3383 ] Company name is overlapped with company direction in PDF models
FIX: [ bug #3426 ] Unable to create an invoice from a contract with extrafields
FIX: [ bug #3431 ] Invoice bank account is not respected
FIX: [ bug #3432 ] Spaces should be removed from IBAN when formatting it
FIX: Can create Proposal on close thridparty #3526
FIX: change order date on clone (as everywhere else)
FIX: Close #2835 Customer prices of a product shows incorrect history order
FIX: Close #2837 Product list table column header does not match column body
FIX: Close bug #2855 Wrong translation key in localtax report page
FIX: Close bug #2861 Undefined variable $res when migrating from 3.6.2 to 3.7.0
FIX: Close bug #2891 Category hooks do not work
FIX: Close bug #2900 Courtesy title is not stored in create thirdparty form
FIX: Close bug #2976: "Report" tab is the current tab but it is not marked as selected by the UI
FIX: contact country had wrong display if the country dont have translate
FIX: Display country name instead of country id (display country id makes no sense on vcard files)
FIX: display error on extrafields on ficheinter
FIX: double db escape add too quote
FIX: Email selector contact must not include inactive contact
FIX: End log must use same level then start log.
FIX: error in SQL due to a previous fix
FIX: event's data lost on user assign update
FIX: Export of tags for contact and member
FIX: facturestat bad sql when customer view is limited
FIX: if multicompany enabled, call to undifend method _setCookie instead of setCookie
FIX: If supplier invoice block linked element is display after other block total HT amount is not reset to 0 and sum other block (like customer orders values)
FIX: keep filter by category or by not enough stock if we switch page
FIX: Line break display as a block
FIX: load propal langs for availability traduction
FIX: loss data also if update was cancel by error of ended state with no end date, try a generic patch
FIX: Mass Mailing activity don't display all status
FIX: Missing to set context into workflow actions, so triggers can't know we are creating an invoice from order or an order from a proposal.
FIX: multientity warehouse management
FIX: New adherent from, always redirect on entity
FIX: No check warehouse is provided if module stock is not enabled.
FIX: no need to remove file into mail form, the temp dir will be deleted after any sending
FIX: no projet_task_time id from trigger TASK_TIMESPENT_CREATE
FIX: Not showing task extrafields when creating from left menu
FIX: only active customer should be return into new invoice creation select list
FIX: Payed invoices are showed as canceled FIX: Bad date filter on customer order
FIX: WAP calculation
FIX: Save of filters into export profiles failed.
FIX: supplier rights for orderToInvoice
FIX: Syntax error in Debian Apache configuration
FIX: The hours of date filter aren't correct
FIX: tool export handle the type "select" extrafields and return the value instead of id
FIX: total amount in tpl linked object are not reset
FIX: translate Jabberid on contact page with edit view
FIX: translation for 1 word do not work if product/service module are disabled because the translation search in products.lang
FIX: update2.php test res befre assign it
FIX: When delete actioncomm also delete actioncomm_resources
FIX: when fetch_optionnal_by_label in Extrafields with $this->db cannot work because this->db is never instanciated
FIX: when mailing is deleted, the targets list was kept in database
FIX: when multicompany was enabled, this function didn't check just on the good entity (problem when both company use same mask)
FIX: When we add an user on event in create mode, we lose linked object
FIX: When we automatically creta an order from a proposal with workflow module, if some extrafields of propal don't exist in order object, insertExtraFields() function tries to insert extrafields in unexistant column of commande_extrafields table.
FIX: When we clone a propal, if it has a project which is not assigned to a third, it was not on new propal because fk_project was always set to empty string if new propal is for another third.
FIX: XSS security using the onerror and missing escapement on type of member page.

NEW: Created new ContratLigne::insert function

***** ChangeLog for 3.7.1 compared to 3.7.* *****
FIX Bug in the new photo system
FIX Error management
FIX [ Bug #2714 ] Members -> Memberxy-> Agenda -> technical Error
FIX [ Bug #2713 ] 3.7.0 mailing-unsubscribe.php not unsubscribe
FIX #2901
FIX when we create an agenda event with "Not applicable" status, it is automatically saved with "To do" status
FIX check the user status during authentication
FIX top links menu have target attribute with wrong value
FIX extrafields required on thirdparty
FIX create contact with extrafield is null when it is require
FIX width multiselect
FIX "script" tag with wrong syntax
Fix bug debian 786479
FIX update usergroup name
Fix facturestats was not filtering on invoice type
FIX #2856 : Wrong table design
FIX button create payment hide if tax amount is less than 1
FIX event for restricted user was restricted if company null
FIX send mail, copy sendto don't read the list of contact
FIX Properly escape untrusted data to prevent HTML injection.
FIX send mail, copy sendto don't read the list of contact

WARNING:

Path to save photos of products was moved to match path of other attached files. If you had loose your photo
on the photo tab of products, you can set the constant "PRODUCT_USE_OLD_PATH_FOR_PHOTO" to 1 (home - setup - other)
to restore old path and get back working links without having to resubmit images.

WARNING:

Do not try to make any Dolibarr upgrade if you are running Mysql version 5.5.40.
Mysql version 5.5.40 has a very critical bug making your data beeing definitely lost.
You may also experience troubles with Mysql 5.5.41 with error "Lost connection" during migration.
Upgrading to any other version or database system is abolutely required BEFORE trying to
make a Dolibarr upgrade.

***** ChangeLog for 3.7 compared to 3.6.* *****
For users:
- New: Match other auth system: Login can be done entering login or user
       email (this open the road for SSO).
- New: Agenda export by project #1967.
- New: Increase length of thirdparty to 128 chars.
- New: "Is Order shippable" icon #1975.
- New: statistics on supplier orders and invoices on home page.
- New: Add permissions to read all trips and expenses.
- New: Can filter on date into tab "Referring object" of a project.
- New: Module notification has been enhanced:
       EMail use now language of target contact.
       Can also define a fixed email for notifications.
- New: Feature to link manually an order to an invoice does not disappear once
       link has been done.
- New: Can set a color on user card (visible into agenda view).
- New: extrafields for projects and tasks are exported to ODT documents.
- New: Add number of active notification into tab title (like we do for notes and documents)
- New: Can add product into category from category card.
- New: PDF event report show project and status of event.
- New: Can filter on status on interventions.
- New: Add help info of field type into dictionary of payment types.
- New: Add proposals into referer page of thirdparty.
- New: On contact list can set filter on both active and not active (no more exclusive select).
- New: Intervention documents are now available in ECM module.
- New: Can attach supplier order to a customer order.
- New: Supervisor is now visible into user list.
- New: Add user of creation and validation on invoice export.
- New: Add info page about browser.
- New: Enable feature developed for 3.6 we forgot to enabled: Adding prefix
       on uploaded file names.
- New: No more dependency between contract and service module.
- New: [ task #867 ] Remove ESAEB external module code from core.
- New: Can create proposal from an intervention.
- New: An event can be assigned to several users.
- New: Can filter events on a group of users.
- New: Can filter events of a thirdparty.
- New: Onto event summary of elements, end date and status are visible.
- New: Split Agenda view (month, week, day) into different tabs.
- New: Add a view "per user" of agenda events (with different colors according to type of event).
- New: Each user can include its own external ics calendar into dolibarr agenda view.
- New: Add event FICHINTER_CLASSIFY_BILLED into list of possible events to
       create an automatic event into agenda.
- New: Add new type of event (when type of events are used, not by default).
- New: Can disable predefined type of events.
- New: Form to add a photo is immediatly available on photo page if
       permissions are ok (save one click per photo to add).
- New: Add option PRODUCT_MAX_VISIBLE_PHOTO to limit number of photos
       shown on main product card.
- New: Add country into table of thirdparties type. This will allow to provide
       a list of thirdparty types specific to a country (like argentina that
       need type A or B).
- New: Can force a specific bank account onto an invoice/order.
- New: Home page of project area shows list of draft project (like other main page).
- New: Can search on project ref or string from project main page (like other main page).
- New: First change to match accessibility rules: http://www.w3.org/TR/WCAG10-HTML-TECHS/
       Differentiate text and img.
       Use label into quick search form.
       Use accesskey on form search.
- New: Intervention documents are now available in ECM module.
- New: Add attachments on user card + in ECM module.
- New: Can add __PROJECT_REF__ and __THIRDPARTY_NAME__ into email topic or content template.
- New: [ task #1204 ] add Numering contrat module free (like leopard in product module).
- New: [ task #712 ] Add warning when creating invoice from proposal or order, when there is already one invoice.
- New: Enable supplier price log table.
- New: [ task #1204 ] add a supplier reference to contract.
- New: [ task #1218 ] Can drag and drop an event from calendar to change its day.
- New: Optimize size of image static resources.
- New: Add hourly and daily amount on user card. Add weekly working hours and salary on user card.
- New: Content of predefined email come firstly from table llx_c_email_template, then translation key.
- New: Add option MAIN_GENERATE_INVOICES_WITH_PICTURE to show picture
       onto PDF like MAIN_GENERATE_PROPOSALS_WITH_PICTURE dir for proposals.
- New: Add more search field in list of cheque deposits.
- New: Add feature to order to invoice on supplier part.
- New : Use of MAIN_USE_FILECACHE_EXPORT_EXCEL_DIR to use disk cache for big excel export.
- New: Direct invoice creation from predefined invoice.
- New: Add dunning into accountancy report.
- New: Add favorite button into country dictionary to put value on top select list
- Upgrade phpexcel lib to 1.7.8
- New : Use of MAIN_USE_FILECACHE_EXPORT_EXCEL_DIR to use disk cache for big excel export.
- New : Option on extrafields to have them always editable regardless of the document status.
- New : New module PrintIPP to print without opening document is available as stable.
- New : Introduce hidden option STOCK_WAREHOUSE_NOT_REQUIRED_FOR_SHIPMENTS to solve at no risk
        a missing control on missing warehouse.
- Fix: [ bug #1487 ] PAYMENT_DELETE trigger does not intercept trigger action
- Fix: [ bug #1470, #1472, #1473] User trigger problem
- Fix: [ bug #1489, #1491 ] Intervention trigger problem
- Fix: [ bug #1492, #1493 ] Member trigger problem
- Fix: [ bug #1474, #1475 ] Contract trigger problem
- Fix: [ bug #1496 ] ACTION_DELETE trigger does not show trigger error
- Fix: [ bug #1494 ] CATEGORY_CREATE and CATEGORY_MODIFY triggers do not intercept trigger action
- Fix: [ bug #1502 ] DON_CREATE trigger does not intercept trigger action
- Fix: [ bug #1505, #1504] Project trigger problem
- Fix: [ bug #1463, #1464 ] Proposal triggers problem
- Fix: [ bug #1498, #1499 ] Shipment/Delivery triggers problem
- Fix: [ bug #1465, #1466 ] Product triggers problem
- Fix: [ bug #1508 ] STOCK_MOVEMENT does not show trigger error message
- Fix: [ bug #1501 ] DEPLACEMENT_CREATE trigger do not intercept trigger action
- Fix: [ bug #1506, #1507 ] ECM trigger error problem
- Fix: [ bug #1469 ] Triggers CONTACT_MODIFY and CONTACT_DELETE duplicates error message
- Fix: [ bug #1533 ] Links triggers do not show trigger error message
- Fix: [ bug #1537 ] Difference between societe.nom and adherent.societe.
- Fix: [ bug #1535 ] Supplier invoice Extrafields are not shown
- Fix: datepicker first day of week can be monday by setting into display setup
- Fix: [ bug #575 ] GED doesn't works if there is "/" in a mask
- Fix: [ task #1728 ] Deactivate RIB suggest in proposals / invoices / orders

For users, new experimental module (need to set feature level of instance to experimental to see them):
- New: Module Accounting Expert to manage accountancy
		Special Thanks to developpers :
			Olivier Geffroy
			Alexandre Spangaro
			Ari Elbaz
			Florian Henry
			Juanjo Menent
		And to the contributors :
			Jeff Info				2000 euros
			Nord Anim		 		 120 euros
			Hydroflex		 		 120 euros
			Asysteo			 		 120 euros
			Fournisseur médical		 120 euros
- Removed: unmaintained OScommerce module

For translators:
- Update language files.
- New: When a translation is not available we always jump to en_US and only en_US.

For developers:
- New: Syslog module can be set to use ChromePHP plugin to output log server into browser console.
- New: Add a css style "cursorpointer".
- New: Select list of users can return user into hierarchy.
- New: getBrowserInfo can return type of layout of browser (classic/phone/tablet)
- New: Add hook "searchAgendaFrom" and "beforePDFCreation".
- New: Add trigger DON_UPDATE, DON_DELETE
- New: Add country iso code on 3 chars into table of countries.
- Qual: Removed hard coded rowid into data init of table llx_c_action_trigger.
- LINEBILL_DELETE, LINK_DELETE, ORDER_SUPPLIER_DELETE, RESOURCE_DELETE trigger called before SQL delete
- New: [ Task #1481 ] Add trigger BILL_SUPPLIER_UPDATE.
- New: [ Task #1495 ] Add trigger LINECONTRACT_CREATE.
- New: Added hook "formConfirm" and "doActions" for supplier invoice card.
- New: [ task #1511, #1426 ] Added hook "doActions" for supplier card and supplier order card.
- New: renamed table llx_c_pays to llx_c_country & libelle field to label.
- New: Added hook "formConfirm" and "doActions" for fichinter card
- New: Can search list of thirdparties from web service on part of name.
- New: Function getCurrencyAmount is marked as deprecated. Use function price to output a price
       including currency symbol.
- Qual: Renamed table llx_c_civilite into llx_c_civility,
		field civilite into label in the same table,
		and field civilite into civility in other table.
- Qual: Renamed all files & links "liste.php" into "list.php".
- Qual: Renamed all files & links "fiche.php" into "card.php".
- Qual: Replace all constants COMPTA_* by ACCOUNTING_*.
- Qual: Replace all constants ACCOUNTINGEX_* by ACCOUNTING_* to simplify migration of the module
- Fix: [ bug #1724 ] Can't add a submenu to projects

WARNING:

Do not try to make any Dolibarr upgrade if you are running Mysql version 5.5.40.
Mysql version 5.5.40 has a very critical bug making your data beeing definitely lost.
You may also experience troubles with Mysql 5.5.41 with error "Lost connection" during migration.
Upgrading to any other version or database system is abolutely required BEFORE trying to
make a Dolibarr upgrade.

WARNING: 

Following changes may create regression for some external modules, but was necessary to make
Dolibarr better:

- Path to save photos of products was moved to match path of other attached files. If you had loose your photo
  on the photo tab of products, you can set the constant "PRODUCT_USE_OLD_PATH_FOR_PHOTO" to 1 (home - setup - other)
  to restore old path and get back working links without having to resubmit images.
- If you can't see trips and expenses records, check that you have the new permission "read all
  trips and expenses".
- Deprecated module "oscommerce" were removed.
- Changed the way parameters are provided to scripts sync_xxx_ldap2dolibarr.php
- Some field into database were renamed from "libelle" to "label".
- Table llx_c_pays were renamed into llx_c_country.
- Triggers *_BUILDDOC are removed. Building a doc is not a business event. For action after
  creation of a pdf or odt, hook "afterPDFCreation" or "afterODTCreation" must be used instead.
- A lot of pages named fiche.php were renamed into card.php
- A lot of pages named liste.php were renamed into list.php
- If you used warehouse/stock module, recheck setup of stock increase/decrease rules of the
  warehouse module and your Point Of Sale module setup if you use one.
- Replaced USER_UPDATE_SESSION trigger with an updateSession hook may break modules using it.



***** ChangeLog for 3.6.7 compared to 3.6.6 *****
FIX: #4291 Correctly filter external calendar GETPOSTs
FIX: CVE CVE-2015-8685

***** ChangeLog for 3.6.6 compared to 3.6.5 *****
FIX: #3734 Do not show empty links of deleted source objects in stock movement list
FIX: #4081 Added missing translation
FIX: #4097 Public holiday calculation
FIX: #4242 Allow disabling dashes in documents
FIX: #4243 sql injection
FIX: Add a protection to not make release if ChangeLog was not generated. Prepare package 3.6.5
FIX: export with category contact extrafields
FIX: Not delete a product when have customer price
FIX: Not deleting contrats on element_element table

***** ChangeLog for 3.6.5 compared to 3.6.4 *****
FIX: #2957 : missing $langs object for trigger
FIX: #2983 Load gravatar avatar images securely over HTTPS
FIX: #3009: Better filtering to prevent SQL injection
FIX: #3841 creation of a task completed has not status set to finished by default
FIX: #3890 Expected transactions bank account page, shows negative numbers
FIX: #3928 Creating a Customer order and a Customer invoice from a project, does not inherit payment conditions and method of payment of customer card
FIX: bad calculation for stock value
FIX: bad stock valo
FIX: bad stock valorisation
FIX: [ bug #2893 ] Dolibarr error when viewing an invoice after changing invoice mask
FIX: button create payment hide if tax amount is less than 1
FIX: change object statut on close shipping and remove erratic db commit
FIX: change order date on clone (as everywhere else)
FIX: Close #2835 Customer prices of a product shows incorrect history order
FIX: Close #2837 Product list table column header does not match column body
FIX: Close bug #2861 Undefined variable $res when migrating from 3.6.2 to 3.7.0
FIX: Close bug #2891 Category hooks do not work
FIX: Close bug #2976: "Report" tab is the current tab but it is not marked as selected by the UI
FIX: contact country had wrong display if the country dont have translate
FIX: double db escape add too quote
FIX: End log must use same level then start log.
FIX: error in SQL due to a previous fix
FIX: event for restricted user was restricted if company null
FIX: facturestat bad sql when customer view is limited
FIX: If supplier invoice block linked element is display after other block total HT amount is not reset to 0 and sum other block (like customer orders values)
FIX: keep filter by category or by not enough stock if we switch page
FIX: no need to remove file into mail form, the temp dir will be deleted after any sending
FIX: no projet_task_time id from trigger TASK_TIMESPENT_CREATE
FIX: pmp
FIX: send mail, copy sendto don't read the list of contact
FIX: The hours of date filter aren't correct
FIX: tool export handle the type "select" extrafields and return the value instead of id
FIX: top links menu have target attribute with wrong value
FIX: total amount in tpl linked object are not reset
FIX: when multicompany was enabled, this function didn't check just on the good entity (problem when both company use same mask)

***** ChangeLog for 3.6.4 compared to 3.6.3 *****
- Fix: [ bug #2893 ] Dolibarr error when viewing an invoice after changing invoice mask

***** ChangeLog for 3.6.3 compared to 3.6.2 *****
- Fix: ref_ext was not saved when recording a customer order from web service
- Fix: withdrawal create error if in the same month are deleted previus withdrawals.
- Fix: amarok is a bugged theme making dolidroid failed. We switch to eldy automatically with dolidroid.
- Fix: [ bug #1788 ] Duplicated doActions hook in product/fournisseurs.php
- Fix: withdrawal create error if in the same month are deleted previous withdrawals.
- Fix: [ bug #1801 ] FAC_FORCE_DATE_VALIDATION constant alters supplier invoice date given to numeration modules
- Fix: [ bug #1802 ] SQL error when updating a task with PostgreSQL database
- Fix: [ bug #1785 ] Start date is lost in Project > Linked objects
- Fix: [ bug #1804 ] SQL error when sending email without address
- Fix: [ bug #1803 ] AJAX company contact input is not aligned
- Fix: [ bug #1787 ] Incorrect behaviour of doActions hook
- Fix: [ bug #1796 ] Unable to use numeration modules from an external module
- Fix: [ bug #1783 ] SQL error when enabling 3rd party module with PostgreSQL and MySQL strict mode ON
- Fix: [ bug #1717 ] Sorting unpaid invoices by amount received brings due amount
- Fix: [ bug #1784 ] MOTD doesn't show up in Amarok theme
- Fix: Tracking number not visible on shipment pdf
- Fix: [ bug #1812 ] SQL Error message while sending emailing with PostgreSQL database
- Fix: [ bug #1819 ] SQL error when searching for an invoice payment
- Fix: [ bug #1827 ] Tax reports gives incorrect amounts when using external modules that create lines with special codes
- Fix: [ bug #1822 ] SQL error in clientfourn.php report with PostgreSQL
- Fix: [ bug #1832 ] SQL error when adding a product with no price defined to an object
- Fix: [ bug #1833 ] user permissions in contact/note.php not working
- Fix: [ bug #1826 ] Supplier payment types are not translated into fourn/facture/paiement.php
- Fix: [ bug #1830 ] Salaries payment only allows checking accounts
- Fix: [ bug #1825 ] External agenda: hide/show checkbox doesn't work
- Fix: [ bug #1790 ] Email form behaves in an unexpected way when pressing Enter key
- Fix: Bad SEPA xml file creation
- Fix: [ bug #1892 ] PHP Fatal error when using USER_UPDATE_SESSION trigger and adding a supplier invoice payment
- Fix: Showing system error if not enough stock of product into orders creation with lines
- Fix: [ bug #2543 ] Untranslated "Contract" origin string when creating an invoice from a contract
- Fix: [ bug #2534 ] SQL error when editing a supplier invoice line
- Fix: [ bug #2535 ] Untranslated string in "Linked objects" page of a project
- Fix: [ bug #2545 ] Missing object_margin.png in Amarok theme
- Fix: [ bug #2542 ] Contracts store localtax preferences
- Fix: Bad permission assignments for stock movements actions
- Fix: [ bug #2891 ] Category hooks do not work
- Fix: [ bug #2696 ] Adding complementary attribute fails if code is numerics
- Fix: [ bug #3074 ] Accruals accounting use payment date instead of commitment date in turnover reports for salaries
- Fix: Not showing product supplier reference when page break
- Fix: [ bug #3341 ] Missing translation in /compta/paiement_charge.php
- Fix: [ bug #3342 ] Taxes dictionary page does not accept localized decimals for localtax2 rate

***** ChangeLog for 3.6.2 compared to 3.6.1 *****
- Fix: fix ErrorBadValueForParamNotAString error message in price customer multiprice.
- Fix: bug 1588 : relative discount.
- Fix: label of input method not translated.
- Fix: box of customer and prospects were not correctly disabled.
- Fix: [ bug #1618 ] PHP Error thrown when saving a barcode
- Fix: Civility & birthdate wasn't save into adherent module.
- Fix: webservice Thirdparty parameter lastname for individual creation is now lastname and not ref
- Fix: Chars - is no more allowed into value for code for extra fields.
- Fix: [ bug #1622 ] Requesting holiday than spans across two years cause high CPU usage by Apache
- Fix: [ bug #1595 ] Selected boolean extrafield in intervention creation page, does not save state
- Fix: Show sender Country on PDF docs when sender Country <> receiver Country
- Fix: [ bug #1624 ] Use lowest buying price for margin when selling with POS
- Fix: [ bug #1749 ] Undefined $mailchimp
- Fix: [ bug #1736 ] Failing supplier Elephant numeration module with some masks
- Fix: [ bug #1649 ] Cancel button of several thirdparty actions, does the same thing as modify
- Fix: [ bug #1736 ] Failing supplier Elephant numeration module with some masks
- Fix: [ bug #1731 ] Can't use quick navigation on project tasks secondary tabs

***** ChangeLog for 3.6.1 compared to 3.6.* *****
For users:
- Fix: Can upload files on services.
- Fix: sql errors on update fichinter.
- Fix: debian script syntax error.
- Fix: error "menu param is not inside list" into pos module.
- Fix: Salary payments are not reflected on the reporting sheets.
- Fix: Unsubscribe emailing not working.
- Fix: Trigger on create category call failed because user is not passed on card.
- Fix: list event view lost type event filter.
- Fix: Save also code event.
- Fix: VAT payment - Add control on field date value.
- Fix: Salaries payment - Field date value is now required and add control on it.
- Fix: Iban was used instead of Bic into SEPA file.
- Fix: Must unaccent strings into SEPA file.
- Fix: Extrafield feature select from table should try to translate multiple column when not needed 
- Fix: cents for indian ruppes are called paisa and paise.
- Fix: Invoices payments may be older than invoices.
- Fix: Withdrawal total amount is double
- Fix: [ bug #1593 ] Spanish Localtax IRPF not being calculated since 3.6.0 in supplier invoices when adding a line
- Fix: Web service categorie WDSL declaration is correct
- Fix: ErrorBadValueForParamNotAString was displayed in virtual product if no base price defined
- Fix: Category creation failed and no message output
- Fix: Lang for Payment Type
- Fix: PHPCheckstyle 1.5.5

***** ChangeLog for 3.6 compared to 3.5.* *****
For users:
- New: Update ckeditor to version 4.
- New: Add form "search customer order" on commercial main page.
- New: Can create contract from an order.
- New: Add list of orders products in tab "consumption" on thirdparties.
- New: Add graph stats for suppliers orders in tab "stats" on products.
- New: Add option MAIN_HIDE_INACTIVETAB_ON_PRINT to hide inactive tabs when you
       use the "print" view on screen.
- New: Add option MAIN_AUTO_TIMESTAMP_IN_PUBLIC_NOTES and MAIN_AUTO_TIMESTAMP_IN_PRIVATE_NOTES
       to automatically add timestamp and user line into edition field when editing a note.
- New: Add button cancel into edition of notes.
- New: Improved Barcode module:
       Can input barcode during product creation step.
       Add autonumbering of barcode value for products.
       Add a page/tool for mass barcode generation.
- New: Improved Opensurvey module:
       Added options to disable comments and disable public votes.
       Limit dates use calendar popup.
       Description of survey use wysiwyg editor.
       More information shown on result tab.
       Renamed "survey" into "poll" (better translation).
- New: Add filter on text and status into survey list. Can also sort on id, text and date end.
- New: The box "balance of bank accounts" show all opened accounts.
- New: Add option MAIN_ADD_SALE_REP_SIGNATURE_IN_NOTE to add sale representative into public
       note of generated documents.
- New: Add warning if supplier payment is higher that due amount.
- New: Increase length of url into bookmark module.
- New: Automatic events sending mails add info about linked objects into email content. 
- New: Price management enhancement (multiprice level, price by customer, if MAIN_FEATURES_LEVEL=2 Price by qty).
- New: Add option MAIN_FAVICON_URL.
- New: Created {line_price_ht_locale}, {line_price_vat_locale} and {line_price_ttc_locale} ODT tags.
- New: Add filter on project status into task list. By default, only "opened" project are visible.
- New: Status "validated" for project are renamed into "opened".
- New: Add barcode fields into user database.
- New: Add manager name (ceo, director, president...) into main company information page.
- New: Add field url as product properties.
- New: More options to create a credit note (can be filled automatically according to remain to pay).
- New: Can define custom fields for categories.
- New: Prepare generation of SEPA files into module withdrawal.
- New: [ task #1164 ] Add "Ref. supplier" search box in supplier orders
- New: [ task #1345 ] Can filter on status for supplier order.
- New: Add option FACTURE_SENDBYEMAIL_FOR_ALL_STATUS to allow to send invoice by email 
       whatever is its status.
- New: Add filter date in bank writing list page.
- New: Extrafields can be used as substitution key %EXTRA_XXX% into emails texts for members.
- New: Add categories translation.
- New: Enable option "clone target emailing".
- New: Improved tax module: Add specific page for salaries payment	
- New: Add composer.json file so Dolibarr can be publish onto packagist.org.
- New: The combo list of juridical status is now sorted
- New: [ task #926 ] Add extrafield feature on order lines.
- New: [ task #927 ] Add extrafield feature on Proposal lines.
- New: [ task #928 ] Add extrafield feature on invoice lines.
- New: Paypal/paybox email sent after backcall of a payment is now a formatted and translated
       HTML content. For member subscription renewal, there is also a link to member.
- New: When a subscription is recorded with invoice and payment:
       - the document (PDF) of invoice is also generated.
       - the invoice is set to status paid.
- New: Can enter holiday for someone else if user has permission for.
- Fix: Project Task numbering customs rule works.
- Fix: Add actions events not implemented.
- Fix: Price min of composition is not supplier price min by quantity.
- Fix: [ bug #1356 ] Bank accountancy number is limited to 8 numbers.
- Fix: [ bug #1439 ] impossible to remove a a translation (multilanguage-feature)
- New: If multilangue is enabled, mail (from propal, invoice, etc...) message is pre-defaulted in Customer language
- Fix: [ bug #1459 ] _ADD_CONTACT and _DEL_CONTACT triggers do not intercept insertion when reported an error
- Fix: [ bug #1478 ] BILL_PAYED trigger action does not intercept failure under some circumstances
- Fix: [ bug #1479 ] Several customer invoice triggers do not intercept trigger action
- Fix: [ bug #1477 ] Several customer invoice triggers do not show trigger error messages
- Fix: [ bug #1471 ] Several PHP warnings when intercepting USER_CREATE trigger.
- Fix: [ bug #1517 ] Packages sizes.
- Fix: [ bug #1521 ] The second order's page from a provider shows all orders

For translators:
- Update language files.

For developers:
- New: Add path file of trigger into admin trigger list page.
- New: More phpunit tests.
- New: Payments and supplier payment pages tabs can now be extended from modules.
- New: Add option 'aZ' into GETPOST function to check parameters contains 
       only a to z or A to Z characters.
- New: Opensurvey polls tab cards can now be extended from external modules.
- New: Triggers OPENSURVEY_CREATE, OPENSURVEY_DELETE added.
- New: Add new hook function addMoreActionsButtons to allow a module to add/replace
       action buttons into an element.
- New: Normalize code for barcode generation to match other modules.
- New: Uniformize code for contacts forms.
- New: Add some hooks for financial reports.
- New: A module can add its own ECM view.
- New: A module can disable a standard ECM view.
- New: Add multilang support into product webservice.
- New: Add hooks on project card page.
- New: Add call_trigger method on CommonObject class. So new trigger call within object is just :
$result = $this->call_trigger($trigger_name, $user)

WARNING: Following change may create regression for some external modules, but was necessary to make
Dolibarr better:

- The deprecated way (with 4 parameters) to declare a new tab into a module descriptor file has been
removed. You must now use the 6 parameters way. See file modMyModule.class.php for example. 
- Remove the javascript function ac_delay() that is not used anymore by core code.
- Properties "dictionnaries" into module descriptor files have been renamed into "dictionaries".
- Method form->select_currency() has been removed. Use instead print form->selectCurrency().
- Method form->select_methodes_commande() has been renamed into english name selectInputMethod().
- The following hooks are now 'addreplace' hooks: "formCreateThirdpartyOptions" 
  So check that return value is 0 to keep default standard behaviour after hook, or 1 to disable
  default standard behaviour.
- Properties "civilite_id" were renamed into "civility_id".
- Remove add_photo_web() that is not used anymore by core code.


***** ChangeLog for 3.5.8 compared to 3.5.7 *****
FIX: #4291 Correctly filter external calendar GETPOSTs
FIX: bad calculation for stock value
FIX: bad stock valo
FIX: change order date on clone (as everywhere else)
FIX: CVE CVE-2015-8685
FIX: The hours of date filter aren't correct
FIX: #3442 Remove useless syslog
FIX: #3448 Pass expected date format
FIX: #3471 3.5 Rounding issue when dispatching non-integer

***** ChangeLog for 3.5.7 compared to 3.5.6 *****
Fix: Paypal link were broken due to SSL v3 closed.
Fix: [ bug #1769 ] Error when installing to a PostgreSQL DB that contains numbers
Fix: [ bug #1752 ] Date filter of margins module, filters since 12H instead of 00H
Fix: [ bug #1757 ] Sorting breaks product/service statistics
Fix: [ bug #1797 ] Tulip supplier invoice module takes creation date instead of invoice date
Fix: [ bug #1792 ] Users are not allowed to see margins module index page when no product view permission is enabled
Fix: [ bug #1846 ] Browser IE11 not detected
Fix: [ bug #1906 ] Deplacement does not allow translated decimal format
Fix: [ bug #1905 ] Custom deplacement types do not get translated in deplacement card
Fix: [ bug #2583 ] Unable to create a bank transfer with localized numbers
Fix: [ bug #2577 ] Incorrect invoice status in "Linked objects" page of a project
Fix: [ bug #2576 ] Unable to edit a dictionary entry that has # in its ref
Fix: [ bug #2758 ] Product::update sets product note to "null" when $prod->note is null
Fix: [ bug #2757 ] Deleting product category photo gives "Forbidden access" error
Fix: [ bug #2976 ] "Report" tab is the current tab but it is not marked as selected by the UI
Fix: [ bug #2861 ] Undefined variable $res when migrating
Fix: [ bug #2837 ] Product list table column header does not match column body
Fix: [ bug #2835 ] Customer prices of a product shows incorrect history order
Fix: [ bug #2814 ] JPEG photos are not displayed in Product photos page
Fix: [ bug #2715 ] Statistics page has broken layout with long thirdparty names
Fix: [ bug #2570 ] [Contacts] Page should not process if ID is invalid
Fix: [ bug #3268 ] SQL error when accessing thirdparty log page without a socid parameter
Fix: [ bug #3180 ] formObjectOptions hook when editing thirdparty card does not print result
Fix: [ bug #1791 ] Margin menu not available if any Finance module is not enabled
Fix: [ bug #3310 ] OrderLine::fetch, FactureLigne::fetch and PropaleLigne::fetch do not return anything
Fix: [ bug #3206 ] PropaleLigne, OrderLine and FactureLigne given to triggers through update function does not contain all the information
Fix: [ bug #3313 ] Error enabling module with PostgreSQL database

***** ChangeLog for 3.5.6 compared to 3.5.5 *****
Fix: Avoid missing class error for fetch_thirdparty method #1973
Fix: Can't update phone_pro from web service
Fix: Some security holes.
Fix: copy extrafields when creating order from proposal.
Fix: report on action was not filtering by environment.
Fix: Avoid missing class error.
Fix: Add function dolEscapeXML.
Fix: Bad days and month reported by function.
Fix: Bad margin calculation.

***** ChangeLog for 3.5.5 compared to 3.5.4 *****
Fix: Holiday module was broken. Initialization of amount of holidays failed.
Fix: [ bug #1523 ] suite bug #1334 : filtre et ordre de tri conjoints ne s'appliquent pas.
Fix: Fusion PDF button on unpaid invoice is no more displayed.
Fix: Unpaid invoice launch fusion PDF action even if it is only search (with enter keyboard input instead of lens click).
Fix: Pb when showing log list of holiday module with some mysql versions.
Fix: Error with bad timezone pushed by some browsers.
Fix: shipping list SQL request was not filtering on shipping element
Fix: debian package provided by dolibarr team must use embedded libraries.
Fix: [ bug #1528 ] Leopard Services numeration module description is not translated.
Fix: [ bug #1523 ] suite bug #1334 : filtre et ordre de tri conjoints ne s'appliquent pas.
Fix: [ bug #1534 ] Unknown error when deleting a product photo under special circumstances.
Fix: Update impayees.php
Fix: Link product, In list view and label product.
Fix: visible task into area "time" for "My task" must limit task to tasks i am assigned to.
Fix: When disabled, all fields to add time into task line must be disabled.
Fix: Missing include files.lib.php in some pages that use dol_delete_recursive
Fix: [ bug #1558 ] Product/service edit page title shows new Ref instead of old ref.
Fix: [ bug #1553 ] Saving User displays setup removes menu.
Fix: [ bug #1544 ] Can remove date from invoice.
Fix: list event view lost type event filter.
Fix: Add code save on create event.
Fix: SQL injection.
Fix: [ bug #1589 ] Menu type in "Edit menu" page is not translated
Fix: [ bug #1591 ] Linked object block shows Total HT/TTC even if not having permission to read them
Fix: [ bug #1577 ] When creating new Private individual third, selected third type is ignored
Fix: [ bug #1555 ] Update accountancy code of products does not throw PRODUCT_MODIFY trigger
Fix: [ bug #1548 ] Supplier payment card shows type in French
Fix: [ bug #1546 ] Incorrect page number when searching in the list of bank transactions

***** ChangeLog for 3.5.4 compared to 3.5.3 *****
Fix: Hide title of event when agenda module disabled.
Fix: When using option MAIN_MAIL_ALLOW_SENDMAIL_F, a mail was sent to sender.
Fix: Question about warehouse must not be done when module stock is disabled.
Fix: Option STOCK_SUPPORTS_SERVICES was not correctly implemented
     (missing test at some places).
Fix: Renaming a project with uploaded files failed.
Fix: [ bug #1476 ] Invoice creation form loses invoice date when there is a validation error.
Fix: [ bug #1431 ] Reception and Send supplier order box has a weird top margin.
Fix: [ bug #1428 ] "Nothing" is shown in the middle of the screen in a supplier order.
Fix: The object deliverycompany was not used anymore and output of
     details for delivery reports was lost during 3.5. Rewrite code to
     restore feature.
Fix: [ bug #1445 ] html fix : missing </tr>
Fix: [ bug #1415 ] Intervention document model name and suppliers model names is not shown
     properly in module configuration
Fix: [ bug #1416 ] Supplier order does not list document models in the select box of the 
     supplier order card
Fix: [ bug #1443 ] Payment conditions is erased after editing supplier invoice label or 
     limit date for payment
Fix: Filter on status was not visible when selected from url.
Fix: Filtering on status was last when asking to sort.
Fix: [ bug #1432 ] Trigger SHIPPING_CREATE ignores interception on error.
Fix: [ bug #1449 ] Trigger ORDER_CREATE, LINEORDER_DELETE, LINEORDER_UPDATE and LINEORDER_INSERT ignore interception on error.
Fix: [ bug #1450 ] Several Customer order's triggers do not report the error from the trigger handler.
Fix: [ bug #1451 ] Interrupted order clone through trigger, loads nonexistent order.
Fix: [ bug #1454 ] Mention de bas de page erroné
Fix: Do not display dictionary for non activated module 
Fix: Link element from element project pages
Fix: [ bug #1509 ] Expedition admin free text & watermark submit error
Fix: [ bug #1349 ] AJAX contact selector does not work fine in Project card
Fix: [ bug #1452 ] variable used but not defined
Fix: If multiprice level is used the VAT on addline is not correct
Fix: [ bug #1254 ] Error when using "Enter" on qty input box of a product (on supplier order part)
Fix: [ bug #1462, 1468, 1480, 1483, 1490, 1497] $this instead of $object
Fix: [ bug #1455 ] outstanding amount
Fix: [ bug #1425 ] LINEBILL_SUPPLIER_DELETE failure trigger leads to an endless loop
Fix: [ bug #1460 ] Several supplier order triggers do not show error messages
Fix: [ bug #1461 ] LINEORDER_SUPPLIER_CREATE does not intercept supplier order line insertion
Fix: [ bug #1484 ] BILL_SUPPLIER_PAYED trigger action does not intercept failure under some circumstances
Fix: [ bug #1482 ] Several supplier invoice triggers do not show trigger error messages
Fix: [ bug #1486 ] LINEBILL_SUPPLIER_CREATE and LINEBILL_SUPPLIER_UPDATE triggers do not intercept trigger action
Fix: [ bug #1522 ] Element list into associate object into project are no more filterd by project thirdparty
Fix: [ bug #1526 ] Thumbs of files uploaded with dots in their names do not load correctly
Fix: Import ProfId1 to siren and ProfId2 to siret

***** ChangeLog for 3.5.3 compared to 3.5.2 *****
Fix: Error on field accountancy code for export profile of invoices.
Fix: [ bug #1351 ] VIES verification link broken.
Fix: [ bug #1352 ] Removing a shipping does not remove the delivery.
Fix: Option MAIN_INVERT_SENDER_RECIPIENT broken with typhon template.
Fix: Can disable features with PHPEXCEL (no DLSF compatible).
Fix: Can disable features with CKEDITOR. 
Fix: Pb of records not correctly cleaned when module marge is
     uninstalled (conflict between 'margin' and 'margins').
Fix: [ bug #1341 ] Lastname not added by file or direct input in mass e-mailing.
Fix: [ bug #1357 ] Invoice creator state not printed in generated invoice documents.
Fix: Suppliers invoice mask fails using {tttt} in numbering.
Fix: [ bug #1350 ] pdf template name for typhon was not correctly set when enabling module.
Fix: Navigation on notes for shipments was not working.
Fix: [ bug #1353 ] Email notifications, wrong URL.
Fix: [ bug #1362 ] Note is not saved.
Fix: tr/td balance.
Fix: [ bug #1360 ] note indicator for member tab.
Fix: Nb of notes and doc not visible onto tasks.
Fix: [ bug #1372 ] Margin calculation does not work in proposals.
Fix: [ bug #1381 ] PHP Warning when listing stock transactions page.
Fix: [ bug #1367 ] "Show invoice" link after a POS sell throws an error.
Fix: TCPDF error file not found in member card generation.
Fix: [ bug #1380 ] Customer invoices are not grouped in company results report.
Fix: [ bug #1393 ] PHP Warning when creating a supplier invoice.
Fix: [ bug #1399 ] [pgsql] Silent warning when setting a propal as "facturée" in propal.php
Fix: When number reach 9999 with default numbering module, next number
     will be 10000 instead of 0000 and error.
Fix: element page on project give wrong href link.
Fix: [ bug #1397 ] Filter by supplier orders with status Draft does not filter.
Fix: [ bug #1388 ] Wrong date when invoicing several orders.
Fix: [ bug #1411 ] Unable to set an expedition note if invoices module is not enabled.
Fix: [ bug #1407 ] Rouget pdf overlapped when using tracking number and public notes.
Fix: [ bug #1405 ] Rouget PDF expedition incorrect when two expeditions under the same commande
Fix: [ bug #1434 ] Muscadet supplier order document model linked objects overlap the text

***** ChangeLog for 3.5.2 compared to 3.5.1 *****
Fix: Can't add user for a task.
Fix: Autoselect of warehouse if there is only one warehouse.
Fix: Install of odt template for project and tasks.
Fix: [ bug #1318 ] Problem with enter key when adding an existing
     product to a customer invoice.
Fix: [ bug #1307 ] Quotes get removed from several inputs.
Fix: [ bug #1317 ] Removing a category does not remove all child categories
Fix: [ bug #1312 ] Call to undefined function _()
Fix: Restore build for obs and launchpad.
Fix: deleting files into backup system tools.
Fix: Dump using php not not include lock on tables that are deleted.
Fix: Fixed a problem with bank accounts sharing across entities.
Fix: fields into group by of sql requests for module margins must be
     same than fields into select.
Fix: When select_date is called with '' as preselected date,
     automatic user date was not correctly et (We must set a date into PHP
     server timezone area)
Fix: First param of select_date must always be forged with a dolibarr
     date function and not time().
Fix: fix can't add line with product in supplier order
Fix: [bug #1309]   
Fix: Solve pb of too many embedded tables     
Fix: [ bug #1306 ] Fatal error when adding an external calendar
Fix: A fix to manage automatic creation of code for import.
Fix: Try to add code to provide easy way to fix warning on timezone not
     defined.
Fix: Several fix into workflow/condition for invoice payments or convert
     into discount.
Fix: Option MAIN_PDF_DASH_BETWEEN_LINES was not working when tcpdf was
     making a pagebreak higher than 2 pages.     
Fix: form to add images should not show link form.
Fix: Correction when adding order line with price as '0'.
Fix: [ bug #1283 ] ROUGET Shipment PDF.
Fix: [ bug #1300 ]
Fix: Miscellaneous problems on task tabs (withproject parameter lost and
     download fails).
Fix: Avoid home project page to hung when too many tasks opened.
Fix: bug #1295: Error when creating an agenda extrafield with a number as reference
Fix: Translation of number for pt_PT.
Fix: Error on ajax_constantonoff function.
Fix: [ bug #1323 ] problème pour générer un odt depuis les taches dans projet.
Fix: Can not make withdrawals 

***** ChangeLog for 3.5.1 compared to 3.5.0 *****
Fix: Do not report trigger errors twice.
Fix: Error when creating event was not reported.
Fix: Bug of import of agenda when using https link
Fix: Field nature not saved correctly
Fix: Substitution of extra field was ko for order
Fix: Bad translation of date format for pt_BR.
Fix: priority field of agenda record is smallint.
Fix: Missing loading of lang in some pages.
Fix: Write note in invoice when using pos module.
Fix: Link to paypal was invalid into email text.
Fix: ref and date of supplier invoice.
Fix: Check on bank account.
Fix: Problem with file upload and download.
Fix: Page load not ending when large number of thirdparties. We 
     added option MAIN_DISABLE_AJAX_COMBOX to disable javascript
     combo feature that is root cause of problem.
Fix: [ bug #1231 ] PDF always generated in interventions
Fix: Be sure there is no duplicate default rib.
Fix: Enable extrafields for customer order, proposal and invoice lines. This feature
     was developed for 3.5 but was disabled (hidden) because of a bug not possible to
     fix enough quickly for 3.5.0 release. 
Fix: user right on Holiday for month report nor working.
Fix: [ bug #1250 ] "Supplier Ref. product" sidebar search box does not work
Fix: Bad space in predefined messages. 
Fix: [ bug #1256 ] Signature was not added for email sent from thirdparty page.
Fix: Action event SHIPPING_VALIDATE is not implemented
Fix: The customer code was set to uppercase when using numbering module leopard. We
     must keep data safe of any change.
Fix: [ bug #1291 ] Loading actions extrafields fails.
Fix: [ bug #1123 ] Paid deposit invoices are always shown as partially paid when fully paid
Fix: Corrected project contact types translation.
Fix: [ bug #1206 ] PMP price is bad calculated.
Fix: [ bug #520 ] Product statistics and detailed lists are wrong.
Fix: [ bug #1240 ] traduction.
Fix: [ bug #1238 ] When creating accompte with a %, free product are used for calculation.
Fix: [ bug #1280 ] service with not end of date was tagged as expired.
Fix: [ bug #1295 ] Error when creating an agenda extrafield with a number as reference.
Fix: [ bug #1306 ] Fatal error when adding an external calendar.
New: Added es_CL language
Fix: Margin tabs bad data show
Fix: [ bug #1318 ] Problem with enter key when adding an existing product to a customer invoice.
Fix: [ bug #1410 ] Add customer order line asks for required Unit Price but doesn't interrupt the creation of the line

***** ChangeLog for 3.5 compared to 3.4.* *****
For users:
- New: Add hidden option BANK_DISABLE_DIRECT_INPUT.
- New: More options to select status of users into select user list.
- New: [ task #862 ] Add ODT on shipments.
- New: [ task #149 ] Add # of notes and attachments in tabs.
- New: Can edit customer ref at any time.
- New: [ task #877 ] Reorganize menus.
- New: [ task #858 ] Holiday module: note on manual holiday assignation.
- New: [ task #892 ] Add hidden option in thirdparty customer/supplier module to hide non active
  companies in select_company method.
- New: [ task #531 ] Add a workload field on tasks.
- New: Add graph of bank account input/output into input-output report page.
- New: Add script export-bank-receipts.php
- New: Add option "filter=bank" onto script rebuild_merge_pdf.php to merge PDF that
  has one payment on a specific bank account.*
- New: [ task #901 ] Add Extrafield on Fiche Inter.
- New: Show process id in all command line scripts.
- New: Module mailman can subscribe/unsubscribe to ML according to categories or type of member.
- New: Add object_hour and object_date_rfc as substitution tag for open document generation.
- New: Add options to send an email when paypal or paybox payment is done.
- New: Clone product/service composition.
- New: Add option ADHERENT_LOGIN_NOT_REQUIRED.
- New: Add a cron module to define scheduled jobs.
- New: Add new graphical boxes (customer and supplier invoices and orders per month).
- New: [ task #286 ] Enhance rounding function of prices to allow round of sum instead of sum of rounding.
- New: Can add an event automatically when a project is create. 
- New: Add option MAIN_GENERATE_DOCUMENT_WITH_PICTURE.
- New: Add option excludethirdparties and onlythirdparties into merge pdf scripts.
- New: [ task #925 ] Add ODT document generation for Tasks in project module.
- New: [ task #924 ] Add numbering rule on task.
- New: [ task #165 ] Add import/export of multiprices.
- New: Add Maghreb regions and departments.
- New: A more responsive design for statistic box of home page.
- New: [ task #1005 ] Adapting to Spanish legislation bill numbering
- New: [ task #1011 ] Now supplier order and invoice deal with payment terms and mode.
- New: [ task #1014 ] Add option to recursively add parent category.
- New: [ task #1016 ] Can define a specific numbering for deposits.
- New: [ task #918 ] Stock replenishment.
- New : Add pdf link into supplier invoice list and supplier order list.
- New : Genrate auto the PDF for supplier invoice.
- New : Add category into filter webservice thirdparty method getListOfThirdParties.
- New : Allow to define margin or mark rate during quoting, ordering, invoicing.
- New : User permissions on margin module.
- New : Add ref supplier into muscadet model/
- New : Add ability to copy contact address to clipboard.
- New: Can use tag {mm} before {yy} even when there is a reset into numbering masks.
- New: [ task #1060 ] Register fields localtax(1|2)_type into details tables.
- New: [ task #923 ] Localtax support for ODT templates. 
- New: [ task #90 ] Barcode search.
- New: Add hidden option MAIN_VAT_DEFAULT_IF_AUTODETECT_FAILS.
- New: Can send an email from thirdparty card.
- New: Can cancel holidays that were previously validated.
- New: Can choose contact on event (action com) creation, and filtered by thirdparty.
- New: Add hidden option MAIN_FORCE_DEFAULT_STATE_ID.
- New: Add page to make mass stock movement.
- New: Add field oustanding limit into thirdparty properties.
- New: Can enter a vat payment of zero.
- New: Add path to installed dir of external modules + Name and web of module provider.
- New: Add option to use a specific mask for uploaded filename.
- New: Can attach external links to objects as we can attach files.
- Qual: Implement same rule for return value of all command line scripts (0 when success, <>0 if error).
- Fix: [ bug #992 ] Proforma invoices don't have a separated numeric count.
- Fix: [ bug #1022 ] correct margin calculation for credit notes.
- Fix: Better management of using ajax for upload form (to solve problem when enabling ajax jquery multifile upload in some cases).
- Fix: Lost stats filters into year selection.
- Fix: Some config data are shared between suppliers orders and suppliers invoices

New experimental module:
- New: [ task #157 ] Add a Skype button (adherents / third parties / contacts)

For translators:
- Qual: Normalized sort order of all languages files with English reference files.
- New: Add language code files for South Africa, France new Caledonia, Vietnam.
- New: Translate string for email to change password.

For developers:
- New: DolGraph can build graph with three lines.
- New: DolGraph accept a parameter to cache data of graph getNbByMonthWithPrevYear.
- New: Can enable tuning info with option MAIN_SHOW_TUNING_INFO.
- New: Show version of client lib used by mysql drivers.
- New: Add function to get content of an url (using all dolibarr setup like timeout, proxies...)
- New: Upgrade lib of TCPDF to 6.0
- New: Upgrade jquery flot library to 0.8.1
- New: Add property "hidden" into module descriptors to allow to hide a module according to
  some dynamic conditions.
- New: Add option MAIN_MOTD_SETUPPAGE to add a content onto setup page. Also content for
  MAIN_MOTD_SETUPPAGE, MAIN_MOTD_SETUPPAGE, MAIN_HOME now accept "|langfile" into translation
  key to use a specific language file.
- New: Make some changes to allow usage of several alternative $dolibarr_main_url_root variables.
- Qual: All nowrap properties are now using CSS class nowrap.
- Qual: Move hard coded code of module mailmanspip into trigger.
- New: Into POST forms, if you can add a parameter DOL_AUTOSET_COOKIE with a value that is list name,
  separated by a coma, of other POST parameters, Dolibarr will automatically save this parameters
  into user cookies.
- New: Add hook addHomeSetup.
- New: Add trigger CATEGORY_LINK and CATEGORY_UNLINK.
- New: A trigger can return an array of error strings instead of one error string.
- New: Add method to use a dictionary as a combo box.
- New: Add update method for web service product.
- Fix also several bugs with old code. 

WARNING: Following change may create regression for some external modules, but was necessary to make
Dolibarr better:

1) We started to clean hooks code. 
If your hook want to modify value of $actions, it's role of your hook to modify it. Dolibarr 
hook code will no more decide this for your module. If your action class for hook was returning
a string or an array, instead your module must set $actionclassinstance->results (to return array) 
or $actionclassinstance->resprints (to return string) to return same thing. The return value must 
be replaced by a "return 0";
Goal is to fix old compatibility code that does not match hook specifications: 
 http://wiki.dolibarr.org/index.php/Hooks_system   

2) If you implemented hook printTopRightMenu, check that output does not include '<td>' tags any more.
All content added must be tagged by a '<div>' with css class="login_block_elem"

3) Some methods object->addline used a first parameter that was object->id, some not. Of course
this was not a good practice, since object->id is already known, there is no need to provide id as 
parameter. All methods addline in this case were modified to remove this parameter. 

4) Method ->classer_facturee() is deprecated. It must be replace with ->classifyBilled().

5) Property ->tel on objects is now ->phone

6) Trigger LINEPROPAL_MODIFY is renamed into LINEPROPAL_UPDATE and
   Trigger CONTRACT_LINE_DELETE rnamed into LINECONTRACT_DELETE to match naming rules.



***** ChangeLog for 3.4.3 compared to 3.4.2 *****
Fix: Bad get of localtaxes into contracts add lines
Fix: Warning into bank conciliation feature.
Fix: Bad get of localtaxes into contracts add lines.
Fix: Add a limit into list to avoid browser to hang when database is too large.
Fix: [ bug #1212 ] 'jqueryFileTree.php' directory traversal vulnerability
Fix: Agenda and Banks module were not working with multicompany module
Fix: [ bug #1317 ] Removing a category does not remove all child categories
Fix: [ bug #1380 ] Customer invoices are not grouped in company results report.

***** ChangeLog for 3.4.2 compared to 3.4.1 *****
Fix: field's problem into company's page (RIB).
Fix: Document cerfa doesn't contained firstname & lastname from donator.
Fix: Bad rounding on margin calculations and display.
Fix: Option drop table into backup was broken.
Fix: [ bug #1105 ] Searching Boxes other search option.
Fix: wrong buy price update.
Fix: [ bug #1142 ] Set paiement on invoice (PGSql).
Fix: [ bug #1145 ] Agenda button list type do not display.
Fix: [ bug #1148 ] Product consomation : supplier order bad status.
Fix: [ bug #1159 ] Commercial search "other" give p.note do not exists.
Fix: [ bug #1174 ] Product translated description not good into PDF.
Fix: [ bug #1163 ] SQL Error when searching for supplier orders.
Fix: [ bug #1162 ] Translaction for morning and afternoon.
Fix: [ bug #1161 ] Search on product label.
Fix: [ bug #1075 ] POS module doesn't decrement stock of products in delayed payment mode.
Fix: [ bug #1171 ] Documents lost in interventions after validating.
Fix: fix unsubscribe URL into mailing when sending manually (not by script).
Fix: [ bug #1182 ] ODT company_country tag is htmlencoded.
Fix: [ bug #1196 ] Product barcode search does not expect 13th digit on EAN13 type.
Fix: [ bug #1202 ] Wrong amount in deposit % invoice from proposal.
Fix: Removed analytics tags into doc page.
Fix: Call Image on this instead of pdf.
Fix: Missing parameter for photo.
Fix: Bad SQL request for turnover report.

***** ChangeLog for 3.4.1 compared to 3.4.0 *****
Fix: Display buying price on line edit when no supplier price is defined.
Fix: Retrieving of margin info when invoice created automatically from order.
Fix: Reordering supplier products in list by supplier or supplier ref was crashing.
Fix: [ bug #1029 ] Tulip numbering mask.
Fix: Supplier invoice and supplier order are not displayed into object link into agenda event card.
Fix: [ bug #1033 ] SUPPLIER REF disappeared.
Fix: update extrafield do not display immediatly after update.
Fix: Fix bug with canvas thirdparty.
Fix: [ bug #1037 ] Consumption> Supplier invoices related.
Fix: User group name do not display in card (view or edit mode).
Fix: Link "Show all supplier invoice" on suplier card not working. 
Fix: [ bug #1039 ] Pre-defined invoices conversion.
Fix: If only service module is activated, it's impossible to delete service.
Fix: [ bug #1043 ] Bad interventions ref numbering.
Fix: Mailing module : if an email is already in destinaires list all other email from selector was not inserted.
Fix: Localtaxes balance not showing.
Fix: Intervention box links to contracts id.
Fix: Compatiblity with multicompany module.
Fix: Edit propal line was losing product supplier price id.
Fix: Delete linked element to supplier invoice when deleted.
Fix: [ bug #1061 ] Bad info shipped products.
Fix: [ bug #1062 ] Documents lost in propals and contracts validating.
Fix: Supplier price displayed on document lines and margin infos didnt take discount.
Fix: sorting on qty did not work in supplier product list.
Fix: there was no escaping on filter fields in supplier product list.
Fix: bugs on margin reports and better margin calculation on credit notes.
Qual: Add travis-ci integration.

***** ChangeLog for 3.4 compared to 3.3.* *****
For users:
- New: Can use ODS templates as document templates.
- New: Add link to autofill/reset with quantity to ship when creating a
  delivery receipt.
- New: Event into calendar use different colors for different users.
- New: Support revenue stamp onto invoices.
- New: Add a tab "consumption" on thirdparties to list products bought/sells.
- New: Some performance enhancements.
- New: Can attach files onto trip and expenses modules.
- New: Add hidden option MAIN_PDF_TITLE_BACKGROUND_COLOR.
- New: Merge tab customer and prospect.
- New: Add ES formated address country rule.
- New: Can define a hierarchical responsible on user and add a tree view to 
  see hierarchy of users.
- New: Can expand/collapse menus, categories and users list.
- New: extra parameters are supported into ODT/ODS templates.
- New: total per vat rate are available as tags for ODT/ODS templates.
- New: Some part of interface use more CSS3 (ie: agenda)
- New: [ task #707 ] Create option "ProfIdx is mandatory to validate a invoice".
- New: Can define if we want to use VAT or not for subscriptions (foundation module).
- New: Can define a default choice for "More action when recording a
  subscription" (foundation module).
- New: Add link to check professional id for India.
- New: [ task #731 ] Uniformize ref generation
- New: [ task #748 ] Add a link "Dolibarr" into left menu
- New: Script email_unpaid_invoices_to_representative accepts now a parameter "test"
  and a "late delay".
- New: Can define different clicktodial setups for each user.
- New: Add hidden option INVOICE_CAN_NEVER_BE_REMOVED.
- New: Enhance agenda module to reach RFC2445 ("type" not enabled by default and add
  "busy" information).
- New: Add module Opensurvey.
- New: Default approver for holidays is set by default to hierchical parent.
- First change to prepare feature "click to print" (IPP) for PDF.
- New: [ task #350 ] Merge tab customer and prospect.
- New: [ task #710 ] Add substitution into mailing send (and HTML is now valid).
- New: [ task #711 ] Add combobox for contact, as done for product/thirdparty.
- New: [ task #714 ] In Emailing module admin autogenerate security key of READRECEIPT.
- New: [ task #743 ] GED : Add aministration option to disable autotree display.
- New: [ task #767 ] Customer Address fallback when a contact doesn't have an address.
- New: [ task #768 ] WYSIWYG for all mails.
- New: [ task #773 ] Add Project document in GED(ECM) modules.
- New: [ task #783 ] Add more types for extra parameters (lists, phone, emails, checkbox,
  prices, radio).
- New: [ task #798 ] Add range limit date on product/services as it is done on order 
  and invoice.
- New: [ task #814 ] Add extrafield feature for projects ands tasks.
- New: [ task #770 ] Add ODT document generation for Projects module.
- New: [ task #741 ] Add intervention box.
- New: [ task #826 ] Optionnal increase stock when deleting an invoice already validated.
- New: [ task #823 ] Shipping_validate email notification.
- New: [ task #900 ] Review code of ficheinter.class.php
- Fix: [Bug #958] LocalTax2 for Spain fails on Suppliers
- Fix: [ bug #972 ] Auto completion contact field do not take account the min caract number before search
- Fix: [ bug #971 ] html.form.class.php select_contact with autocomplete do not exclude id from exclude array
- Fix: Expedition creation, can retreive product from other expedition

For translators:
- Update language files.

For developers:
- System of menu managers has been rewritten to reduce code to do same things. 
- An external module can force its theme.
- Add function dol_set_focus('#xxx').
- A mymodule can bring its own core/modules/mymodule/modules_mymodule.php file.
- Removed not used libraries.
- More web services. 
- Renamed some database fields, code variables and parameters from french to english.
- First change to manage margins on contracts.
- Add hook getFormMail.
- Function plimit of databases drivers accept -1 as value (it means default value set
  into conf->liste_limit).
- New: Add option dol_hide_topmenu, dol_hide_leftmenu, dol_optimize_smallscreen,
  dol_no_mouse_hover and dol_use_jmobile onto login page (to support different terminal).
- New: dol_syslog method accept a suffix to use different log files for log. 
- New: Type of fields are received by export format handlers.
- New: when adding an action, we can define a free code to tag it for a specific need.
- New: Enhance Dolibarr migration process to include migration script of external 
  modules.
- New: [ task #811 ] Uniformanize note field.
  

WARNING: If you used external modules, some of them may need to be upgraded due to:
- Fields of classes were renamed to be normalized (nom, prenom, cp, ville, adresse, tel
  were renamed into lastname, firstname, zip, town, address, phone).
  This may also be true for some fields into web services.
- If module use hook pdf_writelinedesc, module may have to add return 1 at end of 
  function to keep same behaviour.

TODO:
backport commit 53672dff75f4fdaeeed037ff9d15f860968022ca to fix confirm with jmobile
backport commit 384e3812eb73a15adafb472cacfb93397a54459b to fix W3C/edit contract
 


***** ChangeLog for 3.3.5 compared to 3.3.4 *****
- Fix: Change to make debian package ok despite removal of ckeditor.
- Fix: jcrop file to match debian rules
- Fix: Add missing country UK.
- Fix: Minor fix into package.
- Fix: Add missing label on project field.

***** ChangeLog for 3.3.4 compared to 3.3.3 *****
- Fix: [ bug #1001 ] Social Contribution : State not correct
- Fix: Better management of pdf generation when tcpdf is not available.
- Fix: Change to be more debian compliant natively.

***** ChangeLog for 3.3.3 compared to 3.3.2 *****
- Fix: [ bug #903 ] Fatal error: Call to undefined function dol_get_first_day() in htdocs/commande/liste.php
- Fix: [ bug #934 ] Error on proformat invoice creation (pgsql)
- Fix: [ bug #947 ] Can't create proposal lines with unit price = 0

***** ChangeLog for 3.3.2 compared to 3.3.1 *****
- Fix: Dutch (nl_NL) translation
- Generalize fix: file with a specific mask not found, again
- Fix: translations and BILL_SUPPLIER_BUILDDOC trigger
- Fix: Can't reset payment due date
- Fix: Orderstoinvoice didn't act as expected when no order was checked
- Fix: Bad link to all proposals into Third party card if customer is prospect
- Fix: Some bugs on withdrawal rejects
- Fix: [ bug #774 ] Bug on creating event with box "all day" crossed
- Fix: [ bug #787 ] Invoice supplier box incorrect tooltip when delay on payment
- Fix: [ bug #789 ] VAT not being calculated in POS
- Fix: [ bug #790 ] Spanish localtax RE not being correctly calculated
- Fix: [ bug #794 ] Lost filter on zipcode in prospect list 
- Fix: [ bug #806 ] Margins module with orders2invoice does not respect cost price
- Fix: [ bug #810 ] Cannot update ODT template path
- Fix: [ bug #816 ] Sales journal does not reflect localtaxes
- Fix: [ bug #817 ] Purchases journal does not reflect localtaxes
- Fix: [ bug #824 ] MAIN_DB_PREFIX not use into dictionary
- Fix: [ bug #828 ] Error when code_region is not a number in llx_c_regions (with postgres)
- Fix: [ bug #855 ] Holiday approval email in French
- Fix: [ bug #856 ] (Holidays module) Mail error if destination user doesn't have an email
- Fix: [ bug #857 ] Invoice created from shipment does not have the order discount
- Fix: [ bug #861 ] Impossible to create a new event in agenda
- Fix: [ bug #827 ] AJAX search does not respect multiprice level
- Fix: [ bug #865 ] Dolibarr navigation array in project/task do not work
- Fix: [ bug #866 ] Standing order from an invoice suggests invoice total amount instead of remaining to pay
- Fix: [ bug #788 ] Date of linked interventions are not shown
- Fix: external users should not see costprice and margin infos
- Fix: [ bug #806 ] Tasks are ordered alphabetically instead of chronological order

***** ChangeLog for 3.3.1 compared to 3.3 *****
- Fix: [ bug #733 ] Mass emailing tools do not support <style HTML tag
- Fix: Package for launchpad
- Fix: [ bug #736 ] Missing column in llx_c_chargesociales  
- Fix: Localtax2 for Spain must be based into buyer
- Fix: [ bug #762 ] Bad profit calculation in Reporting
- Fix: bug dictionary with wrong prefix table

***** ChangeLog for 3.3 compared to 3.2.* *****
For users:
- New: Add holiday module, to declare and follow holidays of your employees.
- New: Add margin management module.
- New: Add new theme Amarok.
- New: [ task #289 ] Can reorder tasks.
- New: Add field "signature" into user card. If filled, text is added 
       at end of predefined email texts. If option MAIN_MAIL_DO_NOT_USE_SIGN is on, this
       feature is disabled.
- New: Can input a payment back onto an credit note.
- New: Add link "Back to list" on all cards.
- New: After first install, warning are visible onto mandatory setup not
       configured. Show also total number of activated modules.
- New: Can filter list of proposal, order or invoice on sales representative.
- New: Add supplier ref on supplier orders.
- New: Can export supplier orders and customers shipments.
- New: First change to install external plugins from gui (experimental). 
- New: Monaco is like France for default vat calculation
- New: Can list elements (invoices, orders or proposals) on a particular
  user contact). This allow to view a "basket" of its elements.
- New: Show bank account on payment list of invoice card.
- New: Cloning project allow to clones task, notes, projects files, tasks files, contacts. 
- New: Enhance default style.
- New: Can edit and resiliate member status from list.
- New: Can insert URL links into elements lines. Also reported into PDF.
- New: When a member is validated, we can subscribe to mailing-lists
       according to its type.
- New: Add a tab into members statistics to count members by nature.
- New: Add link to third party into sells and purchase journal.
- New: Suggest a method to generate a backup file for user with no access
       to mysqldump binary.
- New: Can also use extrafields on contacts/addresses and users.
- New: Support unique field for extrafields.
- New: Extra fields supports more types (int, string, double, date, datetime).
- New: Can correct stock of a warehouse from warehouse card.
- New: [ task #185 ] Can input amount when correcting stock to recalculate PMP.
- New: [ task #454 ] Add "No category" into filters on category.
- New: Auto check box on page to edit interface options of user.
- New: More surface control on stock correction page.
- New: Add great britain provinces.
- New: [ task #494 ] Send an email to foundation when a new member has auto-subscribed.
- New: [ task #326 ] Add a numbering module to suggest automatically a product ref.
- New: Add conditional substitution IF/ELSEIF/ENDIF for ODT templates.
- New: Add unit foot2, inch2, foot3 and inch3 for surface and volumes.
- New: Can select thirdparties into emailing targets, even if module category is not enabled.
- New: [ task #498 ] Improvement of the block to add products/services lines.
- New: ECM autodir works also for files joined to products and services.
- New: Add a selection module for emailing to enter a recipient from gui.
- New: Allow to search thirds and products from barcodes directly from the permanent mini search left box.
- New: Allow to search product from barcodes directly from invoices, proposals... through AJAX.
- New: Can make one invoice for several orders.
- New: POS module can works with only one payment method (cach, chq, credit card).
- New: Add possibility to defined position/job of a user.
- New: Add hidden option to add slashes between lines into PDF.
- New: [ task #210 ] Can choose cash account during POS login.
- New: [ task #104 ] Can create an invoice from several orders.
- New: Update libs/tools/logo for DoliWamp (now use PHP 5.3).
- New: Added ODT Template tag {object_total_discount_ht}
- New: Add new import options: Third parties bank details, warehouses and stocks, categories and suppliers prices
- New: English bank account need a bank code (called sort code) to identify an account. 
- New: Can choose menu entry to show with external site module.
- New: Add hidden option MAIN_PDF_MARGIN_LEFT, MAIN_PDF_MARGIN_RIGHT, MAIN_PDF_MARGIN_TOP, MAIN_PDF_MARGIN_BOTTOM to force margins of generated PDF.
- New: [ task #314 ] Can define if prof id are mandatory or not.
- New: Add button on order card to create intervention from services.
- New: Add search box to find products by supplier reference.
- New: Add option MAIN_HELPCENTER_LINKTOUSE to define target link "I need help" onto logon page. 
- New: [ task #608 ] Can clone a supplier order with prices updates
- New: [ task #559 ] Can define a discount % regarding quantity in supplier prices and price by quantity in customer prices
- New: [ task #527 ] After cloning a suplier invoice, go onto invoice ref into edit mode

New experimental module:
- New: Add commissions management module.

- Fix: [ bug #499 ] Supplier order input method not translated
- Fix: No images into product description lines as PDF generation does not work with this.
- Fix: Errors weren't being shown in customer's & supplier's orders
- Fix: Lastname wasn't being recorded in xinputuser emailing module.
- Fix: [ bug #653 ] Error while creating agenda additional attributes
- Fix: [ bug #654 ] Event rapport PDF showing ActionAC_OTH_AUTO
- Fix: [ bug #658 ] Search on bank do not work for description
- Fix: [ bug #659 ] Comment in recurrent invoices is not stored
- Fix: [ bug #622 ] Attaching wrong file when sending the invoice via e-mail

For developers:
- New: Add webservice for thirdparty creation and list.
- New: A module can overwrite templates parts.
- New: Can add a link on title field of added dictionary.
- New: Uniformize code.
- New: Add option WORKFLOW_DISABLE_CREATE_INVOICE_FROM_ORDER and 
       WORKFLOW_DISABLE_CLASSIFY_BILLED_FROM_ORDER.
- New: A module can add several css and js.
- New: removed deprecated methods
       ldap::connect, formadmin::select_lang,
       html::select_tva
- New: Add custom substitution function for ODT product lines: mymodule_completesubstitutionarray_lines()
- New: Basic implementation of hooks and triggers for a lot (most) of core modules: 
  action/calendar, trips and expenses, dons, vat payment, contact/society, contract, product lines, 
  expedition, order supplier and order invoice (lines included), intervention card, project, tasks.
- New: Add ChromePHP output into syslog module.
- New: Add PRODUCT_PRICE_MODIFY trigger.
- New: Created function to retrieve total amount of discount of an invoice/proposal...
- New: We can use a dynamic value ($conf->global->XXX for example) into titles of menus.
- New: Use PHP classes DateTime* for some data functions instead of adodb 
- Qual: Renamed SUPPLIER_INVOICE_BUILDDOC trigger to BILL_SUPPLIER_BUILDDOC
- Qual: Renamed INVOICE_SUPPLIER_DELETE trigger to BILL_SUPPLIER_DELETE
- Qual: Renamed SUPLIER_ORDER_BUILDDOC trigger to ORDER_SUPPLIER_BUILDDOC
- Qual: Renamed CONTRACTLINE_DELETE trigger to CONTRACT_LINE_DELETE
- Qual: Renamed all ficheinter.class.php triggers so that they start with 'FICHINTER_'
- Fix: [ bug #655 ] ORDER_REOPEN trigger incorrectly named
- Fix: [ bug #656 ] Contracts trigger CONTRACT_MODIFY incorrectly named
- Fix: [ bug #657 ] Usergroup class' GROUP_DELETE trigger incorrectly named

For translators:
- New: Update language files (de, tr, pt, ca, es, en, fr).
- New: Added bg_BG autotranslated language.
- New: Translate the donation receipt.

Dolibarr license has also been updated from GPLv2+ to GPLv3+.



***** ChangeLog for 3.2.3 compared to 3.2.2 *****
- Fix: Some permission into agenda module.
- Fix: Generation of PDF was not using correct font for some languages.
- Fix some translations.
- Fix: [ bug #607 ] Nom de société avec guillemets.
- Fix: Option MAIN_MAIL_SENDMAIL_FORCE_BA and MAIN_FIX_BUGGED_MTA was not
  complete.
- Fix: comaptiblity with multicompany module.
- Fix: Bad label when validating/paying an invoice from POS module.
- Fix: Correct recipient into rouget template.
- Fix: A lot of fix into PDF pagebreak management.
- Update VAT for some countries.
- Firstname was missing when sending email from file list.
- Added en_SA language.



***** ChangeLog for 3.2.2 compared to 3.2.1 *****
- Fix: Modify spanish VAT to new rates.
- Fix: Add error message when creating already existing product.
- Fix: Edition of percentage of an event.
- Fix: Minor look fix for theme bureau2crea.
- Fix: Start and end date not saved at project creation
- Fix: Default vat is zero for customer invoices if company does not use vat
- Fix: Localtaxes unit prices precision



***** ChangeLog for 3.2.1 compared to 3.2.0 *****
- Fix: Edit of projects.
- Fix: Activation of modules does not fails if directory install was removed.
- Fix: [ bug #444 ] Regression on auto-closing for proposals and orders.
- Fix: Update translations (catalan, french, spanish, brazilian).
- Fix: [ bug #445 ] Hex escaping in descriptions.
- Fix: error when validating shipment for non predefined products with a
  selected warehouse.
- Fix: Bad local taxes if price base type is TTC for spanish local taxes.
- Fix: Phone not saved when using web service.
- Fix: [ bug #464 ] Payment form should allow to add transmitter for bank transfers.
- Fix: Allows to use a comma decimal separator in supplier invoices payments.
- Fix: Translation for tr_TR, es_ES, pt_BR.
- Fix: Products with no prices not visible.
- Fix: Access to product card created with very old version of Dolibarr.
- Fix: Delete temporary files after validating an invoice.
- Fix: preview of supplier order and invoice template.
- Fix: [ bug #485 ] Configurated amount for public auto-subscription form is not taken into account
- Fix: Average amount graphs weren't comparing the previous year stats
- Fix: Closed project didn't show the new status unless the page was refreshed
- Fix: Files were not being uploaded to a project's task
- Fix: [ bug #503 ] Unable to delete linked file to a deposit
- Fix: [ bug #501 ] Error while trying to modify an user
- Fix: [ bug #506 ] Can't set percentage of a started event
- Fix: Bad assignation of const for pdf delivery module name



***** ChangeLog for 3.2.0 compared to 3.1.* *****
WARNING: PHP lower than 5.x are no more supported.
WARNING: Because of a major datastructure change onto supplier prices tables, be aware
to make a backup of your database before making upgrade.

For users:
- New: Each user can remove/add its own boxes.
- New: Add signature at end of predefined email text.
- New: Can use personalized fields on products/services.
- New: Can attach files on social contributions.
- New: Show payments terms and conditions onto muscadet template.
- New: Can open back a closed commercial proposal.
- New: show thirdparty barcode on main tab.
- New: Can input note (private and public) during note and expenses creation.
- New: Print ticket show invoice ref into POS module.
- New: Can edit customer discounts from invoice create and edit card.
- New: task #11243: Show quantity into stocks for each sub-products into the sub-product tab.
- New: task #10500: Option to choose if professional id are unique.
- New: Add hidden option FOURN_PRODUCT_AVAILABILITY.
- New: task #11123: Add best supplier price.
- New: Enhancement in styles.
- New: Can conciliate several lines in one operation.
- New: task #11289 : Modify third party accountancy code generator aquarium.
- New: task #10606 : more comprehensive message error.
- New: task #11278 : Option into point of sale module to add services in list.
- New: task #11261 : Add an entry into menu called "New shipment".
- New: [ task #187 ] Gerer les evenement recurrents dans les imports ical.
- New: Make option MAIN_GENERATE_DOCUMENTS_WITHOUT_VAT available by default.
- New: Can build PDF in USLetter format or canada format (change paper size).
- New: Can export into Excel 2007 format.
- New: Add hidden option CASHDESK_FORCE_STOCK_ON_BILL
- New: Can search on part of barcode into POS module.
- New: Cheques into cheques receipts are ordered by operation date.
- New: Add hidden option MAIN_DISABLE_PDF_AUTOUPDATE to avoid generating pdf each time data change.
- New: Add hidden option PROJECT_HIDE_UNSELECTABLES to hide project you can't select into combo list.
- New: Add option INVOICE_POSITIVE_CREDIT_NOTE.
- New: Support zip/town autocompletion into warehouses.
- New: Add box for last expired services.
- New: Reduce seriously size of packages.
- New: Can define country code for import.
- New: When invoice was generated from order, order date is visible on PDF, after order ref.
- New: [ task #181 ] Hide password of click2dial in user card.
- New: Chart are faster to build
- New: Value of data into charts are visible on mouse hover.
- New: Import wizard can import contacts.
- New: Import wizard can import personalized fields.
- New: Personalized fields support int type.
- New: Install process is now two times faster.
- New: Can sort files into backup tool.
- New: Default output charset are utf8 into backup tool.
- New: Add brazilian states.
- New: Increase usability of module project.
- New: [ task #285 ] Add search filter on project in tasks list.
- New: Automatic list of documents in ECM module is ok for customers,
       suppliers invoice, orders, customers orders, proposals and social contributions.
- New: All professional id can contains up to 128 chars instead of 32. 
- New: [ task #176 ] Allow to use ODT templates for proposals and orders like it's done for invoices
- New: Add hidden option MAIN_ADD_PDF_BACKGROUND to add a PDF as background of invoice/order generated PDF.
- New: Can convert a product/service into service/product.
- New: Show delivery date into proposal template azur. 
- New: Support tags into header and footer into ODT templates.
- Fix: Can use POS module with several concurrent users.
- Fix: Installer don't fails with Mysql version that added a ssl_cypher field.
- Fix: Sanitize input parameters.
- Fix: [ bug #368 ] Product list
- Fix: [ bug #370 ] Filter in accountancy -> suppliers_bills
- Fix: [ bug #399 ] Bad calculation of local taxes in update line products
- Fix: [ bug #427 ] Bad links to wiki help in certains menus

For developers:
- New: Can add a left menu into an existing top menu or left menu.
- New: Add webservice to get or create a product or service.
- New: Add webservice to get a user.
- New: Add more "hooks" (like hooks to change way of showing/editing lines into dictionnaries).
- New: Log module outputs can be setup with "or" rule (not only "xor").
- New: Add FirePHP output for logging module.
- New: Add trigger ACTION_DELETE and ACTION_MODIFY.
- New: Trigger now have a priority to define sort execution order.
- New: Can define different requests according to database type into migration files.
- New: Add "canvas" feature to overwrite page of thirdparty, contact, product with yours.
- New: Removed artichow deprecated libraries.
- New: A page can force reload of css style sheet
- New: A module can add import description for import wizard, even for tables with foreign keys.
- New: Can add tabs on statistics views.
- New: Add CSS id/class into public payment pages.
- Qual: Add a lot of more PHPUnit tests.
- Qual: Data structure for supplier prices is simpler.
- Qual: Removed no more used external libraries.
- Qual: Cleaned a lot of dead code.
- Qual: More OOP (usage of "abstract", "static", ...), uniformize constructors.
- Qual: Fix a lot of checkstyle warnings.
- Qual: task #216 : Move /lib into /core/lib directory
- Qual: task #217 : Move core files into core directory (login, menus, triggers, boxes, modules)
WARNING: To reduce technic debt, all functions dolibarr_xxx were renamed int dol_xxx.



***** ChangeLog for 3.1.3 compared to 3.1.2 *****
Fix: PgSQL - property must be set if success
Fix: Provide a solution for backup when mysqldump is not available
Fix: Bug #460 - Wrong entity assignment when creating a warehouse
Fix: bug #405 - Late icon always displayed on comm/propal.php



***** ChangeLog for 3.1.2 compared to 3.1.1 *****
- Fix: Can clone a proposal
- Fix: Add member ID in substitution method
- Fix: Duplicate end tag and missing form parts
- Fix: Support companies with no prof id.
- Fix: Sanitize data
- Fix: Bug #318
- Fix: Bug #369
- Fix: More bugs



***** ChangeLog for 3.1.1 compared to 3.1.0 *****
- New: Add option FACTURE_DEPOSITS_ARE_JUST_PAYMENTS. With this option added, 
       credit notes are not removed from total amount of invoice but are just 
       payments used to reducs remain to pay.
- New: Added hidden option MAIN_FIX_FOR_BUGGED_MTA to fix bugged MTA.       
- Fix: Removed warnings during install.
- Fix: State into address of paypal payments were lost.
- Fix: Currency into paypal payments were always euros.
- Fix: Removed Bare LF from emails sent with smtps method.
- Fix: Can show report on selected period.
- Fix: product removed from list after deleted into order.
- Fix: [bug #270] PostgreSQL backend try to connect throught TCP socket for 
- Fix: price was not without tax when using multiprice into POS module.
- Fix: Can delete bank account.
- Fix: [ bug #277 ] Year dropdown in table header of supplier invoices.
- Fix: Some other very minor fixes.


***** ChangeLog for 3.1 compared to 3.0 *****
WARNING: IE6 browser is no more supported in this version.
For users:
- New: War against number of clicks:
     - When adding a free bank transaction, form to add next one is still
       visible (save one click).
     - task #10969 : Add checkbox to close automatically invoice if
       payment is complete (save 3 clicks).
     - Reduce a step into supplier order workflow to save time. If user
       has permission to approve, order is approved when order is validated.
       (Save 2 clicks).
     - In commercial main menu, left menu are already opened. This save one click
       to open a proposal or order.
     - Can add a discount for third party, during invoice edition (and we 
       saved clicks again).
     - When creating a contract, sales representative are preset to user. This save
       4 clicks.
     - Can edit several fields in bank transaction line page into one update.
     - Creation of contacts from third party page go back to third party.
     - Preselect model if there is only one. This save 2 clicks. 
     - Can remove a project if project has tasks. No need to delete task one by one.
- New: Enhance donation module. Add a status "canceled".
- New: Add filters on all statistics report pages.
- New: If a service contains subproducts, subpoducts are decrease when service
       is decrease.
- New: Add status for third parties to disable a third party.
- New: Can send interventions cards by email.
- New: Increase list of available notifications into module Notifications.
- New: Add option MAIN_FIRST_TO_UPPER to force upper case of first 
       letters for names and firstname.
- New: Can filter of payment type in bank transaction list.
- New: Status of users is visible into user list.
- New: Support BSB code for bank account in Australia.
- New: Can set date of payment for autocreate invoice/payment when 
       creating a foundation subscription.
- New: Can edit note of payment.
- New: Option to make login not mandatory in member module.
- New: Add box for last members for foundation module.
- New: A specialized menu can now be used when using smartphones.
- New: Can add information on current user on ODT generation.
- New: Prefix on third party is not used by default. Hidden option
       SOCIETE_USEPREFIX can restore old feature.
- New: Standing orders module use bank account from banks module.
- New: Ask password when creating a user from a contact.
- New: task #10577: Use a numbering module for shipment and contract.
- New: Can create manually order from proposal.
- New: Add a first workflow module to create automatic action on some
       events (create order on proposal closing).
- New: Use autocompletion on invoice select when creating replacement 
       or credit note invoice.
- New: task #10885: Add a week view for calendar.
- New: task #11018: Add a status "not applicable" on events.
- New: Add subscriptions/country/region/town statistics for member module.
- New: Can define a proxy for external web access.
- New: task #11003: checkbox on checks for deposit.
- New: Add status into export. Add third party default language into export.
- New: Can filter on date and bank account when building check receipts.
- New: task #10958 : Add link to cheque receipts into bank transaction 
       line if exists
- New: Can import external ical url into dolibarr agenda view.
- New: Can add a logo on third parties card.
- New: task #11194 : Can delete uploaded photos 
- New: task #9744 : Add the barcode to select products on Point of Sale module
- New: Subscription/Unsubscription to mailman mailing-list can be done on 
       validate/resiliate in foundation module.
- New: Can use extrafields on third parties.
- New: Add chart to report counts by status on element home area pages.
- New: Look: Usage of Jquery Notify to show result or error messages on action.
- New: Look: Minor enhancements into agenda view.
- New: Look: Nicer tooltips with transparency and shadow.
- New: task #11004: Create invoice from intervention.
- New: task #10501: Can use point of sale with different bank accounts.
- Fix: Better Postgresql compatibility.
- Fix: Numbering module for invoices use same number for invoice 
       and credit note if mask is same.
- Fix: Debug and clean withdraw module.
- Fix: Allow access permission for point of sale module.
- Fix: Permissions issues with suppliers.
- Fix: Admin dict data is showing with active language 

For developers:
- New: External modules can add tabs on agenda views.
- New: External modules can also remove default tabs.
- New: External modules can force skin directory so force their own skins.
- New: External modules can add their own menu manager.
- New: External modules can force menu manager.
- New: External modules can overwrite all default language files by
       forcing priority on langs directories on its own lang directory.
- New: External modules can show export list with an "enabled" condition.
- New: Support a backtopage parameter on contact creation page.
- New: Add id on div to show logo.
- New: Install wizard can activate a module at end of install.
- New: Dictionary setup works with very large external dictionnaries (Add 
       page navigation).
- New: Add api to draw graphics with javascript (using Jquery Flot).
- New: Can add user login into menu urls added by modules.

For translators:
- New: Add fa_IR language.
- Fix: Move language ar_AR to ar_SA, sv_SV to sv_SE and da_Da to da_DK.



***** ChangeLog for 3.0 compared to 2.9.* *****
For users:
- New: Can edit date of cheque receipts.
- New: Add Sales journal and Purchase journal report.
- New: Can create supplier invoice from supplier order.
- New: Support login by openid
- New: Support "full day" event in calendar module.
- New: Add a weather on dashboard.
- New: Add a Paypal module.
- New: Can choose third party to use in point of sale module during logon.
- New: A lot of enhancements into ECM module:
       Directories can contains special characters,
       Speed enhancements,
       Directories can be created outside of Dolibarr, refresh button will 
       update database,
       Can rename a file.
- New: Reordering lines in invoice, orders, commercial proposal is faster (use Ajax
       technology).      
- New: Can import members using assistant.
- New: Can exclude deposit, replacement or credit notes in script rebuild_merge_pdf.
- New: task #10473 : Option MAIN_PROFIDx_IN_ADDRESS must no more be hidden.
- New: Can generate business card for on particular member.
- New: Task #10553 : Can attach files on members card.
- New: Can filter on payment type and bank account in payment lists.
- New: When sending supplier orders by mail, a text is predefined.
- New: Upgrade process works with Postgresql.
- New: Task #10538: Add filter on expiration date of subscription for
       foundation module email selector.
- New: Task #9643: Add 2 status (tosell/tobuy) on products instead of only
       1 status for both selling and buying.       
- New: Can input payment conditions on several lines.
- New: Add hidden option MAIN_LOGOUT_GOTO_URL to set the exit url after
       a logout.
- New: For germany, we invert order of address.
- New: Add hidden option MAIN_SERVICES_ARE_ECOMMERCE_200238EC.
- New: Support NPR in customer product prices.
- New: Add more volume units (ounce, gallon, inch, feet, ...)
- New: Delivery date accepts hours and minutes.
- New: Can add a comment on stock dispatching to be save into stock movements.
- New: Can filter product list with too low stocks.
- New: Add option to send all emails sent to a bulk carbon copy.
- New: Preview of emails sent by member module is shown.
- New: task #10100 : Add button to create invoice from a subscription
- New: Reorganize tabs on third parties.
- New: Option MAIN_INVERT_SENDER_RECIPIENT is available in einstein pdf template.
- New: Easier way to define url for clicktodial module.
- New: Add a fckeditor test area in fckeditor module setup.
- New: Add property "Event on full day" on agenda
- New: Enhancement and better compatibility (google, thunderbird) for agenda export.
- New: Can use image editor on user photo.
- New: Task #10796: Add Spain ProfId1 Verification
- New: Page "supplier summary" is now available.
- New: Task #10611: Add option to choose order of field in bank account info on PDF
- New: If a transaction was reconciliated and should not, there was no way to reverse error.
- New: Ubuntu package now works also on debian.
- Perf: Avoid reading database to determine country code after each
        page call.
- Fix: Special chars are now supported in ECM module for filename (not yet for
       directories).
- Fix: Better Postgresql compatibility.
- Fix: Box order is saved when moved.
- Fix: Database name can contains "-" characters.
- Fix: In coloring negative amounts.
- Fix: Date input use date format of user and not dd/mm/yyyy format.
- Fix: Fixed a very old bug making file attachment fails with some emails 
       readers when using "mail php function".
- Fix: When cloning commercial proposal, due date is creation date + delay
       by default.
- Fix: Can edit ordering methods.

For translators:
- New: Update and complete slovenian language sl_SL.
- New: Add full manually translated files for de_AT en de_DE (thanks to eCleaner.at).
- New: Create the language ja_JP.
- New: Add el_GR language.

For developers:
- New: Add jquery by default.
- New: Removed PWC libraries.
- New: Removed Scriptaculous libraries.
- New: Removed Prototype libraries.
- New: Add first Selenium GUI tests.
- New: Enhance a lot of internal function to build external modules
       more easily.
- New: Add a user field ref_ext in object tables to allow external
       systems to store their id and make self-developed synchronizing
       functions easier to build.        
- New: Local user timezone is saved into session (not used yet).
- New: Works with Mysql 5.5.
- Qual: Menu system code is simpler.
- Qual: Mutualize some duplicate code.
- Qual: Renamed some fields into database to be more internationnal.
- Qual: Removed deprecated code.


***** ChangeLog for 2.9 compared to 2.8.* *****
For users:
- New: POS module allow to choose which warehouse to use.
- New: Support "Department/State" field on company setup, contact, 
       bank account and members card.
- New: Can reopen a refused/canceled supplier order.
- New: Add Gant diagramm on project module.
- New: Add a new mode for automatic stock increase: Can be increased
       on dispatching of products from a supplier order receipt.
- New: Can set a past delay to limit calendar export.
- New: Can attach files on emailing campaigns.
- New: Add statistics on trips and expenses module.
- New: Can reopen a closed customer order.
- New: Add module externalsite to add a web site/tools inside 
       menu and a Dolibarr frame.
- New: Can link trips and fees to a project.
- New: Add civility title in foundation module.
- New: Can set accountancy code for product (buy and sell).
- New: Can filter third parties lists on categories.
- New: Can filter products and services lists on categories.
- New: task #10202 : Support categories for members.
- New: Can build documents for third parties (Using ODT templates, need PHP 5.2+). 
- New: Support new products properties: length and area.
- New: Add the "payment due before" field in invoice exports.
- New: Add feature to resize or crop image files (for products photos)
- New: task #10113 : Show list of emailing on clicking on "number of mass emailing received"
- New: Add default language for third parties and use it when multilang is enabled
       to define default language for document generation.
- New: Can reopen a closed supplier invoice.
- New: Move permission "see hidden categories" into "see hidden products/services".
- New: Can delete several files at once in FTP module.
- New: Add box "last contracts".
- New: Works even if Web hosting provider has disabled PHP "glob" function.
- New: Can now send supplier orders by email.
- New: task #10076 : Show content of message in notification module.
- New: Bank name is shown on invoice.
- New: IBAN value is called IFSC if country is India.
- New: Add option to choose to show firstname then name or name then firstname on PDF.
- New: Add company in fields exported by export of members tool.
- New: Reorganise bank menus.
- New: Bookmarks can be sorted on a particular order.
- New: Support spanish RE and IRPF taxes on invoices.
- New: Module category offers categories for foundation module.
- New: Can filter on category on third parties, products and members listings.
- New: A flag is visible before country labels.
- New: When activating a new module, permissions for admin user are set. This save
       time when configuring Dolibarr.
- New: Dolibarr 2.9 is faster than 2.8.
- New: A lot of more predefined VAT values, states, regions for 
       miscelaneous contries.
- New: Enhance skin engine to make themes easier.
- New: Add images into menu "eldy".
- New: Auguria theme is now more modern.
- New: Update tools refers to www.dolibarr.org but also www.dolistore.com web site.
- New: Postgresql experimental support seems to work completely. 
- New: Changes in Dolibarr core to allow to use cache servers (see Memcached module on
       dolistore.com).
- New: Default choice for interactive confirm box is yes by default, and no only for
       delete actions. This reduce number of clicks required to validate actions and 
       is still safe to dangerous actions.
- Fix: Durations are correctly shown for languages using PM/AM dates.
- Fix: A lot of fixes in Point of Sale module.
- Fix: Debug experimental module widthrawal.
- Fix: Format number was wrong for ar_AR language.
- Fix: Can change password if user has only permission "change password".
- Fix: Project PDF document shows all tasks.
- Fix: bug #29278 : SMTP fails with IP instead of hostname.
- Fix: Default language on login page was wrong.
- Fix: Complete support of euros sign (even in PDF).
- Fix: Bad setup of phpMyAdmin for DoliWamp installer.
- Fix: Tracking number should be available on sending sheets.
- Fix: Stock value is not reset when product is transfered into other warehouse. 
- Fix: A lot of not tracked bugs fixed.
- Fix: Some fixes in barcode management.
- Fix: Access to phpMyAdmin is now ok on new DoliWamp installation.

For translators:
- Fix: Major update of italian translation (it_IT).
- Fix: A lot of translation fixes in all languages.
- New: Added translations (sl_SL, is_IS).
- New: Add translations for the DoliWamp installer.

For developers:
- More comments in code.
- Uniformize some code. 
- All arrays "lignes" were renamed into "lines".
- Delete all useless pre.inc.php files (this also increase speed).
- Fix W3C errors in page forging.
- Qual: Mutualize code of menu managers.
- Better isolation of modules files and dolibarr core files. 
- Task #8682 : Remove functions unix_timestamp.
- The makepack tool now make pack with UID 500.
- More css class and div to output menu to allow more skins.
- Generated documentation can be build from Eclipse using Doxygen plugin.
- Snapshot is provided with PHPunit tests.

WARNING: 
- A lot of class files (*.class.php) has moved into subdirectories. So If you use
  or develop non official modules that includes Dolibarr classes, you will have to rename
  path to thoose classes into the include function.
- Also, parameters of the "fetch()" method for class "User" has changed to reflect
  other fetch methods.   
- If you build a personalised themes, you must rename the style sheet into style.css.php.   
- This version is also the last one to support PHP 4.*, Mysql 3.1, IE6.
  Dolibarr 3.* will be supported with PHP 5+ and MySql 4.1+ only.


***** ChangeLog for 2.8.1 compared to 2.8 *****
For users:
- Fix: Works on database with _ in name.
- Fix: Broken feature in trips and expense module.
- Fix: Can use $ in database and login/pass values.
- Fix: No error on upgrade if there is orphelins tasks.
- Fix: Failed to login when user agent string was longer than 128.
- Fix: bug #29526 : Numérotation Proposition Incorrecte après duplication


***** ChangeLog for 2.8 compared to 2.7.* *****
For users:
- New: Support note on trips module
- New: Can link contacts to projects
- New: Can removed attached file on email form if attachment was wrong.
- New: Add option to show your logo on top of left menu.
- New: task #9935: Can edit accountancy code.
- New: Add an option to make users email required.
- New: Module notification can send email on order or proposal validation.
- New: Can use any command line antivirus on file upload.
- New: A customer can also be a prospect.
- New: task #9802 : Can link an action to a project and use project to 
       filter agenda.
- New: Project can be set on contract creation.
- New: Initial sold can be conciliated on bank module.
- New: Add a default errors-to email for emailing module.
- New: Can filter on user on stock movement list.
- New: When creating a third party from a member, it is set as a new
       customer.
- New: Can use {tttt} in numbering mask setup. It will be replaced
       with third party type.
- New: VAT number is stored in one field. This is more "international".
- New: task #9782 : Add possibility to delete a warehouse.
- New: task #9640 : Add label for stock movements.
- New: task #9916 : Add FREE text for interventions card.
- New: Can define the new product ref when cloning.
- New: Project module support status of project and end date.
- New: Provide a ubuntu package.
- New: Add link to check a SIREN for french users.
- New: Add link "now" to fill date when creating invoices.
- Fix: Import module works even if prefix is empty in source file.
- Fix: bug #28055 : Unable to modify the date of a cloned command.
- Fix: bug #27891.
- Fix: Change of numbering module was not effective.
- Fix: Change error management when adding already used supplier ref
       for a product.
- Fix: Running sending-email.php
- Fix: Warning should not appears for invoice closed
- Fix: Import for companies works even with prefix empty.
- Fix: bug #28895 : Création d'utilisateur impossible.
- Fix: Can change password if has only permission change password.

For developers:
- Qual: Reorganize /dev directory.
- Qual: Change the way items are linked together.
- Qual: The login page now use a template in /core/template/login.tpl.php.
- New: Modules can add their own tab on projects cards.
- New: Add management of triger FICHEINTER_VALIDATE


***** ChangeLog for 2.7.1 compared to 2.7 *****
For users:
- Fix: Bad decimal management for it_IT and fr_BE languages.
- Fix: A third party created from a member is created as a 
       customer.
- Fix: Change of numbering module was not effective.
- Fix: Report of balance missing supplier invoices.
- Fix: Running sendmaing-email.php script.
- Fix: Detection of country for IBAN management.
- Fix: Update member photo.


***** ChangeLog for 2.7 compared to 2.6.* *****
For users:
- New: Add a print icon to show a page to print without menus.
- New: Can add a free text on bank cheque receipts.
- New: Price level can be defined also for prospects.
- New: Add a help and support center.
- New: Can export commercial proposals.
- New: Can use a cache for xcal exports.
- New: Option for faster confirmation process with one ajax popup.
- New: Complete theme bluelagoon and rodolphe
- New: Can select third parties emails in emailing module for all
       third parties with expired contract's lines.
- New: Can add a field errors-to in emailing.
- New: Can use inline images in emails.
- New: Add predefined invoices (can be use for repeated invoices).
- New: Add a confirmation when cloning products.
- New: Add stock in product lists.
- New: Can filter list of stock movement on date or product.
- New: Added a link from product list to their stock movements.
- New: Several speed enhancements after using the Google Page speed 
  plugin for FireBug.
- New: Add a confirmation on dangerous admin purge feature.
- New: Add navigation on donation sheets.
- New: Added estimated value for stocks.
- New: Added module Gravatar to found photo of users or members
       from their email on gravatar.com.
- New: Include Dolibarr version in suggested dump filename.
- New: Enhancement in project module.
- New: Add log tab on emailing module.
- New: Minor enhancements in look themes.
- New: Add option to hide help in menu.
- New: Added a "force LDAP synchronize" on member and contact cards.
- New: Can split a discount into two smaller discount. This allows to use a
       discount on an invoice even if invoice amount is lower than discount
       credit available.
- New: Can use variables into the free text on PDF (__TOTAL_TTC_, __TOTAL_VAT...)
- New: Increase page loading speed (all changes reported by Google PageSpeed
       tool has been added).
- New: Add support of constant MAIN_ONLY_LOGIN_ALLOWED to allow to lock all
       access to any users except the one defined in constant.
- New: Add an admin page of PHP sessions with a way to lock new connections
       for other users than yourself. Can also purge existing sessions.
- New: Add point of sale module.
- New: Better usage when using with smartphones.
- New: Add module FTP client.
- New: Can set first day of week.
- New: Installer now create a .htaccess to protect documents directory.
- New: Experimental support for Postgresql.
- New: Full support of SMTPS (can works with Google SMTP).
- Fix: "Now" link works when date popup is not used.
- Fix: Debug seriously the email notification module.
- Fix: Error Call to a member function trans when refusing a supplier order.
- Fix: Fix payment conditions on commercial proposals.
- Fix: Nb of orders to process was wrong.
- Fix: Customer code was not correct on PDF it if contains special 
       characters.
- Fix: Can update price even with "NPR" VAT rates.
- Fix: When product type is missing, description is not lost when adding 
       new product lines.
- Fix: CC and BCC in emails was not used if using SMTPS handler.
- Fix: Last character was lost when text end with n or r.
- Fix: LDAP synchronization is now more robust (transaction and 
  use modify instead of delete/add).
- Fix: Fix: Setup of member synchronization does not conflict 
  with contact or user synchronization.

For translators:
- Update some language files.
- Can accept right to left languages. Added an "automatic" arabe translation.

For developers:
- An external module can force the third party code to be required whatever
  is the rule of third party code module.
- Update fckeditor to 2.6.4.
- Update Smarty to 2.6.26.
- Removed some deprecated code and files.
- Creation of directory in module descriptor is simpler.
- Can use an alternate document_root directory to develop with 
  sources on two repositories.
- Removed useless code of old commercial module.
- Move some modules into the CVS modules repository dolibarrmod. This reduces
  amount of code in main branch.
- Updated wiki documentation.
- Better W3C standard.
- Can add init data when enabling a module.
- Can fix some corruptions in database by calling the update page 
  /install/repair.ksh
- Log files contains more information (PHP_SELD added and OS user used for 
  log of command lines scripts) 
- Can protect a module to not being enabled if javascript disabled.
- If module numberwords is installed, code can use langs->getLabelFromNumber 
  to get value of an amount in text.
- A module can add subsitution keys in makesubsitutions() functions.
- Add $conf->browser->phone defined to optimise code for smartphone browsers.
- All external libs are now in same directory /includes.
- All install files are now in same directory /install.


***** ChangeLog for 2.6 compared to 2.5.* *****
For users:
- New: Add filter on status in emailing selector for Dolibarr users.
- New: Can add bookmarks on all pages.
- New: Enhance bank transactions reporting.
- New: When creating a contact from a third party, informations from third
  party card are automatically suggested.
- New: Sort list of languages in combo box.
- New: EMails links are show with function dol_print_email
- New: Add graph report on number of entities in product statistics page.
- New: Can delete a supplier order whatever is its status.
- New: No limit on free text on PDF generated documents.
- New: Can force login value when creating a user from a member.
- New: Can clone commercial proposals and orders.
- New: Major enhancement of project module.
- New: Added product label in invoice exports fields.
- New: Add VAT number in export fields.
- New: Upgrade FPDF to 1.6
- New: Upgrade Scriptaculous to 1.8.2 and Prototype to 1.6.0.3
- New: Added keywords in PDF.
- New: Add hidden option MAIN_DISABLE_PDF_COMPRESSION.
- New: Add attachments on intervention cards.
- New: Can add personalized fields in emailing selectors.
- New: Customer code and supplier code can be defined automatically.
- New: Emailing feature can extract civility from contacts.
- New: Can create a third party from a member of foundation module.
- New: Can set a limit for stock alert to 0.
- New: Support SMTPS.
- New: Added a page /support to provide a help center service on Dolibarr.
- New: Distinct status "running not expired" from "running expired" in lines 
  contract status.
- New: Add a first version of a module for Paybox.
- New: Can add contact to suppliers orders.
- New: Changes to support the external Bit Torrent module.
- New: Can filter on social contribution type in list.
- New: Upload of joined files need create/modify permissions to work.
- New: For admin users, show the SQL request in export build.
- New: Can modify proposal date if status is draft.
- New: The help link on some pages now links directly to the wiki web page.
- New: Enhancements in barcode module.
- New: Can use decimal values in stocks.
- Fix: Partial payment on social contributions not shown on main page.
- Fix: Handle correctly the comment in status changing of supplier orders.
- Fix: Author, title and topic are correctly encoded in PDF.
- Fix: Now HTML output is always UTF8, this solve bad PDF encoding on old
  users.
- Fix: Save new model when changed on interventions.
- Fix: Failed to go on the future view of bank transaction if there is no 
  future bank transaction already wrote.  
- Fix: Bad ref in supplier list.
- Fix: Bad link in product statistics for supplier referrers.
- Fix: Usage of reset of cursor in personalized numbering modules for a particular
  month (@ option) was broken.
- Can add contacts to a supplier invoice.
- Fix: When an invoice is changed back to status draft, warehouse is increased 
  back.
- Fix: Category of a bank transaction was not saved.
- Fix: Clicktodial plugin works correctly now
- Fix: Multiprices features works correctly.
- Fix: Project module and task creation.
- Fix: Validation of order if a file was attached.
- Fix: A lot of fixes in PDF generators.
- Fix: Bad line/page break with long description of products on PDF.
- Fix: Option force invoice date to validation date working correctly.
- Fix: Creation of a member from the example public page works.

For translators:
- Added 10 more new language files.
- Added autotranslator tool. A tool to build/update automatically
  languages files using Google API for a new language. Wonderful to start a
  new translation.
  
For developers:
- Removed some deprecated files.
- Removed treemenu library.
- Renamed all function dolibarr_xxx into dol_xxx to have same prefix everywhere.
- Rewrite clone feature for supplier invoice to work like other clone features.
- First change to manage a future feature "stock PMP value".
- A module can add a new tab in third party view tabs.
- First change for future geoip module.


***** ChangeLog for 2.5 compared to 2.4.* *****
For users:
- Sessions timeout can be configured to overwrite PHP setup.
- Can filter on date in services list.
- Support bookmark add of product cards.
- Enhancement in stock management (Automatic increase/decrease
  from order or invoice is possible).
- New filter options in prospect lists (category and level).
- New view in ECM module.
- Look enhancements for graphics (add transparency).
- Added statistics report for supplier invoices.
- Added average amount in invoices statistics reports.
- Can move a contract line to another contract of same third party.
- Add an export definition to export interventions.
- Can set umask file permissions on Unix/Linux/BSD systems.
- Miscelanous bug fixes.
- A lot of other enhancements to increase productivity.
- All phone numbers show the clicktodial link if module is enabled.
- Can define hour and minutes in intervention cards.
- Can edit a validated intervention.
- Add filters on intervention list.
- Add juridical status and number of employees in third party 
  export definition.
- A lot of enhancements and translation in withdraw module.
- Full support of Mysql option mode=strict.
- Added a new event from member module to agenda tracked events.
- Can attach a file to suppliers orders.
- Change to make Bank Account Number form more "internationnal".
- Can clone an invoice.
- Can clone an emailing.
- Reduce memory usage (about 2%).
- Add weight and size in sendings module.
- Add a fast search form on left menu for member module.
- Fix: Do not show export filter for disabled modules
- Show greyed lines for not allowed export filters.
- Add nature in product fields (manufactured product or not).
- Add export filters for category module and trip and expenses module.
- Can choose login of dolibarr account created when create from contact

For translators:
- The errors language file contains only error or warning messages with 
  prefix Error or Warning.
- HTML Output is by default in UTF8 and language files can be provided
  in UTF8.

For developers:
- Update skeletons (some fixes and add function createFromClone).
- Add an experimental Cash Desk module.
- Added new triggers events in agenda module.
- All submodules are moved in the includes directory.
- Removed some deprecated files.
- Menu managers now use same class name for their menu entry
  and add a different value in an HTML id for each entry. This allows
  to build skins that use different style for each menu entry.
- All emails and url HTML output use same function.
- Add more integrity check on database
- Can disable modules on logon page. This make possible to
  have several profiles of demo with only one demo. Also added a new
  Dolibarr demo front page (in htdocs/public/demo).
- Allow modules to add new tabs.

   

***** ChangeLog for 2.4 compared to 2.2.* *****
For users:
- Add a calendar module (module agenda) with ical/vcal/rss export.
- Look enhancement in graphics (thanks artichow).
- Add tel and fax on delivery addresses.
- Add a tool to edit personalized menu.
- Add an ical and vcal export link in agenda and webcalendar module.
- Reduce memory usage.
- Now triggers are enabled/disabled according to module they refers to.
- Fix infinite loop on popup calendar.
- Change in tanslation to make Dolibarr easier to understand.
- Add a warning when sending a mail from a user with no email defined.
- Added clicktodial module.
- Add a property private/public in contact. This allows to user Dolibarr
  for a personnal address book.
- French NAF code can accept 5 chars.
- Supplier prices can be input with or without taxe.
- New generic numbering modules to offer more solutions for generating
  automatic id.
- Add new predefined exports wizards (stocks, suppliers, taxes...).
- Add feature to log security events (logon, change of users, passwords).
- Can link all documents (included supplier invoices and orders) to a 
  project.
- Can attach several files to email when sending an invoice, order or
  proposal by email.
- Can choose accuracy (number of decimals) for prices.
- Localization for decimal and thousand delimiter on number is fully
  supported.
- More informations reported in system information pages.
- Add a budget report.
- Added a security audit report.
- Other minor changes (features, look, fixes)
- Added compatibility with Firefox 3.
- Changes for compatibility with PHP6/Mysql6.
- Some bug fixes.

For translators:
- Added spanish es_ES translation.
- Added en_AU translation.

For developers:
- Removed useless code:
  Replaced phplot and phplot5 librairies by artichow.
  Removed cryptograph library replaced by artichow.
- Login functions are now externalised as modules.
- Update code skeletons examples.
- Several enhancements to make addon development easier.
- Add a tool to generate PHP classes completely mapped to a table.
- Added a check to enable external modules only if dolibarr version is
  high enough.
- Changes in wizard installer to allow building autoexe installer for
  Windows with Apache and Mysql included.


***** ChangeLog for 2.2 compared to 2.1.* *****
- Add more statistics on main page.
- Add option to add message on login page.
- Management of categories for third parties.
- Add volume on products properties.
- Support for LDAP authentication.
- Full member synchronisation with LDAP database in
  fundation module.
- More LDAP fields supported for user synchronization.
- Better logger for install.
- First changes to support UTF8.
- Add a "forget password" feature.
- Setup process can run several migrate files if need
  to jump several versions to upgrade.
- Support for webcalendar 1.1 in webcalendar module.
- Support for menu in database.
- Better support for using Dolibarr on more WHP.
- Removed some deprecated files and clean code.
- New theme: Auguria
- Removed PHP warnings.
- Some bugs fixes.
- Traduction more complete.
- Better code comments for Doxygen documentation.
- Better support of vcard export format.
- A lot of security enhancements (no more password in log files,
  crypted password in database, in config file...).
- Themes are full CSS compliant.
- A lot of other minor changes...
- Option to scan uploaded document by an antivirus.
- Transparency for picto files works with IE.
- Can drag and drop boxes on main page.


***** ChangeLog for 2.1 compared to 2.0.* *****
- Added a better installer.
- Support user and groups permissions.
- Translation in english and support for several languages.
- New enhanced look and several new themes.
- Small search boxes for each Dolibarr elements (invoices, contracts,
  orders, proposals...)
- Added an export assistant module to export main dolibarr data.
- Added backup tool to backup database via mysqldump.
- Added product categories management with a categorie tree.
- Management of companies' discounts (relative or absolute).
- Support credit note and discounts (relative and absolute) on
  commercial proposal, orders and invoices.
- Support multi-langual description for products.
- Graphical enhancements (picto to describe all status).
- Added more permissions (ie: can restrict access for a commercial user
  to elements of its companies only).
- Little enhancements to OSCommerce module.
- Added a second OSCommerce module working through web services.
- Added a Mantis module to have a Mantis application in Dolibarr menu.
- Building a PDF document for invoices works like other modules. You
  can change model just before generating the PDF.
- Can generate documents (PDF) for customer orders. Can send them by mail.
- Added FPDI and FPDI_Protection (ie: PDF with password-protection)
- Can make one payment for several supplier invoices.
- Rule to suggests passwords when creating a user are in modules
  allowing to add easily other rules.
- Option to encrypt passwords in database (MD5).
- Add Dolibarr triggers support on users creation/change.
- Add Dolibarr triggers support on payments.
- Add Dolibarr triggers on supplier and customers orders.
- Webcalendar triggers for actions on Member module.
- Support optional new javascript popup selector for date fields.
- Support for several RSS boxes in external RSS module. Setup easier.
- Can attach documents on Action, Orders, Invoices, Commercial proposals.
- Can attach contacts on proposals, orders, contracts, invoices.
- Preview on results of PDF generator modules in setup pages.
- Code cleaner. Remove unused or duplicate code.
- Save and show last connexion date for users.
- Enhancements on a lot of forms for better ergonomy.
- Can add/remove company logo.
- Added LDAP synchronisation for users, groups and/or contacts.
- Can configure your own SMTP server/port for mail sendings.
- Works even on "UTF8 by default" systems (Mysql, Linux...)
- Better compatibility with different PHP version or setup.
- Added mysqli driver.
- Add a WISIWYG editor (FCKEditor) to edit note and comment areas.
- Added AJAX features like a 'search product selector'.
- Modules boxes on main page can be dragged and dropped (with firefox only).
- Support for PHP5.
- Experimental support for Postgresql (not working yet, but waiting feedbacks).
- Removed obsolete files and documentation.
- Added admin tools (backup and files purge).
- Added a tool to build a lang package.
- Added a tool to build a module package.
- Added a tool to build a theme package.
- Traduction more complete.
- Added skeletons for code examples.
- Lot of fixes after 2.0 release not fixed in 2.0.1.
- Added more security option (ie: encrypted password in database)




***** ChangeLog for 2.0.1 compared to 2.0 *****
Minor bug fixes



***** ChangeLog for 2.0 compared to 1.0.* *****
ChangeLog file size is so important, that it is not included inside Dolibarr
package. You can find it at www.dolibarr.org<|MERGE_RESOLUTION|>--- conflicted
+++ resolved
@@ -12,7 +12,6 @@
 make a Dolibarr upgrade.
 
 
-<<<<<<< HEAD
 ***** ChangeLog for 4.0 compared to 3.9.* *****
 For users:
 
@@ -162,7 +161,7 @@
   if (! $res) include_once DOL_DOCUMENT_ROOT . '/core/tpl/document_actions_pre_headers.tpl.php';
 
 
-=======
+
 
 ***** ChangeLog for 3.9.2 compared to 3.9.1 *****
 FIX: #4813 Won translation for the key OppStatusWON instead OppStatusWIN
@@ -203,7 +202,6 @@
 FIX: #5207
 FIX: #5209
 FIX: #5230
->>>>>>> a13c0e54
 
 ***** ChangeLog for 3.9.1 compared to 3.9.* *****
 FIX: #3815 Call to undefined function local_by_date()
