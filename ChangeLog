--- conflicted
+++ resolved
@@ -2,7 +2,6 @@
 English Dolibarr ChangeLog
 --------------------------------------------------------------
 
-<<<<<<< HEAD
 ***** ChangeLog for 3.5 compared to 3.4.* *****
 For users:
 - New: Add hidden option BANK_DISABLE_DIRECT_INPUT.
@@ -129,9 +128,7 @@
 
 5) Property ->tel on objects is now ->phone
 
- 
-=======
->>>>>>> d8cd7571
+
 ***** ChangeLog for 3.4.2 compared to 3.4.1 *****
 Fix: field's problem into company's page (RIB)
 Fix: Document cerfa doesn't contained firstname & lastname from donator
