--- conflicted
+++ resolved
@@ -126,13 +126,10 @@
 Fix: Link product, In list view and label product.
 Fix: visible task into area "time" for "My task" must limit task to tasks i am assigned to.
 Fix: When disabled, all fields to add time into task line must be disabled.
-<<<<<<< HEAD
 Fix: Missing include files.lib.php in some pages that use dol_delete_recursive
-=======
 Fix: Missing include files.lib.php in some pages ti use dol_delete_recursive.
 Fix: [ bug #1558 ] Product/service edit page title shows new Ref instead of old ref.
 Fix: [ bug #1553 ] Saving User displays setup removes menu.
->>>>>>> 3336b5bd
 
 ***** ChangeLog for 3.5.4 compared to 3.5.3 *****
 Fix: Hide title of event when agenda module disabled.
