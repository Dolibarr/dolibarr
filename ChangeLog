--------------------------------------------------------------
English Dolibarr ChangeLog
--------------------------------------------------------------

***** ChangeLog for 3.6.3 compared to 3.6.2 *****
- Fix: ref_ext was not saved when recording a customer order from web service
- Fix: amarok is a bugged theme making dolidroid failed. We swith to eldy automatically with dolidroid.
- Fix: [ bug #1788 ] Duplicated doActions hook in product/fournisseurs.php
- Fix: withdrawal create error if in the same month are deleted previus withdrawals.
- Fix: [ bug #1801 ] FAC_FORCE_DATE_VALIDATION constant alters supplier invoice date given to numeration modules
- Fix: [ bug #1802 ] SQL error when updating a task with PostgreSQL database
- Fix: [ bug #1785 ] Start date is lost in Project > Linked objects
- Fix: [ bug #1804 ] SQL error when sending email without addresee
- Fix: [ bug #1803 ] AJAX company contact input is not aligned
- Fix: [ bug #1787 ] Incorrect behaviour of doActions hook
- Fix: [ bug #1796 ] Unable to use numeration modules from an external module
- Fix: [ bug #1783 ] SQL error when enabling 3rd party module with PostgreSQL and MySQL strict mode ON
- Fix: [ bug #1717 ] Sorting unpaid invoices by amount received brings due amount
- Fix: [ bug #1784 ] MOTD doesn't show up in Amarok theme
- Fix: Tracking number not visible on shipment pdf
<<<<<<< HEAD
- Fix: [ bug #1812 ] SQL Error message while sending emailing with PostgreSQL datatabase
=======
- Fix: [ bug #1819 ] SQL error when searching for an invoice payment
>>>>>>> 3ad61e4d

***** ChangeLog for 3.6.2 compared to 3.6.1 *****
- Fix: fix ErrorBadValueForParamNotAString error message in price customer multiprice.
- Fix: bug 1588 : relative discount.
- Fix: label of input method not tranlated.
- Fix: box of customer and propsects were not correctly disabled.
- Fix: [ bug #1618 ] PHP Error thrown when saving a barcode
- Fix: Civility & birthdate wasn't save into adherent module.
- Fix: webservice Thirdparty parameter lastname for invidual creation is now lastname and not ref
- Fix: Chars - is no more allowed into value for code for extra fields.
- Fix: [ bug #1622 ] Requesting holiday than spans across two years cause high CPU usage by Apache
- Fix: [ bug #1595 ] Selected boolean extrafield in intervention creation page, does not save state
- Fix: Show sender Country on PDF docs when sender Country <> receiver Country
- Fix: [ bug #1624 ] Use lowest buying price for margin when selling with POS
- Fix: [ bug #1749 ] Undefined $mailchimp
- Fix: [ bug #1649 ] Cancel button of several thirdparty actions, does the same thing as modify
- Fix: [ bug #1736 ] Failing supplier Elephant numeration module with some masks
- Fix: [ bug #1731 ] Can't use quick navigation on project tasks secondary tabs

***** ChangeLog for 3.6.1 compared to 3.6.* *****
For users:
- Fix: Can upload files on services.
- Fix: sql errors on update fichinter.
- Fix: debian script syntax error.
- Fix: error "menu param is not inside list" into pos module.
- Fix: Salary payments are not reflected on the reporting sheets.
- Fix: Unsubscribe emailing not working.
- Fix: Trigger on create category call failed because user is not passed on card.
- Fix: list event view lost type event filter.
- Fix: Save also code event.
- Fix: VAT payment - Add control on field date value.
- Fix: Salaries payment - Field date value is now required and add control on it.
- Fix: Iban was used instead of Bic into SEPA file.
- Fix: Must unaccent strings into SEPA file.
- Fix: Extrafield feature select from table should try to translate multiple column when not needed 
- Fix: cents for indian ruppes are calle paisa and paise.
- Fix: Invoices payments may be older than invoices.
- Fix: Withdrawal total amount is double
- Fix: [ bug #1593 ] Spanish Localtax IRPF not being calculated since 3.6.0 in supplier invoices when adding a line
- Fix: Web service categorie WDSL declaration is correct
- Fix: ErrorBadValueForParamNotAString was displayed in virtual product if no base price defined
- Fix: Category creation failed and no message output
- Fix: Lanf for Payment Type
- Fix: PHPCheckstyle 1.5.5

***** ChangeLog for 3.6 compared to 3.5.* *****
For users:
- New: Update ckeditor to version 4.
- New: Add form "search customer order" on commercial main page.
- New: Can create contract from an order.
- New: Add list of orders products in tab "consumption" on thirdparties.
- New: Add graph stats for suppliers orders in tab "stats" on products.
- New: Add option MAIN_HIDE_INACTIVETAB_ON_PRINT to hide inactive tabs when you
       use the "print" view on screen.
- New: Add option MAIN_AUTO_TIMESTAMP_IN_PUBLIC_NOTES and MAIN_AUTO_TIMESTAMP_IN_PRIVATE_NOTES
       to automatically add timestamp and user line into edition field when editing a note.
- New: Add button cancel into edition of notes.
- New: Improved Barcode module:
       Can input barcode during product creation step.
       Add autonumbering of barcode value for products.
       Add a page/tool for mass barcode generation.
- New: Improved Opensurvey module:
       Added options to disable comments and disable public votes.
       Limit dates use calendar popup.
       Description of survey use wysiwig editor.
       More information shown on result tab.
       Renamed "survey" into "poll" (better translation).
- New: Add filter on text and status into survey list. Can also sort on id, text and date end.
- New: The box "balance of bank accounts" show all opened accounts.
- New: Add option MAIN_ADD_SALE_REP_SIGNATURE_IN_NOTE to add sale represnative into public
       note of generated documents.
- New: Add warning if supplier payment is higher that due amount.
- New: Increase length of url into bookmark module.
- New: Automatic events sending mails add info about linked objects into email content. 
- New: Price management enhancement (multiprice level, price by customer, if MAIN_FEATURES_LEVEL=2 Price by qty).
- New: Add option MAIN_FAVICON_URL.
- New: Created {line_price_ht_locale}, {line_price_vat_locale} and {line_price_ttc_locale} ODT tags.
- New: Add filter on project status into task list. By default, only "opened" project are visible.
- New: Status "validated" for project are renamed into "opened".
- New: Add barcode fields into user database.
- New: Add manager name (ceo, director, president...) into main company information page.
- New: Add field url as product properties.
- New: More options to create a credit note (can be filled autatically according to remain to pay).
- New: Can define custom fields for categories.
- New: Prepare generation of SEPA files into module withdrawal.
- New: [ task #1164 ] Add "Ref. supplier" search box in supplier orders
- New: [ task #1345 ] Can filter on status for supplier order.
- New: Add option FACTURE_SENDBYEMAIL_FOR_ALL_STATUS to allow to send invoice by email 
       whatever is its status.
- New: Add filter date in bank writing list page.
- New: Extrafields can be used as substitution key %EXTRA_XXX% into emails texts for members.
- New: Add categories translation.
- New: Enable option "clone target emailing".
- New: Improved tax module: Add specific page for salaries payment	
- New: Add composer.json file so Dolibarr can be publish onto packagist.org.
- New: The combo list of juridical status is now sorted
- New: [ task #926 ] Add extrafield feature on order lines.
- New: [ task #927 ] Add extrafield feature on Proposal lines.
- New: [ task #928 ] Add extrafield feature on invoice lines.
- New: Paypal/paybox email sent after backcall of a payment is now a formated and translated
       HTML content. For member subscription renewal, there is also a link to member.
- New: When a subscription is recorded with invoice and payment:
       - the document (PDF) of invoice is also generated.
       - the invoice is set to status paid.
- New: Can enter holiday for someone else if user has permission for.
- Fix: Project Task numbering customs rule works.
- Fix: Add actions events not implemented.
- Fix: Price min of composition is not supplier price min by quantity.
- Fix: [ bug #1356 ] Bank accountancy number is limited to 8 numbers.
- Fix: [ bug #1478 ] BILL_PAYED trigger action does not intercept failure under some circumstances
- Fix: [ bug #1479 ] Several customer invoice triggers do not intercept trigger action
- Fix: [ bug #1477 ] Several customer invoice triggers do not show trigger error messages
- Fix: [ bug #1471 ] Several PHP warnings when intercepting USER_CREATE trigger.
- Fix: [ bug #1517 ] Packages sizes.
- Fix: [ bug #1521 ] The second order's page from a provider shows all orders

For translators:
- Update language files.

For developers:
- New: Add path file of trigger into admin trigger list page.
- New: More phpunit tests.
- New: Payments and supplier payment pages tabs can now be extended from modules.
- New: Add option 'aZ' into GETPOST function to check parameters contains 
       only a to z or A to Z characters.
- New: Opensurvey polls tab cards can now be extended from external modules.
- New: Triggers OPENSURVEY_CREATE, OPENSURVEY_DELETE added.
- New: Add new hook function addMoreActionsButtons to allow a module to add/replace
       action buttons into an element.
- New: Normalize code for barcode generation to match other modules.
- New: Uniformize code for contacts forms.
- New: Add some hooks for financial reports.
- New: A module can add its own ECM view.
- New: A module can disable a standard ECM view.
- New: Add multilang support into product webservice.
- New: Add hooks on project card page.

WARNING: Following change may create regression for some external modules, but was necessary to make
Dolibarr better:

- The deprecated way (with 4 parameters) to declare a new tab into a module descriptor file has been
removed. You must now use the 6 parameters way. See file modMyModule.class.php for example. 
- Remove the javascript function ac_delay() that is not used anymore by core code.
- Properties "dictionnaries" into module descriptor files has been renamed into "dictionaries".
- Method form->select_currency() has been removed. Use instead print form->selectCurrency().
- Method form->select_methodes_commande() has been renamed into english name selectInputMethod().
- The following hooks are now 'addreplace' hooks: "formCreateThirdpartyOptions" 
  So check that return value is 0 to keep default standard behaviour after hook or 1 to disable
  default standard behaviour.
- Properties "civilite_id" were renamed into "civility_id".
- Remove add_photo_web() that is ot used anymore by core code.


***** ChangeLog for 3.5.7 compared to 3.5.6 *****
Fix: Paypal link were broken dur to SSL v3 closed.
Fix: [ bug #1769 ] Error when installing to a PostgreSQL DB that contains numbers
Fix: [ bug #1752 ] Date filter of margins module, filters since 12H instead of 00H
Fix: [ bug #1757 ] Sorting breaks product/service statistics
Fix: [ bug #1797 ] Tulip supplier invoice module takes creation date instead of invoice date
Fix: [ bug #1792 ] Users are not allowed to see margins module index page when no product view permission is enabled

***** ChangeLog for 3.5.6 compared to 3.5.5 *****
Fix: Avoid missing class error for fetch_thirdparty method #1973
Fix: Can't update phone_pro from web service
Fix: Some security holes.
Fix: copy extrafields when creating order from proposal.
Fix: report on action was not filtering by environment.
Fix: Avoid missing class error.
Fix: Add function dolEscapeXML.
Fix: Bad days and month reported by function.
Fix: Bad margin calculation.

***** ChangeLog for 3.5.5 compared to 3.5.4 *****
Fix: Holiday module was broken. Initializaion of amount of holidays failed.
Fix: [ bug #1523 ] suite bug #1334 : filtre et ordre de tri conjoints ne s'appliquent pas.
Fix: Fusion PDF button on unpaid invoice is no more displayed.
Fix: Unpaid invoice launch fusion PDF action even if it is only search (with enter keyboard input instead of lens click).
Fix: Pb when showing log list of holiday module with some mysql versions.
Fix: Error with bad timezone pushed by some browsers.
Fix: shipping list SQL request was not filtering on shipping element
Fix: debian package provided by dolibarr team must use embedded libraries.
Fix: [ bug #1528 ] Leopard Services numeration module description is not translated.
Fix: [ bug #1523 ] suite bug #1334 : filtre et ordre de tri conjoints ne s'appliquent pas.
Fix: [ bug #1534 ] Unknown error when deleting a product photo under special circumstances.
Fix: Update impayees.php
Fix: Link product, In list view and label product.
Fix: visible task into area "time" for "My task" must limit task to tasks i am assigned to.
Fix: When disabled, all fields to add time into task line must be disabled.
Fix: Missing include files.lib.php in some pages that use dol_delete_recursive
Fix: [ bug #1558 ] Product/service edit page title shows new Ref instead of old ref.
Fix: [ bug #1553 ] Saving User displays setup removes menu.
Fix: [ bug #1544 ] Can remove date from invoice.
Fix: list event view lost type event filter.
Fix: Add code save on create event.
Fix: SQL injection.
Fix: [ bug #1589 ] Menu type in "Edit menu" page is not translated
Fix: [ bug #1591 ] Linked object block shows Total HT/TTC even if not having permission to read them
Fix: [ bug #1577 ] When creating new Private individual third, selected third type is ignored
Fix: [ bug #1555 ] Update accountancy code of products does not throw PRODUCT_MODIFY trigger
Fix: [ bug #1548 ] Supplier payment card shows type in French
Fix: [ bug #1546 ] Incorrect page number when searching in the list of bank transactions

***** ChangeLog for 3.5.4 compared to 3.5.3 *****
Fix: Hide title of event when agenda module disabled.
Fix: When using option MAIN_MAIL_ALLOW_SENDMAIL_F, a mail was sent to sender.
Fix: Question about warehouse must not be done when module stock is disabled.
Fix: Option STOCK_SUPPORTS_SERVICES was not correctly implemented
     (missing test at some places).
Fix: Renaming a project with uplaoded files failed.
Fix: [ bug #1476 ] Invoice creation form loses invoice date when there is a validation error.
Fix: [ bug #1431 ] Reception and Send supplier order box has a weird top margin.
Fix: [ bug #1428 ] "Nothing" is shown in the middle of the screen in a supplier order.
Fix: The object deliverycompany was not used anymore and output of
     details for delivery reports was lost during 3.5. Rewrite code to
     restore feature.
Fix: [ bug #1445 ] html fix : missing </tr>
Fix: [ bug #1415 ] Intervention document model name and suppliers model names is not shown
     properly in module configuration
Fix: [ bug #1416 ] Supplier order does not list document models in the select box of the 
     supplier order card
Fix: [ bug #1443 ] Payment conditions is erased after editing supplier invoice label or 
     limit date for payment
Fix: Filter on status was not visible when selected from url.
Fix: Filtering on status was last when asking to sort.
Fix: [ bug #1432 ] Trigger SHIPPING_CREATE ignores interception on error.
Fix: [ bug #1449 ] Trigger ORDER_CREATE, LINEORDER_DELETE, LINEORDER_UPDATE and LINEORDER_INSERT ignore interception on error.
Fix: [ bug #1450 ] Several Customer order's triggers do not report the error from the trigger handler.
Fix: [ bug #1451 ] Interrupted order clone through trigger, loads nonexistent order.
Fix: [ bug #1454 ] Mention de bas de page erroné
Fix: Do not display dictionnay for non activated module 
Fix: Link element from element project pages
Fix: [ bug #1509 ] Expedition admin free text & watermark submit error
Fix: [ bug #1349 ] AJAX contact selector does not work fine in Project card
Fix: [ bug #1452 ] variable used but not defined
Fix: If multiprice level is used the VAT on addline is not correct
Fix: [ bug #1254 ] Error when using "Enter" on qty input box of a product (on supplier order part)
Fix: [ bug #1462, 1468, 1480, 1483, 1490, 1497] $this instead of $object
Fix: [ bug #1455 ] outstanding amount
Fix: [ bug #1425 ] LINEBILL_SUPPLIER_DELETE failure trigger leads to an endless loop
Fix: [ bug #1460 ] Several supplier order triggers do not show error messages
Fix: [ bug #1461 ] LINEORDER_SUPPLIER_CREATE does not intercept supplier order line insertion
Fix: [ bug #1484 ] BILL_SUPPLIER_PAYED trigger action does not intercept failure under some circumstances
Fix: [ bug #1482 ] Several supplier invoice triggers do not show trigger error messages
Fix: [ bug #1486 ] LINEBILL_SUPPLIER_CREATE and LINEBILL_SUPPLIER_UPDATE triggers do not intercept trigger action
Fix: [ bug #1522 ] Element list into associate object into project are no more filterd by project thirdparty
Fix: [ bug #1526 ] Thumbs of files uploaded with dots in their names do not load correctly
Fix: Import ProfId1 to siren and ProfId2 to siret

***** ChangeLog for 3.5.3 compared to 3.5.2 *****
Fix: Error on field accountancy code for export profile of invoices.
Fix: [ bug #1351 ] VIES verification link broken.
Fix: [ bug #1352 ] Removing a shipping does not remove the delivery.
Fix: Option MAIN_INVERT_SENDER_RECIPIENT broken with typhon template.
Fix: Can disable features with PHPEXCEL (no DLSF compatible).
Fix: Can disable features with CKEDITOR. 
Fix: Pb of records not correctly cleaned when module marge is
     uninstalled (conflict between 'margin' and 'margins').
Fix: [ bug #1341 ] Lastname not added by file or direct input in mass e-mailing.
Fix: [ bug #1357 ] Invoice creator state not printed in generated invoice documents.
Fix: Suppliers invoice mask fails using {tttt} in numbering.
Fix: [ bug #1350 ] pdf template name for typhon was not correctly set when enabling module.
Fix: Navigation on notes for shipments was not working.
Fix: [ bug #1353 ] Email notifications, wrong URL.
Fix: [ bug #1362 ] Note is not saved.
Fix: tr/td balance.
Fix: [ bug #1360 ] note indicator for member tab.
Fix: Nb of notes and doc not visible onto tasks.
Fix: [ bug #1372 ] Margin calculation does not work in proposals.
Fix: [ bug #1381 ] PHP Warning when listing stock transactions page.
Fix: [ bug #1367 ] "Show invoice" link after a POS sell throws an error.
Fix: TCPDF error file not found in member card generation.
Fix: [ bug #1380 ] Customer invoices are not grouped in company results report.
Fix: [ bug #1393 ] PHP Warning when creating a supplier invoice.
Fix: [ bug #1399 ] [pgsql] Silent warning when setting a propal as "facturée" in propal.php
Fix: When number reach 9999 with default numbering module, next number
     will be 10000 instead of 0000 and error.
Fix: element page on project give wrong href link.
Fix: [ bug #1397 ] Filter by supplier orders with status Draft does not filter.
Fix: [ bug #1388 ] Wrong date when invoicing several orders.
Fix: [ bug #1411 ] Unable to set an expedition note if invoices module is not enabled.
Fix: [ bug #1407 ] Rouget pdf overlapped when using tracking number and public notes.
Fix: [ bug #1405 ] Rouget PDF expedition incorrect when two expeditions under the same commande
Fix: [ bug #1434 ] Muscadet supplier order document model linked objects overlap the text

***** ChangeLog for 3.5.2 compared to 3.5.1 *****
Fix: Can't add user for a task.
Fix: Autoselect of warehouse if there is only one warehouse.
Fix: Install of odt template for project and tasks.
Fix: [ bug #1318 ] Problem with enter key when adding an existing
     product to a customer invoice.
Fix: [ bug #1307 ] Quotes get removed from several inputs.
Fix: [ bug #1317 ] Removing a category does not remove all child categories
Fix: [ bug #1312 ] Call to undefined function _()
Fix: Restore build for obs and launchpad.
Fix: deleting files into backup system tools.
Fix: Dump using php not not include lock on tables that are deleted.
Fix: Fixed a problem with bank accounts sharing across entities.
Fix: fields into group by of sql requests for module margins must be
     same than fields into select.
Fix: When select_date is called with '' as preselected date,
     automatic user date was not correctly et (We must set a date into PHP
     server timezone area)
Fix: First param of select_date must always be forged with a dolibarr
     date function and not time().
Fix: fix can't add line with product in supplier order
Fix: [bug #1309]   
Fix: Solve pb of too many embedded tables     
Fix: [ bug #1306 ] Fatal error when adding an external calendar
Fix: A fix to manage automatic creation of code for import.
Fix: Try to add code to provide easy way to fix warning on timezone not
     defined.
Fix: Several fix into workflow/condition for invoice payments or convert
     into discount.
Fix: Option MAIN_PDF_DASH_BETWEEN_LINES was not working when tcpdf was
     making a pagebreak higher than 2 pages.     
Fix: form to add images should not show link form.
Fix: Correction when adding order line with price as '0'.
Fix: [ bug #1283 ] ROUGET Shipment PDF.
Fix: [ bug #1300 ]
Fix: Miscellaneous problems on task tabs (withproject parameter lost and
     download fails).
Fix: Avoid home project page to hung when too many tasks opened.
Fix: bug #1295: Error when creating an agenda extrafield with a number as reference
Fix: Translation of number for pt_PT.
Fix: Error on ajax_constantonoff function.
Fix: [ bug #1323 ] problème pour générer un odt depuis les taches dans projet.
Fix: Can not make withdrawals 

***** ChangeLog for 3.5.1 compared to 3.5.0 *****
Fix: Do not report trigger errors twice.
Fix: Error when creating event was not reported.
Fix: Bug of import of agenda when using https link
Fix: Field nature not saved correctly
Fix: Substitution of extra field was ko for order
Fix: Bad translation of date format for pt_BR.
Fix: priority field of agenda record is smallint.
Fix: Missing loading of lang in some pages.
Fix: Write note in invoice when using pos module.
Fix: Link to paypal was invalid into email text.
Fix: ref and date of supplier invoice.
Fix: Check on bank account.
Fix: Problem with file upload and download.
Fix: Page load not ending when large number of thirdparties. We 
     added option MAIN_DISABLE_AJAX_COMBOX to disable javascript
     combo feature that is root cause of problem.
Fix: [ bug #1231 ] PDF always generated in interventions
Fix: Be sure there is no duplicate default rib.
Fix: Enable extrafields for customer order, proposal and invoice lines. This feature
     was developed for 3.5 but was disabled (hidden) because of a bug not possible to
     fix enough quickly for 3.5.0 release. 
Fix: user right on Holiday for month report nor working.
Fix: [ bug #1250 ] "Supplier Ref. product" sidebar search box does not work
Fix: Bad space in predefined messages. 
Fix: [ bug #1256 ] Signature was not added for email sent from thirdparty page.
Fix: Action event SHIPPING_VALIDATE is not implemented
Fix: The customer code was set to uppercase when using numbering module leopard. We
     must keep data safe of any change.
Fix: [ bug #1291 ] Loading actions extrafields fails.
Fix: [ bug #1123 ] Paid deposit invoices are always shown as partially paid when fully paid
Fix: Corrected project contact types translation.
Fix: [ bug #1206 ] PMP price is bad calculated.
Fix: [ bug #520 ] Product statistics and detailed lists are wrong.
Fix: [ bug #1240 ] traduction.
Fix: [ bug #1238 ] When creating accompte with a %, free product are used for calculation.
Fix: [ bug #1280 ] service with not end of date was tagged as expired.
Fix: [ bug #1295 ] Error when creating an agenda extrafield with a number as reference.
Fix: [ bug #1306 ] Fatal error when adding an external calendar.
New: Added es_CL language
Fix: Margin tabs bad data show
Fix: [ bug #1318 ] Problem with enter key when adding an existing product to a customer invoice.
Fix: [ bug #1410 ] Add customer order line asks for required Unit Price but doesn't interrupt the creation of the line

***** ChangeLog for 3.5 compared to 3.4.* *****
For users:
- New: Add hidden option BANK_DISABLE_DIRECT_INPUT.
- New: More options to select status of users into select user list.
- New: [ task #862 ] Add ODT on shipments.
- New: [ task #149 ] Add # of notes and attachments in tabs.
- New: Can edit customer ref at any time.
- New: [ task #877 ] Reorganize menus.
- New: [ task #858 ] Holiday module: note on manual holiday assignation.
- New: [ task #892 ] Add hidden option in thirdparty customer/supplier module to hide non active
  companies in select_company method.
- New: [ task #531 ] Add a workload field on tasks.
- New: Add graph of bank account input/output into input-output report page.
- New: Add script export-bank-receipts.php
- New: Add option "filter=bank" onto script rebuild_merge_pdf.php to merge PDF that
  has one payment on a specific bank account.*
- New: [ task #901 ] Add Extrafield on Fiche Inter.
- New: Show process id in all command line scripts.
- New: Module mailman can subscribe/unsubscribe to ML according to categories or type of member.
- New: Add object_hour and object_date_rfc as substitution tag for open document generation.
- New: Add options to send an email when paypal or paybox payment is done.
- New: Clone product/service composition.
- New: Add option ADHERENT_LOGIN_NOT_REQUIRED.
- New: Add a cron module to define scheduled jobs.
- New: Add new graphical boxes (customer and supplier invoices and orders per month).
- New: [ task #286 ] Enhance rounding function of prices to allow round of sum instead of sum of rounding.
- New: Can add an event automatically when a project is create. 
- New: Add option MAIN_GENERATE_DOCUMENT_WITH_PICTURE.
- New: Add option excludethirdparties and onlythirdparties into merge pdf scripts.
- New: [ task #925 ] Add ODT document generation for Tasks in project module.
- New: [ task #924 ] Add numbering rule on task.
- New: [ task #165 ] Add import/export of multiprices.
- New: Add Maghreb regions and departments.
- New: A more responsive design for statistic box of home page.
- New: [ task #1005 ] Adapting to Spanish legislation bill numbering
- New: [ task #1011 ] Now supplier order and invoice deal with payment terms and mode.
- New: [ task #1014 ] Add option to recursively add parent category.
- New: [ task #1016 ] Can define a specific numbering for deposits.
- New: [ task #918 ] Stock replenishment.
- New : Add pdf link into supplier invoice list and supplier order list.
- New : Genrate auto the PDF for supplier invoice.
- New : Add category into filter webservice thirdparty method getListOfThirdParties.
- New : Allow to define margin or mark rate during quoting, ordering, invoicing.
- New : User permissions on margin module.
- New : Add ref supplier into muscadet model/
- New : Add ability to copy contact address to clipboard.
- New: Can use tag {mm} before {yy} even when there is a reset into numbering masks.
- New: [ task #1060 ] Register fields localtax(1|2)_type into details tables.
- New: [ task #923 ] Localtax support for ODT templates. 
- New: [ task #90 ] Barcode search.
- New: Add hidden option MAIN_VAT_DEFAULT_IF_AUTODETECT_FAILS.
- New: Can send an email from thirdparty card.
- New: Can cancel holidays that were previously validated.
- New: Can choose contact on event (action com) creation, and filtered by thirdparty.
- New: Add hidden option MAIN_FORCE_DEFAULT_STATE_ID.
- New: Add page to make mass stock movement.
- New: Add field oustanding limit into thirdparty properties.
- New: Can enter a vat payment of zero.
- New: Add path to installed dir of external modules + Name and web of module provider.
- New: Add option to use a specific mask for uploaded filename.
- New: Can attach external links to objects as we can attach files.
- Qual: Implement same rule for return value of all command line scripts (0 when success, <>0 if error).
- Fix: [ bug #992 ] Proforma invoices don't have a separated numeric count.
- Fix: [ bug #1022 ] correct margin calculation for credit notes.
- Fix: Better management of using ajax for upload form (to solve problem when enabling ajax jquery multifile upload in some cases).
- Fix: Lost stats filters into year selection.
- Fix: Some config data are shared between suppliers orders and suppliers invoices

New experimental module:
- New: [ task #157 ] Add a Skype button (adherents / third parties / contacts)

For translators:
- Qual: Normalized sort order of all languages files with English reference files.
- New: Add language code files for South Africa, France new Caledonia, Vietnam.
- New: Translate string for email to change password.

For developers:
- New: DolGraph can build graph with three lines.
- New: DolGraph accept a parameter to cache data of graph getNbByMonthWithPrevYear.
- New: Can enable tuning info with option MAIN_SHOW_TUNING_INFO.
- New: Show version of client lib used by mysql drivers.
- New: Add function to get content of an url (using all dolibarr setup like timeout, proxies...)
- New: Upgrade lib of TCPDF to 6.0
- New: Upgrade jquery flot library to 0.8.1
- New: Add property "hidden" into module descriptors to allow to hide a module according to
  some dynamic conditions.
- New: Add option MAIN_MOTD_SETUPPAGE to add a content onto setup page. Also content for
  MAIN_MOTD_SETUPPAGE, MAIN_MOTD_SETUPPAGE, MAIN_HOME now accept "|langfile" into translation
  key to use a specific language file.
- New: Make some changes to allow usage of several alternative $dolibarr_main_url_root variables.
- Qual: All nowrap properties are now using CSS class nowrap.
- Qual: Move hard coded code of module mailmanspip into trigger.
- New: Into POST forms, if you can add a parameter DOL_AUTOSET_COOKIE with a value that is list name,
  separated by a coma, of other POST parameters, Dolibarr will automatically save this parameters
  into user cookies.
- New: Add hook addHomeSetup.
- New: Add trigger CATEGORY_LINK and CATEGORY_UNLINK.
- New: A trigger can return an array of error strings instead of one error string.
- New: Add method to use a dictionary as a combo box.
- New: Add update method for web service product.
- Fix also several bugs with old code. 

WARNING: Following change may create regression for some external modules, but was necessary to make
Dolibarr better:

1) We started to clean hooks code. 
If your hook want to modify value of $actions, it's role of your hook to modify it. Dolibarr 
hook code will no more decide this for your module. If your action class for hook was returning
a string or an array, instead your module must set $actionclassinstance->results (to return array) 
or $actionclassinstance->resprints (to return string) to return same thing. The return value must 
be replaced by a "return 0";
Goal is to fix old compatibility code that does not match hook specifications: 
 http://wiki.dolibarr.org/index.php/Hooks_system   

2) If you implemented hook printTopRightMenu, check that output does not include '<td>' tags any more.
All content added must be tagged by a '<div>' with css class="login_block_elem"

3) Some methods object->addline used a first parameter that was object->id, some not. Of course
this was not a good practice, since object->id is already known, there is no need to provide id as 
parameter. All methods addline in this case were modified to remove this parameter. 

4) Method ->classer_facturee() is deprecated. It must be replace with ->classifyBilled().

5) Property ->tel on objects is now ->phone

6) Trigger LINEPROPAL_MODIFY is renamed into LINEPROPAL_UPDATE and
   Trigger CONTRACT_LINE_DELETE rnamed into LINECONTRACT_DELETE to match naming rules.



***** ChangeLog for 3.4.3 compared to 3.4.2 *****
Fix: Bad get of localtaxes into contracts add lines
Fix: Warning into bank conciliation feature.
Fix: Bad get of localtaxes into contracts add lines.
Fix: Add a limit into list to avoid browser to hang when database is too large.
Fix: [ bug #1212 ] 'jqueryFileTree.php' directory traversal vulnerability
Fix: Agenda and Banks module were not working with multicompany module
Fix: [ bug #1317 ] Removing a category does not remove all child categories
Fix: [ bug #1380 ] Customer invoices are not grouped in company results report.

***** ChangeLog for 3.4.2 compared to 3.4.1 *****
Fix: field's problem into company's page (RIB).
Fix: Document cerfa doesn't contained firstname & lastname from donator.
Fix: Bad rounding on margin calculations and display.
Fix: Option drop table into backup was broken.
Fix: [ bug #1105 ] Searching Boxes other search option.
Fix: wrong buy price update.
Fix: [ bug #1142 ] Set paiement on invoice (PGSql).
Fix: [ bug #1145 ] Agenda button list type do not display.
Fix: [ bug #1148 ] Product consomation : supplier order bad status.
Fix: [ bug #1159 ] Commercial search "other" give p.note do not exists.
Fix: [ bug #1174 ] Product translated description not good into PDF.
Fix: [ bug #1163 ] SQL Error when searching for supplier orders.
Fix: [ bug #1162 ] Translaction for morning and afternoon.
Fix: [ bug #1161 ] Search on product label.
Fix: [ bug #1075 ] POS module doesn't decrement stock of products in delayed payment mode.
Fix: [ bug #1171 ] Documents lost in interventions after validating.
Fix: fix unsubscribe URL into mailing when sending manually (not by script).
Fix: [ bug #1182 ] ODT company_country tag is htmlencoded.
Fix: [ bug #1196 ] Product barcode search does not expect 13th digit on EAN13 type.
Fix: [ bug #1202 ] Wrong amount in deposit % invoice from proposal.
Fix: Removed analytics tags into doc page.
Fix: Call Image on this instead of pdf.
Fix: Missing parameter for photo.
Fix: Bad SQL request for turnover report.

***** ChangeLog for 3.4.1 compared to 3.4.0 *****
Fix: Display buying price on line edit when no supplier price is defined.
Fix: Retrieving of margin info when invoice created automatically from order.
Fix: Reordering supplier products in list by supplier or supplier ref was crashing.
Fix: [ bug #1029 ] Tulip numbering mask.
Fix: Supplier invoice and supplier order are not displayed into object link into agenda event card.
Fix: [ bug #1033 ] SUPPLIER REF disappeared.
Fix: update extrafield do not display immediatly after update.
Fix: Fix bug with canvas thirdparty.
Fix: [ bug #1037 ] Consumption> Supplier invoices related.
Fix: User group name do not display in card (view or edit mode).
Fix: Link "Show all supplier invoice" on suplier card not working. 
Fix: [ bug #1039 ] Pre-defined invoices conversion.
Fix: If only service module is activated, it's impossible to delete service.
Fix: [ bug #1043 ] Bad interventions ref numbering.
Fix: Mailing module : if an email is already in destinaires list all other email from selector was not inserted.
Fix: Localtaxes balance not showing.
Fix: Intervention box links to contracts id.
Fix: Compatiblity with multicompany module.
Fix: Edit propal line was losing product supplier price id.
Fix: Delete linked element to supplier invoice when deleted.
Fix: [ bug #1061 ] Bad info shipped products.
Fix: [ bug #1062 ] Documents lost in propals and contracts validating.
Fix: Supplier price displayed on document lines and margin infos didnt take discount.
Fix: sorting on qty did not work in supplier product list.
Fix: there was no escaping on filter fields in supplier product list.
Fix: bugs on margin reports and better margin calculation on credit notes.
Qual: Add travis-ci integration.

***** ChangeLog for 3.4 compared to 3.3.* *****
For users:
- New: Can use ODS templates as document templates.
- New: Add link to autofill/reset with quantity to ship when creating a
  delivery receipt.
- New: Event into calendar use different colors for different users.
- New: Support revenue stamp onto invoices.
- New: Add a tab "consumption" on thirdparties to list products bought/sells.
- New: Some performance enhancements.
- New: Can attach files onto trip and expenses modules.
- New: Add hidden option MAIN_PDF_TITLE_BACKGROUND_COLOR.
- New: Merge tab customer and prospect.
- New: Add ES formated address country rule.
- New: Can define a hierarchical responsible on user and add a tree view to 
  see hierarchy of users.
- New: Can expand/collapse menus, categories and users list.
- New: extra parameters are supported into ODT/ODS templates.
- New: total per vat rate are available as tags for ODT/ODS templates.
- New: Some part of interface use more CSS3 (ie: agenda)
- New: [ task #707 ] Create option "ProfIdx is mandatory to validate a invoice".
- New: Can define if we want to use VAT or not for subscriptions (foundation module).
- New: Can define a default choice for "More action when recording a
  subscription" (foundation module).
- New: Add link to check professional id for India.
- New: [ task #731 ] Uniformize ref generation
- New: [ task #748 ] Add a link "Dolibarr" into left menu
- New: Script email_unpaid_invoices_to_representative accepts now a parameter "test"
  and a "late delay".
- New: Can define different clicktodial setups for each user.
- New: Add hidden option INVOICE_CAN_NEVER_BE_REMOVED.
- New: Enhance agenda module to reach RFC2445 ("type" not enabled by default and add
  "busy" information).
- New: Add module Opensurvey.
- New: Default approver for holidays is set by default to hierchical parent.
- First change to prepare feature "click to print" (IPP) for PDF.
- New: [ task #350 ] Merge tab customer and prospect.
- New: [ task #710 ] Add substitution into mailing send (and HTML is now valid).
- New: [ task #711 ] Add combobox for contact, as done for product/thirdparty.
- New: [ task #714 ] In Emailing module admin autogenerate security key of READRECEIPT.
- New: [ task #743 ] GED : Add aministration option to disable autotree display.
- New: [ task #767 ] Customer Address fallback when a contact doesn't have an address.
- New: [ task #768 ] WYSIWYG for all mails.
- New: [ task #773 ] Add Project document in GED(ECM) modules.
- New: [ task #783 ] Add more types for extra parameters (lists, phone, emails, checkbox,
  prices, radio).
- New: [ task #798 ] Add range limit date on product/services as it is done on order 
  and invoice.
- New: [ task #814 ] Add extrafield feature for projects ands tasks.
- New: [ task #770 ] Add ODT document generation for Projects module.
- New: [ task #741 ] Add intervention box.
- New: [ task #826 ] Optionnal increase stock when deleting an invoice already validated.
- New: [ task #823 ] Shipping_validate email notification.
- New: [ task #900 ] Review code of ficheinter.class.php
- Fix: [Bug #958] LocalTax2 for Spain fails on Suppliers
- Fix: [ bug #972 ] Auto completion contact field do not take account the min caract number before search
- Fix: [ bug #971 ] html.form.class.php select_contact with autocomplete do not exclude id from exclude array
- Fix: Expedition creation, can retreive product from other expedition

For translators:
- Update language files.

For developers:
- System of menu managers has been rewritten to reduce code to do same things. 
- An external module can force its theme.
- Add function dol_set_focus('#xxx').
- A mymodule can bring its own core/modules/mymodule/modules_mymodule.php file.
- Removed not used libraries.
- More web services. 
- Renamed some database fields, code variables and parameters from french to english.
- First change to manage margins on contracts.
- Add hook getFormMail.
- Function plimit of databases drivers accept -1 as value (it means default value set
  into conf->liste_limit).
- New: Add option dol_hide_topmenu, dol_hide_leftmenu, dol_optimize_smallscreen,
  dol_no_mouse_hover and dol_use_jmobile onto login page (to support different terminal).
- New: dol_syslog method accept a suffix to use different log files for log. 
- New: Type of fields are received by export format handlers.
- New: when adding an action, we can define a free code to tag it for a specific need.
- New: Enhance Dolibarr migration process to include migration script of external 
  modules.
- New: [ task #811 ] Uniformanize note field.
  

WARNING: If you used external modules, some of them may need to be upgraded due to:
- Fields of classes were renamed to be normalized (nom, prenom, cp, ville, adresse, tel
  were renamed into lastname, firstname, zip, town, address, phone).
  This may also be true for some fields into web services.
- If module use hook pdf_writelinedesc, module may have to add return 1 at end of 
  function to keep same behaviour.

TODO:
backport commit 53672dff75f4fdaeeed037ff9d15f860968022ca to fix confirm with jmobile
backport commit 384e3812eb73a15adafb472cacfb93397a54459b to fix W3C/edit contract
 


***** ChangeLog for 3.3.5 compared to 3.3.4 *****
- Fix: Change to make debian package ok despite removal of ckeditor.
- Fix: jcrop file to match debian rules
- Fix: Add missing country UK.
- Fix: Minor fix into package.
- Fix: Add missing label on project field.

***** ChangeLog for 3.3.4 compared to 3.3.3 *****
- Fix: [ bug #1001 ] Social Contribution : State not correct
- Fix: Better management of pdf generation when tcpdf is not available.
- Fix: Change to be more debian compliant natively.

***** ChangeLog for 3.3.3 compared to 3.3.2 *****
- Fix: [ bug #903 ] Fatal error: Call to undefined function dol_get_first_day() in htdocs/commande/liste.php
- Fix: [ bug #934 ] Error on proformat invoice creation (pgsql)
- Fix: [ bug #947 ] Can't create proposal lines with unit price = 0

***** ChangeLog for 3.3.2 compared to 3.3.1 *****
- Fix: Dutch (nl_NL) translation
- Generalize fix: file with a specific mask not found, again
- Fix: translations and BILL_SUPPLIER_BUILDDOC trigger
- Fix: Can't reset payment due date
- Fix: Orderstoinvoice didn't act as expected when no order was checked
- Fix: Bad link to all proposals into Third party card if customer is prospect
- Fix: Some bugs on withdrawal rejects
- Fix: [ bug #774 ] Bug on creating event with box "all day" crossed
- Fix: [ bug #787 ] Invoice supplier box incorrect tooltip when delay on payment
- Fix: [ bug #789 ] VAT not being calculated in POS
- Fix: [ bug #790 ] Spanish localtax RE not being correctly calculated
- Fix: [ bug #794 ] Lost filter on zipcode in prospect list 
- Fix: [ bug #806 ] Margins module with orders2invoice does not respect cost price
- Fix: [ bug #810 ] Cannot update ODT template path
- Fix: [ bug #816 ] Sales journal does not reflect localtaxes
- Fix: [ bug #817 ] Purchases journal does not reflect localtaxes
- Fix: [ bug #824 ] MAIN_DB_PREFIX not use into dictionnary
- Fix: [ bug #828 ] Error when code_region is not a number in llx_c_regions (with postgres)
- Fix: [ bug #855 ] Holiday approval email in French
- Fix: [ bug #856 ] (Holidays module) Mail error if destination user doesn't have an email
- Fix: [ bug #857 ] Invoice created from shipment does not have the order discount
- Fix: [ bug #861 ] Impossible to create a new event in agenda
- Fix: [ bug #827 ] AJAX search does not respect multiprice level
- Fix: [ bug #865 ] Dolibarr navigation array in project/task do not work
- Fix: [ bug #866 ] Standing order from an invoice suggests invoice total amount instead of remaining to pay
- Fix: [ bug #788 ] Date of linked interventions are not shown
- Fix: external users should not see costprice and margin infos
- Fix: [ bug #806 ] Tasks are ordered alphabetically instead of chronological order

***** ChangeLog for 3.3.1 compared to 3.3 *****
- Fix: [ bug #733 ] Mass emailing tools do not support <style HTML tag
- Fix: Package for launchpad
- Fix: [ bug #736 ] Missing column in llx_c_chargesociales  
- Fix: Localtax2 for Spain must be based into buyer
- Fix: [ bug #762 ] Bad profit calculation in Reporting
- Fix: bug dictionnary with wrong prefix table

***** ChangeLog for 3.3 compared to 3.2.* *****
For users:
- New: Add holiday module, to declare and follow holidays of your employees.
- New: Add margin management module.
- New: Add new theme Amarok.
- New: [ task #289 ] Can reorder tasks.
- New: Add field "signature" into user card. If filled, text is added 
       at end of predefined email texts. If option MAIN_MAIL_DO_NOT_USE_SIGN is on, this
       feature is disabled.
- New: Can input a payment back onto an credit note.
- New: Add link "Back to list" on all cards.
- New: After first install, warning are visible onto mandatory setup not
       configured. Show also total number of activated modules.
- New: Can filter list of proposal, order or invoice on sales representative.
- New: Add supplier ref on supplier orders.
- New: Can export supplier orders and customers shipments.
- New: First change to install external plugins from gui (experimental). 
- New: Monaco is like France for default vat calculation
- New: Can list elements (invoices, orders or proposals) on a particular
  user contact). This allow to view a "basket" of its elements.
- New: Show bank account on payment list of invoice card.
- New: Cloning project allow to clones task, notes, projects files, tasks files, contacts. 
- New: Enhance default style.
- New: Can edit and resiliate member status from list.
- New: Can insert URL links into elements lines. Also reported into PDF.
- New: When a member is validated, we can subscribe to mailing-lists
       according to its type.
- New: Add a tab into members statistics to count members by nature.
- New: Add link to third party into sells and purchase journal.
- New: Suggest a method to generate a backup file for user with no access
       to mysqldump binary.
- New: Can also use extrafields on contacts/addresses and users.
- New: Support unique field for extrafields.
- New: Extra fields supports more types (int, string, double, date, datetime).
- New: Can correct stock of a warehouse from warehouse card.
- New: [ task #185 ] Can input amount when correcting stock to recalculate PMP.
- New: [ task #454 ] Add "No category" into filters on category.
- New: Auto check box on page to edit interface options of user.
- New: More surface control on stock correction page.
- New: Add great britain provinces.
- New: [ task #494 ] Send an email to foundation when a new member has auto-subscribed.
- New: [ task #326 ] Add a numbering module to suggest automatically a product ref.
- New: Add conditional substitution IF/ELSEIF/ENDIF for ODT templates.
- New: Add unit foot2, inch2, foot3 and inch3 for surface and volumes.
- New: Can select thirdparties into emailing targets, even if module category is not enabled.
- New: [ task #498 ] Improvement of the block to add products/services lines.
- New: ECM autodir works also for files joined to products and services.
- New: Add a selection module for emailing to enter a recipient from gui.
- New: Allow to search thirds and products from barcodes directly from the permanent mini search left box.
- New: Allow to search product from barcodes directly from invoices, proposals... through AJAX.
- New: Can make one invoice for several orders.
- New: POS module can works with only one payment method (cach, chq, credit card).
- New: Add possibility to defined position/job of a user.
- New: Add hidden option to add slashes between lines into PDF.
- New: [ task #210 ] Can choose cash account during POS login.
- New: [ task #104 ] Can create an invoice from several orders.
- New: Update libs/tools/logo for DoliWamp (now use PHP 5.3).
- New: Added ODT Template tag {object_total_discount_ht}
- New: Add new import options: Third parties bank details, warehouses and stocks, categories and suppliers prices
- New: English bank account need a bank code (called sort code) to identify an account. 
- New: Can choose menu entry to show with external site module.
- New: Add hidden option MAIN_PDF_MARGIN_LEFT, MAIN_PDF_MARGIN_RIGHT, MAIN_PDF_MARGIN_TOP, MAIN_PDF_MARGIN_BOTTOM to force margins of generated PDF.
- New: [ task #314 ] Can define if prof id are mandatory or not.
- New: Add button on order card to create intervention from services.
- New: Add search box to find products by supplier reference.
- New: Add option MAIN_HELPCENTER_LINKTOUSE to define target link "I need help" onto logon page. 
- New: [ task #608 ] Can clone a supplier order with prices updates
- New: [ task #559 ] Can define a discount % regarding quantity in supplier prices and price by quantity in customer prices
- New: [ task #527 ] After cloning a suplier invoice, go onto invoice ref into edit mode

New experimental module:
- New: Add commissions management module.

- Fix: [ bug #499 ] Supplier order input method not translated
- Fix: No images into product description lines as PDF generation does not work with this.
- Fix: Errors weren't being shown in customer's & supplier's orders
- Fix: Lastname wasn't being recorded in xinputuser emailing module.
- Fix: [ bug #653 ] Error while creating agenda additional attributes
- Fix: [ bug #654 ] Event rapport PDF showing ActionAC_OTH_AUTO
- Fix: [ bug #658 ] Search on bank do not work for description
- Fix: [ bug #659 ] Comment in recurrent invoices is not stored
- Fix: [ bug #622 ] Attaching wrong file when sending the invoice via e-mail

For developers:
- New: Add webservice for thirdparty creation and list.
- New: A module can overwrite templates parts.
- New: Can add a link on title field of added dictionnary.
- New: Uniformize code.
- New: Add option WORKFLOW_DISABLE_CREATE_INVOICE_FROM_ORDER and 
       WORKFLOW_DISABLE_CLASSIFY_BILLED_FROM_ORDER.
- New: A module can add several css and js.
- New: removed deprecated methods
       ldap::connect, formadmin::select_lang,
       html::select_tva
- New: Add custom substitution function for ODT product lines: mymodule_completesubstitutionarray_lines()
- New: Basic implementation of hooks and triggers for a lot (most) of core modules: 
  action/calendar, trips and expenses, dons, vat payment, contact/society, contract, product lines, 
  expedition, order supplier and order invoice (lines included), intervention card, project, tasks.
- New: Add ChromePHP output into syslog module.
- New: Add PRODUCT_PRICE_MODIFY trigger.
- New: Created function to retrieve total amount of discount of an invoice/proposal...
- New: We can use a dynamic value ($conf->global->XXX for example) into titles of menus.
- New: Use PHP classes DateTime* for some data functions instead of adodb 
- Qual: Renamed SUPPLIER_INVOICE_BUILDDOC trigger to BILL_SUPPLIER_BUILDDOC
- Qual: Renamed INVOICE_SUPPLIER_DELETE trigger to BILL_SUPPLIER_DELETE
- Qual: Renamed SUPLIER_ORDER_BUILDDOC trigger to ORDER_SUPPLIER_BUILDDOC
- Qual: Renamed CONTRACTLINE_DELETE trigger to CONTRACT_LINE_DELETE
- Qual: Renamed all ficheinter.class.php triggers so that they start with 'FICHINTER_'
- Fix: [ bug #655 ] ORDER_REOPEN trigger incorrectly named
- Fix: [ bug #656 ] Contracts trigger CONTRACT_MODIFY incorrectly named
- Fix: [ bug #657 ] Usergroup class' GROUP_DELETE trigger incorrectly named

For translators:
- New: Update language files (de, tr, pt, ca, es, en, fr).
- New: Added bg_BG autotranslated language.
- New: Translate the donation receipt.

Dolibarr license has also been updated from GPLv2+ to GPLv3+.



***** ChangeLog for 3.2.3 compared to 3.2.2 *****
- Fix: Some permission into agenda module.
- Fix: Generation of PDF was not using correct font for some languages.
- Fix some translations.
- Fix: [ bug #607 ] Nom de société avec guillemets.
- Fix: Option MAIN_MAIL_SENDMAIL_FORCE_BA and MAIN_FIX_BUGGED_MTA was not
  complete.
- Fix: comaptiblity with multicompany module.
- Fix: Bad label when validating/paying an invoice from POS module.
- Fix: Correct recipient into rouget template.
- Fix: A lot of fix into PDF pagebreak management.
- Update VAT for some countries.
- Firstname was missing when sending email from file list.
- Added en_SA language.



***** ChangeLog for 3.2.2 compared to 3.2.1 *****
- Fix: Modify spanish VAT to new rates.
- Fix: Add error message when creating already existing product.
- Fix: Edition of percentage of an event.
- Fix: Minor look fix for theme bureau2crea.
- Fix: Start and end date not saved at project creation
- Fix: Default vat is zero for customer invoices if company does not use vat
- Fix: Localtaxes unit prices precision



***** ChangeLog for 3.2.1 compared to 3.2.0 *****
- Fix: Edit of projects.
- Fix: Activation of modules does not fails if directory install was removed.
- Fix: [ bug #444 ] Regression on auto-closing for proposals and orders.
- Fix: Update translations (catalan, french, spanish, brazilian).
- Fix: [ bug #445 ] Hex escaping in descriptions.
- Fix: error when validating shipment for non predefined products with a
  selected warehouse.
- Fix: Bad local taxes if price base type is TTC for spanish local taxes.
- Fix: Phone not saved when using web service.
- Fix: [ bug #464 ] Payment form should allow to add transmitter for bank transfers.
- Fix: Allows to use a comma decimal separator in supplier invoices payments.
- Fix: Translation for tr_TR, es_ES, pt_BR.
- Fix: Products with no prices not visible.
- Fix: Access to product card created with very old version of Dolibarr.
- Fix: Delete temporary files after validating an invoice.
- Fix: preview of supplier order and invoice template.
- Fix: [ bug #485 ] Configurated amount for public auto-subscription form is not taken into account
- Fix: Average amount graphs weren't comparing the previous year stats
- Fix: Closed project didn't show the new status unless the page was refreshed
- Fix: Files were not being uploaded to a project's task
- Fix: [ bug #503 ] Unable to delete linked file to a deposit
- Fix: [ bug #501 ] Error while trying to modify an user
- Fix: [ bug #506 ] Can't set percentage of a started event
- Fix: Bad assignation of const for pdf delivery module name



***** ChangeLog for 3.2.0 compared to 3.1.* *****
WARNING: PHP lower than 5.x are no more supported.
WARNING: Because of a major datastructure change onto supplier prices tables, be aware
to make a backup of your database before making upgrade.

For users:
- New: Each user can remove/add its own boxes.
- New: Add signature at end of predefined email text.
- New: Can use personalized fields on products/services.
- New: Can attach files on social contributions.
- New: Show payments terms and conditions onto muscadet template.
- New: Can open back a closed commercial proposal.
- New: show thirdparty barcode on main tab.
- New: Can input note (private and public) during note and expenses creation.
- New: Print ticket show invoice ref into POS module.
- New: Can edit customer discounts from invoice create and edit card.
- New: task #11243: Show quantity into stocks for each sub-products into the sub-product tab.
- New: task #10500: Option to choose if professional id are unique.
- New: Add hidden option FOURN_PRODUCT_AVAILABILITY.
- New: task #11123: Add best supplier price.
- New: Enhancement in styles.
- New: Can conciliate several lines in one operation.
- New: task #11289 : Modify third party accountancy code generator aquarium.
- New: task #10606 : more comprehensive message error.
- New: task #11278 : Option into point of sale module to add services in list.
- New: task #11261 : Add an entry into menu called "New shipment".
- New: [ task #187 ] Gerer les evenement recurrents dans les imports ical.
- New: Make option MAIN_GENERATE_DOCUMENTS_WITHOUT_VAT available by default.
- New: Can build PDF in USLetter format or canada format (change paper size).
- New: Can export into Excel 2007 format.
- New: Add hidden option CASHDESK_FORCE_STOCK_ON_BILL
- New: Can search on part of barcode into POS module.
- New: Cheques into cheques receipts are ordered by operation date.
- New: Add hidden option MAIN_DISABLE_PDF_AUTOUPDATE to avoid generating pdf each time data change.
- New: Add hidden option PROJECT_HIDE_UNSELECTABLES to hide project you can't select into combo list.
- New: Add option INVOICE_POSITIVE_CREDIT_NOTE.
- New: Support zip/town autocompletion into warehouses.
- New: Add box for last expired services.
- New: Reduce seriously size of packages.
- New: Can define country code for import.
- New: When invoice was generated from order, order date is visible on PDF, after order ref.
- New: [ task #181 ] Hide password of click2dial in user card.
- New: Chart are faster to build
- New: Value of data into charts are visible on mouse hover.
- New: Import wizard can import contacts.
- New: Import wizard can import personalized fields.
- New: Personalized fields support int type.
- New: Install process is now two times faster.
- New: Can sort files into backup tool.
- New: Default output charset are utf8 into backup tool.
- New: Add brazilian states.
- New: Increase usability of module project.
- New: [ task #285 ] Add search filter on project in tasks list.
- New: Automatic list of documents in ECM module is ok for customers,
       suppliers invoice, orders, customers orders, proposals and social contributions.
- New: All professional id can contains up to 128 chars instead of 32. 
- New: [ task #176 ] Allow to use ODT templates for proposals and orders like it's done for invoices
- New: Add hidden option MAIN_ADD_PDF_BACKGROUND to add a PDF as background of invoice/order generated PDF.
- New: Can convert a product/service into service/product.
- New: Show delivery date into proposal template azur. 
- New: Support tags into header and footer into ODT templates.
- Fix: Can use POS module with several concurrent users.
- Fix: Installer don't fails with Mysql version that added a ssl_cypher field.
- Fix: Sanitize input parameters.
- Fix: [ bug #368 ] Product list
- Fix: [ bug #370 ] Filter in accountancy -> suppliers_bills
- Fix: [ bug #399 ] Bad calculation of local taxes in update line products
- Fix: [ bug #427 ] Bad links to wiki help in certains menus

For developers:
- New: Can add a left menu into an existing top menu or left menu.
- New: Add webservice to get or create a product or service.
- New: Add webservice to get a user.
- New: Add more "hooks" (like hooks to change way of showing/editing lines into dictionnaries).
- New: Log module outputs can be setup with "or" rule (not only "xor").
- New: Add FirePHP output for logging module.
- New: Add trigger ACTION_DELETE and ACTION_MODIFY.
- New: Trigger now have a priority to define sort execution order.
- New: Can define different requests according to database type into migration files.
- New: Add "canvas" feature to overwrite page of thirdparty, contact, product with yours.
- New: Removed artichow deprecated libraries.
- New: A page can force reload of css style sheet
- New: A module can add import description for import wizard, even for tables with foreign keys.
- New: Can add tabs on statistics views.
- New: Add CSS id/class into public payment pages.
- Qual: Add a lot of more PHPUnit tests.
- Qual: Data structure for supplier prices is simpler.
- Qual: Removed no more used external libraries.
- Qual: Cleaned a lot of dead code.
- Qual: More OOP (usage of "abstract", "static", ...), uniformize constructors.
- Qual: Fix a lot of checkstyle warnings.
- Qual: task #216 : Move /lib into /core/lib directory
- Qual: task #217 : Move core files into core directory (login, menus, triggers, boxes, modules)
WARNING: To reduce technic debt, all functions dolibarr_xxx were renamed int dol_xxx.



***** ChangeLog for 3.1.3 compared to 3.1.2 *****
Fix: PgSQL - property must be set if success
Fix: Provide a solution for backup when mysqldump is not available
Fix: Bug #460 - Wrong entity assignment when creating a warehouse
Fix: bug #405 - Late icon always displayed on comm/propal.php



***** ChangeLog for 3.1.2 compared to 3.1.1 *****
- Fix: Can clone a proposal
- Fix: Add member ID in substitution method
- Fix: Duplicate end tag and missing form parts
- Fix: Support companies with no prof id.
- Fix: Sanitize data
- Fix: Bug #318
- Fix: Bug #369
- Fix: More bugs



***** ChangeLog for 3.1.1 compared to 3.1.0 *****
- New: Add option FACTURE_DEPOSITS_ARE_JUST_PAYMENTS. With this option added, 
       credit notes are not removed from total amount of invoice but are just 
       payments used to reducs remain to pay.
- New: Added hidden option MAIN_FIX_FOR_BUGGED_MTA to fix bugged MTA.       
- Fix: Removed warnings during install.
- Fix: State into address of paypal payments were lost.
- Fix: Currency into paypal payments were always euros.
- Fix: Removed Bare LF from emails sent with smtps method.
- Fix: Can show report on selected period.
- Fix: product removed from list after deleted into order.
- Fix: [bug #270] PostgreSQL backend try to connect throught TCP socket for 
- Fix: price was not without tax when using multiprice into POS module.
- Fix: Can delete bank account.
- Fix: [ bug #277 ] Year dropdown in table header of supplier invoices.
- Fix: Some other very minor fixes.


***** ChangeLog for 3.1 compared to 3.0 *****
WARNING: IE6 browser is no more supported in this version.
For users:
- New: War against number of clicks:
     - When adding a free bank transaction, form to add next one is still
       visible (save one click).
     - task #10969 : Add checkbox to close automatically invoice if
       payment is complete (save 3 clicks).
     - Reduce a step into supplier order workflow to save time. If user
       has permission to approve, order is approved when order is validated.
       (Save 2 clicks).
     - In commercial main menu, left menu are already opened. This save one click
       to open a proposal or order.
     - Can add a discount for third party, during invoice edition (and we 
       saved clicks again).
     - When creating a contract, sales representative are preset to user. This save
       4 clicks.
     - Can edit several fields in bank transaction line page into one update.
     - Creation of contacts from third party page go back to third party.
     - Preselect model if there is only one. This save 2 clicks. 
     - Can remove a project if project has tasks. No need to delete task one by one.
- New: Enhance donation module. Add a status "canceled".
- New: Add filters on all statistics report pages.
- New: If a service contains subproducts, subpoducts are decrease when service
       is decrease.
- New: Add status for third parties to disable a third party.
- New: Can send interventions cards by email.
- New: Increase list of available notifications into module Notifications.
- New: Add option MAIN_FIRST_TO_UPPER to force upper case of first 
       letters for names and firstname.
- New: Can filter of payment type in bank transaction list.
- New: Status of users is visible into user list.
- New: Support BSB code for bank account in Australia.
- New: Can set date of payment for autocreate invoice/payment when 
       creating a foundation subscription.
- New: Can edit note of payment.
- New: Option to make login not mandatory in member module.
- New: Add box for last members for foundation module.
- New: A specialized menu can now be used when using smartphones.
- New: Can add information on current user on ODT generation.
- New: Prefix on third party is not used by default. Hidden option
       SOCIETE_USEPREFIX can restore old feature.
- New: Standing orders module use bank account from banks module.
- New: Ask password when creating a user from a contact.
- New: task #10577: Use a numbering module for shipment and contract.
- New: Can create manually order from proposal.
- New: Add a first workflow module to create automatic action on some
       events (create order on proposal closing).
- New: Use autocompletion on invoice select when creating replacement 
       or credit note invoice.
- New: task #10885: Add a week view for calendar.
- New: task #11018: Add a status "not applicable" on events.
- New: Add subscriptions/country/region/town statistics for member module.
- New: Can define a proxy for external web access.
- New: task #11003: checkbox on checks for deposit.
- New: Add status into export. Add third party default language into export.
- New: Can filter on date and bank account when building check receipts.
- New: task #10958 : Add link to cheque receipts into bank transaction 
       line if exists
- New: Can import external ical url into dolibarr agenda view.
- New: Can add a logo on third parties card.
- New: task #11194 : Can delete uploaded photos 
- New: task #9744 : Add the barcode to select products on Point of Sale module
- New: Subscription/Unsubscription to mailman mailing-list can be done on 
       validate/resiliate in foundation module.
- New: Can use extrafields on third parties.
- New: Add chart to report counts by status on element home area pages.
- New: Look: Usage of Jquery Notify to show result or error messages on action.
- New: Look: Minor enhancements into agenda view.
- New: Look: Nicer tooltips with transparency and shadow.
- New: task #11004: Create invoice from intervention.
- New: task #10501: Can use point of sale with different bank accounts.
- Fix: Better Postgresql compatibility.
- Fix: Numbering module for invoices use same number for invoice 
       and credit note if mask is same.
- Fix: Debug and clean withdraw module.
- Fix: Allow access permission for point of sale module.
- Fix: Permissions issues with suppliers.
- Fix: Admin dict data is showing with active language 

For developers:
- New: External modules can add tabs on agenda views.
- New: External modules can also remove default tabs.
- New: External modules can force skin directory so force their own skins.
- New: External modules can add their own menu manager.
- New: External modules can force menu manager.
- New: External modules can overwrite all default language files by
       forcing priority on langs directories on its own lang directory.
- New: External modules can show export list with an "enabled" condition.
- New: Support a backtopage parameter on contact creation page.
- New: Add id on div to show logo.
- New: Install wizard can activate a module at end of install.
- New: Dictionary setup works with very large external dictionnaries (Add 
       page navigation).
- New: Add api to draw graphics with javascript (using Jquery Flot).
- New: Can add user login into menu urls added by modules.

For translators:
- New: Add fa_IR language.
- Fix: Move language ar_AR to ar_SA, sv_SV to sv_SE and da_Da to da_DK.



***** ChangeLog for 3.0 compared to 2.9.* *****
For users:
- New: Can edit date of cheque receipts.
- New: Add Sales journal and Purchase journal report.
- New: Can create supplier invoice from supplier order.
- New: Support login by openid
- New: Support "full day" event in calendar module.
- New: Add a weather on dashboard.
- New: Add a Paypal module.
- New: Can choose third party to use in point of sale module during logon.
- New: A lot of enhancements into ECM module:
       Directories can contains special characters,
       Speed enhancements,
       Directories can be created outside of Dolibarr, refresh button will 
       update database,
       Can rename a file.
- New: Reordering lines in invoice, orders, commercial proposal is faster (use Ajax
       technology).      
- New: Can import members using assistant.
- New: Can exclude deposit, replacement or credit notes in script rebuild_merge_pdf.
- New: task #10473 : Option MAIN_PROFIDx_IN_ADDRESS must no more be hidden.
- New: Can generate business card for on particular member.
- New: Task #10553 : Can attach files on members card.
- New: Can filter on payment type and bank account in payment lists.
- New: When sending supplier orders by mail, a text is predefined.
- New: Upgrade process works with Postgresql.
- New: Task #10538: Add filter on expiration date of subscription for
       foundation module email selector.
- New: Task #9643: Add 2 status (tosell/tobuy) on products instead of only
       1 status for both selling and buying.       
- New: Can input payment conditions on several lines.
- New: Add hidden option MAIN_LOGOUT_GOTO_URL to set the exit url after
       a logout.
- New: For germany, we invert order of address.
- New: Add hidden option MAIN_SERVICES_ARE_ECOMMERCE_200238EC.
- New: Support NPR in customer product prices.
- New: Add more volume units (ounce, gallon, inch, feet, ...)
- New: Delivery date accepts hours and minutes.
- New: Can add a comment on stock dispatching to be save into stock movements.
- New: Can filter product list with too low stocks.
- New: Add option to send all emails sent to a bulk carbon copy.
- New: Preview of emails sent by member module is shown.
- New: task #10100 : Add button to create invoice from a subscription
- New: Reorganize tabs on third parties.
- New: Option MAIN_INVERT_SENDER_RECIPIENT is available in einstein pdf template.
- New: Easier way to define url for clicktodial module.
- New: Add a fckeditor test area in fckeditor module setup.
- New: Add property "Event on full day" on agenda
- New: Enhancement and better compatibility (google, thunderbird) for agenda export.
- New: Can use image editor on user photo.
- New: Task #10796: Add Spain ProfId1 Verification
- New: Page "supplier summary" is now available.
- New: Task #10611: Add option to choose order of field in bank account info on PDF
- New: If a transaction was reconciliated and should not, there was no way to reverse error.
- New: Ubuntu package now works also on debian.
- Perf: Avoid reading database to determine country code after each
        page call.
- Fix: Special chars are now supported in ECM module for filename (not yet for
       directories).
- Fix: Better Postgresql compatibility.
- Fix: Box order is saved when moved.
- Fix: Database name can contains "-" characters.
- Fix: In coloring negative amounts.
- Fix: Date input use date format of user and not dd/mm/yyyy format.
- Fix: Fixed a very old bug making file attachment fails with some emails 
       readers when using "mail php function".
- Fix: When cloning commercial proposal, due date is creation date + delay
       by default.
- Fix: Can edit ordering methods.

For translators:
- New: Update and complete slovenian language sl_SL.
- New: Add full manually translated files for de_AT en de_DE (thanks to eCleaner.at).
- New: Create the language ja_JP.
- New: Add el_GR language.

For developers:
- New: Add jquery by default.
- New: Removed PWC libraries.
- New: Removed Scriptaculous libraries.
- New: Removed Prototype libraries.
- New: Add first Selenium GUI tests.
- New: Enhance a lot of internal function to build external modules
       more easily.
- New: Add a user field ref_ext in object tables to allow external
       systems to store their id and make self-developed synchronizing
       functions easier to build.        
- New: Local user timezone is saved into session (not used yet).
- New: Works with Mysql 5.5.
- Qual: Menu system code is simpler.
- Qual: Mutualize some duplicate code.
- Qual: Renamed some fields into database to be more internationnal.
- Qual: Removed deprecated code.


***** ChangeLog for 2.9 compared to 2.8.* *****
For users:
- New: POS module allow to choose which warehouse to use.
- New: Support "Department/State" field on company setup, contact, 
       bank account and members card.
- New: Can reopen a refused/canceled supplier order.
- New: Add Gant diagramm on project module.
- New: Add a new mode for automatic stock increase: Can be increased
       on dispatching of products from a supplier order receipt.
- New: Can set a past delay to limit calendar export.
- New: Can attach files on emailing campaigns.
- New: Add statistics on trips and expenses module.
- New: Can reopen a closed customer order.
- New: Add module externalsite to add a web site/tools inside 
       menu and a Dolibarr frame.
- New: Can link trips and fees to a project.
- New: Add civility title in foundation module.
- New: Can set accountancy code for product (buy and sell).
- New: Can filter third parties lists on categories.
- New: Can filter products and services lists on categories.
- New: task #10202 : Support categories for members.
- New: Can build documents for third parties (Using ODT templates, need PHP 5.2+). 
- New: Support new products properties: length and area.
- New: Add the "payment due before" field in invoice exports.
- New: Add feature to resize or crop image files (for products photos)
- New: task #10113 : Show list of emailing on clicking on "number of mass emailing received"
- New: Add default language for third parties and use it when multilang is enabled
       to define default language for document generation.
- New: Can reopen a closed supplier invoice.
- New: Move permission "see hidden categories" into "see hidden products/services".
- New: Can delete several files at once in FTP module.
- New: Add box "last contracts".
- New: Works even if Web hosting provider has disabled PHP "glob" function.
- New: Can now send supplier orders by email.
- New: task #10076 : Show content of message in notification module.
- New: Bank name is shown on invoice.
- New: IBAN value is called IFSC if country is India.
- New: Add option to choose to show firstname then name or name then firstname on PDF.
- New: Add company in fields exported by export of members tool.
- New: Reorganise bank menus.
- New: Bookmarks can be sorted on a particular order.
- New: Support spanish RE and IRPF taxes on invoices.
- New: Module category offers categories for foundation module.
- New: Can filter on category on third parties, products and members listings.
- New: A flag is visible before country labels.
- New: When activating a new module, permissions for admin user are set. This save
       time when configuring Dolibarr.
- New: Dolibarr 2.9 is faster than 2.8.
- New: A lot of more predefined VAT values, states, regions for 
       miscelaneous contries.
- New: Enhance skin engine to make themes easier.
- New: Add images into menu "eldy".
- New: Auguria theme is now more modern.
- New: Update tools refers to www.dolibarr.org but also www.dolistore.com web site.
- New: Postgresql experimental support seems to work completely. 
- New: Changes in Dolibarr core to allow to use cache servers (see Memcached module on
       dolistore.com).
- New: Default choice for interactive confirm box is yes by default, and no only for
       delete actions. This reduce number of clicks required to validate actions and 
       is still safe to dangerous actions.
- Fix: Durations are correctly shown for languages using PM/AM dates.
- Fix: A lot of fixes in Point of Sale module.
- Fix: Debug experimental module widthrawal.
- Fix: Format number was wrong for ar_AR language.
- Fix: Can change password if user has only permission "change password".
- Fix: Project PDF document shows all tasks.
- Fix: bug #29278 : SMTP fails with IP instead of hostname.
- Fix: Default language on login page was wrong.
- Fix: Complete support of euros sign (even in PDF).
- Fix: Bad setup of phpMyAdmin for DoliWamp installer.
- Fix: Tracking number should be available on sending sheets.
- Fix: Stock value is not reset when product is transfered into other warehouse. 
- Fix: A lot of not tracked bugs fixed.
- Fix: Some fixes in barcode management.
- Fix: Access to phpMyAdmin is now ok on new DoliWamp installation.

For translators:
- Fix: Major update of italian translation (it_IT).
- Fix: A lot of translation fixes in all languages.
- New: Added translations (sl_SL, is_IS).
- New: Add translations for the DoliWamp installer.

For developers:
- More comments in code.
- Uniformize some code. 
- All arrays "lignes" were renamed into "lines".
- Delete all useless pre.inc.php files (this also increase speed).
- Fix W3C errors in page forging.
- Qual: Mutualize code of menu managers.
- Better isolation of modules files and dolibarr core files. 
- Task #8682 : Remove functions unix_timestamp.
- The makepack tool now make pack with UID 500.
- More css class and div to output menu to allow more skins.
- Generated documentation can be build from Eclipse using Doxygen plugin.
- Snapshot is provided with PHPunit tests.

WARNING: 
- A lot of class files (*.class.php) has moved into subdirectories. So If you use
  or develop non official modules that includes Dolibarr classes, you will have to rename
  path to thoose classes into the include function.
- Also, parameters of the "fetch()" method for class "User" has changed to reflect
  other fetch methods.   
- If you build a personalised themes, you must rename the style sheet into style.css.php.   
- This version is also the last one to support PHP 4.*, Mysql 3.1, IE6.
  Dolibarr 3.* will be supported with PHP 5+ and MySql 4.1+ only.


***** ChangeLog for 2.8.1 compared to 2.8 *****
For users:
- Fix: Works on database with _ in name.
- Fix: Broken feature in trips and expense module.
- Fix: Can use $ in database and login/pass values.
- Fix: No error on upgrade if there is orphelins tasks.
- Fix: Failed to login when user agent string was longer than 128.
- Fix: bug #29526 : Numérotation Proposition Incorrecte après duplication


***** ChangeLog for 2.8 compared to 2.7.* *****
For users:
- New: Support note on trips module
- New: Can link contacts to projects
- New: Can removed attached file on email form if attachment was wrong.
- New: Add option to show your logo on top of left menu.
- New: task #9935: Can edit accountancy code.
- New: Add an option to make users email required.
- New: Module notification can send email on order or proposal validation.
- New: Can use any command line antivirus on file upload.
- New: A customer can also be a prospect.
- New: task #9802 : Can link an action to a project and use project to 
       filter agenda.
- New: Project can be set on contract creation.
- New: Initial sold can be conciliated on bank module.
- New: Add a default errors-to email for emailing module.
- New: Can filter on user on stock movement list.
- New: When creating a third party from a member, it is set as a new
       customer.
- New: Can use {tttt} in numbering mask setup. It will be replaced
       with third party type.
- New: VAT number is stored in one field. This is more "international".
- New: task #9782 : Add possibility to delete a warehouse.
- New: task #9640 : Add label for stock movements.
- New: task #9916 : Add FREE text for interventions card.
- New: Can define the new product ref when cloning.
- New: Project module support status of project and end date.
- New: Provide a ubuntu package.
- New: Add link to check a SIREN for french users.
- New: Add link "now" to fill date when creating invoices.
- Fix: Import module works even if prefix is empty in source file.
- Fix: bug #28055 : Unable to modify the date of a cloned command.
- Fix: bug #27891.
- Fix: Change of numbering module was not effective.
- Fix: Change error management when adding already used supplier ref
       for a product.
- Fix: Running sending-email.php
- Fix: Warning should not appears for invoice closed
- Fix: Import for companies works even with prefix empty.
- Fix: bug #28895 : Création d'utilisateur impossible.
- Fix: Can change password if has only permission change password.

For developers:
- Qual: Reorganize /dev directory.
- Qual: Change the way items are linked together.
- Qual: The login page now use a template in /core/template/login.tpl.php.
- New: Modules can add their own tab on projects cards.
- New: Add management of triger FICHEINTER_VALIDATE


***** ChangeLog for 2.7.1 compared to 2.7 *****
For users:
- Fix: Bad decimal management for it_IT and fr_BE languages.
- Fix: A third party created from a member is created as a 
       customer.
- Fix: Change of numbering module was not effective.
- Fix: Report of balance missing supplier invoices.
- Fix: Running sendmaing-email.php script.
- Fix: Detection of country for IBAN management.
- Fix: Update member photo.


***** ChangeLog for 2.7 compared to 2.6.* *****
For users:
- New: Add a print icon to show a page to print without menus.
- New: Can add a free text on bank cheque receipts.
- New: Price level can be defined also for prospects.
- New: Add a help and support center.
- New: Can export commercial proposals.
- New: Can use a cache for xcal exports.
- New: Option for faster confirmation process with one ajax popup.
- New: Complete theme bluelagoon and rodolphe
- New: Can select third parties emails in emailing module for all
       third parties with expired contract's lines.
- New: Can add a field errors-to in emailing.
- New: Can use inline images in emails.
- New: Add predefined invoices (can be use for repeated invoices).
- New: Add a confirmation when cloning products.
- New: Add stock in product lists.
- New: Can filter list of stock movement on date or product.
- New: Added a link from product list to their stock movements.
- New: Several speed enhancements after using the Google Page speed 
  plugin for FireBug.
- New: Add a confirmation on dangerous admin purge feature.
- New: Add navigation on donation sheets.
- New: Added estimated value for stocks.
- New: Added module Gravatar to found photo of users or members
       from their email on gravatar.com.
- New: Include Dolibarr version in suggested dump filename.
- New: Enhancement in project module.
- New: Add log tab on emailing module.
- New: Minor enhancements in look themes.
- New: Add option to hide help in menu.
- New: Added a "force LDAP synchronize" on member and contact cards.
- New: Can split a discount into two smaller discount. This allows to use a
       discount on an invoice even if invoice amount is lower than discount
       credit available.
- New: Can use variables into the free text on PDF (__TOTAL_TTC_, __TOTAL_VAT...)
- New: Increase page loading speed (all changes reported by Google PageSpeed
       tool has been added).
- New: Add support of constant MAIN_ONLY_LOGIN_ALLOWED to allow to lock all
       access to any users except the one defined in constant.
- New: Add an admin page of PHP sessions with a way to lock new connections
       for other users than yourself. Can also purge existing sessions.
- New: Add point of sale module.
- New: Better usage when using with smartphones.
- New: Add module FTP client.
- New: Can set first day of week.
- New: Installer now create a .htaccess to protect documents directory.
- New: Experimental support for Postgresql.
- New: Full support of SMTPS (can works with Google SMTP).
- Fix: "Now" link works when date popup is not used.
- Fix: Debug seriously the email notification module.
- Fix: Error Call to a member function trans when refusing a supplier order.
- Fix: Fix payment conditions on commercial proposals.
- Fix: Nb of orders to process was wrong.
- Fix: Customer code was not correct on PDF it if contains special 
       characters.
- Fix: Can update price even with "NPR" VAT rates.
- Fix: When product type is missing, description is not lost when adding 
       new product lines.
- Fix: CC and BCC in emails was not used if using SMTPS handler.
- Fix: Last character was lost when text end with n or r.
- Fix: LDAP synchronization is now more robust (transaction and 
  use modify instead of delete/add).
- Fix: Fix: Setup of member synchronization does not conflict 
  with contact or user synchronization.

For translators:
- Update some language files.
- Can accept right to left languages. Added an "automatic" arabe translation.

For developers:
- An external module can force the third party code to be required whatever
  is the rule of third party code module.
- Update fckeditor to 2.6.4.
- Update Smarty to 2.6.26.
- Removed some deprecated code and files.
- Creation of directory in module descriptor is simpler.
- Can use an alternate document_root directory to develop with 
  sources on two repositories.
- Removed useless code of old commercial module.
- Move some modules into the CVS modules repository dolibarrmod. This reduces
  amount of code in main branch.
- Updated wiki documentation.
- Better W3C standard.
- Can add init data when enabling a module.
- Can fix some corruptions in database by calling the update page 
  /install/repair.ksh
- Log files contains more information (PHP_SELD added and OS user used for 
  log of command lines scripts) 
- Can protect a module to not being enabled if javascript disabled.
- If module numberwords is installed, code can use langs->getLabelFromNumber 
  to get value of an amount in text.
- A module can add subsitution keys in makesubsitutions() functions.
- Add $conf->browser->phone defined to optimise code for smartphone browsers.
- All external libs are now in same directory /includes.
- All install files are now in same directory /install.


***** ChangeLog for 2.6 compared to 2.5.* *****
For users:
- New: Add filter on status in emailing selector for Dolibarr users.
- New: Can add bookmarks on all pages.
- New: Enhance bank transactions reporting.
- New: When creating a contact from a third party, informations from third
  party card are automatically suggested.
- New: Sort list of languages in combo box.
- New: EMails links are show with function dol_print_email
- New: Add graph report on number of entities in product statistics page.
- New: Can delete a supplier order whatever is its status.
- New: No limit on free text on PDF generated documents.
- New: Can force login value when creating a user from a member.
- New: Can clone commercial proposals and orders.
- New: Major enhancement of project module.
- New: Added product label in invoice exports fields.
- New: Add VAT number in export fields.
- New: Upgrade FPDF to 1.6
- New: Upgrade Scriptaculous to 1.8.2 and Prototype to 1.6.0.3
- New: Added keywords in PDF.
- New: Add hidden option MAIN_DISABLE_PDF_COMPRESSION.
- New: Add attachments on intervention cards.
- New: Can add personalized fields in emailing selectors.
- New: Customer code and supplier code can be defined automatically.
- New: Emailing feature can extract civility from contacts.
- New: Can create a third party from a member of foundation module.
- New: Can set a limit for stock alert to 0.
- New: Support SMTPS.
- New: Added a page /support to provide a help center service on Dolibarr.
- New: Distinct status "running not expired" from "running expired" in lines 
  contract status.
- New: Add a first version of a module for Paybox.
- New: Can add contact to suppliers orders.
- New: Changes to support the external Bit Torrent module.
- New: Can filter on social contribution type in list.
- New: Upload of joined files need create/modify permissions to work.
- New: For admin users, show the SQL request in export build.
- New: Can modify proposal date if status is draft.
- New: The help link on some pages now links directly to the wiki web page.
- New: Enhancements in barcode module.
- New: Can use decimal values in stocks.
- Fix: Partial payment on social contributions not shown on main page.
- Fix: Handle correctly the comment in status changing of supplier orders.
- Fix: Author, title and topic are correctly encoded in PDF.
- Fix: Now HTML output is always UTF8, this solve bad PDF encoding on old
  users.
- Fix: Save new model when changed on interventions.
- Fix: Failed to go on the future view of bank transaction if there is no 
  future bank transaction already wrote.  
- Fix: Bad ref in supplier list.
- Fix: Bad link in product statistics for supplier referrers.
- Fix: Usage of reset of cursor in personalized numbering modules for a particular
  month (@ option) was broken.
- Can add contacts to a supplier invoice.
- Fix: When an invoice is changed back to status draft, warehouse is increased 
  back.
- Fix: Category of a bank transaction was not saved.
- Fix: Clicktodial plugin works correctly now
- Fix: Multiprices features works correctly.
- Fix: Project module and task creation.
- Fix: Validation of order if a file was attached.
- Fix: A lot of fixes in PDF generators.
- Fix: Bad line/page break with long description of products on PDF.
- Fix: Option force invoice date to validation date working correctly.
- Fix: Creation of a member from the example public page works.

For translators:
- Added 10 more new language files.
- Added autotranslator tool. A tool to build/update automatically
  languages files using Google API for a new language. Wonderful to start a
  new translation.
  
For developers:
- Removed some deprecated files.
- Removed treemenu library.
- Renamed all function dolibarr_xxx into dol_xxx to have same prefix everywhere.
- Rewrite clone feature for supplier invoice to work like other clone features.
- First change to manage a future feature "stock PMP value".
- A module can add a new tab in third party view tabs.
- First change for future geoip module.


***** ChangeLog for 2.5 compared to 2.4.* *****
For users:
- Sessions timeout can be configured to overwrite PHP setup.
- Can filter on date in services list.
- Support bookmark add of product cards.
- Enhancement in stock management (Automatic increase/decrease
  from order or invoice is possible).
- New filter options in prospect lists (category and level).
- New view in ECM module.
- Look enhancements for graphics (add transparency).
- Added statistics report for supplier invoices.
- Added average amount in invoices statistics reports.
- Can move a contract line to another contract of same third party.
- Add an export definition to export interventions.
- Can set umask file permissions on Unix/Linux/BSD systems.
- Miscelanous bug fixes.
- A lot of other enhancements to increase productivity.
- All phone numbers show the clicktodial link if module is enabled.
- Can define hour and minutes in intervention cards.
- Can edit a validated intervention.
- Add filters on intervention list.
- Add juridical status and number of employees in third party 
  export definition.
- A lot of enhancements and translation in withdraw module.
- Full support of Mysql option mode=strict.
- Added a new event from member module to agenda tracked events.
- Can attach a file to suppliers orders.
- Change to make Bank Account Number form more "internationnal".
- Can clone an invoice.
- Can clone an emailing.
- Reduce memory usage (about 2%).
- Add weight and size in sendings module.
- Add a fast search form on left menu for member module.
- Fix: Do not show export filter for disabled modules
- Show greyed lines for not allowed export filters.
- Add nature in product fields (manufactured product or not).
- Add export filters for category module and trip and expenses module.
- Can choose login of dolibarr account created when create from contact

For translators:
- The errors language file contains only error or warning messages with 
  prefix Error or Warning.
- HTML Output is by default in UTF8 and language files can be provided
  in UTF8.

For developers:
- Update skeletons (some fixes and add function createFromClone).
- Add an experimental Cash Desk module.
- Added new triggers events in agenda module.
- All submodules are moved in the includes directory.
- Removed some deprecated files.
- Menu managers now use same class name for their menu entry
  and add a different value in an HTML id for each entry. This allows
  to build skins that use different style for each menu entry.
- All emails and url HTML output use same function.
- Add more integrity check on database
- Can disable modules on logon page. This make possible to
  have several profiles of demo with only one demo. Also added a new
  Dolibarr demo front page (in htdocs/public/demo).
- Allow modules to add new tabs.

   

***** ChangeLog for 2.4 compared to 2.2.* *****
For users:
- Add a calendar module (module agenda) with ical/vcal/rss export.
- Look enhancement in graphics (thanks artichow).
- Add tel and fax on delivery addresses.
- Add a tool to edit personalized menu.
- Add an ical and vcal export link in agenda and webcalendar module.
- Reduce memory usage.
- Now triggers are enabled/disabled according to module they refers to.
- Fix infinite loop on popup calendar.
- Change in tanslation to make Dolibarr easier to understand.
- Add a warning when sending a mail from a user with no email defined.
- Added clicktodial module.
- Add a property private/public in contact. This allows to user Dolibarr
  for a personnal address book.
- French NAF code can accept 5 chars.
- Supplier prices can be input with or without taxe.
- New generic numbering modules to offer more solutions for generating
  automatic id.
- Add new predefined exports wizards (stocks, suppliers, taxes...).
- Add feature to log security events (logon, change of users, passwords).
- Can link all documents (included supplier invoices and orders) to a 
  project.
- Can attach several files to email when sending an invoice, order or
  proposal by email.
- Can choose accuracy (number of decimals) for prices.
- Localization for decimal and thousand delimiter on number is fully
  supported.
- More informations reported in system information pages.
- Add a budget report.
- Added a security audit report.
- Other minor changes (features, look, fixes)
- Added compatibility with Firefox 3.
- Changes for compatibility with PHP6/Mysql6.
- Some bug fixes.

For translators:
- Added spanish es_ES translation.
- Added en_AU translation.

For developers:
- Removed useless code:
  Replaced phplot and phplot5 librairies by artichow.
  Removed cryptograph library replaced by artichow.
- Login functions are now externalised as modules.
- Update code skeletons examples.
- Several enhancements to make addon development easier.
- Add a tool to generate PHP classes completely mapped to a table.
- Added a check to enable external modules only if dolibarr version is
  high enough.
- Changes in wizard installer to allow building autoexe installer for
  Windows with Apache and Mysql included.


***** ChangeLog for 2.2 compared to 2.1.* *****
- Add more statistics on main page.
- Add option to add message on login page.
- Management of categories for third parties.
- Add volume on products properties.
- Support for LDAP authentication.
- Full member synchronisation with LDAP database in
  fundation module.
- More LDAP fields supported for user synchronization.
- Better logger for install.
- First changes to support UTF8.
- Add a "forget password" feature.
- Setup process can run several migrate files if need
  to jump several versions to upgrade.
- Support for webcalendar 1.1 in webcalendar module.
- Support for menu in database.
- Better support for using Dolibarr on more WHP.
- Removed some deprecated files and clean code.
- New theme: Auguria
- Removed PHP warnings.
- Some bugs fixes.
- Traduction more complete.
- Better code comments for Doxygen documentation.
- Better support of vcard export format.
- A lot of security enhancements (no more password in log files,
  crypted password in database, in config file...).
- Themes are full CSS compliant.
- A lot of other minor changes...
- Option to scan uploaded document by an antivirus.
- Transparency for picto files works with IE.
- Can drag and drop boxes on main page.


***** ChangeLog for 2.1 compared to 2.0.* *****
- Added a better installer.
- Support user and groups permissions.
- Translation in english and support for several languages.
- New enhanced look and several new themes.
- Small search boxes for each Dolibarr elements (invoices, contracts,
  orders, proposals...)
- Added an export assistant module to export main dolibarr data.
- Added backup tool to backup database via mysqldump.
- Added product categories management with a categorie tree.
- Management of companies' discounts (relative or absolute).
- Support credit note and discounts (relative and absolute) on
  commercial proposal, orders and invoices.
- Support multi-langual description for products.
- Graphical enhancements (picto to describe all status).
- Added more permissions (ie: can restrict access for a commercial user
  to elements of its companies only).
- Little enhancements to OSCommerce module.
- Added a second OSCommerce module working through web services.
- Added a Mantis module to have a Mantis application in Dolibarr menu.
- Building a PDF document for invoices works like other modules. You
  can change model just before generating the PDF.
- Can generate documents (PDF) for customer orders. Can send them by mail.
- Added FPDI and FPDI_Protection (ie: PDF with password-protection)
- Can make one payment for several supplier invoices.
- Rule to suggests passwords when creating a user are in modules
  allowing to add easily other rules.
- Option to encrypt passwords in database (MD5).
- Add Dolibarr triggers support on users creation/change.
- Add Dolibarr triggers support on payments.
- Add Dolibarr triggers on supplier and customers orders.
- Webcalendar triggers for actions on Member module.
- Support optional new javascript popup selector for date fields.
- Support for several RSS boxes in external RSS module. Setup easier.
- Can attach documents on Action, Orders, Invoices, Commercial proposals.
- Can attach contacts on proposals, orders, contracts, invoices.
- Preview on results of PDF generator modules in setup pages.
- Code cleaner. Remove unused or duplicate code.
- Save and show last connexion date for users.
- Enhancements on a lot of forms for better ergonomy.
- Can add/remove company logo.
- Added LDAP synchronisation for users, groups and/or contacts.
- Can configure your own SMTP server/port for mail sendings.
- Works even on "UTF8 by default" systems (Mysql, Linux...)
- Better compatibility with different PHP version or setup.
- Added mysqli driver.
- Add a WISIWYG editor (FCKEditor) to edit note and comment areas.
- Added AJAX features like a 'search product selector'.
- Modules boxes on main page can be dragged and dropped (with firefox only).
- Support for PHP5.
- Experimental support for Postgresql (not working yet, but waiting feedbacks).
- Removed obsolete files and documentation.
- Added admin tools (backup and files purge).
- Added a tool to build a lang package.
- Added a tool to build a module package.
- Added a tool to build a theme package.
- Traduction more complete.
- Added skeletons for code examples.
- Lot of fixes after 2.0 release not fixed in 2.0.1.
- Added more security option (ie: encrypted password in database)




***** ChangeLog for 2.0.1 compared to 2.0 *****
Minor bug fixes



***** ChangeLog for 2.0 compared to 1.0.* *****
ChangeLog file size is so important, that it is not included inside Dolibarr
package. You can find it at www.dolibarr.org<|MERGE_RESOLUTION|>--- conflicted
+++ resolved
@@ -18,11 +18,8 @@
 - Fix: [ bug #1717 ] Sorting unpaid invoices by amount received brings due amount
 - Fix: [ bug #1784 ] MOTD doesn't show up in Amarok theme
 - Fix: Tracking number not visible on shipment pdf
-<<<<<<< HEAD
 - Fix: [ bug #1812 ] SQL Error message while sending emailing with PostgreSQL datatabase
-=======
 - Fix: [ bug #1819 ] SQL error when searching for an invoice payment
->>>>>>> 3ad61e4d
 
 ***** ChangeLog for 3.6.2 compared to 3.6.1 *****
 - Fix: fix ErrorBadValueForParamNotAString error message in price customer multiprice.
