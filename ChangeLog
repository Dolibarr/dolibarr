--- conflicted
+++ resolved
@@ -9,15 +9,12 @@
      supplier order card
 Fix: [ bug #1443 ] Payment conditions is erased after editing supplier invoice label or 
      limit date for payment
-<<<<<<< HEAD
 Fix: Filter on status was not visible when selected from url.
 Fix: Filtering on status was last when asking to sort.
-Fix: [ bug #1432 ] Trigger SHIPPING_CREATE ignores interception on error
-=======
->>>>>>> ff37adf6
-Fix: [ bug #1449 ] Trigger ORDER_CREATE, LINEORDER_DELETE, LINEORDER_UPDATE and LINEORDER_INSERT ignore interception on error
-Fix: [ bug #1450 ] Several Customer order's triggers do not report the error from the trigger handler
-Fix: [ bug #1451 ] Interrupted order clone through trigger, loads nonexistent order
+Fix: [ bug #1432 ] Trigger SHIPPING_CREATE ignores interception on error.
+Fix: [ bug #1449 ] Trigger ORDER_CREATE, LINEORDER_DELETE, LINEORDER_UPDATE and LINEORDER_INSERT ignore interception on error.
+Fix: [ bug #1450 ] Several Customer order's triggers do not report the error from the trigger handler.
+Fix: [ bug #1451 ] Interrupted order clone through trigger, loads nonexistent order.
 
 ***** ChangeLog for 3.5.3 compared to 3.5.2 *****
 Fix: Error on field accountancy code for export profile of invoices.
