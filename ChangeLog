--------------------------------------------------------------
English Dolibarr ChangeLog
--------------------------------------------------------------


<<<<<<< HEAD
***** ChangeLog for 13.0.0 compared to 12.0.0 *****

For users:
----------
NEW: Add module "Credit transfer SEPA" to manage payment of vendors using bank credit transfer SEPA files.
NEW: Module Reception (for a more accurate management of your receptions) moved from experimental to stable.
NEW: Module Recruitment to manage Job position and applications.
NEW: Several security issues after a private bug bounty campaign. 
NEW: Accountancy - add chart of sub accounts
NEW: Accountancy - add options to disable binding on sales, purchases & expense reports independently of the modules
NEW: Accountancy balance - add a menu entry to show subtotal by group
NEW: Accountancy - change menu disposition
NEW: Accountancy - on transfers, select the periodicity by default
NEW: Accountancy - Add export for Gestinum (v3 & v5)
NEW: new currency rate editor
NEW: add a widget to show the customers with outstanding limits reached
NEW: add 2 rules for emailcollector: Message send/not sent from Dolibarr
NEW: add a counter of number of words for pages in website module
NEW: add alert before changing thirdparty in TakePOS
NEW: add a page to list Stock at a given date in the past
NEW: add a start date to begin binding in accountancy
NEW: add a statistics page to list popularity of products on invoices
NEW: add calendar selection for agenda view
NEW: Support documents generation for ticket edition (PDF or ODT)
NEW: add column payment term into list of supplier invoices
NEW: add column quantity in product margin page
NEW: add column vat rate in page to define accounting account on product/service
NEW: add costprice in fields of products list
NEW: add an import profile for CUSTOMER ORDER, PO, PROPOSAL MODULE, SUPPLIER INVOICE
NEW: add employee link in expense report binding page
NEW: add EORI No. as ProfID5
NEW: add export for various payments
NEW: add Extrafields labels and values in mail on create ticket
NEW: add Extrafields support on ECM module
NEW: add filter rules "is answer" and "is not answer" in email collector
NEW: add focus when editing on product/stock/product.php Close #14548
NEW: add free text on each terminal of cash desk
NEW: add global search for customer payments and vendor payments
NEW: add global search for miscellaneous payments
NEW: add helper function for table headers with numbers
NEW: add link to edit property from the search result of website pages
NEW: add link to reset qty on supplier dispatch page
NEW: add MAIN_EMAILCOLLECTOR_MAIL_WITHOUT_HEADER const to remove header stored by email collector
NEW: add Manufacturing Orders attached files into the automatic ECM view
NEW: add margin info in invoice list
NEW: add mass action to set category on a list of website pages
NEW: add mass deletion for events
NEW: add mass deletion for draft invoices
NEW: add more filters on monthly statement list
NEW: add option TAKEPOS_CAN_FORCE_BANK_ACCOUNT_DURING_PAYMENT
NEW: add option to define a default warehouse at user level
NEW: add option to include products without alert in replenish
NEW: add order by lastname and firstname by default in get sales representatives
NEW: add param to not show links when output tags
NEW: add PDF document templates for warehouses (list of stock)
NEW: add a prospect status for the contact with managment of custom icon
NEW: add public note on products ; this also partially fix the #14342
NEW: add quick dropdown menu in top right menu (experimental with MAIN_USE_TOP_MENU_QUICKADD_DROPDOWN)
NEW: add region in export companies and contacts
NEW: add rights on margin info on invoice list
NEW: add search param for close date on order list
NEW: add show preview for mail attachement on form mail
NEW: add State/Province origin for products
NEW: add the workflow interaction close intervention on closing ticket
NEW: add third order printer to TakePOS
NEW: add tracking number in list and search_all items
NEW: add vcard for adherent and user
NEW: add week number for month view in agenda
NEW: Algeria data (VAT and forme_juridique)
NEW: allow click on all header numbers on commerce area
NEW: allow to reopen interventions (green button)
NEW: allow zero quantity on supplier/vendor order line
NEW: appearance tab in TakePOS with more visual parameters
NEW: better currency rate editor
NEW: can build vendor invoice from vendor orders
NEW: can change a product in lines of a recurring invoice or contract
NEW: can change size of logo on PDF documents
NEW: can change VAT rate of all lines of a draft object in one step
NEW: can define date range of validity of a login during creation
NEW: can disable, from edit page, the whole web site
NEW: can edit and set sales representatives directly on thirdparty card
NEW: can edit the list of sending email profiles
NEW: can enable/disable users in bulk actions
NEW: can filter on accounting system ref in export of chart of account
NEW: can filter on container type, language and tags in the list of web pages
NEW: can hide eatby, sellby dates with option PRODUCT_DISABLE_SELLBY and PRODUCT_DISABLE_EATBY
NEW: can import proposals, sales orders, supplier invoices
NEW: can set a dedicated SMTP config for sending email from public ticket interface
NEW: can set tags/categories to website pages
NEW: can set type of price without tax per default for new sale price creation
NEW: can use desired stock of a given warehouse for replenishment
NEW: change thirdparty with barcode scan in TakePOS
NEW: common behavior for monthly leave list view
NEW: convert all subscription in datetime
NEW: can create a thirdparty customer from TakePOS
NEW: date shipment from order accepts hours
NEW: price level compatibility for variant
NEW: delayed payment in TakePOS
NEW: display date range if exist in TakePOS
NEW: display resiliate status in TakePOS for member
NEW: display stat for BOM on "object referent"/linked Object product tab
NEW: Email configuration - allow auto signed certificate when smtp ssl activated
NEW: enable free emails input with select2
NEW: Events in agenda for contact
NEW: filter on progress column in task list
NEW: filter product list by country and/or state/province
NEW: format tickets sent by mail in public interface
NEW: form to add customer/supplier into categories
NEW: Framework is ready for CSRF token protection on explicit GET URLs
NEW: helper functions for export with phpspreadsheet
NEW: hide closed contract lines
NEW: hide label in PDF for variants
NEW: if specific help page is available, we change color of icon
NEW: include the tag editor of page as a popup into website editor
NEW: introduce constant FACTUREFOURN_REUSE_NOTES_ON_CREATE_FROM
NEW: introducing new modal boxes in TakePOS
NEW: keep TakePOS terminal when login/logout
NEW: link on balance to the ledger
NEW: MAIN_EMAILCOLLECTOR_MAIL_WITHOUT_HEADER const in email collector
NEW: manage errors on update extra fields in ticket card
NEW: mass-actions for the event list view
NEW: Module Intracomm report
NEW: more filter for "View change logs"
NEW: multicurrency total in TakePOS
NEW: multiselect type and date to date filter
NEW: Nature of product is now a dictionay
NEW: new line template: hidden conf to fill service dates from the last service line
NEW: PDF model storm for delivery
NEW: possibilty to group payments by mode and show their subtotal
NEW: Print payment method and change in TakePOS
NEW: Priority and transparency from external calendar events
NEW: Products Import/Export 'default warehouse' and 'use batch number' fields
NEW: Purchase price table: added filterable table columns
NEW: rate editor for multicurrency
NEW: ref_ext field for Commande lines, order lines, Attributes and Combinations, Invoice lines, payments, order lines
NEW: remove new lines in mail on add ticket message
NEW: restrict thirdparty to customer in TakePOS
NEW: Rule "email to" accept wildcard *
NEW: Save filter of the project homepage
NEW: select-able columns on customer and supplier invoice paymnet list
NEW: select-able columns on miscellaneous payments + more data columns
NEW: select-able columns on social taxes list
NEW: send context and remove new lines on create ticket
NEW: show available stock in TakePOS
NEW: show category filter on lists only when user have rights to read categories
NEW: show header number and make it clickable in warehouse area, payment area, shipment area
NEW: show image of user in the combo select of users
NEW: show label on batch card
NEW: show links for select and multi-select in category extra field
NEW: show module and permission ids on user/group rights (only admin)
NEW: show place from events on import calender
NEW: show references in contract form on interventions
NEW: show tags and status in search list of website pages
NEW: show user on external calender events (when found)
NEW: subject title with company name instead of application title in ticket message
NEW: Support for Samba4 AD
NEW: TakePOS connector compatibility with RECEIPT PRINTERS module
NEW: TakePOS Gift Receipt
NEW: TakePOS Multicurrency compatibility
NEW: the global header of a website can also have dynamic content
NEW: Third-Party Import new fields: mother company,outstanding debt limit,bank account,incoterms
NEW: Thirdparty module : box on customer/supplier tab for invoice outsantding amount late
NEW: ticket classification on create from email collector
NEW: Ticket message notifications when edited from public interface
NEW: translate classification labels in ticket
NEW: VAT rate for Angola #15606
NEW: VAT and juridical status for Algeria
NEW: VAT report - Invert constant to show by default zero VAT in reports
NEW: website page fields selection
NEW: Weighing Scale compatibility with TakePOS connector
NEW: when creating a user from a member linked to a thirdparty, you can choose to create it as external or internal user
NEW: add clone button on miscellaneous payment
NEW: #15065 Add option to put the product label in bold in the PDF templates if configured
NEW: Add option "If the feature to manage kits of module Stock is used, show details of subproducts of a kit on PDF."


For developers:
---------------
NEW: add __MEMBER_TYPE__ substitution key
NEW: add __TYPE__ substitution key
NEW: add function dolButtonToOpenUrlInDialogPopup() to be able to open page into a popup
NEW: show line number on intervention card (via MAIN_VIEW_LINE_NUMBER)
NEW: Add some fields to link website page to an other object
NEW: fill ECM src object fields in dol_add_file_process
NEW: conf to allow to show the full tree in warehouse popup
NEW: can use THEME_DARKMODEENABLED=2 for a preview of theme in dark mode
NEW: can force the antivirus from conf file or autoprepend ini setup
NEW: can add event to log into blockedlog module with a constant
NEW: add property cssview when declaring fields of an object
NEW: Can use dynamic code into the 'enabled' property of DAO fields
NEW: allow to edit "demand reason" field though API
NEW: fetch contact by email with REST API
NEW: field ref_ext in llx_commandedet
NEW: fields ref_ext for Attributes and Combinations
NEW: get state by REST API
NEW: get state dictionnary by REST API
NEW: improve Product API for variant products
NEW: OAuth SCOPE for Admin SDK
NEW: retrieve discount from invoice from API
NEW: standardizes API thirdparties by email like other object
NEW: Thirdparty REST API: endpoint to set price level
NEW: use new category API for project list view
NEW: Triggers Attributes and Attributes values
NEW: added incoterms data into the substitution array
NEW: add send context for ticket
NEW: add a message in error_log after detection of SQL or script injection
NEW: add validation of MX domain for emails
NEW: calculate the virtual stock in transverse mode ( not on getEntity('commande'), ... but on getEntity('stock') )
NEW: Graphics can be horizontal bars

APIs
NEW: API get contacts list of a given order
NEW: API endpoint getContacts and Clean results
NEW: API can update a payment
NEW: API get member by thirdparty
NEW: API get thirdparty by barcode
NEW: API get users by email / login

HOOKs
NEW: Hook on propal card
NEW: add hooks on newpayment page to allow external payment modules
NEW: add hooks on stats pages
NEW: add formConfirm hook on product page
NEW: add two hooks printFieldListFrom and printFieldSearchParam
NEW: add hook "loginCheckSecurityAccess"

WARNING:

Following changes may create regressions for some external modules, but were necessary to make Dolibarr better:
* The object "livraison" has been renamed into "delivery" (directory, class, keys, methods with livraison in name ...).
* All properties ->contactid have been renamed into ->contact_id
* All properties ->titre have been renamed into ->title
* Property $paiementid in API 'api_supplier_invoices.php' has been renamed into into $payment_mode_id
* Property 'num_paiement' has been renamed 'num_payment' everywhere for better code consistency.
* The deprecated subsitution key __SIGNATURE__ has been removed. Use __USER_SIGNATURE__ if you used the old syntax in your email templates.
* The hidden option HOLIDAY_MORE_PUBLIC_HOLIDAYS has been removed. Use instead the dictionary table if you need to define custom days of holiday.
* If you build a class that implement CommonObject to use the incoterm properties or methods (->fk_incoterm, ->label_incoterm, ->location_incoterm),
  you must now also include declaration of the Trait 'CommonIncoterm' in your class. All incoterm functions were moved into this Trait.
* The GETPOST(..., 'alpha') has now the same behaviour than GETPOST(..., 'alphanohtml') so no html will be allowed. Use GETPOST(..., 'restricthtml') to accept HTML.
* If you have links in your code with '&action=add', '&action=update', '&action=delete' as a parameter, you must also add '&token='.newToken() as another parameter to avoid CSRF protection errors.
* The API addPayment for api_invoice has evolved to accept amount into a foreign currency. You must provide array(amount=>X,mutlicurrency_ammount=>Y) instead of simple amount.
* The method select_thirdparty(), deprecated since 3.8, into html.form.class.php has been removed.
* Depreciate all methods with name ->valide(). Use instead methods ->validate().
* Function showStripePaymentUrl, getStripePaymentUrl, showPaypalPaymentUrl and getPaypalPaymentUrl has been removed. The generic one showOnlinePaymentUrl and getOnlinePaymentUrl are always used.
* Context for hook showSocinfoOnPrint has been moved from "showsocinfoonprint" to "main"
=======
***** ChangeLog for 12.0.4 compared to 12.0.3 *****
FIX: make formConfirm an addreplace-type hook
FIX: regex to remove 'action' parameter: taking feedback from PR#15213 into account
FIX: remove 'action' parameter from redirect URL when reordering lines on a document
FIX: error when displaying lines on order after adding a line if both MAIN_MULTILANGS and MAIN_DISABLE_PDF_AUTOUPDATE are activated
FIX: on survey creation, entity is always set to 1 ⇒ set it to $conf->entity
FIX: set entity to $conf->entity (instead of 1 by default) when creating a survey; otherwise the survey cannot be listed from the entity it was created on unless it is the main entity
FIX: the stringent XSS protection provided by 'alphanohtml' causes problems with some clients who used basic tags (bold, italic, underline) in product labels. Using 'restricthtml' instead could be a good compromise.
FIX: third party of object is not always fetched when initiating the e-mail presend action (e.g. from an order)
FIX: when the cronjob 'params' field is empty, the cron method is called with one empty string param instead of no params at all
FIX: XSS protection too stringent -> replace 'alphanohtml' with 'restricthtml'
FIX: #13067 including opening balance in calculation of displayed balance
FIX: #14326
FIX: #14649
FIX: #14901
FIX: #14927 Change ContratLigne property type to product_type
FIX: #14979
FIX: #15074
FIX: #15111 Fix special characters output in PDF
FIX: #15161 MO translation conflict
FIX: #15163
FIX: #15199
FIX: #15208
FIX: #15303
FIX: #15365 export of extrafields for user and resources
FIX: #15374 : "New" doesn't clear total amounts
FIX: #15501
FIX: #15572
FIX: #15590
FIX: #15618
FIX: supplier proposals as linked objects of events are not correctly fetched
FIX: when users create an event from a supplier proposal, the "linked objects" section says "Deleted"
FIX: Accountancy - Some ajustments on length of the account (general & auxiliary)
FIX: admin conf selected
FIX: also check if there is a method $object->fetch_thirdparty() before calling it
FIX: autofocus on first setup
FIX: Bad rigths to send contract
FIX: Better error message with IMAP when connection fails
FIX: Can create user but not update user with activedirectory
FIX: Can receipt of a product that required lot after disabling stock and
FIX: Can't create shipment for virtual product. Add
FIX: cant empty action comm desc
FIX: CA report by product/service : subcategory filter
FIX: Clean orphan records in llx_ecm_files into repair script.
FIX: default accountancy values and posted values
FIX: Deletion of expensereport + other generated object not complete.
FIX: disabled users must not be available in sales representative list on societe edit mode
FIX: Dol print error : conf usage thirdparty propagate extrafields to
FIX: Don't display inactive users in birthday box and company card
FIX: empty value is needed on filter list
FIX: enable HTML in product labels depending on conf MAIN_SECURITY_ALLOW_UNSECURED_LABELS_WITH_HTML
FIX: error 500 on cash closure
FIX: excess comma
FIX: Export FEC - Remove line at zero
FIX: extrafield required error after submit
FIX: filter on project list
FIX: force payment mode to withdraw
FIX: formating of prices with foreign languages
FIX: handling $heightforinfotot when he's superior to a page height
FIX: if no PDF default model in admin for expense report, do not create a PDF
FIX: invoice payment terms edition: error management
FIX: list of fields in list of recurring invoices was empty
FIX: load default linked options for linked sellist extra fields
FIX: Loan - Return on list when you cancel create form or delete a loan
FIX: Missing lang trans
FIX: no empty value in required extrafield
FIX: Param joinfiles not sanitized
FIX: Payment by BankTransfer
FIX: pdf_getlinetotalwithtax must show total incl tax
FIX: Problem on supplier payment card
FIX: product auto volume calculation
FIX: product customer prices: missing triggers in CRUD class
FIX: Request on purchase orders in timeout even on very small databases
FIX: set paid on total discount of a product in cash desk
FIX: several warning with the barcode use in ODT templates
FIX: SHIP MODE install v12 bug insert
FIX: stripe for connect mode
FIX: subcat filter
FIX: supplier invoice: automatically calculate payment term when modifying payment condition
FIX: SUPPLIER PROPOSAL v12 bug add
FIX: table making extrafield input too small on advance target mailing
FIX: table making extrafield too small advtagertmailing
FIX: Unable to edit extrafields in expense report
FIX: update margins rates on object line edit
FIX: uses price2numjs
FIX: various payments: bad data handling for subledger account + useless db commit/rollback
FIX: virtual products: displayed value is by unit
FIX: virtual products: supplier discount was not applied in component list
FIX: warning for purchase order delivery late.
FIX: Warning on late purchase order delivery
FIX: WORKFLOW_ORDER_CLASSIFY_SHIPPED_SHIPPING must not consider services while STOCK_SUPPORTS_SERVICES is empty
FIX: wrong tab
FIX: Yogosha report 4425 (backport)
FIX: Yogosha report 4434 (backport)
>>>>>>> 56c32e3c

***** ChangeLog for 12.0.3 compared to 12.0.2 *****
FIX: 10.0 - when the mime file name is different from the filesystem name, the attachment name should be the mime filename
FIX: 11.0 - expenses lines overlapping the total amounts frame
FIX: 12.0 - round value of virtual stock on product stock reassort list
FIX: #14469
FIX: #14474 Error when deleting
FIX: #14530
FIX: #14703
FIX: - Accountancy balance Error SQL on entity
FIX: Bad number of subscription (forgotten when member was resiliated)
FIX: bad route url to delete subproduct with API
FIX: Category for suplements not saved
FIX: Compatibility with modules without document generation
FIX: Cron load lang
FIX: CSS
FIX: Error management. Do no try to approve PO if validation fails.
FIX: expenses lines overlapping the frame for total amounts.
FIX: Filter in "billed" of orders was not saved
FIX: infinite fetch object linked loop
FIX: Intervention lose html tags when updating
FIX: JS CRASH - bad usage of moreparam
FIX: lang fr retained warranty
FIX: Look and feel v12: First tab must be name of object
FIX: missing entity check
FIX: missing param for hook
FIX: Missing transaction on PO actions
FIX: MySQL Strict mode
FIX: param entity in html form file
FIX: Problems on FEC format
FIX: round stock value on product list
FIX: - Send mail from contact : select mail model
FIX: set sales representatives on create company card
FIX: Setup of stock increase/decrease
FIX: sign of amount with credit note and multicurrencies
FIX: Static property called as non static
FIX: task leftmenu
FIX: title button attribute id empty
FIX: unit price divided by quantity when accepting supplier price proposal
FIX: Update extrafields on line only if it is supported
FIX: Update line of BOM
FIX: using decimal on stock correction
FIX: Visualization rights correction on last modified contacts box
FIX: Wrong redirection
FIX: Yogosha report 4425 (backport)


***** ChangeLog for 12.0.2 compared to 12.0.1 *****
FIX: computation of the bottom margin of <body> returns NaN because body is not loaded yet
FIX: DebugBar hides content at page bottom
FIX: allow more harmless html tags
FIX: Bad back to link
FIX: Bad param
FIX: Can go on page even when module is disabled
FIX: Change position of line in BOM
FIX: Checkbox "drop table" was not checked when using php method to generate backup dump
FIX: ClickToDial tab of users has disappeared
FIX: CSS
FIX: date in supplier price log tooltip.
FIX: Debug module direct debit order. Solve conflict with credit transfer
FIX: Debug setup of receipt printer module
FIX: dolGetElementUrl and agenda page for external modules
FIX: DO not erase variable $key and $label during output of extrafields
FIX: duration fields size with firefox
FIX: Edit extrafield of type long text loose carriage returns
FIX: Fails to retraive accounting code of social contribution sometimes
FIX: Filter too large for extrafields with type text or html
FIX: If using a rounding step, localtax1+2 not included in total
FIX: input field of extrafields must keep data if form submit fails.
FIX: Label of opportunities in graph with special chars badly encoded
FIX: locataxes lost on lines when cloning a vendor invoice
FIX: Look and feel v12
FIX: Missing PRODUIT_TEXTS_IN_THIRDPARTY_LANGUAGE conf support in supplier order
FIX: Navigation in object fails to find the next ref in some cases
FIX: null required
FIX: order by amount ht uses wrong column
FIX: Order by amount in product propal stats must be done on d.total_ht and not p.total
FIX: page for confirmation of payments is empty
FIX: Param of fetch_name_optionals_label must be object->table_element
FIX: Picto of HRM module
FIX: product label and desc were never updated when modifying translation
FIX: redirect on contact card from main search
FIX: Reposition and nav
FIX: search warehouse list
FIX: Setup of clicktodial hang on smartphone
FIX: Setup of currency limit and accuracy
FIX: shipping creation: checks not done on weight and sizes
FIX: Should not be able to edit qty on shipment when no stock available
FIX: Size of image on the help popup of modules
FIX: Sql error on stat by referring entries of a product
FIX: Warning if no bank account defined
FIX: We need to see unit line on PDF even though it's an option
FIX: wrong element var for fetch_name_optionals_label function with expeditions
FIX: wrong link to third invoice templates
FIX: Disable svg as supported image by default (can contains javascript). Set MAIN_ALLOW_SVG_FILES_AS_IMAGES to 1 to have svg accepted
FIX: #14076
FIX: #14146
FIX: #14209
FIX: #14222
FIX: #14236
FIX: #14241 Mysql 8 compatibility
FIX: #14253
FIX: #14256
FIX: #14259
FIX: #14279
FIX: #14291
FIX: #14292
FIX: #14336

***** ChangeLog for 12.0.1 compared to 12.0.0 *****
FIX: reposition was broken if url end with #anchor
FIX: $_POST must be GETPOST
FIX: 10.0 - fatal with postgreSQL
FIX: #14109
FIX: #14112
FIX: #14142
FIX: all extrafields cleared after update of one of them
FIX: Avoid warning when creating a module with already existing files
FIX: change selected fields on company card
FIX: Correct ModuleBuilder left menu
FIX: create a deposit with amount using comma didn't work
FIX: CSS
FIX: Entry from stripe intent were reported into SEPA payments
FIX: Filter on status, closing opening status
FIX: html lost on html extrafield
FIX: Label of popup on thirdparty
FIX: missing possibility to change entity when propal cloning
FIX: missing setup of extrafields for MO
FIX: Missing the tooltip when creating bank account
FIX: Missing token
FIX: non numeric value on comm/card.php
FIX: SQL Problem in customer invoice list
FIX: SQL Problem in social contribution list
FIX: SQL Problem in supplier invoice list
FIX: SQL syntax error when editing extrafields
FIX: SQL type
FIX: TakePOS 12 hook
FIX: Update form erased extrafields that were hidden
FIX: Update of extrafields date
FIX: Update of extrafiels on draft object
FIX: upload documents into manual ECM was reported a permission error
FIX: Use of office365 TLS with SMTPs method.
FIX: wrong origin
FIX: Permission error during import

***** ChangeLog for 12.0.0 compared to 11.0.0 *****
For users:

NEW: Module MO (Manufacturing Order) is available as stable module.
NEW: Receipt printer module moved from 'development' to 'experimental'
NEW: add option MAIN_VIEW_LINE_NUMBER_IN_LIST for some lists
NEW: add numbering module for TakePOS module
NEW: 2 new options when creating an invoice from time spent on a project : by period or by task
NEW: Accountancy add column thirdparty on binding page
NEW: Accountancy - Add Export for Fiducial Winfic eWinfic WinSis Compta
NEW: Accountancy - Add Export LD compta version 10
NEW: Accountancy - Add mode intra & export for product or service bought
NEW: Accountancy - Add possibility to manage a short alternative label for account - Use to simplify accountancy
NEW: Accountancy - General ledger - Add an option to search not reconciled lines
NEW: Add accountancy code of thirdparty in contact and supplier export
NEW: support webp image format
NEW: add checkbox "overwrite if exists" into ECM/DMS module
NEW: add a link to notes in members list
NEW: add a parameter to group same products in TakePOS
NEW: add a parameter to sort product by label in TakePOS
NEW: add a profil to import contact categories
NEW: add company extrafields into order export
NEW: add const CASHDESK_FORCE_DECREASE_STOCK to force batch decrementation
NEW: add const TAKEPOS_NUMPAD_USE_PAYMENT_ICON to use icons on payment buttons
NEW: add csv separator setup in module admin
NEW: add dedicated substitutions keys for extrafields of type date and datetime
NEW: add default warehouse for dispatch
NEW: add due date in feature "Export accounting documents"
NEW: add duration information for fichinter
NEW: Start support of Dark theme into ELDY theme
NEW: Add field author public alias for blog post on website module
NEW: Add "finished" field on product list
NEW: Add French association chart of accounts 2018
NEW: Add French farm chart of accounts 2014
NEW: Add French foundation chart of accounts 2018
NEW: add global reduction in cash desk
NEW: Add graph type 'piesemicircle'
NEW: Add hook getInputIdProf. Better solution for #13228
NEW: Add hook on margin list page
NEW: add icon on payment buttons in cash desk
NEW: Add include various payments and loans in accounting report with simplfified accountancy
NEW: Add invoice stat graph and categ search
NEW: Addition of delivery times in substitution variables
NEW: add member to validate on dashboard
NEW: Add method to add social network sharing buttons on blog posts
NEW: add multicurrency columns to document lists
NEW: add numbering module for cash desk
NEW: add Opening Balance column to balance.php
NEW: add opportunity status in project stats
NEW: Add option PDF_USE_ALSO_LANGUAGE_CODE to generate PDF in 2 languages
NEW: Add option to hide all inactive users into combo list of users.
NEW: add PDF certificate if present on document folder
NEW: add product if only one found
NEW: Add product on key "Enter" in search bar
NEW: add professional ID 1 in sepamandate document
NEW: Add Project Ref Column on list of social/fiscal contributions
NEW: add Project Ref in events export
NEW: add public and private notes in propal list
NEW: Add social networks of the company
NEW: Add sorting for contacts of ... pages
NEW: Add subtitution variables for url of document in backoffice
NEW: Add tel and fax in warehouse card
NEW: add total of value in product stat
NEW: add total weighted amount in project list
NEW: add units in product list
NEW: add VAT ID in sepamandate document
NEW: add VAT rates in free zone for product/service in TakePOS
NEW: add weighted amount on project/opportunity
NEW: add width and height measures in product list
NEW: add WYSiWYG on member type's description
NEW: [Allow constants values to be overridden by environment variables]
NEW: Allow custom module class origine type in Mouvementstock
NEW: allow display extrafields on pdf
NEW: Allow extrafields on pdf : extend to line desc
NEW: allow time consumed to be linked to another task
NEW: Another way to navigate between pages for some lists
NEW: Add author column in the client/supplier invoice lists and into order list
NEW: bank account tags for invoice ODT template
NEW: Bar Restaurant tab and Auto order
NEW: better filter on shipment list as other list
NEW: Better php module view admin
NEW: Bookkeeping - Add link to document & pdf
NEW: Bookmarks are now in top menu bar
NEW: Can check all events in one click in setup of audited events
NEW: Can create an deposit from order using a percentage of qty.
NEW: Can edit option PDF_USE_ALSO_LANGUAGE_CODE from PDF setup page
NEW: Can enter and edit stripe credit card using the Stripe card ID
NEW: Can filter on donation status in list
NEW: Can replace a string into all pages in website module
NEW: Can select several fields to personalize list before submit.
NEW: Can select which element to export in export accounting documents.
NEW: can update contact in import model
NEW: Cash Fence in TakePOS
NEW: Categories and subcategories sorted by label in TakePOS
NEW: Categories for actioncomm
NEW: Category filter for bank and warehouse list
NEW: Chart of accounts to Ecuador
NEW: class tool for converting units
NEW: Close #13011 Add button create thirdparty when creating intervention
NEW: Colorful theme for TakePOS
NEW: columns units in product list
NEW: compatibility of translabel with more dictionaries
NEW: Confirm file delete on invoice card
NEW: "contact_civility" for ODT templates
NEW: CUPS printing compatibility for TakePOS
NEW: Customer command list - Add date start & date end
NEW: display weight in shipment list
NEW: Documentation about PHP support in Dolibarr
NEW: Donation - Update FR CERFA to 11580*04
NEW: Easier way to setup the different types of tax. Better visibility.
NEW: Expedition list - Add date start & date end
NEW: Experiment supplier packaging with option PRODUCT_USE_SUPPLIER_PACKAGING: Using price according to the minimum quantity
NEW: Export module, add extrafields for Contract and Contract line
NEW: Extend retained warranty to be  available for all invoices
NEW: French new regions
NEW: hook and data id
NEW: hook on ics generation to add more events in eventarray
NEW: hook on product load stats
NEW: If $dolibarr_main_force_https is set, the flag 'secure' on session
NEW: ignore dir for apple pay with stripe
NEW: Invoice list - Add date start & date end
NEW: invoice list: enable multicurrency columns
NEW: labels on reduction buttons in cash desk
NEW: Minimum sell prices taking into account in TakePOS
NEW: monthly view to enter time
NEW: Multiple sales in TakePOS
NEW: multiselect categorie client stats facturation
NEW: no confirm discard ticket if paid
NEW: not show linked table on add message action
NEW: only auto print paid ticket in cash desk
NEW: only show units columns in product list (not in service list)
NEW: order list: enable multicurrency columns
NEW: Overwrite tpl with module_part['tpl'] is deprecated. USe hooks
NEW: possibility to defined rounding rules by currency
NEW: possibility to show society info when print page
NEW: Povide a RSS Feed for blogposts
NEW: PRODUCT_SHOW_ORIGIN_IN_COMBO
NEW: Project task list, add column selector and extrafields
NEW: Propal list - Add date start & date end
NEW: propal list: enable multicurrency columns
NEW: RECEIPT_PRINTER_NB_CHARACT_BY_LINE and FIX: product label
NEW: Restore version of application on main screen (for screenshots)
NEW: Salaries list - Add date start & date end
NEW: search on key code "enter" if defined in TakePOS
NEW: set payment method on paid ticket in TakePOS
NEW: Show active widget state of a RSS feed
NEW: Show count of each category elements in category card
NEW: Show creator, last update user of category/tag in the information tab
NEW: Show list of users in the user category card
NEW: show messages on ticket card
NEW: show "New category" button in top of sub categories list
NEW: show project label in project index
NEW: Show units of products in stocks and hide total units if content is of diffents units
NEW: sorting elements on project overview
NEW: special option MAIN_CREATEFROM_KEEP_LINE_ORIGIN_INFORMATION to store in document line created form other documents lines the id of original lines and origin class line rather than origin object id and origin object type
NEW: stats invoice graph with 3 bars (3 years instead of 2)
NEW: supplier invoice list: enable multicurrency columns
NEW: supplier order list: enable multicurrency columns
NEW: supplier proposal list: enable multicurrency columns
NEW: Support of tag {line_pos} for line numbers for tables in ODT templates
NEW: Support some HTML contents into ODT documents
NEW: Parameters for Bar Restaurant are grouped in same tab
NEW: Takepos : Sort products by reference
NEW: Takepos supplements are supported.
NEW: The info_admin() can show text after click on other text
NEW: The module selection uses a KanBan view by default.
NEW: tooltip for Unit_type and scale in "Dictionary setup - Measuring Units"
NEW: tooltip notes with first public note and then private note
NEW: Tree view for sub-categories
NEW: Truncate columns names when too long and show full title as popup
NEW: upload odt models for invoices, order, proposal, thirdparties and shipments.
NEW: Use native --convert-to feature to convert to pdf
NEW: Add user on order list
NEW: Various payment list - Add search date start & date end & subledger account
NEW: visu FROM day TO day in permonth view
NEW: Website logs are now into a separated log file.
NEW: X-Axis on graph are shown verticaly when there is a lot of values.
NEW: Can force ref of a variant product

For developers or integrators:

NEW: Add a method $form->widgetForTranslation to allow any field of a form to be entered into different languages.
NEW: Add API to get types of expense reports
NEW: API filter bankaccounts by category
NEW: API filter contacts by category
NEW: API filter members by category
NEW: API filter projects by category
NEW: API filter thirdparty by category
NEW: API filter user by category
NEW: API filter warehouses by categorie
NEW: api for  get user's documents
NEW: api invoice get by ref
NEW: API to update purchase price.
NEW: Move engine to build charts from jflot to chart.js
NEW: Upgrade ace to 1.4.8 - Upgrade select2 to 4.0.13
NEW: Upgrade Stripe library to 6.43.1
NEW: Bookkeeping by account - Add selectfields & hook
NEW: Can force position of legend of graph on right (instead of top)
NEW: Can change destination of "Back to list" using a "backtolist" parameter
NEW: add more category types from hook
NEW: enable put for agendaevents api
NEW: filter by product on supplier order API
NEW: get documents for categories with RESP API
NEW: get proposal by ref with API
NEW: Hidden option MAIN_TEMP_DIR

WARNING:

Following changes may create regressions for some external modules, but were necessary to make Dolibarr better:
* PHP 5.5 is no more supported. Minimum PHP is now 5.6+.
* Default mode for GETPOST function is now 'alphanohtml' instead of 'none'. So check when you make POST or GET requests with
  HTML content that you make a GETPOST('myparam', 'restricthtml') or GETPOST('myparam', 'none') if you really need posted content without sanitizing
  the HTML code of content (in such a case, sanitize data later)
* Removed hidden constant MAIN_EXTRAFIELDS_IN_ONE_TD that was useless.
* Reference of object including a "/" are no more allowed. It is never used by default but to support setup that introduced it, the "/" will be replaced
  by a "_" automatically when a reference (with a custom numbering mask that use it) is generated.
* Library jflot (replace with chartjs) was removed.
* Library geoip (replaced with geoip2) was removed.
* Hidden constant COMMANDE_VALID_AFTER_CLOSE_PROPAL was renamed into ORDER_VALID_AFTER_CLOSE_PROPAL.
* Object field ref_int is deprecated and set to 'not used', method to fetch object by only ref_int is not supported anymore.
* UserGroup class has been refactored with new architecture. Triggers of class UserGroup are now USERGROUP_CREATE, USERGROUP_MODIFY, USERGROUP_DELETE
* A new way to navigate between pages in list is available. To use it (not mandatory), you must:
  - replace line $page = GETPOST('page', 'int') with $page = GETPOSTISSET('pageplusone') ? (GETPOST('pageplusone') - 1) : GETPOST("page", 'int');
  - remove input field in form '<input type="hidden" name="page" value="'.$page.'">';'
  - add parameter $pagenavastextinput to value 1 when calling print_barre_liste()

WARNING FOR DOLIWAMP USERS ONLY:

Only people that installed Dolibarr using the all-in-one auto-installer for Windows called "DoliWAMP" are concerned by the following warnings:

* DoliWAMP auto-installer for Windows is no more available on 32 bits systems. Use standard package if you need to use such architecture.
* It is not possible to migrate from an installation done with the old DoliWAMP auto-installer for Windows by using this new one.
  You must make a backup of your database, make a fresh installation using the new installer and reload your backup.
  Don't forget that DoliWAMP is a good solution to make a quick test of Dolibarr on your local computer but is not recommended as a production
  solution on a local desktop since a local desktop computer has often no backup and security policy, or not as good as on a server (when there is one).
  DoliWAMP remains a solution for fast test or demo purposes. Prefer using standard packages for production.


***** ChangeLog for 11.0.5 compared to 11.0.4 *****
FIX: $arraydefaultmessage is an object, as well as in /htdocs/core/class/html.formmail.class.php
FIX: 10.0 - pagination in prelevement/bons.php
FIX: 10.0 - undefined $langs if template file copy fails during activation of modContrat
FIX: 11.0 - fatal with postgres on contact/agenda.php
FIX: 11.0 - multicurrency amount not fetched when fetching payments from llx_paiement or llx_paiementfourn
FIX: 11.0 - when using pdftk as per hidden conf USE_PDFTK_FOR_PDF_CONCAT, check that the file exists before displaying a success message
FIX: #13841
FIX: #13877 - Can validate invoice if there is a credit note with VAT 0% on an invoice with other lines with a VAT non 0%
FIX: #13968
FIX: #14001
FIX: #14002
FIX: 9.0 - delete unused mandatory argument from migrate_clean_association: argument count mismatch causes a fatal error since php7
FIX: 9.0 - fatal during migration from 3.1 using PHP 7
FIX: Accountancy - Binding index - Add a filter on sql request for module Subtotal & Jalon
FIX: avoid error "Call to undefined function measuringUnitString()"
FIX: BlindBoolean SQL injection reported by Christian Weiler
FIX: Can create a credit note on situation invoice if previous is also
FIX: can install module even if (x) was appended during download.
FIX: copy value date of VariousPayment onto the new AccountLine
FIX: count of open day when date and start are not open should be 0
FIX: Default bank account was not loaded for document generation.
FIX: Do not show stats panel if the user does not have permissions
FIX: Fix link of the button to create a credit note and fix the awareness of a error that happen when wo create a credit note
FIX: force rounding 2 on export ld compta
FIX: free text on cash desk
FIX: links into emails of notifications
FIX: missing file manifest.json.php
FIX: missing GetNomURL Hook in warehouse class
FIX: missing hook init + table class + $page not set
FIX: missing rollbacks on trigger bad return
FIX: missing translation value for key "NoMorePredefinedProductToDispatch"
FIX: percent must be displayed on one line
FIX: php error if multicompany disabled
FIX: Privilege escalation reported by wizlynx WLX-2020-011
FIX: replace filter parameter "none" by "restricthtml"
FIX: Rounding Total TVA in "crabe" model pdf
FIX: Show ref_customer, amount on contract link object
FIX: Site ec.europa.eu has moved to https://
FIX: Tickets mail models doesn't work
FIX: vulnerability reported by wizlynx WLX-2020-012
FIX: We must only rename current bank receipt
FIX: when creating a VariousPayment, the value date is not copied onto the AccountLine that gets created at the same time, so the bank transaction's value date will be the payment date instead of the payment's value date
FIX: wrong url param
FIX: XSS using the renaming of .noexe files - reported by Nolan.

***** ChangeLog for 11.0.4 compared to 11.0.3 *****
FIX: #13749
FIX: #7594 Expense report multi pagebreak
FIX: Access to undeclared static property: Contact::$table_element
FIX: actions on supplier proposal not saved (bad trigger name)
FIX: Add function "completeTabsHead" to "addreplace" type hook.
FIX: All forms must use newToken()
FIX: Another "Access to undeclared static property: Contact::$table_element" && "Societe::$table_element"
FIX: author search supplier proposal list
FIX: A variable was erased by a temporary variable
FIX: Avoid infinite loop when a fetch is inside a compute field.
FIX: Backto link
FIX: Bad position of total in column
FIX: bad value in currency into discount created from down payment
FIX: buyprice extrafield langfile and tooltip
FIX: Buyprice was updated only if min price for this qty had same qty
FIX: Can switch from double to price type for extrafields
FIX: Can use decimal value in virtual products
FIX: child categories only with good entity rights
FIX: cloning of emailing when no content selected
FIX: closing tags
FIX: Combo list of available users to filter on the list of leaves.
FIX: Compatibility with multicompany, bad numerotation of task.
FIX: consistency of price w/wo vat wrong when price entered with tax
FIX: default value of selectMasssAction broken
FIX: draftordered replenish virtual stock
FIX: Error update SQL into stock reception
FIX: expensereport status in generated pdf
FIX: extra date field incorrect check
FIX: Extrafields of type price must be '' and not '0' if not defined
FIX: Foreign currency lost when splitting a discount
FIX: get remain to pay with rounding decimals
FIX: gzip and bzip2 must use option -f
FIX: IHM, unexpected quote
FIX: keep viewstatut for doli 3.5
FIX: Link missing into email of some notification
FIX: Look and feel v11
FIX: md stylesheet to be included by external modules like eldy
FIX: missing array option
FIX: missing default accountancy product buy code
FIX: missing fk_bank during export of suppliers invoices
FIX: missing member entity
FIX: missing selectedlines on supplier order but checkbox are displayed
FIX: Missing token and take into account max date when it can.
FIX: model export list must be sorted by label
FIX: multicurrency manage on hidden conf SUPPLIER_PROPOSAL_UPDATE_PRICE_ON_SUPPlIER_PROPOSAL
FIX: Must escape shell
FIX: Must exclude logs and some dirs for compressed backup
FIX: ordered stock already in $stock
FIX: picture migration script from doli 9.0
FIX: print pictures on shipment docs
FIX: product get purchase prices
FIX: product purchase prices
FIX: Protection when database has a corrupted product id
FIX: remove unused var, $usercancreate can be change by Multicompany
FIX: replenish stock to buy
FIX: Sanitizing menu parameter
FIX: Send email from bulk action of list of thirdparties
FIX: setup of suggested payment mode on proposals and orders
FIX: Several pb in export of documents
FIX: Situation invoice take into account the credit notes.
FIX: some others modules (like subtotal) use other product_type than 0 or 1 AND must not be considered in this report
FIX: sort by default role makes no sense
FIX: sort on company on member list
FIX: TakePOS buying price
FIX: text version of html emailing (removed the body style)
FIX: The "test smtp connectivity" failed on page to setup mass emailing
FIX: Error logs an Orderline::delete error, but this is an Orderline::insert error
FIX: Translation of tooltips of extrafields
FIX: Use getNomURL instead of hard coded link. Fix limit.
FIX: Use of image into free text for PDF if DOL_DATA_DIR is outside of
FIX: viewstatut to search status
FIX: we must export company mail address on contact vcard only if contact email address is empty
FIX: when we filter a list on a view status, we want this filter to be on bookmark that we create
FIX: Wrong Sql on getListOfTowns api method
FIX: wrong user right's name to top menu "commercial"
FIX: XSS Vulnerability reported by Mehmet Kelepçe / Gais Cyber Security

***** ChangeLog for 11.0.3 compared to 11.0.2 *****
FIX: unit price for selected supplier products not set. NaN was used.
FIX: use bad var to check if total is positive for each VAT rate when validating an invoice
FIX: status missing from last customer invoices box when using MAIN_STATUS_USES_CSS
FIX: translations for "orders" not loaded in the homepage box
FIX: #13194
FIX: #13274 cannot add or update 0 value for an int or double extrafield
FIX: #13285 SQL error during migration with pgsql
FIX: #13294
FIX: #13313
FIX: Clone Fourn Command, add line's extrafields
FIX: cols parameter not propagated to tpl
FIX: CSRF error when creating an intervention
FIX: date order was -1D and desc with label repetition
FIX: empty of series in graph of product distribution
FIX: fk_type subscription list via api REST
FIX: link when using anchor on "/" in website module
FIX: menu export document was not visible when using "simple accounting"
FIX: missing class declaration
FIX: missing global $conf
FIX: Missing token in some forms (avoid unset POST errors)
FIX: params of setEventMessage($langs->trans('ErrorProductClone')...
FIX: Remove unexisting link
FIX: mass action on stock movements
FIX: substitute lines dates values on doc generator (ODT, ...)
FIX: Ticket - Load Cache Messages Ticket, wrong message's status
FIX: Ticket Public  - Private messages are displayed
FIX: wrong include - replace extrafields_create.tpl.php to extrafields_add.tpl.php

***** ChangeLog for 11.0.2 compared to 11.0.1 *****
FIX: #10309
FIX: #13110
FIX: #13118
FIX: #13124
FIX: #13131
FIX: #13135
FIX: #13146
FIX: #13198
FIX: #13175
FIX: #13182
FIX: #13183
FIX: #13184
FIX: #13263
FIX: #13267
FIX: an external user can not approve
FIX: API Get list of documents for supplier_invoice
FIX: API to push an expense report
FIX: API upload/download doc for expensereport
FIX: Avoid to download the export if we just press enter to refresh form
FIX: Bad link to template invoices
FIX: Bad sort link in accounting report
FIX: Bad translation for productlot EatBy and SellBy
FIX: better method to check user rights AND usergroup rights !
FIX: CA by product list filter
FIX: CSS
FIX: Disable js if no javascript
FIX: duplicate class name into some log lines
FIX: etrafield with visibilty=5 were not in read only.
FIX: excess paid from situation invoices not counted when calculating remain to pay.
FIX: Force FEC export to txt format.
FIX: Free input for email no more visible.
FIX: Keep assigned users in session when loading projects and tasks
FIX: List of viewed projects too large in task widget.
FIX: Menu truncated. Add tooltip to have all content.
FIX: Missing field "billed" in export.
FIX: missing "statut" for getNomUrl() function
FIX: modFournisseur is required by modSupplierProposal
FIX: Multicompany compatibility
FIX: must be == and not =
FIX: option for topbar search and bookmarks
FIX: option MAIN_OPTIMIZEFORTEXTBROWSER
FIX: some responsive troubles
FIX: round MT in accountancy books
FIX: search with '0'
FIX: sort link
FIX: SQL Overload in default contact trigger.
FIX: SQl syntax error.
FIX: Submit of documents for supplier invoices.
FIX: timezone must be tzserver and not tzuser as on contract card
FIX: token in barcode tools page missing
FIX: Bad name of trigger PROPAL_SUPPLIER_TRIGGER, should be PROPOSAL_SUPPLIER_TRIGGER
FIX: Type of contact for event does not exists and not supported
FIX: Type of contact not saved when creating a contact
FIX: typo on ckeck method
FIX: undefined function measuringUnitString in product list
FIX: Usage of project not available in export.
FIX: wrong test
FIX: z-index for moretabsList with constant MAIN_MAXTABS_IN_CARD
FIX: Use GETPOST instead of POST
FIX: HTML Injection
FIX: Visualization rights correction on last modified contacts box.
FIX: Vulnerability in module from modulebuilder.
FIX: Vulnerability reported by code16

***** ChangeLog for 11.0.1 compared to 11.0.0 *****
FIX: advanced target emailing sql and ergonomy.
FIX: After import of a website template, home page was not set.
FIX: Avoid deletion of bank record if in accounting
FIX: compatibility with multicompany (avoid duplicate data)
FIX: Confusion between 'bank reconciled' and 'accounted'. Show both data.
FIX: Count of Stripe payment mode must take test/live into account
FIX: Creation of Stripe card from backoffice must return a clean message
FIX: CVE-2019–17223
FIX: CVE-2019–17223
FIX: CVE-2020-7994
FIX: CVE Need permission to be able to develop modules
FIX: #13053
FIX: Disable ticket status change if ticket closed
FIX: doc of dictionnary API
FIX: expedition ceate line new parameter is not required.
FIX: export ledger
FIX: FEC export have specific name
FIX: Filenames must not contains non ascii char or we will get non ascii
FIX: Filter on list of events were lost after "Back to list"
FIX: hasDelay for retained warranty
FIX: If we can change vendor status, we must be able to chane vendor code
FIX: links in products/services index
FIX: Log of authentication ok or ko + CVE-2020-7996
FIX: Look and feel v11
FIX: Mail smtps truncated if content has a line with single .
FIX: missing hook parameter
FIX: Missing include
FIX: need weight short label in shipping doc
FIX: Picture of contact not visible in tooltip
FIX: Problem with column label in subscription list
FIX: ref_client not visible in tooltip.
FIX: search filter on extrafields were not restored after "Back to list"
FIX: situation invoice: allow excess paid to be converted to discount
FIX: situation invoice: bad amount for previous payments because of local variable overwriting a more global one
FIX: situation invoice: can't convert excess received to discount & bad previous payment amount
FIX: SQL request and phpunit
FIX: Update export_files.php
FIX: Use ref into label of ticket message
FIX: use "usergroup" instead of "user"
FIX: Warning on admin/export_files
FIX: #10203
FIX: default filtering for 'select' extrafields should use "=", not "LIKE"
FIX: #11975 When a product is split between multiple pages in a document, prices/quantity/etc appear on the last relevant page
FIX: #12760 #12763 #12755 #12765 #12751
FIX: #12874
FIX: #12892
FIX: #12908 User login with credentials from self-subscription form fails
FIX: #12932
FIX: #12966
FIX: #12973
FIX: #12974
FIX: #12975
FIX: #12978
FIX: #12986
FIX: #12991
FIX: #12992
FIX: #12995
FIX: #13018 Extrafields Supplier invoice
FIX: #13019
FIX: #13022
FIX: #13028
FIX: #13038 ExpenseReport PDF - custom category description is not correct
FIX: #13046 More complete
FIX: #13048
FIX: #13050
FIX: #13077 Replace left join with inner join (left join was useless)
FIX: #13085
FIX: #13094
FIX: #13096
FIX: #13100


***** ChangeLog for 11.0.0 compared to 10.0.0 *****
For Users:

NEW: Module BOM is now stable.
NEW: Module MO (Manufacturing Order) is available with experimental status.
NEW: Can set the Address/Contact by default on third parties.
NEW: Add a dictionary to edit list of Social networks.
NEW: A nicer dashboard for open elements on Home page.
NEW: Add task widget and add task progress bar
NEW: Support of deployment of metapackages
NEW: Menu "Export accounting document" to generate a zip with all documents requested by a bookkeeper is now stable.
NEW: Add button "Save and Stay" in website editor of pages.
NEW: Accountancy - Can add specific widget in this accountancy area.
NEW: Accountancy - Add export model LDCompta V9 & higher
NEW: Accountancy - Add permission on export, delete operations in ledger
NEW: Can defined alternative profiles (email and signatures) for users.
NEW: add ability to edit price without tax before adding a line of a predefined product.
NEW: Add a tab to setup "Opening hours" of company (information only).
NEW: Add attendee to ical export + cleanup.
NEW: Add bank data of users into the expense report exports.
NEW: add clone customers prices in clone product or service.
NEW: Add column of module source and POS terminal in the invoice list.
NEW: Add column last modification date into the table of targets for emailing.
NEW: Add column VAT rate in product list
NEW: add constant DISPATCH_FORCE_QTY_INPUT
NEW: Add constant MAIN_DISABLE_GLOBAL_WORKBOARD to disable workboard in home page
NEW: add country code in import product model
NEW: Add 'Direct Cash Payment' button in TakePOS
NEW: Add odt support to supplier orders
NEW: Add feature to search a string into website containers
NEW: Add GET and POST /supplierinvoices/payments REST API endpoints.
NEW: Show progress bar for declared progression of tasks.
NEW: Add last change date in page "Other setup". Can sort page on name/date.
NEW: Add link to export targets of an emailings into a CSV file.
NEW: Add link to the public interface on the ticket card.
NEW: Add location into event tooltip. Use full day for fullday events
NEW: add MAIN_LANGUAGES_ALLOWED constant to limit languages displayed.
NEW: add MAIN_SHOW_COMPANY_NAME_IN_BANNER_ADDRESS constant.
NEW: add mass actions in shipment list.
NEW: add minimum stock filter in load warehoues for product form.
NEW: add name_alias in fields used for quick search.
NEW: add new rule fetchidfromcodeandlabel for categories import.
NEW: add office phone for salespresentatives
NEW: add office phone & job on user tooltips
NEW: Add option MAIN_PDF_FORCE_FONT_SIZE
NEW: Add option MEMBER_CAN_CONVERT_CUSTOMERS_TO_MEMBERS
NEW: Add option WORKFLOW_CAN_CREATE_PURCHASE_ORDER_FROM_PROPOSAL
NEW: Add pagination on list of object of a category
NEW: add parent category id or label in import category module
NEW: add parent id or ref column in warehouse import
NEW: Add search into template
NEW: Add shipment widget
NEW: Add statistics on product into contracts
NEW: Add status of warehouse in the tooltip of a warehouse.
NEW: add supplier's product list
NEW: add units fields in buying price tab of product card
NEW: Add units in select products lines
NEW: Add upload document on account statement
NEW: Add widgets for BOMs and MOs.
NEW: Amount invoiced column in proposal list
NEW: Ask the new label and new dates in confirm popup when cloning tax
NEW: auto set closing date and user on invoice
NEW: Avoid wrap between picto and text on getNomUrl
NEW: Balance Stripe connect account for supplier
NEW: Bank Add an option for colorize background color of debit or credit movement
NEW: Beautify the select box of warehouses
NEW: Add birthday widget for members
NEW: Widgets uses fiscal year.
NEW: Can change supplier when cloning a Purchase Order.
NEW: can choose lines to keep while creating order from origin
NEW: Can crop/resize image attached on a bank record
NEW: Can edit date or RUM mandate.
NEW: Can edit link to the translation page in website module
NEW: Can edit the price of predefined product during adding in documents
NEW: Can enter price tax incl on vendor proposal and purchase orders
NEW: Can filter on description on bank account transaction lists.
NEW: Can filter on label on invoice in accounting vendor binding pages
NEW: Can load multilang translation in same step than fetch_lines
NEW: Can restrict access using DAV module to some host IPs only
NEW: Can restrict API usage to some IP only
NEW: Can select website templates from available default templates with a preview.
NEW: Can set a squarred icon on your company setup
NEW: can specify hour start end for selectDate and step for minutes
NEW: Categories/Tags are also available on warehouses
NEW: Check if a resource is in use in an event
NEW: Compute column value from others columns in import module
NEW: Copy linked categories on product clone process.
NEW: Default mode for Stripe is STRIPE_USE_INTENT_WITH_AUTOMATIC_CONFIRMATION
NEW: Digitaria model for numbering accountancy thirdparty
NEW: Display membership in takepos if member linked to the thirdparty
NEW: Display supplier in objectline if defined
NEW: Add default duration of subscriptions on members type
NEW: Email template for Takepos (to send invoice)
NEW: Expense request and holiday validator fields
NEW: Export ledger table in Charlemagne format
NEW: Extend option ORDER_ADD_ORDERS_WITH_PARENT_PROD_IF_INCDEC for all virtual product stats (renamed into PRODUCT_STATS_WITH_PARENT_PROD_IF_INCDEC)
NEW: Value "None" to unbind an invoice line and its accounting account is more visible
NEW: FCKeditor setup for tickets
NEW: The default theme of TakePOS work better on smartphones.
NEW: GeoIP v2 support is natively provided -> So IPv6 is supported
NEW: List by closing date on order list and proposal list
NEW: Look and feel v11: Some setup pages are by default direclty in edit mode.
NEW: Management of retained warranty on situation invoices
NEW: Mass email action on invoice list use billing contact if exists
NEW: more living colors for charts and option for "color bind" people
NEW: Supports multiple payments in a TakePOS sale
NEW: multiselect with checkbox in categories/tags search for product list
NEW: Option to allow to create members from third-party
NEW: Platform compliance with Stripe Connect
NEW: print / send email form in TakePOS
NEW: Public holidays are now in a dictionary table (no more hard coded per country)
NEW: Better performance by reducing the $companystatic calls on some pages.
NEW: Replace the "info" tab on contract with the more complete "agenda" tab.
NEW: Save user of last modification in donation record.
NEW: Show html combo list instead input text for extrafields typed as list.
NEW: Show POS application and the terminal used on invoice card.
NEW: Add categories/tags for stocks.
NEW: Support Net Measure in product's card.php
NEW: Extrafields separator can be collapsed or not
NEW: Extrafields support on Leave requests.
NEW: Extrafields support on Salaries.
NEW: Extrafields support in Product supplier prices.
NEW: Add extrafields for warehouses
NEW: Add extrafields in export of expense report (and holiday)
NEW: The integrity checker now show also the expected size of files.
NEW: The order method in purchase order is now mandatory when recording an order.
NEW: update / delete stripe account for supplier
NEW: Use the gender of member for picto in member lists.
NEW: Use the squarre logo as favicon of pages
NEW: VAT list - Add date start & date end in filters
NEW: widget box for supplier orders awaiting reception
NEW: Update translations
NEW: #4301

For Developers or integrators:

NEW: Compatible with PHP 7.4
NEW: Code for extrafields uses the new array $extrafields->attributes
NEW: Can set a filter on object linked in modulebuilder.
NEW: Can defined a position of numbering submodules for thirdparties
NEW: Add option multiselect for developers on the selector of language.
NEW: Add a manifest.json.php file for web app.
NEW: Support of deployement of metapackages
NEW: Removed deprecated code that create linked object from ->origin
NEW: experimental zapier for dolibarr
NEW: Accountancy - Add hook bookkeepinglist on general ledger
NEW: Can update product type with the update method.
NEW: add API shipment mode dictionnary
NEW: Add API to get Country by code and iso
NEW: Add API to get objects by ref, ref_ext, ...
NEW: Add anonymous telemetry
NEW: Add a category to a contact in API
NEW: Add fk projet on stock movement
NEW: Add hidden option to set fields for the quick search on products.
NEW: add hook on commongeneratedocument
NEW: Add hook on fileupload.class.php to enable modules to override…
NEW: Add hooks on index pages
NEW: adding 'formObjectOptions' hooks loading at card.php of adherents module
NEW: Add method getStructuredData for website
NEW: Add payments GET and POST REST API endpoints for supplierinvoices.
NEW: Add POST /bankaccounts/transfer REST API endpoint.
NEW: add "printBucktrackInfo" hook, an external module can add info
NEW: Add trigger DIRECT_DEBIT_ORDER_CREATE on widthdraw is missing
NEW: API to post documents for "product" and Delete document
NEW: add new function "setEntity()" and better compatibility with Multicompany
NEW: Can add a button "Create" after combo of object with modulebuilder.
NEW: contacts type dictionnary in api_setup.class.php
NEW: Look and feel v11: Introduce CSS "trforbreak"
NEW: list of measuring units API
NEW: get social networks  dictionary by API
NEW: Get thirdparty's salesrepresentatives by API
NEW: get user connected informations in REST API
NEW: mode for list thirdparty API (add easy filter for supplier only)
NEW: purchase_prices API
NEW: Provides more complete demo data
NEW: Module builder can generate CSS of JS file.
NEW: Use a dedicated css for the pencil to edit a field.
NEW: multilangs in fetch_lines
NEW: Add more complete info for triggers actioncom
NEW: add multicurrency rate at currency list API
NEW: Add 2 hidden options to set the default sorting (sort and order) on document page.
NEW: Add hidden option to update supplier buying price during receptions.
NEW: Add hidden option PROPOSAL_SHOW_INVOICED_AMOUNT (not reliable if one invoice is done on several order or several proposal)
NEW: Add hidden option SUPPLIER_ORDER_CAN_UPDATE_BUYINGPRICE_DURING_RECEIPT for add possibility to update supplier buying price in the reception on a supplier order
NEW: Add hidden option THIRDPARTY_PROPAGATE_EXTRAFIELDS_TO_ORDER to copy extrafields from third party to order.
NEW: Add hidden options to send by email even for object with draft status.
NEW: Update jquery library to 3.4.1
NEW: Upgrade ACE editor to v1.4.6

WARNING:

Following changes may create regressions for some external modules, but were necessary to make Dolibarr better:
* Properties ->libelle_incoterms were renamed into ->label_incoterms
* Removed the method liste_array() of project class. It was not used by core code.
* The function show_theme() hase been renamed into showSkins()
* Rename 'module_part' parameter into 'modulepart' into document APIs, for consistency.
* The deprecated method get_OutstandingBill has been removed. You can use getOutstandingBills() instead.
* The hook "moreFamily" must return payment into var "totalpayment" and no more "paiement" (english replace french).
* Removed deprecated method actioncomm->add(), use create() instead
* If you have developed your own emailing target selector and used parent::add_to_target(...), you must now use parent::addToTargets(...)
* Removed function dol_micro_time. Use native PHP microtime instead.
* The trigger BON_PRELEVEMENT_CREATE has been renamed into DIRECT_DEBIT_ORDER_CREATE.
* The constant INVOICE_SHOW_POS_IN_EXPORT has been renamed into INVOICE_SHOW_POS.
* If your logo is no more visible on the menu bar, you must upload a new logo into 'Home-Setup-Company/Organization' to have it visible again.
* All properties 'libstatut', 'labelstatut', 'labelstatus' were renamed into 'labelStatus'.
* All properties 'labelstatusshort' and 'labelstatut_short' were renamed into 'labelStatusShort'.
* All properties 'type_libelle' were renamed into 'type_label'.
* Renamed property of thirdparty "statut_commercial" into "status_prospect_label"
* The jquery plugin/dependency multiselect has been removed. It was not used by Dolibarr core.


***** ChangeLog for 10.0.7 compared to 10.0.6 *****
FIX: 10.0 - missing translations for "orders" homepage "orders" box
FIX: 10.0 - status missing from last customer invoices box when using MAIN_STATUS_USES_CSS
FIX: 10.0 - translations for "orders" not loaded in the homepage box
FIX: #10309
FIX: #12875
FIX: #12932
FIX: #12966
FIX: #12973
FIX: #13304
FIX: advanced target emailing sql and ergonomy
FIX: an external user can not approved
FIX: Bad translation for productlot EatBy and SellBy
FIX: better check
FIX: better method to check user rights AND usergroup rights !
FIX: CA by prod list filter
FIX: can be a string or integer
FIX: Check on unicity on prof id was not triggered sometimes
FIX: clone of purchase order
FIX: compatibility with multicompany (avoid duplicate data)
FIX: complex export model loading
FIX: date filter not used if no operator
FIX: date order was -1D and desc with label repetition
FIX: default lang selection when filter
FIX: dom and missing param
FIX: drafts are now implemented for stats
FIX: Error in log for email sending with smtps was not complete
FIX: Extrafield position in export field list must respect "pos" field
FIX: FEC export format
FIX: FEC export have specific name
FIX: fetching account on current entity
FIX: Filenames must not contains non ascii char or we will get non ascii
FIX: fk_type subscription list via api REST
FIX: Force FEC export to txt format
FIX: get remain to pay with rounding decimals
FIX: Invert isSellerInEEC and isBuyerInEEC
FIX: keep assigned users in session when loading projects and tasks
FIX: length, width and height units coherence in product table
FIX: links in products/services index
FIX: Mail smtps truncated if content has a line with single .
FIX: missing array option
FIX: missing global $conf
FIX: missing hook parameter
FIX: Missing Linked objects Fichinter Ref. in PDF formats
FIX: missing "statut" for getNomUrl() function
FIX: multicompany for discount
FIX: must be == and not =
FIX: Problem with column label in subscription list
FIX: regex for include or exclude categories in full arbo
FIX: Remove unexisting link
FIX: remove unused var, $usercancreate can be change by Multicompany
FIX: require category class in extrafield
FIX: round MT in accountancy books
FIX: search with '0'
FIX: send expense report mail in HTML format
FIX: SQL request and phpunit
FIX: substitute lines dates values on doc generator (ODT, ...)
FIX: test on 0 better than isset
FIX: The "automatic bind" was linked EEC to export accountancy code
FIX: thirdparty alias name desappeared if we change country with THIRDPARTY_SUGGEST_ALSO_ADDRESS_CREATION conf
FIX: timezone must be tzserver and not tzuser as well as on contract card
FIX: typo on ckeck method
FIX: use "usergroup" instead "user"
FIX: Visualization rights correction on last modified contacts box
FIX: Warning on admin/export_files
FIX: We want to be able to import data for extrafields of entity 0 too
FIX: when we filter a list on a view status, we want this filter to be on bookmark that we create
FIX: wrong test
FIX: XSS vulnerability in description of list of audit events.
FIX: z-index for moretabsList with constant MAIN_MAXTABS_IN_CARD

***** ChangeLog for 10.0.6 compared to 10.0.5 *****
FIX Regression of 10.0.5 to create/edit proposals and orders.
FIX: #12760 #12763 #12755 #12765 #12751
FIX: add product qty in shipment already sent (fix for option STOCK_CALCULATE_ON_SHIPMENT_NEW)
FIX: an issue that shows all entities stock
FIX: class Facture undefined in displaying margin information
FIX: error 500 when getting margin info for objects other than invoices
FIX: Loan card - Wrong language key used
FIX: Missing language key for MAIN_MAXTABS_IN_CARD
FIX: product with empty stock were not visible
FIX: remove backward compatibility projectid and uses object id instead
FIX: Some issues on salary payment
FIX: Some problems on conciliation with others modules
FIX: typo on language key
FIX: url new for task time spent in project element tab
FIX: uses GETPOSTISSET instead of GETPOST for projectfield
FIX: var transkey not defined in input hidden
FIX: wrong var name and avoid warning

***** ChangeLog for 10.0.5 compared to 10.0.4 *****
FIX: 10.0: add URL param "restore_last_search_values=1" to all backlinks pointing to lists
FIX: 10.0: do not display single-letter values (indicating duration unit without value) in product list
FIX: #12473
FIX: #12481 : fix ticket creation from thirdparty, mission $socid var
FIX: #12482
FIX: #12644
FIX: #12665 Mass invoice validation with stock management
FIX: #12688
FIX: #12745
FIX: add and modify category translate form with posted values on errors
FIX: add URL param "restore_last_search_values=1" to all backlinks that point to a list
FIX: CommandeFournisseurLigne update function must not be able to return other value than 1 if success
FIX: contact card state address selected after filling address
FIX: dol_string_nohtmltag when there is html with windows EOL "<br>\r\n"
FIX: filter language is an array
FIX: first col at wrong position in Export 2007 (new)
FIX: getrights() request
FIX: Invoice Situation integration into Margin
FIX: missing nl2br conversion
FIX: not fee in payout list
FIX: product_fourn_price_id was assigned too late for logPrice() function
FIX: Reduce number of request for list of products
FIX: set due date in object in create invoice
FIX: units traductions for selectUnits() function
FIX: when we need to bill several orders, order lines unit is not on bill lines
NEW: 9.0: allow users to use the mysqldump '--quick' option

***** ChangeLog for 10.0.4 compared to 10.0.3 *****
FIX: The pdf templates were using the large logo making PDF too large (and edition of proposal, order, invoice VERY slow)
FIX: #12258
FIX: #12319 Restore feature ACCOUNTANCY_AUTOFILL_ACCOUNT_WITH_GENERIC.
FIX: #12356
FIX: #12372
FIX: #12385
FIX: Advisory ID: usd20190053
FIX: Advisory ID: usd20190067
FIX: Avoid fatal error when creating thumb from PDF
FIX: compatibility with Multicompany
FIX: display job of contact list
FIX: Extrafields missing in export of expense report
FIX: Hook getAccessForbiddenMessage was missing parameters
FIX: limit 20 prevent to see all products/services
FIX: Search on leave request ref
FIX: security check. A user can see holiday with link without permissions
FIX: Set unpaid of expense report
FIX: shipping extrafields line
FIX: the SELECT examine more than MAX_JOIN_SIZE rows #12305
FIX: triggers: directories read with opendir() never closed
FIX: we need to be able to recalculate tva only if invoice not in accountancy
FIX: wrong invoice id for fetchObjetctLinked

***** ChangeLog for 10.0.3 compared to 10.0.2 *****
IMPORTANT : This version fixes a serious bug in saving the units of weight, size, surface and volume on product card.
The unit were not saved correctly in database making calculation on shipments wrong.
Update to this version must be done if you use them and have installed version 10.0.0, 10.0.1 or 10.0.2 and set some products after installing or upgrading to one of this version.
Once update is done you must then edit (manually) the product that has bad unit to set the correct unit to have features restored.

FIX: #11702
FIX: #11861 No consistent code to manage measuring units
FIX: #11942
FIX: #12026
FIX: #12040
FIX: #12041
FIX: #12054
FIX: #12083
FIX: #12088
FIX: CVE-2019-17578 CVE-2019-17577 CVE-2019-17576
FIX: Clean the + of categories on the product view only in POS module
FIX: access to public interface when origin email has an alias.
FIX: Alias name is not into the email recipient label.
FIX: allow standalone credit note even if no invoice
FIX: an admin can not access his own permissions after enabling advanced permissions
FIX: Attachement of linked files on ticket when sending a message
FIX: avoid non numeric warning
FIX: Bad currency var used in stripe for connect
FIX: Bad list of ticket on public interface for ticket emailcollector
FIX: Can't modify vendor invoice if transfered into accountancy
FIX: change product type must be allowed if we activate hidden conf
FIX: colspan on VAT quadri report
FIX: CSS
FIX: Debug feature orderstoinvoice for suppliers
FIX: do not output return code on screen after a select of bank account
FIX: Edit of ticket module parameters erased others
FIX: empty cache when we want to load specific warehouses in select
FIX: escape email alias
FIX:  expedition.class.php
FIX: Export of leave request show the number of open days
FIX: Filtering the HTTP Header "Accept-Language".
FIX: Filter on project on ticket list
FIX: Filter "Open all" of ticket was ko.
FIX: Force downlaod of file with .noexe as octet-stream mime type
FIX: form not closed.
FIX: hidden conf to prevent from changing product_type
FIX: If product account not suggested during bind, it is not preselected
FIX: If we share invoice, we need to see discount created from a deposit on each entity
FIX: Import of product using units
FIX: label of thirdparty is wrong on open project list
FIX: Look and feel v10
FIX: missing begin()
FIX: missing "$this->id" in "fetch" function
FIX: navigation on ticket tab of projects
FIX: new invoice with generic thirdparty in takepos
FIX: Pb in units of shipments
FIX: regression with option to hide picto on top menu
FIX: selection of project i am contact of.
FIX: Send email from expense report card.
FIX: shipping card: missing user error messages when classifying closed or billed
FIX: SQL injection on qty
FIX: stripe payment when there is a quote into address
FIX: Substitution of __PROJECT_XXX__ not done
FIX: TakePOS no invoice validation control and good payment translate
FIX: the access of the bank account of one user
FIX: top menu right padding
FIX: Update of leave request when CSRF with token is on
FIX: Var not enough sanitized
FIX: wrong test
FIX: XSS
FIX: Payment from POS ware not recorded.
FIX: Can validate invoice with amount including tax of zero for the case of having a final invoice with
     VAT that includes a deposit without vat.

***** ChangeLog for 10.0.2 compared to 10.0.1 *****
FIX: #10460 compatibility with MariaDB 10.4
FIX: #11401 Adherent unknown language key
FIX: #11422 Can't edit his own events with standard rights
FIX: #11427 require product class (fixes POST /supplierinvoices REST API endpoint)
FIX: #11570
FIX: #11591 FIX: #11592
FIX: #11671 CVE-2019-15062
FIX: #11672
FIX: #11685
FIX: #11702
FIX: #11711
FIX: #11720
FIX: #11746 Unable to modify amount of insurance of a loan
FIX: #11752
FIX: #11789 FIX: #11790
FIX: #11804 list of tickets from a customer card display ALL tickets
FIX: #11834
FIX: add char $ and ; in sanitizing of filenames
FIX: add comment before protected functions
FIX: add log and type of content in dolWebsiteOutput and
FIX: add repair.php option 'restore' to restore user picture after v10
FIX: amount opened on thirdparty card dont care of credit note not converted
FIX: API of documents work with value 'thirdparty'
FIX: author in message / ticket API
FIX: avoid SQL error if fk_project is empty during update
FIX: avoid Warning: A non-numeric value encountered
FIX: bad consistency in list of invoice for direct debit order
FIX: bad error management in zip compress and web site export
FIX: bad substitution for extrafields type checkbox
FIX: better help message with multicompany
FIX: calculation of $products_dispatched
FIX: Can't add a new chart of account
FIX: Can't delete a draft leave even if it should
FIX: Can't save setup of mailman module
FIX: column jabberid missing
FIX: Confirmation of deletion
FIX: Consistency in direct debit order lists
FIX: Content send before header warning
FIX: credit note can be split
FIX: credit note used on list
FIX: CSS was saved on wrong website
FIX: delivery extrafields
FIX: Disabling a website does not put it offline
FIX: display only stripe sources for customer
FIX: display payment intent in stripe's charge list
FIX: document list for products in API
FIX: dol_thirdparty_id for stripe PI
FIX: Do not show tooltip if tooltip is empty
FIX: duplicate css tag, decrease padding-bottom for boxes in eldy theme
FIX: duration when creating service
FIX: EDB-ID:47370
FIX: Enable web site
FIX: error management when adding a property with type real
FIX: Fatal situation if payment removed on expense report. Action
FIX: filepath of generated documents doesn't handle products with special characters
FIX: for MAIN_MAXTABS_IN_CARD = $i card
FIX: gzip and bzip2 must use option -f
FIX: it was possible to create cashfence without entering data
FIX: javascript error when using dol_use_jmobile=1
FIX: logout redirect to takepos.php
FIX: Look and feel v10
FIX: Make protected all pfd models functions
FIX: management of extrafields in modulebuilder
FIX: missing div for buttons in tax, loan, various payment modules
FIX: missing include (dol_convert_file not found)
FIX: Missing some replacements in website module
FIX: missing test on permission on button to delete ledger record
FIX: Missing the filter fields in export of expense report and leaves
FIX: Missing ticket icon on md theme
FIX: Missing transaction
FIX: Mode smartphone was not triggered when there is too loo menu
FIX: Must escape shell
FIX: Must exclude logs and some dirs for compressed backup
FIX: name and position of hook FIX: #11710
FIX: Not showing MAIN_INVERT_SENDER_RECIPIENT when edit field
FIX: Nowrap missing on amount in boxes
FIX: Option to use ZipArchive instead of PclZip bugged with large files.
FIX: order or proposals billed if both workflow conf activated
FIX: permission check on API intervention
FIX: phpcs
FIX: placement function
FIX: qty in invoice list on product's stats
FIX: remove disabled product type from product list
FIX: Return code of pdf_einstein.modules.php and proformat
FIX: round for application fee in stripe
FIX: Sens of the balance (Debit - Credit in accountancy not contrary)
FIX: Several pb in export of documents
FIX: SQL syntax error and CSRF check on VAT reports
FIX: takepos layout clear or focus search
FIX: too many record in sql request. When a criteria is a filter, we must
FIX: Translation of month
FIX: USEDOLIBARREDITOR not always set
FIX: VAT number for Monaco (it uses FR)
FIX: vulnerability in uploading file found by 美创科技安全实验室
FIX: wrong display (and hidden input) for already dispatched quantity
FIX: wrong parameters (same error in branch 9, 10, develop)
FIX: Wrong variable. Must be PROJECT_HIDE_UNSELECTABLES

***** ChangeLog for 10.0.1 compared to 10.0.0 *****
FIX: #10930
FIX: #10984
FIX: reposition on "Build backup" button
FIX: #11400
FIX: #11412
FIX: #11460
FIX: #11463
FIX: #11466
FIX: #11492
FIX: #11498
FIX: #11505
FIX: #11506
FIX: #11507
FIX: #11509
FIX: #11537
FIX: #11543
FIX: #11553
FIX: #11576
FIX: #11584
FIX: #11590
FIX: accounting mode must be taken from global conf, because there's no way to choose a mode with interface
FIX: Add message from public interface
FIX: add missing hook calls
FIX: Add warning when setup is strange
FIX: ajax call for line positioning when CSRFCHECK_WITH_TOKEN is on
FIX: API return 404 sometimes even if API exists
FIX: Attachment was lost when we validate an expense report
FIX: avoid conflict with "$classname" in card.php
FIX: Bad sql request
FIX: better compatibility with multicompany transverse mode
FIX: Better PHP compatibility
FIX: Block to link with tickets
FIX: Can't submit a ticket from public interface
FIX: categories import: prevent mismatch between category type and object type
FIX: Closing ticket from public interface
FIX: Column 'paid' missing in expense report
FIX: compatibility mysql 8. rank is reserved
FIX: Computed field were not calculated into lists.
FIX: Content of email for subscription
FIX: correct error in files with multiple spaces
FIX: CVE-2019-11199
FIX: delete of links between objects
FIX: div not balanced
FIX: do not return formatted prices in json string
FIX: duplicate on the check (TODO field $onetrtd not used ?)
FIX: element name in update_price
FIX: empty product_use_units in product configuration
FIX: expedition card: infinite loop for printObjectLine hook if return > 0
FIX: extrafield loading bug due to assumption that an object is a third party while it may be a contact if MAIN_USE_COMPANY_NAME_OF_CONTACT is set.
FIX: Fatal error on dol_htmloutput_mesg with corrupted array
FIX: Fatal situation if payment removed on expense report. Action
FIX: FEC Format - Missing date_creation in general ledger when you add a new transaction
FIX: FEC Format - Save translation of the journal label in database & nowrap on amount
FIX: floating point precision errors in the triggers of the workflow module
FIX: for #11232
FIX: format of field with type timestamp
FIX: fournrprice log for insert
FIX: help text
FIX: import filter error
FIX: __INFOS__ tag not exists
FIX: issue #9300: install error with PostgreSQL when using custom table prefix
FIX: Language key
FIX: Limit of uploaded files (max_post_size was not used)
FIX: list of balance of leaves
FIX: minor spelling issues
FIX: missing "dropdown-icon" replacement
FIX: Missing field "Conciliated" into bank transaction export
FIX: missing filter by current contact
FIX: missing token
FIX: Missing where on entity
FIX: move sql request in INNER JOIN
FIX: name was able to be in field but went back to new line
FIX: Nowrap on amount
FIX: Online payment
FIX: on shipment delete confirm dialog, a new checkbox allows the user to choose if they want their stock re-incremented after the deletion.
FIX: option EXPORT_LABEL_FOR_SELECT to restore compatibility in export
FIX: Option THIRDPARTY_SUGGEST_ALSO_ADDRESS_CREATION
FIX: outdated phpdoc
FIX: Permission for BOM menu
FIX: permission to delete a draft purchase order
FIX: phpcs
FIX: Position was lost when we edit the line of template invoice
FIX: product_use_units was set to 0 each time a conf in block other was set
FIX: propal createFrom hook: undefined parameter attached
FIX: Responsive of public interface of ticket
FIX: search by phone pro
FIX: Setup of TakePos was not possible after a clean install
FIX: Show list of events on tickets
FIX: socpeople assigned list in action com list
FIX: SQL problem on donation & nowrap on amount
FIX: stock increase on shipment deletion if STOCK_CALCULATE_ON_SHIPMENT_NEW: is set
FIX: stripe webhook ID constant set
FIX: summary of time spent in preview tab of projects
FIX: the feature to bill time spent was not enabled.
FIX: The new feature to attach document on lines was not correclty
FIX: The proposed new supplier code does not work
FIX: this function can not be private
FIX: tk9877 - PDF rouget requires product.lib.php (otherwise measuring_units_string() is not defined)
FIX: Update the file index table when we validate/rename a ref.
FIX: use rounding to compare the amounts
FIX: We must save code instead of value in database for template invoice modelpdf
FIX: we need to be able to add freeline with qty between 0 & 1 in supplierorder line
FIX: We should remove property comments only for project and task api.
FIX: When saving an action it didn't save the label based on the type of event if the label is empty and the type is customized
FIX: when STOCK_CALCULATE_ON_SHIPMENT_NEW: is set, deleting a "closed" shipment now increases stock as expected
FIX: wrong path sociales/index.php doesnt exist anymore


***** ChangeLog for 10.0.1 compared to 10.0.0 *****
FIX: #10930
FIX: #10984
FIX: reposition on "Build backup" button
FIX: #11400
FIX: #11412
FIX: #11460
FIX: #11463
FIX: #11466
FIX: #11492
FIX: #11498
FIX: #11505
FIX: #11506
FIX: #11507
FIX: #11509
FIX: #11537
FIX: #11543
FIX: #11553
FIX: #11576
FIX: #11584
FIX: #11590
FIX: accounting mode must be taken from global conf, because there's no way to choose a mode with interface
FIX: Add message from public interface
FIX: add missing hook calls
FIX: Add warning when setup is strange
FIX: ajax call for line positioning when CSRFCHECK_WITH_TOKEN is on
FIX: API return 404 sometimes even if API exists
FIX: Attachment was lost when we validate an expense report
FIX: avoid conflict with "$classname" in card.php
FIX: Bad sql request
FIX: better compatibility with multicompany transverse mode
FIX: Better PHP compatibility
FIX: Block to link with tickets
FIX: Can't submit a ticket from public interface
FIX: categories import: prevent mismatch between category type and object type
FIX: Closing ticket from public interface
FIX: Column 'paid' missing in expense report
FIX: compatibility mysql 8. rank is reserved
FIX: Computed field were not calculated into lists.
FIX: Content of email for subscription
FIX: correct error in files with multiple spaces
FIX: CVE-2019-11199
FIX: delete of links between objects
FIX: div not balanced
FIX: do not return formatted prices in json string
FIX: duplicate on the check (TODO field $onetrtd not used ?)
FIX: element name in update_price
FIX: empty product_use_units in product configuration
FIX: expedition card: infinite loop for printObjectLine hook if return > 0
FIX: extrafield loading bug due to assumption that an object is a third party while it may be a contact if MAIN_USE_COMPANY_NAME_OF_CONTACT is set.
FIX: Fatal error on dol_htmloutput_mesg with corrupted array
FIX: Fatal situation if payment removed on expense report. Action
FIX: FEC Format - Missing date_creation in general ledger when you add a new transaction
FIX: FEC Format - Save translation of the journal label in database & nowrap on amount
FIX: floating point precision errors in the triggers of the workflow module
FIX: for #11232
FIX: format of field with type timestamp
FIX: fournrprice log for insert
FIX: help text
FIX: import filter error
FIX: __INFOS__ tag not exists
FIX: issue #9300: install error with PostgreSQL when using custom table prefix
FIX: Language key
FIX: Limit of uploaded files (max_post_size was not used)
FIX: list of balance of leaves
FIX: minor spelling issues
FIX: missing "dropdown-icon" replacement
FIX: Missing field "Conciliated" into bank transaction export
FIX: missing filter by current contact
FIX: missing token
FIX: Missing where on entity
FIX: move sql request in INNER JOIN
FIX: name was able to be in field but went back to new line
FIX: Nowrap on amount
FIX: Online payment
FIX: on shipment delete confirm dialog, a new checkbox allows the user to choose if they want their stock re-incremented after the deletion.
FIX: option EXPORT_LABEL_FOR_SELECT to restore compatibility in export
FIX: Option THIRDPARTY_SUGGEST_ALSO_ADDRESS_CREATION
FIX: outdated phpdoc
FIX: Permission for BOM menu
FIX: permission to delete a draft purchase order
FIX: phpcs
FIX: Position was lost when we edit the line of template invoice
FIX: product_use_units was set to 0 each time a conf in block other was set
FIX: propal createFrom hook: undefined parameter attached
FIX: Responsive of public interface of ticket
FIX: search by phone pro
FIX: Setup of TakePos was not possible after a clean install
FIX: Show list of events on tickets
FIX: socpeople assigned list in action com list
FIX: SQL problem on donation & nowrap on amount
FIX: stock increase on shipment deletion if STOCK_CALCULATE_ON_SHIPMENT_NEW: is set
FIX: stripe webhook ID constant set
FIX: summary of time spent in preview tab of projects
FIX: the feature to bill time spent was not enabled.
FIX: The new feature to attach document on lines was not correclty
FIX: The proposed new supplier code does not work
FIX: this function can not be private
FIX: tk9877 - PDF rouget requires product.lib.php (otherwise measuring_units_string() is not defined)
FIX: Update the file index table when we validate/rename a ref.
FIX: use rounding to compare the amounts
FIX: We must save code instead of value in database for template invoice modelpdf
FIX: we need to be able to add freeline with qty between 0 & 1 in supplierorder line
FIX: We should remove property comments only for project and task api.
FIX: When saving an action it didn't save the label based on the type of event if the label is empty and the type is customized
FIX: when STOCK_CALCULATE_ON_SHIPMENT_NEW: is set, deleting a "closed" shipment now increases stock as expected
FIX: wrong path sociales/index.php doesnt exist anymore

***** ChangeLog for 10.0.0 compared to 9.0.0 *****
For Users:
NEW: Module "Ticket" is available as a stable module.
NEW: Module "Email Collector" is available as a stable module.
NEW: Module "TakePOS" is available as a stable module.
NEW: Experimental module "Vendor receptions".
NEW: Experimental module "BOM".
NEW: Accounting - Add default accounting account for member subcriptions.
NEW: Accounting - More comprehensive menu.
NEW: Agenda/event - add description column available in list (hidden by default).
NEW: Add accounting account for result.
NEW: Add accounting code for EEC sales and export sales on products.
NEW: Add a security permission to edit php dynamic content on the WebSite module.
NEW: Attached document on bank account are now visible in automatic ECM.
NEW: Add Autofill Remainder Amount picto on the Expense Report Payment Page.
NEW: Add contact status in category export
NEW: Add Default Warehouse to user record (if module stock is on)
NEW: Add employee/user to subledger account list
NEW: Add gender in member card
NEW: Add getFormatedCustomerRef and getFormatedSupplierRef methods
NEW: Add history to view and print previous sales on TakePos.
NEW: Add import of accounting account for intra/export selling on product card
NEW: Adding code to show update date of supplier price shown
NEW: Add line total on list of payments
NEW: Add LinkedIn field in social network module
NEW: Add more complete error messages in log on stripe payments
NEW: Add no_email field in contact list
NEW: Add notes are show in tooltips
NEW: Add option DONATION_USE_THIRDPARTIES in admin of membership module
NEW: Add option STOCK_SHOW_VIRTUAL_STOCK_IN_PRODUCTS_COMBO
NEW: add page to setup opening hours of the company
NEW: add payments table to pdf of expense report
NEW: add payment terms to invoices list
NEW: Add picto of deletion on mass action combo lists
NEW: add product extrafields available into shipping export
NEW: add ref supplier on supplier invoice
NEW: Add stats on entries & movements by fiscal year
NEW: Add subledger in various payment module
NEW: Add tag for ODT generation for localtax rates
NEW: Add the now link when creating expense report
NEW: Ask date of invoice when using the Clone feature.
NEW: auto event msg
NEW: Automatically binding for intra/export accountancy code in customer list
NEW: automatic / manual selector form
NEW: Better explanation for setup of WebDav module
NEW: Can add more lines on situation invoices at end of project when there is extra to add.
NEW: Can change the customer account of an instance
NEW: Can choose the root category to show products for TakePOS module
NEW: Can edit supplier on draft order supplier
NEW: Can enter price with or without tax when entering expense repor line
NEW: Can filter on the date of period for social contributions
NEW: Can generate invoices from the timespent entered on a project
NEW: Can update product supplier price ref
NEW: Can upload files from the edit page of expense report
NEW: Color for hover and for checked line is on by default
NEW: Column of p...arent company is available in list of third parties
NEW: conditionnal add member button by statut
NEW: constant KEEP_DISCOUNT_LINES_FROM_ORIGIN
NEW: Contact related items tab
NEW: Can create of supplier invoice from a reception
NEW: Ensure External RSS Links Open in New Window
NEW: Export available for reception module
NEW: Extend import option to Order's card and Propal's card
NEW: filter by thirdparty on report CA by prod/serv
NEW: Save space by moving the meteo on the title line
NEW: Get the list of groups of a user with the REST API.
NEW: Hidden option MAIN_CAN_EDIT_SUPPLIER_ON_SUPPLIER_ORDER to edit supplier on draft supplier order
NEW: Improve Displaying Shortcut Access Keys in Navigation.
NEW: Improve Expensereport, Inverse Receiver.
NEW: Improve pdf description item visibitity.
NEW: Introduce a config parameter $dolibarr_main_instance_unique_id
NEW: Introduce css "nobottomiftotal"
NEW: Introduce PhpSpreadsheet for export (need php5.6+)
NEW: Invoice creation from the timesheet
NEW: Can list remote stripe's payout in a dedicated page.
NEW: Manage account sell_intra & sell_export in page accoutancy admin default product
NEW: Manage loan schedule.
NEW: Manage status of member types.
NEW: Mass action "create bills" for validated reception
NEW: Measuring unit are now defined into an editable dictionary. Add product size/unit into product import.
NEW: Template pdf 'canelle_reception' displays linked reception lines.
NEW: Moral/physic status can be defined at member type level
NEW: Pagination into list of time spent.
NEW: Performance enhancement (Replace dirname(__FILE__) with __DIR__)
NEW: POS support in order (ex: online cart).
NEW: Preview of images into the filemanager component.
NEW: Resource module can be used in products/services (in a dedicated tab)
NEW: Retrieve invoice infos from order when billing shipment
NEW: Save and display type of membership in subscription table for more explicit historic
NEW: Setup default thirdparty type (customer or prospect/customer)
NEW: Add shipping "set draft" button and can update lines.
NEW: show in blod, the invoice amount where we came from, when making payment
NEW: Show product dimensions in product tooltips.
NEW: Show the latest date of subscription in member statistics reports.
NEW: Sort list of templates alphabetically
NEW: Stripe Payment Intent (need option to use this new Stripe api method)
NEW: Can support barcode on supplier price references.
NEW: Support tag {ccc} on payment ref
NEW: The preview of PDF files generates only 1 png file, even if several pages.
NEW: Can select a Thirdparty object in donation module if option ON.
NEW: Tooltip with VAT amount and price incl tax on lines of objects.
NEW: Unsubscribed emails are now stored in a dedicated table.
NEW: Update working chkbxlst filter for lists.
NEW: Use ajax switch into setup of donation.php and multi-currency module.
NEW: use recipient language when generating the fullname for emails.
NEW: When you create product or service, sell accountancy account by default is suggested.
NEW: Widget birthdays of the month.
NEW: Option in workflow module to set a reception billed on validate supplier bill.
NEW: Autocompletion on lists should be available on mobile applications.
NEW: Add mass action to close several members.
NEW: Add hidden option ADD_UNSPLASH_LOGIN_BACKGROUND for random background
NEW: Add hidden option to be ready for BREXIT

For Developers:
NEW: Module "DebugBar" is available as a stable module.
NEW: Add API REST for donations
NEW: Add a script 'purge-data.php' to purge data older than a defined creation date
NEW: Add constant XFRAMEOPTIONS_ALLOWALL
NEW: Add function isValidVATID() to heck syntax of a VAT ID/number.
NEW: Add document's product support in APIs
NEW: Add REST API: get the list of objects in a category.
NEW: Update Stripe library to 6.35
NEW: Upgrade jquery lib to 3.3.1
NEW: Add hook 'addHtmlHeader()'
NEW: Add hook 'createRecurringInvoices()'
NEW: Add hook 'afterSelectContactOptions'
NEW: Add hook 'getAccessForbiddenMessage'
NEW: Add hook support in accountancy index
NEW: Add hook support in list of template invoices
NEW: Add parameter 'replaceambiguouschars' on getRandomPassword function
NEW: Add property 'noteditable' in modulebuilder
NEW: Add the current modulepart into the Conf class object
NEW: Add trigger FICHINTER_UNVALIDATE
NEW: Add visibility with value 4 in framework to define fields to show
NEW: More option to tune initialization of a new module with modulebuilder.
NEW: Add REST API to list currencies
NEW: REST API Proposal, Orders, Invoices: Add contact details
NEW: hidden option to change concat order of description/product label.
NEW: Enhance management of webhooks
NEW: Generation of doc by modulebuilder can include README and CHANGELOG
NEW: massfilesarea feature is possible for external modules
NEW: Show list of enabled modules in dol_print_error().
NEW: Simplification of CSS styles of default themes.
NEW: Clean code of a lot of deprecated code.
NEW: Add hidden option to set a search entry to the top
NEW: add hidden option DISPLAY_DISCOUNTED_SUPPLIER_PRICE
NEW: add hidden option MAIN_DEFAULT_LANGUAGE_FILTER
NEW: add hidden option NO_CONCAT_DESCRIPTION
NEW: Add hidden option ACCOUNTANCY_COMBO_FOR_AUX
NEW: Add Hidden option OVERRIDE_VAT_FOR_EXPENSE_REPORT
NEW: add hidden option MAIN_DOC_UPLOAD_NOT_RENAME_BY_DEFAULT
NEW: Hidden conf to improve pdf desc item visibitity
NEW: Look and feel v10 - Add CSS 'tabBarNoTop'


WARNING:

Following changes may create regressions for some external modules, but were necessary to make Dolibarr better:
* PHP 5.4 is no more supported. Minimum PHP is now 5.5+.
* The PHP extension php-intl is not mandatory and must be installed to have new features working correctly.
* Method GetUrlTrackingStatus were renamed into getUrlTrackingStatus for consistency with naming rules.
* API getListOfCivility has been renamed into getListOfCivilities for consistency with naming rules.
* Deprecated function img_phone as been removed. You can use img_picto(..., 'call|call_out') instead.;
* Files for variables of themes were renamed from graph-color.php into theme_vars.inc.php to match naming
  convention of extension .inc.php for files to be included.
* All methods set_draft() were renamed into setDraft().
* Signatures of methods createFromClone() has been standardized. All methods requires the object User as first parameter.
* Removed deprecated function function test_sql_and_script_inject that was replaced with testSqlAndScriptInject.
* Method load_measuring_units were renamed into selectMeasuringUnits and select_measuring_units was deprecated.
* Hidden option CHANGE_ORDER_CONCAT_DESCRIPTION were renamed into MAIN_CHANGE_ORDER_CONCAT_DESCRIPTION.
* Method dolEscapeXML was moved from functions.lib.php into function2.lib.php (not used enough to be loaded by default).
* Removed deprecated use of string in dol_print_date(). Only date allowed.
* Deprecated property ->fk_departement is now ->state_id everywhere.
* Removed the method 4 of GETPOST (to get $_COOKIE). It was not used and not recommanded to use in Dolibarr.
* Column llx_facture.facnumber change to llx_facture.ref
* Variable $dolibarr_main_cookie_cryptkey is no more created at install (it was not used by Dolibarr). A new variable
  called $dolibarr_main_instance_unique_id is now generated at each installation. It will be used by some future features.


***** ChangeLog for 9.0.4 compared to 9.0.3 *****
FIX: #5249
FIX: #11025
FIX: #11032
FIX: #11097
FIX: #11169
FIX: #11202
FIX: #11244
FIX: #11296
FIX: #11316
FIX: #11335
FIX: Add missing end date of subscription in export
FIX: A user may read holiday and expense report without permissions
FIX: better syntax
FIX: condition
FIX: confirmation of mass email sending + option MAILING_NO_USING_PHPMAIL
FIX: crabe pdf: bad detailed VAT for situation invoices, in situations S2 and above
FIX: default value for duration of validity can be set from generic
FIX: do not include tpl from disabled modules
FIX: Error management when MAILING_NO_USING_PHPMAIL is set
FIX: Even with permission, can't validate leave once validator defined.
FIX: extrafield list search: SQL error when field is multiselect
FIX: if last char of customercode is accent making the truncate of first
FIX: Import of chart of account
FIX: in edit mode, dictionary inputs do not escape the string inside the 'value' attribute, causing errors if there are any double quotes
FIX: invalid link on user.fk_user
FIX: invoice class: bad SQL request if product type not set
FIX: javascript error when ckeditor module not enabled
FIX: mail presend: can overwrite a file previously uploaded (Issue #11056)
FIX: mass send mail
FIX: missing compatibility with multicompany transverse mode
FIX: missing llx_const encrypt
FIX: modulebuilder: hardcoded llx_
FIX: Not showing Contract and Project columns on ficheinter list
FIX: only profid1 to 4 were editable for pdf option to show. Not 5 and 6.
FIX: productaccount buylist with pages
FIX: remove isolated transaction commit
FIX: security (a user can read leave or holiday of other without perm.
FIX: situation invoices: bad detailed VAT in situations following the first one
FIX: situation invoices: block progress percentage change for discount lines
FIX: syntax error
FIX: the id was not loaded in fetch of accounting system
FIX: try to use WHERE EXISTS instead of DISTINCT
FIX: use dol_sanitizeFileName() function to remove double spaces in filenames, as well as done on document.php when we want to download pdf
FIX: Use of cron with multicompany
FIX: var name
FIX: we need to fetch fourn invoice with ref in current entity
FIX: Wrong stock movement on supplier credit notes
FIX: Import of record in ledger

***** ChangeLog for 9.0.3 compared to 9.0.2 *****
FIX: #11013
FIX: #11041
FIX: actioncomm: sort events by date after external calendars and hook (into 7.0)
FIX: better test
FIX: Combo list was limited to 20 in stock correction
FIX: Confusion between expired and late
FIX: Cursor pointer in payment screen for autofill
FIX: CVE-2019-11199
FIX: CVE-2019-11200
FIX: CVE-2019-11201
FIX: Default value on form to send email
FIX: error messages not displayed
FIX: Massive debug in lettering function
FIX: missing compatibility with multicompany
FIX: missing global $user
FIX: missing situation invoice in list
FIX: MultiEntity in lettering functionality
FIX: Product accountancey sell intra code must be visible if main feature level 1
FIX: ref for table without ref manager are set to NULL.
FIX: Sending email to mass actions send same email on same customer
FIX: Several fixes on import of services/products
FIX: shipping default warehouse if only one warehouse
FIX: sortfield on lettering function
FIX: Status of opportunity should never be -1
FIX: test to display create invoice button on supplier_order card
FIX: The autocopy feature was ko for suppliers
FIX: Total per day in timespent per week
FIX: Total per day shows 00:00 if the total time spent is equal to 12:00
FIX: Update/delete currency on same languages
FIX: Wrong variable name make contact of supplier order not used on PDF.
FIX: Add hidden option MAIN_PDF_HIDE_SITUATION to hide situation (quick hack to fix output pb).
FIX: attached files list with link file was broked

***** ChangeLog for 9.0.2 compared to 9.0.1 *****
FIX: #10822
FIX: Accountancy - Format EBP import
FIX: A page of a site replaced with another when switching in edit mode
FIX: Autodetect buy price for invoices autogenerated with templates.
FIX: Avoid error 500 when extension php-intl not loaded
FIX: bad check on type of expense report (mandatory status not working)
FIX: Bad label of status for members (must be short version in list)
FIX: Can not create contract with numbering module without autogen rule
FIX: Can't set default value of extrafield of type varchar
FIX: check only if invoice module is enabled (bank is check after)
FIX: counter of permissions in badge was wrong
FIX: default value of language of thirdparty
FIX: Don't show accountingjournal:getNomUrl without data
FIX: Duplicate executeHook function
FIX: Edit of personalized groups
FIX: Error with various & salary payment on project
FIX: extrafields always visible on view mode
FIX: function not found
FIX: If we build one invoice for several orders, we must put the ref of
     orders on lines.
FIX: expensereport must be in $check array
FIX: missing entity filter and wrong var name
FIX: Missing field "In sale" in list
FIX: missing hook completeTabsHead in margins module
FIX: missing hook in agenda export
FIX: missing vat_src_code when inserting an expense report line
FIX: More complete auto setup of barcode module
FIX: need to round with 2 decimals to avoid movements not correctly balanced
FIX: no need to test anything to display documents tabs on expense report
FIX: old export models was not visible
FIX: Param keepn must be 1 when dol_escape_htmltag used for textarea
FIX: possibility to set up payment mode when invoice module is disabled
FIX: problem with sign of various payment in project preview
FIX: Remane of project
FIX: setup of module export
FIX: several hooks in shipping/delivery cards
FIX: supplier discount was not retrieved when choosing a product
FIX: The minimum amount filter does not work in the VAT report per customer
FIX: Tooltip on click was ko on smartphone
FIX: translation
FIX: useless join
FIX: Vat src code lost after editing expense report line
FIX: we need to keep originline special_code
FIX: Can't insert if there is extrafields mandatory on another entity.
FIX: error in create object when 2 extra fields are mandatory in 2 different entities
FIX: when we create deposit with multi tva, we mustn't add line if amount = 0 (example when we have a 100% reduc on one of origin invoice line)
FIX: wrong redirect link on holiday refuse
NEW: Add more complete error messages in log on stripe payments

***** ChangeLog for 9.0.1 compared to 9.0.0 *****
FIX: #10381
FIX: #10460 compatibility with MariaDB 10.4
FIX: #10485
FIX: #10638
FIX: Accountancy - Adding transaction with multicompany uses all the time 1st entity
FIX: actioncomm export: ORDER BY clause is in wrong export property + event type filter does not work
FIX: add fk_unit on addline action
FIX: adding css by page if url is externam
FIX: Bad link in menu manager
FIX: better test on fetch
FIX: can't add lines on invoices
FIX: Check for old picture name if the new one was not found
FIX: could not create several superadmin in transversal mode
FIX: creation of menu entry with parent id not int
FIX: creation of new left menu entry
FIX: Default language of company is not set
FIX: error on setup of password if pass generators have a .old file.
FIX: error report not returned
FIX: expedition: reset status on rollback + replace hardcoded status with const
FIX: fetch module / pos source
FIX: fk_default_warehouse missing in group by
FIX: function sendEmailsReminder isn't completely developed, then MAIN_FEATURES_LEVEL must be 2 to "use" it
FIX: if empty error message, we just see "error" displayed
FIX: label of bank account
FIX: line edit template: keep fk_parent_line
FIX: Mark credit note as available for credit note in other currency
FIX: missing access security checking with multicompany
FIX: missing entity filter in function "build_filterField()" (export module)
FIX: missing $ismultientitymanaged for previous/next ref
FIX: Missing province in export of invoice
FIX: must fetch member in current entity
FIX: positive values creating diff on addline rounding
FIX: positive values IN supplier credit notes creating diff on addline rounding
FIX: Price in combo list of service does not use the correct price level
FIX: project_title for display of getNomUrl()
FIX: same thing here
FIX: Show button POS Ticket only if invoice was generated by POS
FIX: supplier invoice payment total doesn't care about deposit or credit
FIX: supplier invoice product stats total ht is line total not invoice total
FIX: The notes was also copied on invoice
FIX: Transaction on leave approval and decrease ko if setup not complete
FIX: Translation not loaded by scheduled jobs
FIX: [URGENT] broken feature, "$usercancreate" is for Dolibarr 9
FIX: we want to be able to reopen fourn credit note
FIX: wrong feature2 when user rights "group_advance" is used
FIX: wrong merged conflict
FIX: wrong tests on fetch
NEW: Add protection to avoid packaging if files non indexed exists

***** ChangeLog for 9.0.0 compared to 8.0.0 *****
For Users:
NEW: Stable module: DAV (WebDAV only for the moment)
NEW: Stable module "Skype" has been replaced with module "Social Networks" to support more services.
NEW: Stable module "Module Builder"
NEW: Stable module: Website
NEW: Experimental module "TakePos"
NEW: Experimental module "Ticket"
NEW: Experimental module "Data Privacy"
NEW: Experimental module "Email Collector"
NEW: Dolibarr can provide information in page title when multicompany is enabled of not, making
     Android application like DoliDroid able to provide native features for multicompany module.
NEW: Compatibility with PHP 7.3 =>
NEW: Add admin page for modulebuilder
NEW: Add civility in list of members. Close #9251
NEW: Add configuration to disable "customer/prospect" thirdparty type
NEW: Add CONTRACT_ALLOW_TO_LINK_FROM_OTHER_COMPANY and CONTRACT_HIDE_UNSELECTABLES by SELECT_HIDE_UNSELECTABLES
NEW: Add __DAY_TEXT__ and __MONTH_TEXT__ substitutions vars
NEW: Add due date column in payment lists
NEW: Add email in event history, for reminder email of expired subsription
NEW: Add event tab on resource record
NEW: Add FEC Export in accountancy
NEW: Add filter on staff range in list of thirdparties
NEW: Add a first complete template of website
NEW: Add format code into exported filename of ledger
NEW: Add hidden option EXPENSEREPORT_DEFAULT_VALIDATOR_UNCHANGEABLE
NEW: Add hidden option MAIN_DOCUMENTS_DESCRIPTION_FIRST
NEW: Add link to inventory code
NEW: Add more common social networks fields for business
NEW: Add option PDF_DISABLE_MYCOMPANY_LOGO to disable logo on PDF
NEW: add option PROPOSAL_AUTO_ADD_AUTHOR_AS_CONTACT
NEW: Add option to display thirdparty adress in combolist
NEW: Add option to swap sender/recipient address on PDF
NEW: Add option to display thirdparty adress in combolist
NEW: Add project on payment of salaries
NEW: Add SHIPPING_PDF_HIDE_WEIGHT_AND_VOLUME and
NEW: Add somes hooks in bank planned entries
NEW: Add supplier ref in item reception page
NEW: Advanced permission to ignore price min
NEW: Allow to enter a timespent with a numeric value
NEW: Automatic position of scroll when creating an extrafield
NEW: Can add autorefresh=X in any URLs to refresh page after X seconds
NEW: can add project's task to agenda on create event form
NEW: Can delete a website in experimental website module
NEW: Can disable meteo on smartphone only
NEW: Can export/import a website template
NEW: Can filter on EEC, not EEC, etc... in binding step of accountancy
NEW: Can mix offset before and after with rules for due date of invoices
NEW: Can record the supplier product description
NEW: Can select several prospect level in thirdparty filter.
NEW: Can set 2 url in url field of thirdparty
NEW: Can set if a field is mandatory on form level.
NEW: Can set the default focus of each page.
NEW: Add category filter on user list
NEW: Change forgotten password link in general parameters
NEW: Child label of variants change if parent label changes
NEW: Compatibility with new Paybox HMAC requirement
NEW: Each user can set its prefered default calendar page
NEW: Enhancement in process to make manual bank conciliation
NEW: Enhancement in the generic file manager
NEW: Extrafield totalizable
NEW: Hidden conf INVOICE_USE_DEFAULT_DOCUMENT
NEW: hidden conf to search product by supplier ref
NEW: hidden constant to be able to use a thirdparty for donation
NEW: hidden option to define an invoice template for each invoice type
NEW: Highlight lines on lists when they are checked
NEW: Notification module support expense report+holiday validation and approval
NEW: On customer/supplier card, add simple tooltip to amount boxes
NEW: Page to check if the operations/items created between two dates have attached item(s) and possibility to download all attachements
NEW: possibility to add all rights of all modules in one time
NEW: redirect if only one result on global search on card
NEW: Permission to ignore price min
NEW: Can build an archive of full documents directory from backup page
NEW: tag odt line_product_ref_fourn for supplier doc lines
NEW: The binding step in accountancy has a country filter with autocompletion
NEW: Top menu is always on screen with MD theme.
NEW: Withdraw request massaction can include already partially paid invoices
NEW: Option "Simplify interface for blind persons"
NEW: Generic cash fence feature (compatible with several POS modules)

For developers:
NEW: Add lib for multiselect with checkboxes
NEW: Add function isValidMXRecord
NEW: Add hook changeRoundingMode in update_price
NEW: Add hook formconfirm to contractcard
NEW: Add hook for virtual stock
NEW: ADD url to see the last version of a external module
NEW: Can enable a module, even external module, from command line
NEW: Can set a tooltip help text on extrafields
NEW: Add product search from barcode via REST api
NEW: can add documents on agenda events using API REST
NEW: Can set the datestart and dateend of cron job into module descriptor
NEW: Close #9296 Add field ref_ext into llx_categorie
NEW: move ticket dictionary in API /setup
NEW: PHPUnitTest on Loan class #3163
NEW: Code changes to be more compatible with PSR2
NEW: Removed trigger USER_LOGOUT, USER_LOGIN, USER_LOGIN_FAILED (Some hooks are already dedicated for that)
NEW: Add agenda documents in API REST
NEW: Add "checked" field for new list engine compatibility
NEW: REST API improvements
NEW: Save external payment IDs into table of payment
NEW: triggers add commercial and del commercial
NEW: #9236 Allow to import shipment lines via API
NEW: ADD civility list in API
NEW: support selllist in the  module builder
NEW: optional param to show a specific extrafield
NEW: hook formConfirm always called if hooked
NEW: hook on dispatch order fourn

WARNING:

Following changes may create regressions for some external modules, but were necessary to make Dolibarr better:
* If you use some links like viewimages.php?modulepart=mycompany&file=... in your external modules, you must
  replace them with links like viewimages.php?modulepart=mycompany&file=logos/... (note that link change only for
  modulepart=mycompany that now works like others).
* Hidden option MAIN_PDF_SHIPPING_DISPLAY_AMOUNT_HT has been renamed into SHIPPING_PDF_DISPLAY_AMOUNT_HT
* Remove the no more used and deprecated dol_print_graph function


***** ChangeLog for 8.0.6 compared to 8.0.5 *****
FIX: #11244
FIX: #11316
FIX: Add missing end date of subscription in export
FIX: A user may read holiday and expense report without permissions
FIX: better syntax
FIX: condition
FIX: confirmation of mass email sending + option MAILING_NO_USING_PHPMAIL
FIX: crabe pdf: bad detailed VAT for situation invoices, in situations S2 and above
FIX: default value for duration of validity can be set from generic
FIX: do not include tpl from disabled modules
FIX: Error management when MAILING_NO_USING_PHPMAIL is set
FIX: Even with permission, can't validate leave once validator defined.
FIX: extrafield list search: SQL error when field is multiselect
FIX: if last char of customercode is accent making the truncate of first
FIX: in edit mode, dictionary inputs do not escape the string inside the 'value' attribute, causing errors if there are any double quotes
FIX: invalid link on user.fk_user
FIX: invoice class: bad SQL request if product type not set
FIX: mail presend: can overwrite a file previously uploaded
FIX: mail presend: can overwrite a file previously uploaded (Issue #11056)
FIX: mass send mail
FIX: missing compatibility with multicompany transverse mode
FIX: modulebuilder: hardcoded llx_
FIX: Not showing Contract and Project columns on ficheinter list
FIX: remove isolated transaction commit
FIX: security (a user can read leave or holiday of other without perm.
FIX: situation invoices: bad detailed VAT in situations following the first one
FIX: situation invoices: block progress percentage change for discount lines
FIX: syntax error
FIX: try to use WHERE EXISTS instead DISTINCT
FIX: use dol_sanitizeFileName() function to remove double spaces in filenames, as well as done on document.php when we want to download pdf
FIX: var name
FIX: we need to fetch fourn invoice with ref in current entity
FIX: Wrong stock movement on supplier credit notes

***** ChangeLog for 8.0.5 compared to 8.0.4 *****
FIX: #10381
FIX: #10460 compatibility with MariaDB 10.4
FIX: #11025
FIX: Accountancy - Add transaction with multicompany use all the time 1st entity
FIX: Accountancy - Format EBP import
FIX: actioncomm export: ORDER BY clause is in wrong export property + event type filter does not work
FIX: actioncomm: sort events by date after external calendars and hook
FIX: action list: add printFieldListSelect and printFieldListWhere hooks
FIX: add fk_unit on addline action
FIX: avoid php warning
FIX: bad sql request
FIX: better method
FIX: better test
FIX: better test on fetch
FIX: broken external authentication module feature and avoid warning
FIX: Can not create contract with numbering module without autogen rule
FIX: can't add lines on invoices
FIX: Can't generate invoice pdf
FIX: Can't insert if there is extrafields mandatory on another entity.
FIX: Can't insert if there is extrafields mandatory on another entity. FIX: Can't set default value of extrafield of type varchar
FIX: Check for old picture name if the new one was not found
FIX: Civility not saved when creating a member.
FIX: $conf->fournisseur->commande->enabled doesn't exist, we must use $conf->fournisseur->enabled
FIX: could not create several superadmin in transversal mode
FIX: credit note can have negative value
FIX: Default value on sales representative on third party creation
FIX: Don't show journal:getNomUrl without data
FIX: Erreur dans le Total
FIX: error messages not displayed
FIX: expedition: reset status on rollback + replace hardcoded status with const
FIX: Fix PHP warning "count(): Parameter must be an array..."
FIX: fk_default_warehouse missing in group by
FIX: function sendEmailsReminder isn't completely developed, then MAIN_FEATURES_LEVEL must be 2 to "use" it
FIX: holidays get natural_search if search params are set only
FIX: if empty error message, we just see "error" displayed
FIX: if(!method_exists(dol_loginfunction))
FIX: If we build one invoice for several orders, we must put the ref of order on the line to not lose information.
FIX: in fact expensereport must be in $check array
FIX: Interface regression for bind people. Fix option MAIN_OPTIMIZEFORTEXTBROWSER
FIX: line edit template: keep fk_parent_line
FIX: Loan impossible to account
FIX: Mark credit note as available for credit note in other currency
FIX: missing access security checking with multicompany
FIX: missing entity filter and wrong var name
FIX: missing entity filter in function "build_filterField()" (export)
FIX: Missing field in import/export of users
FIX: missing hook completeTabsHead in margins module
FIX: missing $ismultientitymanaged for previous/next ref
FIX: Missing province in export of invoice
FIX: multicompany compatibility
FIX: must fetch member in current entity
FIX: need an order by in case we found other invoice with same number but not same date
FIX: need to round with 2 decimals to avoid movements not correctly balanced
FIX: no need to test anything to display documents tabs on expense report
FIX: positive values creating diff on addline rounding
FIX: problem with multicompany transverse mode
FIX: Product accountancey sell intra code must be visible if main feature level 1
FIX: project_title for display of getNomUrl()
FIX: quick search for supplier orders
FIX: Remane of project
FIX: same thing here
FIX: Selection of email recipient with option MAIN_OPTIMIZEFORTEXTBROWSER
FIX: several hooks in shipping/delivery cards
FIX: shipping default warehouse if only one warehouse
FIX: SQL injection on rowid of dict.php
FIX: 'statut' is ignored when updating a user with the REST API.
FIX: supplier invoice payment total dont care about deposit or credit
FIX: supplier invoice product stats total ht is line total not invoice total
FIX: The minimum amount filter does not work in the VAT report per customer
FIX: Total per day shows 00:00 if the total time spent is equal to 12:00
FIX: Update/delete currency on same languages
FIX: [URGENT] broken feature, "$usercancreate" is for Dolibarr 9
FIX: useless join
FIX: we need to keep originline special_code
FIX: we want to be able to reopen fourn credit note
FIX: when 2 extra fields are mandatory in 2 different entities
FIX: when we add a payment on an invoice which already has payments with credit note or deposit amount, and then we get an excess received, discount amount must be $total_paiements + $total_creditnote_and_deposit - $object->total_ttc;
FIX: when we create deposit with multi tva, we mustn't add line if amount = 0 (example when we have a 100% reduc on one of origin invoice line)
FIX: wrong redirect link on holiday refuse
FIX: wrong test enabled
FIX: Wrong variable name
FIX: XSS

***** ChangeLog for 8.0.4 compared to 8.0.3 *****
FIX: #10030 better german chart
FIX: #10036
FIX: #10080 Supplier translations are in english
FIX: #10183 using backport of fix done in 9.0
FIX: #10218 Bad redirection after deleting a user or group
FIX: #3234
FIX: #6580
FIX: #8741
FIX: #9629 #9625
FIX: #9971
FIX: avoid Class 'AdherentType' not found
FIX: Can relaunch install on v8
FIX: Can't create a thirdparty from member if customer code is mandatory.
FIX: Can't delete a line of minimal stock per warehouse
FIX: check if "entity" is already defined in "$param"
FIX: contact/address tab issue when changing company
FIX: contact/adress tab: when changing company ajax combo, the first contact change is not taken into account
FIX: CVE-2018-19799
FIX: CVE-2018-19992
FIX: CVE-2018-19993
FIX: CVE-2018-19994
FIX: CVE-2018-19995 and CVE-2018-19998
FIX: Error reported when creation of thirdparty from member fails
FIX: export only prices of the current entity !
FIX: Extrafields on shipment module
FIX: filter on product category doesn't work
FIX: form actions: select_type_actions could be too small + bad $db init
FIX: form actions: select_type_actions could be too small + bad  init
FIX: fourn payment modes musn't be available on customer docs
FIX: Function updatePrice with wrong parameters
FIX: hidden extrafield
FIX: if qty is 0
FIX: If we change customer/supplier rule we can't edit old thirdparty.
FIX: lang not loaded
FIX: Lines are not inserted correctly if VAT have code
FIX: marge sign
FIX: Method setValid not found
FIX: Migration do not create not used table
FIX: missing action "edit" for the hook
FIX: missing field "visible"
FIX: Missing last month on vat report per month
FIX: mode is only customer in stats fichinter
FIX: OppStatusShort doesn't exists
FIX: Remote ip detection was wrong with proxy (example: cloudflare)
FIX: Removed not use table
FIX: Replenishment with option STOCK_ALLOW_ADD_LIMIT_STOCK_BY_WAREHOUSE
FIX: responsive
FIX: Same on customer card
FIX: same on lines
FIX: screen size fall
FIX: Select first mail model by default
FIX: slow SQL query on creating a new supplier invoice
FIX: sql query performance on list_qualified_avoir_supplier_invoices.
FIX: supplier order list keep socid
FIX: Same on customer card
FIX: same on lines
FIX: screen size fall
FIX: Select first mail model by default
FIX: slow SQL query on creating a new supplier invoice
FIX: sql query performance on list_qualified_avoir_supplier_invoices.
FIX: supplier order list keep socid
FIX: Vendor translations are in english
FIX: Warning: count()
FIX: We want to be able to send PDF of paid invoices

***** ChangeLog for 8.0.3 compared to 8.0.2 *****
FIX: #9161
FIX: #9432
FIX: #9432 Assign yourself as a commercial when you don't have permission to see all thirds
FIX: #9510
FIX: #9567
FIX: According to french law, if seller is in France and buyer isn't in UE and isn't a company, TVA used = TVA product
FIX: Amount when using mutlicurrency on PDF
FIX: Backup of database without mysqladmin available from cron.
FIX: Bad label on delete button
FIX: bad link in notification
FIX: Bad position of hook formattachOptions call
FIX: Can't create shipping if have shipping line's extrafields
FIX: check !empty exclude select element
FIX: content lost when editing a label with "
FIX: correct migration of old postgresql unique key
FIX: credit note progression
FIX: default accounting accounts on loan creation #9643
FIX: Delete of draft invoice
FIX: deletion on draft is allowed if we are allwoed to create
FIX: Do not show check box if not applicable
FIX: exclude element of the select
FIX: extrafields of taks not visible in creation
FIX: filter on employee
FIX: invoice stats: situation invoices were not counted
FIX: keep external module element when adding resource
FIX: langs fr
FIX: Link template invoice to contract
FIX: Look and feel v8. Missing button "Create category"
FIX: Menu to show/edit Users categories was missing
FIX: missing name alias field in societe import/export #9091
FIX: missing symbol for indian rupies
FIX: Missing transaction around action
FIX: modify parenting before task deletion
FIX: nb of session in title
FIX: need to filter on current entity on replenish
FIX: number mailing for a contact with multicompany
FIX: Option for prof id mandatory not working with custom type of company
FIX: Option MAIN_DISABLE_NOTES_TAB #9611
FIX: Pagination stats
FIX: pdf typhon: order reference duplicate
FIX: position 0 for emails templates
FIX: previous situation invoice selection
FIX: Product marge tabs on product card
FIX: Product margin tab and credit note
FIX: propal pdf: missing parenthesis for customs code
FIX: properties on proposal must not be modified if error
FIX: qty not visible for a lot when making shipment on a dedicated stock
FIX: Quick hack to solve pb of bad definition of public holidays
FIX: remain to pay for credit note was wrong on invoice list
FIX: replenish wasn't caring about supplier price min quantity #9561
FIX: Required extrafield value numeric should accept '0'
FIX: ressource list with extrafields
FIX: restore last seach criteria
FIX: Selection of addmaindocfile is lost on error
FIX: Sending of reminder for expired subscriptions
FIX: shared link ko on proposals
FIX: showOptionals: column mismatches
FIX: situation invoice total with credit note
FIX: situation invoice prev percent
FIX: special code on create supplier invoice from supplier order
FIX: Symbol of currency in substitution variables
FIX: The max size for upload file was not corectly shown
FIX: the member e-mail on resign and validation.
FIX: thirdparty property of object not loaded when only one record
FIX: title
FIX: Title problem on admin RSS module
FIX: Tooltip on invoice widget
FIX: Total of timespent
FIX: trackid into email sent from member module.
FIX: translation in select unit form
FIX: use discount with multicurrency
FIX: Variable name
FIX: When we delete a product, llx_product_association rows are not deleted
FIX: when we're just admin and not super admin, if we create new user with transverse mode, we don't see it then we can't add him in usergroup
FIX: wrong function name
FIX: wrong occurence number of contract on contact card, we must only count externals
FIX: wrong value for module part and return access denied
FIX: Wrong variable name
FIX: XSS vulnerability reported by Mary Princy E

***** ChangeLog for 8.0.2 compared to 8.0.1 *****
FIX: #8452
FIX: #9043
FIX: #9316 Error when listing invoices
FIX: #9317
FIX: #9353 Bug: html error - div inside span on graphs
FIX: #9355
FIX: #9393 inconsistency behaviour. option FACTURE_ENABLE_NEGATIVE_LINES
FIX: #9394
FIX: #9396
FIX: #9403
FIX: #9412
FIX: #9497
FIX: Add paypal error message in alert email when online payment fails.
FIX: better compatibility with multicompany
FIX: capital must be empty and not 0 if undefined
FIX: character making error on bill list
FIX: Entering negative price on order.
FIX: Expedition not showing extrafields on creation.
FIX: Homepage links were using wrong topmenus
FIX: inconsistency behaviour on option FACTURE_ENABLE_NEGATIVE_LINES
FIX: invert mime type and name.
FIX: invoice popup hide localtax2 and 3 if not defined.
FIX: Lose filter on payment type or category after a sort on invoice list.
FIX: Maxi debug to allow to load chart of account with multicompany.
FIX: Missing translation in predefined email to membership renewal.
FIX: Mixing tickets of different thirdparties.
FIX: "Other ..." link so the "Back to" link works.
FIX: PDF address: handle when contact thirdparty is different from thirdparty of document
FIX: Problems with permissions of module to record payment of salaries
FIX: remove debug
FIX: Several fixes on the management of minimal amount for orders
FIX: wrong var name

***** ChangeLog for 8.0.1 compared to 8.0.0 *****
FIX: #9258
FIX: #9328
FIX: #9337
FIX: adding GROUP BY for PostgreSQL
FIX: API template for list pages in module builder
FIX: API template for record page to delete a record
FIX: a removed option was still in setup
FIX: badge on time spent on project and tasks
FIX: Delete file on smartphone
FIX: Fetch function will fetch comments
FIX: Fetch task will now fetch comments
FIX: $fk_account is always empty, must be $soc->fk_account
FIX: Force stripe api version to avoid trouble if we update stripe api
FIX: get_product_vat_for_country functions.lib.php
FIX: Get templates in a forced language
FIX: hook on dispatch order fourn
FIX: Language selection lost if error during creation of email template
FIX: Look and feel v8
FIX: propal.class.php
FIX: Add calls to fetchComments function
FIX: Remove fetchComments from project and task fetch function
FIX: remove internal property isextrafieldmanaged from API returns
FIX: sql error
FIX: table llx_chargessociales doesn't exists
FIX: trans on null object
FIX: vat rate code not returned by get_product_vat_for_country
FIX: warning for late template invoices to remove when suspended
FIX: Add hidden option MAIN_xxx_IN_SOURCE_ADDRESS to solve legal issues on PDF
FIX: Table llx_facture_rec_extrafields missing after migration


***** ChangeLog for 8.0.0 compared to 7.0.0 *****
For Users:
NEW: Experimental module: Ticket
NEW: Experimental module: WebDAV
NEW: Accept anonymous events (no user assigned)
NEW: Accountancy - Add import on general ledger
NEW: Accountancy - Show journal name on journal page and hide button draft export (Add an option in admin)
NEW: Can create event from record card of a company and/or member
NEW: Add a button to create Stripe customer from the customer Payment mode tab
NEW: Add accounting account number on product tooltip
NEW: Add any predefined mail content
NEW: Add arrows to navigate into containers in experimental website module
NEW: Add a tab to specify accountant/auditor of the company
NEW: Add Date delivery and Availability on Propals List
NEW: Add date in goods reception supplier order table
NEW: Add delivery_time_days of suppliers in export profile
NEW: Add Documents'tab to expedition module
NEW: Use dol_print_phone in thirdparty list page to format phone
NEW: Add entry for the GDPR contact
NEW: Add extrafield type "html"
NEW: Add file number in accountant card and update export filename
NEW: Add files management on products lot
NEW: add filter on project task list
NEW: Add hidden option COMPANY_AQUARIUM_CLEAN_REGEX to clean generated
NEW: add internal stripe payment page for invoice
NEW: Add key __USER_REMOTE_IP__ into available substitution variables
NEW: Add link between credit note invoice and origin
NEW: Add linked file tab to vat
NEW: add link to stripe's info in bank menu
NEW: Add margin filters
NEW: Add mass action enable/disable on cron job list
NEW: Add mass action on project's list to close projects
NEW: Add method to register distributed payments on invoices
NEW: Add multicurrency support for product buy price for supplier propales, orders and invoices
NEW: Add name of day in the timesheet input page per day.
NEW: add new parameters for tcpf encryption
NEW: add optional esign field in pdf propal
NEW: Add option BANK_ACCOUNT_ALLOW_EXTERNAL_DOWNLOAD
NEW: Add option CONTRACT_SYNC_PLANNED_DATE_OF_SERVICES
NEW: Add param $dolibarr_main_restrict_ip in config file to limit ips
NEW: add pdf function to check if pdf file is protected/encrypted
NEW: Add pdf template for stock/warehouse module
NEW: Add phone format for a lot of countries
NEW: Add product and product categories filters on customer margins
NEW: Add product categories filter on product margin
NEW: Add romanian chart of accounts
NEW: Add stats in salaries module
NEW: add stripe transaction
NEW: Add tab contact on supplier proposals
NEW: Add total of time spent in timespent page at top of page too.
NEW: Add trigger CONTRACT_MODIFY
NEW: Add triggers on ECM object and add fill src_object_type/id fields
NEW: Add type of website container/page into dictionary
NEW: advance target filtering can be used everywhere with tpl and fk_element
NEW: Allow negative quantity for dispatch (supplier order)
NEW: bank reconcile: checkbox to select all bank operations
NEW: Better performance with openldap
NEW: Can add filter actiontype and notactiontype on event ical export
NEW: Can add product in supplier order/invoice even w/o predefined price
NEW: cancel orders on massaction
NEW: Can crop image files attached in "document" tabs of a member
NEW: Can delete dir content in media and ECM module recursively
NEW: Can dispatch if more than ordered (if hidden option set)
NEW: Can edit the text color for title line of tables
NEW: Can enter time spent from the list of time spent of project
NEW: Can export leave requests
NEW: Can filter on account range in general ledger grouped by account
NEW: Can filter on country and taxid into the binding page
NEW: Can filter on progression in timesheet
NEW: Can fix the bank account of a payment if payment not conciliated
NEW: Can force usage of shared link for photo of products
NEW: Can get template of email from its label
NEW: Can see Unit Purchase Value of product in stock movement
NEW: Can select from the user list into send form email (For field to and CC)
NEW: Can select sample to use when creating a new page
NEW: can send mail from project card
NEW: Can set position of images in module tickets
NEW: Can set the reply-to into email sent
NEW: Can set the start/end date of service line in invoice templates
NEW: Can share any file from the "Document" tab.
NEW: Can sort on priority in task scheduler list
NEW: Can sort order of files in attach tab for leave and expensereport
NEW: Can use setValueFrom without user modification field
NEW: Cat set the encryption algorithm for extrafields of type password
NEW: check idprof1 for country pt
NEW: default add action: new param $backurlforcard to redirect to card
NEW: default warehouse field for products + prefill warehouses when dispatching supplier orders
NEW: Display price HT on all commercial area boards
NEW: display total on contract service list
NEW: display weight volume in proposal
NEW: Edit of extrafields position page on the edit form
NEW: Experimental DAV module provides a public and private directory
NEW: export filter models can be share or not by user
NEW: Externalsite module can accept iframe content.
NEW: Filter export model is now by user
NEW: Finish implementation of option PRODUIT_CUSTOMER_PRICES_BY_QTY_MULTIPRICES
NEW: generalize use of button to create new element from list
NEW: hidden conf AGENDA_NB_WEEKS_IN_VIEW_PER_USER to set nb weeks to show into per user view
NEW: hidden conf to assign category to thirdparty that are neither customer nor prospect or supplier
NEW: hidden conf to set nb weeks to show into user view
NEW: hidden option MAIN_DISABLE_FREE_LINES
NEW: improve way of adding users/sales representative to thirdparty
NEW: Introduce option THIRDPARTY_QUICKSEARCH_ON_FIELDS to personalize fields use to search on quick search.
NEW: Introduce permission "approve" for "leave request" like for "expense report"
NEW: Load product data optional fields to the line -> enables to use "line_options_{extrafield}"
NEW: Look and feel v8 - Show Picto "+" on all links "Add record"
NEW: Look and feel v8: Use a different picto for delete and unlink
NEW: mail templates for projects
NEW: Module variant supported on services
NEW: monthly VAT report show "Claimed for the period" + "Paid during this
NEW: Mutualize code for action="update_extras"
NEW: On invoice card, show accounting account linked
NEW: Online payment of invoice and subscription record the payment
NEW: OnSearchAndListGoOnCustomerOrSupplierCard conf
NEW: Optimize load of hooks classes (save 1-5Kb of memory)
NEW: Option MAIN_SHOW_REGION_IN_STATE renamed into MAIN_SHOW_REGION_IN_STATE_SELECT are more complete
NEW: Option to force all emails recipient
NEW: Hidden option to send to salaries into emails forms
NEW: order minimum amount
NEW: add price in burger menu on mouvement list
NEW: Report a list of leave requests for a month
NEW: Section of files generated by mass action not visible if empty
NEW: send mails from project card
NEW: Show also size in bytes in tooltip if visible unit is not bytes
NEW: Show keyboard shortcut of nav arrow into tooltip
NEW: Show last result code of cron jobs in error in red
NEW: Show region in company info & Global option to show state code MAIN_SHOW_STATE_CODE
NEW: Show total number of records by category
NEW: Show total of time consumed in week in time spent entry page
NEW: Stripe online payments reuse the same stripe customer account
NEW: Suggest link to pay online for customer orders
NEW: supplier credit notes is now supported like for customer credit notes
NEW: supplier order/order lines export: add supplier product ref
NEW: supplier relative discounts
NEW: Support alternative aliases of page name in website
NEW: syslog file autoclean
NEW: thirdparty categ filter on lists
NEW: Use a css style for weekend in time spent
NEW: Use common substitution rule for language to get translation in ODT
NEW: Variable __ONLINE_PAYMENT_URL__ available in email templates

For developers:
NEW: class reposition can also work on POST (not only GET)
NEW: add a hook in dol_print_phone
NEW: The field "visible" on extrafield can accept expression as condition
NEW: Upgrade of Stripe lib to 6.4.1
NEW: work on CommonObject 'array' field typeNew common object array
NEW: method Form::selectArrayFilter() + use in left menu search
NEW: [REST API] Add the possibility to remove a category from a thirdparty
NEW: doActions on categorycard
NEW: add "moreHtmlRef" hook
NEW: add hook for more permissions control
NEW: add hook moreHtmlStatus to complete to status on banners
NEW: Add hook printEmail
NEW: Add hook setContentSecurityPolicy
NEW: Add password_hash as a hash algorithm
NEW: Add dol_is_link function
NEW: Adds a contact to an invoice with REST API
NEW: Adds a payment for the list of invoices given as parameter
NEW: adds billing contacts ids to REST API returns
NEW: Add showempty parameter in country selection
NEW: add printUserListWhere hook
NEW: add "printUserPasswordField" hooks
NEW: Call to trigger on payment social contribution creation
NEW: Call to trigger on social contribution creation
NEW: hook getnomurltooltip is replaced with hook getNomUrl more powerfull

WARNING:

Following changes may create regressions for some external modules, but were necessary to make Dolibarr better:
* Remove old deprecated hook 'insertExtraFields'. Triggers must be used for action on CRUD events.
* Hook 'maildao' was renamed into 'mail' into the method sendfile that send emails, and method was renamed from
  'doaction' into 'sendMail'.
* Rename trigger CONTRACT_SERVICE_ACTIVATE into LINECONTRACT_ACTIVATE and
  CONTRACT_SERVICE_CLOSE into LINECONTRACT_CLOSE
* Remove triggers *_CLONE. The trigger CREATE with context 'createfromclone' is already called so this is
  a duplicated feature. Cloning is not a business event, the business event is CREATE, so no trigger required.
* PHP 5.3 is no more supported. Minimum PHP is now 5.4+
* Remove the old deprecated code of doActions and getInstanceDao in canvas. The doActions of standard hooks are
  already available and are better.
* Removed method fetch_prods() and get_each_prod() not used, keep only get_arbo_each_prod() that is better.
* The hook contaxt commcard has been renamed thirdpartycomm
* The hook contaxt thirdpartycard has been renamed thirdpartycontact
* Remove method Categorie:get_nb_categories() that was not used.
* Hook getnomurltooltip provide a duplicate feature compared to hook getNomUrl so all hooks getnomurltooltip
  are now replaced with hook getNomUrl.
* The substitution key __CONTACTCIVNAME__ is no longer present, it has been replaced by __CONTACT_NAME_{TYPE}__
  where {TYPE} is contact type code (BILLING, SHIPPING, CUSTOMER, ... see contact type dictionnary).


***** ChangeLog for 7.0.5 compared to 7.0.4 *****
FIX: #3234
FIX: #6580
FIX: #8741
FIX: #9934
FIX: avoid Class 'AdherentType' not found
FIX: Can't create a thirdparty from member if customer code is mandatory.
FIX: Can't generate invoice pdf
FIX: contact/adress tab: when changing company ajax combo, the first contact change is not taken into account
FIX: Error generating ODT when option to use contact on doc on
FIX: Error reported when creation of thirdparty from member fails
FIX: filter on product category doesn't work
FIX: form actions: select_type_actions could be too small + bad  init
FIX: fourn payment modes musn't be available on customer docs
FIX: Function updatePrice with wrong parameters
FIX: If we change customer/supplier rule we can't edit old thirdparty.
FIX: Interface regression for bind people. Fix option MAIN_OPTIMIZEFORTEXTBROWSER
FIX: Lines are not inserted correctly if VAT have code
FIX: OppStatusShort doesn't exists
FIX: pdf typhon: order reference duplicate
FIX: propal pdf: missing parenthesis for customs code
FIX: Same on customer card
FIX: same on lines
FIX: Select first mail model by default
FIX: sql query performance on list_qualified_avoir_supplier_invoices.
FIX: task time screen: last fix was overkill
FIX: task time screen: prevent users with access to all project from assigning to tasks they're not allowed to do
FIX: use discount with multicurrency
FIX: Variable name
FIX: We want to be able to send PDF of paid invoices
FIX: When delete a product, llx_product_association rows are not deleted
FIX: wrong occurence number of contract on contact card, we must only count externals

***** ChangeLog for 7.0.4 compared to 7.0.3 *****
FIX: #8984 button create expense report
FIX: #9032
FIX: #9161
FIX: #9328
FIX: According to french law, if seller is in France and buyer isn't in UE and isn't a company, TVA used = TVA product
FIX: Add calls to fetchComments function
FIX: better compatibility with multicompany
FIX: case when we valid form with keyboard
FIX: character making error on bill list
FIX: check !empty exclude select element
FIX: combo into popup become crazy with IE10
FIX: combo of stock in popup are crazy in IE
FIX: Deletion of files in migration
FIX: exclude element of the select
FIX: extrafieldkey
FIX: Fetch function will fetch comments
FIX: Fetch task will now fetch comments
FIX: filter supplier invoice list by societe name.
FIX: $fk_account is always empty, must be $soc->fk_account
FIX: Force stripe api version to avoid trouble if we update stripe api
FIX: getEntity project and not projet
FIX: Get templates in a forced language
FIX: global $mysoc missing (to avoid php notice on lines 279, 280 & 281)
FIX: Injection
FIX: invoice stats: situation invoices were not counted
FIX: keep context filter on contact list on change column displayed
FIX: Keep same project when creating shipping from order
FIX: langs fr
FIX: Lose filter on payment type or category after a sort on invoice list
FIX: Missing behavior
FIX: missing hook to edit sql
FIX: multicompany compatibility !
FIX: need to filter on current entity on replenish
FIX: Option MAIN_DISABLE_NOTES_TAB #9611
FIX: page must always be 0 when we search (to avoid case : when we're on page 3 and we're looking for a precise thirdparty, we stay on page 3 and nothing's displaied)
FIX: Pagination on related item pages
FIX: Pagination on withdraw request list
FIX: PDF address: handle when contact thirdparty different from document thirdparty
FIX: PHP warning, undefined index notnull
FIX: Product marge tabs on product card
FIX: Product margin tab and credit note
FIX: propal: correctly preset project when creating with origin/originid
FIX: remain to pay for credit note was wrong on invoice list
FIX: remove debug
FIX: Remove fetchComments from project and task fetch function
FIX: remove rowid for multicompany compatibility
FIX: Search on Ref project on order list
FIX: search on ref project on propal list
FIX: showOptionals: column mismatches
FIX: SQL Injections reported by mu shcor (ADLab of Venustech)
FIX: stock replenish with multientity
FIX: table llx_chargessociales doesn't exists
FIX: we must see number of all shared projects
FIX: when stock is empty for current entity but > 0 in other entity, until this commit product wasn't displaied on replenishment, it must depends on multientity stock sharing
FIX: when we're just admin and not super admin, if we create new user with transverse mode, we don't see it then we can't add him in usergroup
FIX: wrong function name
FIX: Wrong position of firstname lastname
FIX: wrong value for module part and return access denied
FIX: Wrong variable and trigger name

***** ChangeLog for 7.0.3 compared to 7.0.2 *****
FIX: 7.0 task contact card without withproject parameters
FIX: #8722
FIX: #8762
FIX: #8813
FIX: #8858 #8860 Backport better compatibility fix
FIX: #8893 to get formatted price as substitution vars
FIX: Avoid converting into reduction twice and draft invoice
FIX: bad result on fetch ProductStockEntrepot
FIX: Bad substitution key used for default send proposal email
FIX: button to pay still visible when amount null used
FIX: clause must not be there
FIX: Contact tab not visible when using canvas
FIX: dol_delete_file must work in a context without db handler loaded
FIX: entity test must be on product_fourn_price table and not product table
FIX: Fetch shipping will now fetch project id
FIX: If we enable 3 steps for supplier order approbation, we must not delete all fourn rights def.
FIX: intervention: extrafield error when calling insertExtrafields
FIX: It's not possible to remove a contact which is assigned to an event #8852
FIX: javascript showempty error
FIX: Keep supplier proposal price for supplier order
FIX: link for projets not linked to a thirdparties
FIX: Missing extrafields in export of stock or products
FIX: missing filters during ordering
FIX: missing filters during reordering
FIX: missing parenthesis
FIX: need to filter on aa.entity for same accounting accounts available in several entities
FIX: picto for type in product link in accountany list is wrong
FIX: Problems in accountancy module when using multicompany module.
FIX: proposal: missing contact type translation key
FIX: pu_ht_devise was not converted to numeric so decimals were lost when calculating total_ht_devise
FIX: Select user on add time spent form
FIX: shipment: fk_proje(c)t not handled in fetch() and update() methods
FIX: sometimes amounts are identical but php find them different.
FIX: supplier order: product supplier ref not saved on addline
FIX: test is_erasable() must be done before call function delete() too to avoid delete invoice with &action=delete in url
FIX: wrong var name $search_month_lim

***** ChangeLog for 7.0.2 compared to 7.0.1 *****
FIX: #8023
FIX: #8259 can't update contact birthday with REST API
FIX: #8359
FIX: #8389
FIX: #8478 !empty instead of count to avoid warning
FIX: #8488
FIX: #8559 Bug to generate cheque receipt
FIX: #8571
FIX: #8574
FIX: #8580
FIX: #8650
FIX: actioncomm export: type filtering not working
FIX: Add a test to avoid to reset binding by error.
FIX: addline on invoice supplier manage rank on its own if not provided
FIX: Add warning when expense report line not into range
FIX: avoid Error: Call to undefined method mysqli::get_charset()
FIX: avoid focus problem when select2 is in a modal dialog window
FIX: Binding pages must start on fiscal month not calendar month
FIX: button "Classify bill" on supplier order was not visible
FIX: Button receive products not visible
FIX: can bypass the CSRF protection with url with domain inside
FIX: Can't edit option PROJECT_ALLOW_TO_LINK_FROM_OTHER_COMPANY
FIX: commonobject: don't require notnull field if default set
FIX: CommonObject: don't require 'notnull' field if 'default' set
FIX: cron script disabled if module disabled
FIX: CVE-2018-10092
FIX: CVE-2018-10094
FIX: CVE-2018-10095
FIX: CVE-2018-9019
FIX: CWE-89
FIX: Data on income/expense report was always 0
FIX: default addupdatedelete actions: uniformize add/update value checks
FIX: default currency not set on supplier order creation from commercial menu #8459
FIX: delete all product variants of a parent product
FIX: Detail per account not visible when total < 0
FIX: DOL_AUTOSET_COOKIE was not correctly setting value of cookie
FIX: don't print empty date in CommonObject::showOutputField
FIX: dont print empty date in CommonObject::showOutputField
FIX: Draft invoice must be excluded from report
FIX: environment shown on cron card
FIX: Error in ContractLigne not return to Contract
FIX: extrafields price and double were lost during a failed post.
FIX: File name not visible in email preview
FIX: filter/sorting on extrafield on contact list from contact tab
FIX: Initial month on report income/expense per predefined group
FIX: issue #8037
FIX: Issue #8455
FIX: issue #8470
FIX: label in getnomurl projectlist
FIX: limit access of email template page to internal users
FIX: look and feel v7 "back to" for bookkeeping record
FIX: Max nb of generation of recurring invoice should not show warning
FIX: missing english name for object
FIX: Missing include
FIX: missing User object with API REST
FIX: modulebuilder: could not create html fields
FIX: modulebuilder: handle 'price' fieldtype
FIX: multiple creation of same event
FIX: Name of user not visible on journalizing expense report payments
FIX: Not approved holidays must not be visible into timesheet
FIX: Only approved expense report must be journalized
FIX: payment term doc-specific label was not used
FIX: payment term doc-specific label was not used (issue #8414)
FIX: project category is type 6 not 5
FIX: Projet is not prefilled when created from overwiew page
FIX: Related contact printed in societe agenda
FIX: Removed error when no error on accounting setup page
FIX: remove var_dump
FIX: sanitize setup params
FIX: selectForFormsList: entity checked even is object not multi-entity managed
FIX: service creation, right is tested regarding the product type
FIX: some localtaxes errors
FIX: Some report have data when several chart of accounts exists
FIX: sql error using no category
FIX: SQL Injection CWE-89
FIX: Support or multicompany for sheduled jobs
FIX: Test on mandatory status when closing proposal failed
FIX: to allow IRPF not null even if main VAT is null.
FIX: update wrong datetime extrafield
FIX: Use priority to define order of sheduled jobs
FIX: various modulebuilder-related issues
FIX: view of balance before field
FIX: weird password autocompletion in Goocle Chrome (issue #8479)
FIX: weird password autocompletion in Google Chrome (issue #8479)
FIX: When clearing filter, we must not save tmp criterias in session
FIX: With x extrafields, request for multicompany label was done x times
FIX: several XSS
FIX: zip not filtered

***** ChangeLog for 7.0.1 compared to 7.0.0 *****
FIX: #8139 User search does not work if MAIN_USE_OLD_SEARCH_FORM, missing list.php
FIX: #8200
FIX: #8219
FIX: #8232
FIX: #8269
FIX: #8277
FIX: #8285 Extrafields now reported by /api/index.php/agendaevents/{id}
FIX: #8289 add a configuration for stock calculation
FIX: Activate all also if there are inactive services
FIX: add planned delivery to order exports
FIX: approval date was not visible if leave was canceled after
FIX: avoid "Array" on screen
FIX: Avoid empty value to fk_multicurrency attribute
FIX: Bad var for substitution of free text
FIX: Can't activate tasks on projects configuration
FIX: Can use odx templates that does not include lines tags
FIX: check shipping on delete order
FIX: check verif exped on delete order
FIX: comment on tasks
FIX: country must not be mandatory for accounting report groups
FIX: css
FIX: Delete tasks on project delete will now trigger TASK_DELETE
FIX: Do not lose filter when editing comment of a time spent in task view
FIX: duplicate confirm message. Missing reposition class
FIX: Duplicate product_type asignement on order addline
FIX: email use the validate user instead of approver in holiday approval
FIX: Error management in leave request
FIX: for nondisplay of  fk_element 's id in  REST API response
FIX: Generic substitution of constant disabled for sensitive constant
FIX: if we make a mistake with situation_percent, now we can correct it. before situation_final was always set to 1 and no way to go back
FIX: Import process must stop after ending line nb to import
FIX: Infinite loop on deletion of temp file when there is symbolic links
FIX: Input of holiday for subordinates was ko
FIX: invoice creation fails when next date not defined
FIX: Label of event show twice
FIX: letter for month March
FIX: Look and feel v7
FIX: Make a redirect after the remove_file action to avoid deletion done
FIX: migration script for product photo
FIX: missing email of customer in stripe info payments
FIX: missing object entity in fetch
FIX: Missing restore_lastsearch_values
FIX: multicompany compatibility and fix reports
FIX: natural search double quote
FIX: navigation and filters on holiday list
FIX: Parameter must be an array or an object that implements Countable
FIX: Payment mode not correctly set in donation and document
FIX: Permission in list of holiday
FIX: Properties updated if update successfull.
FIX: reverse field to have object loaded in doaction
FIX: Saving wrong localtax on order addline
FIX: Search criteria on vat
FIX: security report by DIGITEMIS CYBERSECURITY & PRIVACY
FIX: show status on societe banner
FIX: solve column mismatch in user card with multicompany transverse mode + code cleanup
FIX: Subscription events not recorded into agenda
FIX: Subscription not correctly log in blockedlog
FIX: Temporary dir for mail files must be cleaned at beginning of form
FIX: Trad and creation date in subscription create
FIX: translation of holiday types
FIX: Unknown column 'pl.amount_requested' in compta/prelevement/factures.php
FIX: Useless clean of tree
FIX: Use of undefined constant _ROWS_2
FIX: warning when adding ECM files using old photo path


***** ChangeLog for 7.0.0 compared to 6.0.7 *****
For users:
NEW: Add a preview icon after files that can be previewed (pdf + images)
NEW: When payment is registered, PDF of invoices are also regenerated so payments
     appears with no need to click on regenerate.
NEW: #5711 Add shipment line deleting and editing for draft shipments.
NEW: Accept substitution key __(ABC)__ replaced with value of translation of key ABC
NEW: Accept substitution key __[ABC]__ replaced with value of const ABC
NEW: Accountancy Add fields for sale accounting account for intracommunity sales & export sales
NEW: Add a button "Activate all services" on contracts
NEW: Add a confirmation for all mass action 'delete'
NEW: Add a group task line for tasks on same level on gantt diagram
NEW: Add and edit country for chart of accounts systems
NEW: add a new notification for the signed closed event of a proposal.
NEW: Add a parameter to specify char used as separator for variant product label
NEW: Add a profile to import product translations
NEW: Add a protection so we can't journalize non balanced transactions
NEW: Add a status enabled/disabled on recurring invoices
NEW: add burger menu to list action comm
NEW: Add button cancel on shipment creation
NEW: Add chart of account for england
NEW: Add Chile accounting plan
NEW: Add class in societe/card.php
NEW: add company alias name when create company from member
NEW: Add date of birth on user card.
NEW: Add date_valid and date_pointoftax on supplier invoices.
NEW: Added Region name to state/province form field
NEW: Added regions to third party/societe lists, can be filtered
NEW: Add error message
NEW: Add expense report rules and ik
NEW: Add filter on event code on automatic filling setup page
NEW: Add filters on month/year on the accountancy binding tools
NEW: add fk_unit field into product/service import/export
NEW: add 'formObjectOptions' hook to the form setting the product selling price
NEW: Add hidden option PROJECT_DISABLE_UNLINK_FROM_OVERVIEW
NEW: add image object_phoning_mobile.png
NEW: Adding Field "First date of expire" + filter on contract list
NEW: add ldap_rename for avoid password if ldap key changed
NEW: Add mass action "validate" on supplier invoices.
NEW: add members types ldap group management
NEW: Add new property visible dy default on lists on extrafields
NEW: Add Next/Previous button on operation date of bank line
NEW: Add option EXPENSEREPORT_ALLOW_OVERLAPPING_PERIODS
NEW: Add option PROPOSAL/ORDER/INVOICE_ALLOW_EXTERNAL_DOWNLOAD
NEW: Add product unit fields for ODT substitution
NEW: Add project on a various payment
NEW: Add project related fields to ODT
NEW: Add protection to avoid to send to much emails using builk actions
NEW: Add search field for date on supplier payment page
NEW: Add search on date and accounting account in various payment list
NEW: add specific translation for title of documents (Invoice, Order, Proposal)
NEW: Adds the payment reference to the return of the function getListOfPayements
NEW: Add supplier proposals into stats of product page.
NEW: Add tab "Expense report" on user card
NEW: add the ability to regenerate a pdf for the order module
NEW: Add The accountancy Switzerland chart of accounts
NEW: Add The developed French chart of accounts 2014
NEW: Add The Luxembourg chart of accounts
NEW: Add The Moroccan chart of accounts
NEW: Add The Switzerland chart of accounts
NEW: Add The SYSCOHADA chart of accounts
NEW: Add the total in the perday view of the time spent form.
NEW: Add The Tunisia chart of accounts
NEW: Add toolkit for StockLimit and DesiredStock
NEW: add translation and possibility to change month and year
NEW: Add view of status of template invoice
NEW: All search boxes are available on smartphone
NEW: All setup of accountancy can be done from menu "Accountancy-Setup"
NEW: Attaching doc automatically in email is now a parameter of template.
NEW: automatic activation of external module on country set
NEW: Better autoselect customer or supplier fields to save clicks
NEW: Better behaviour when using a text browser
NEW: Break lines per project on the new timesheet page
NEW: Bulk action validate on customer invoices
NEW: Bulk delete actions available on leave requests
NEW: burger menu and hooks on list action
NEW: Can add html content on right of tabs
NEW: Can add link to other element on a donation
NEW: Can create intervention from a proposal
NEW: Can create thirdparty from card proposal, order or invoice
NEW: Can download PDF document from the payment page
NEW: Can edit the language into the email templates editor.
NEW: Can edit with delete/insert a forced translation
NEW: Can export list of stock movements
NEW: Can filter on date on the page showing existing bindings
NEW: Can filter on document name in ECM module for automatic tree
NEW: can filter on status of template invoices
NEW: Can filter on the "other" column on emailing target list
NEW: Can filter on type of email template
NEW: Can filter on user on unalterable log
NEW: Can import local tax rates in prices
NEW: Can include extrafields into member card templates
NEW: Can include tag {uuu} into some numbering masks to replace with user
NEW: Can make a specific setup for SMTP sending for emailing module
NEW: Can rename (so reorder) bank receipts
NEW: Can send email from contract card
NEW: Can send email from the member card using email templates.
NEW: Can set a dedicated message on payment forms
NEW: Can set email of thirdparty as unique and/or mandatory
NEW: Can setup csv accounting export from admin config
NEW: Can show currency in list of bank accounts
NEW: Can show stock in alert even if alter is set to 0
NEW: Can sort joined files on thirdparty and user card.
NEW: Can transfer from bank account to bank account with different currencies
NEW: Can use an url like $conf->global>-MYPARAM for menu urls
NEW: change description on click
NEW: Chart of account is loaded when selected into accounting setup
NEW: Classify the order as invoiced in the REST API
NEW: comments system on task
NEW: comment system working with all objects
NEW: Compatibility with PHP 7.2
NEW: confirm form style to accept or reject proposal
NEW: Create an invoice using an existing order
NEW: Create an order using an existing proposal
NEW: customizable meteo in value or percentage
NEW: Days where user is on vacation use different colors in timesheet.
NEW: Deduct an available credit to an existing invoice
NEW: Default filter and sort order can use partial list of query
NEW: Deposit invoice more explicit in invoice line description
NEW: deposits can be converted even if unpaid
NEW: detection of edge browser
NEW: Each user can edit its own email template (menu tools)
NEW: Enabled sending email in bulk actions for supplier orders
NEW: Enhance the anti XSS filter
NEW: extrafield on facture_rec
NEW: Extrafields "link to object" now use a combo selection and getNomUrl
NEW: filter date for blockedlog
NEW: filter on extrafield on product list (as in company list)
NEW: General ledger : Add field date_creation and selected field
NEW: generate also document when invoice is build from recurring template
NEW: Generated files are now indexed in database
NEW: generate invoice PDF on disount application or payment
NEW: Get a list of payments terms
NEW: hrm details output on user
NEW: If max nb of generation is reached, date for next gen is striked
NEW: improvements of invoices, orders and proposals in the REST API
NEW: Include a color syntaxed HTML editor for emailing edition.
NEW: Introduce code syntax coloration with mode 'ace' for DolEditor.
NEW: Introduce experimental feature to search dolistore from application
NEW: jquery date selector become default date selector
NEW: langs
NEW: link project from other company conf
NEW: manageme extrafields with multientity
NEW: Mass PDF Merging is available on contracts
NEW: merge categories while merging thirdparties
NEW: Merge resource/add.php to resource/card.php
NEW: Module "Product variants" is moved as stable.
NEW: More picto for phone
NEW: Move accountancy features into a dedicated menu
NEW: Move contacts of a thirdparty on tab Contacts/Addresses
NEW: Move the upload input on top right in ECM module
NEW: new columns into extrafields table to get update create information
NEW: new param on load_board() function in ActionComm class to avoid duplicate code
NEW: On bulk email from a list, can uncheck "Join main document".
NEW: On reconciliation, show balance including all reconciliated fields
NEW: Option "one email per recipient" when using bulk actions emails.
NEW: Option STOCK_SUPPORTS_SERVICES become visible.
NEW: option to avoid countries to disable there blockedlog
NEW: option to fix top menu with eldy theme (hidden conf)
NEW: Popup for preview of image add a button "Original size"
NEW: post lines of an invoice using the REST API
NEW: preload comments in task
NEW: Provide a way to download a file from a public URL for files in ECM
NEW: Reduce size of HTML page by removing duplicate tooltips
NEW: Remove background on agenda view when event is a not busy event.
NEW: Retrieves available discounts and payments details from a specific invoice
NEW: Revenue stamp can be a percent
NEW: Search filters in lists are restored when using "back to list"
NEW: Send by email available in bulk for expense report
NEW: Set a proposal to draft
NEW: Show badge with nbr of shipment on shimpen tab of order
NEW: Show country and vat number into company tooltip
NEW: Show direct preview link on contract
NEW: Show expected worked hours on the timesheet form.
NEW: Show line "other filtered task" when using filter on timesheet.
NEW: Show list of tracked events into the module config page.
NEW: Show the supplier ref into supplier cards
NEW: Show user id of web process in system info - web server
NEW: Summary of last events on a card are sorted on decreasing date.
NEW: Support Italian addresses format. Fixes #7785
NEW: Support visibility on extrafields
NEW: Template invoices are visible on the customer tab
NEW: template invoices support substition key
NEW: The bank account is visible on payment of taxes
NEW: The comment when closing a proposal is added to commercial proposal
NEW: The gantt diagram is now sensitive to hours
NEW: The lot of a product uses the link and picto when shown into list.
NEW: The "Show detail by account" accepts 3 values: yes, no, if non zero
NEW: The unalterable log can be browse by any user with he permission
NEW: Tooltip for substitutions variables on tooltips on admin pages
NEW: unexistant function load_state_board() on several objects
NEW: Update availability
NEW: Update bank account when updating an invoice
NEW: Update bank account when updating an order
NEW: Use autocompletion on selection of chart of account
NEW: view company name if different of fullname in dol_banner
NEW: warning on module blocked log reset if country code is FR

For developers:
NEW: Add 2 new automatic classification in workflow module
NEW: Add API for contracts
NEW: Add API to activate/unactivate a contract
NEW: Add api validate and close on contracts
NEW: add doActions hook in admin ihm
NEW: add doActions hook in company admin
NEW: Added functionality to get order customer contact as contact_xx tags
NEW: Add hook addAdminLdapOptions and doAction in ldap admin page
NEW: Add method executeCLI and a phpunit
NEW: add '$moreatt' parameter in picto_from_langcode function
NEW: Add non intrusive js library to make syntaxic coloring of textarea
NEW: Add payment line to a specific invoice using the REST API
NEW: add possibility to disabled the LDAP trigger
NEW: add possibility to hide LDAP tab for non admin
NEW: Add possibility to propose last num releve in conciliation
NEW: add possibility to remove address field
NEW: Add REST API for supplier proposals
NEW: Add REST API to add payment line to a specific invoice
NEW: Add the attribute accept to the input form for file upload
NEW: add translation column for extrafields list
NEW: Add performances indexes on calendar events
NEW: A module can change order of element in the quick search combo
NEW: Can test signature of a version from API
NEW: complete_head_from_modules() in ldap_prepare_head()
NEW: Consolidates REST dictionary APIs into a single tree and a single file
NEW: Delete a line of invoice using the REST API
NEW: documents REST API return list of documents by element
NEW: Download a document using the REST API
NEW: Enhance framework so we can use html/icons into SELECT options.
NEW: External module can interact with the customer summary page
NEW: Generates the document before downloading using REST API
NEW: get and post lines of an invoice using the REST API
NEW: Get a payment list of a given invoice using the REST API
NEW: Get available assets of an invoice using the REST API
NEW: Get credit notes or deposits of a thirdparty
NEW: GET lines of an invoice in the REST API
NEW: get payment types using the REST API + consolidates REST dictionary APIs
NEW: Get the list of payments terms.
NEW: hook formObjectOptions in the form setting product selling price
NEW: hook to enrich homepage open elements dashboard
NEW: Insert a discount in a specific invoice using the REST API
NEW: Remove js library fileupload that was not used by core code.
NEW: Remove tooltip tipTip library replaced with standatd jquery tooltip
NEW: Set invoices as draft using the REST API
NEW: Sets an invoice as paid using the REST API
NEW: Tag the order as validated (opened) in the REST API
NEW: Update end of validity date of proposal using the API
NEW: Update in the order REST API
NEW: Upgrade jquery select2 to 4.0.4


WARNING:

If you enabled (for test) the experimental BlockedLog module before 7.0, you must purge the table llx_blockedlog because
way to save data for final version has changed.

Following changes may create regressions for some external modules, but were necessary to make Dolibarr better:
* The methode "cloture" on contract were renamed into "closeAll".
* The method "is_erasable" of invoice return a value <= 0 if not erasable (value is meaning) instead of always 0.
* The substitution key for reference of objects is now __REF__ whatever is the object (it replaces __ORDERREF__,
  __PROPALREF__, ...)
* The substition key __SIGNATURE__ was renamed into __USER_SIGNATURE__ to follow naming conventions.
* Substitution keys with syntax %XXX% were renamed into __XXX__ to match others.
* Removed old deprecated REST API (APIs found into '/root' section of the REST API explorer in Dolibarr v6).
* Some REST API to access setup features, like dictionaries (country, town, extrafields, ...) were moved into a
  common API "/setup".
* The REST API /documents were renamed into /documents/download and /documents/upload.
* Page bank/index.php, bank/bankentries.php and comm/actions/listactions.php were renamed into
  bank/list.php, bank/bankentries_list.php and comm/actions/list.php to follow page naming
  conventions (so default filter/sort order features can also work for this pages).
* The trigger ORDER_SUPPLIER_STATUS_ONPROCESS was renamed into ORDER_SUPPLIER_STATUS_ORDERED.
* The trigger ORDER_SUPPLIER_STATUS_RECEIVED_ALL was renamed into ORDER_SUPPLIER_STATUS_RECEIVED_COMPLETELY.
* The parameter note into method cloture() is added at end of private note (previously in v6, it replaced).
* The parameter $user is now mandatory for method createFromOrder and createFromPropal.
* Removed js library 'fileupload' that was not used by core code.
* Jquery plugin tableDnd updated. You now need to use decodeURI on the return value of tableDnDSerialize()
  and add 'td.' to the beginning of the dragHandle match string.
* IE8 and earlier and Firefox 12 and earlier (< 2012) are no more supported.
* The module ExpenseReport use numbering rules that you can setup (like other modules do). If you need to
  keep the hard coded numbering rule of expenses report used in 6.0, just add constant
  EXPENSEREPORT_USE_OLD_NUMBERING_RULE to 1.
* If you use the external module "multicompany", you must also upgrade the module. Multicompany module for
  Dolibarr v7 is required because with Dolibarr v7, payment modes and payment conditions are management as data
  that are dedicated to each company. If you keep your old version of multicompany module, mode and
  condition of payments will appears empty in all companies that are not the first one. By upgrading the
  multicompany module to a version that support Dolibarr v7, everything should work as expected.


***** ChangeLog for 6.0.8 compared to 6.0.7 *****
FIX: #8762
FIX: #9032
FIX: case when we valid form with keyboard
FIX: clause must not be there
FIX: dol_delete_file must work in a context without db handler loaded
FIX: entity test must be on product_fourn_price table and not product table
FIX: Fetch shipping will now fetch project id
FIX: $fk_account is always empty, must be $soc->fk_account
FIX: getEntity project and not projet
FIX: If we enable 3 steps for supplier order approbation, we must not delete all fourn rights def.
FIX: Keep supplier proposal price for supplier order
FIX: langs fr
FIX: missing filters during reordering
FIX: need to filter on aa.entity for same accounting accounts available in several entities
FIX: page must always be 0 when we search (to avoid case : when we're on page 3 and we're looking for a precise thirdparty, we stay on page 3 and nothing's displaied)
FIX: PDF address: handle when contact thirdparty different from document thirdparty
FIX: propal: correctly preset project when creating with origin/originid
FIX: pu_ht_devise was not converted to numeric so decimals were lost when calculating total_ht_devise
FIX: remain to pay for credit note was wrong on invoice list
FIX: shipment: fk_proje(c)t not handled in fetch() and update() methods
FIX: showOptionals: column mismatches
FIX: sometimes amounts are identical but php find them different.
FIX: test is_erasable() must be done before call function delete() too to avoid delete invoice with &action=delete in url
FIX: we must see number of all shared projects
FIX: wrong var name

***** ChangeLog for 6.0.7 compared to 6.0.6 *****
FIX: #8023
FIX: #8259 can't update contact birthday with REST API
FIX: #8478 !empty instead of count to avoid warning
FIX: #8488
FIX: actioncomm export: type filtering not working
FIX: addline on invoice supplier manage rank on its own if not provided
FIX: issue #8037
FIX: label in getnomurl projectlist
FIX: payment term doc-specific label was not used
FIX: payment term doc-specific label was not used (issue #8414)
FIX: project category is type 6 not 5 !!
FIX: some localtaxes errors
FIX: weird password autocompletion in Google Chrome (issue #8479)

***** ChangeLog for 6.0.6 compared to 6.0.5 *****
FIX: #7974 Contract - Invalid reference on the document
FIX: #8139
FIX: #8139 User search does not work if MAIN_USE_OLD_SEARCH_FORM, missing list.php
FIX: #8151
FIX: #8200
FIX: add planned delivery to order exports
FIX: a discount is a percent, not an amount, so we use vatrate not price
FIX: Avoid empty value to fk_multicurrency attribute
FIX: Bad localtaxes assignment in cashdesk
FIX: check shipping on delete order
FIX: check verif exped on delete order
FIX: creer into lire
FIX: Delete tasks on project delete will now trigger TASK_DELETE
FIX: Global on $user parameter reset the variable
FIX: if we make a mistake with situation_percent, now we can correct…
FIX: if we make a mistake with situation_percent, now we can correct it. before situation_final was always set to 1 and no way to go back
FIX: Import process must stop after ending line nb to import
FIX: migration script for product photo
FIX: natural search double quote
FIX: reverse field to have object loaded in doaction
FIX: Saving wrong localtax on order addline
FIX: show status on societe banner
FIX: solve column mismatch in user card's usergroup list + code cleanup
FIX: solve column mismatch in user card with multicompany transverse mode + code cleanup
FIX: unset categorie
FIX: update_extras on fourn card
FIX: warning when adding ECM files using old photo path
FIX: Withdrawals lines not filter by company name and not respect dropdown limit lines by page
NEW: Add sale representative einstein_pdf_modules
NEW_einstein_pdf_modules
NEW: field commerciaux and categ export CustomersInvoicesAndPayments


***** ChangeLog for 6.0.5 compared to 6.0.4 *****
FIX: security vulnerability reported by ADLab of Venustech
     CVE-2017-17897, CVE-2017-17898, CVE-2017-17899, CVE-2017-17900
FIX: #7379: Compatibility with PRODUCT_USE_OLD_PATH_FOR_PHOTO variable
FIX: #7903
FIX: #7933
FIX: #8029 Unable to make leave request in holyday module
FIX: #8093
FIX: Bad name alias showing in name of third column
FIX: Cashdesk should not sell to inactive third parties
FIX: Edit accountancy account and warning message on loan
FIX: $accounts[$bid] is a label !
FIX: $oldvatrateclean & $newvatrateclean must be set if preg_match === false
FIX: product best price on product list
FIX: search on contact list
FIX: stats trad for customerinvoice
FIX: translate unactivate on contractline
FIX: email sent was not in HTML
FIX: missing hook invoice index
FIX: subject mail sepa


***** ChangeLog for 6.0.4 compared to 6.0.3 *****
FIX: #7737
FIX: #7751
FIX: #7756 Add better error message
FIX: #7786
FIX: #7806
FIX: #7824
FIX: add line bad price and ref
FIX: A lot of several fix on local taxes and NPR tax
FIX: createfromorder
FIX: CSS for IE10
FIX: external user cannot be set as internal
FIX: Filter type on actioncomm with multiselect doesn't work
FIX: list of donation not filtered on multicompany
FIX: list of module not complete when module mb_strlen not available
FIX: Locatax were not propagated when cloning order or proposal
FIX: Searching translation should not be case sensitive
FIX: Search into language is ok for file into external modules two.
FIX: test for filter fk_status
FIX: too much users on holiday list
FIX: Wrong alias sql


***** ChangeLog for 6.0.3 compared to 6.0.2 *****
FIX: #7211 Update qty dispatched on qty change
FIX: #7458
FIX: #7593
FIX: #7616
FIX: #7619
FIX: #7626
FIX: #7648
FIX: #7675
FIX: Agenda events are not exported in the ICAL, VCAL if begin exactly with the same $datestart
FIX: API to get object does not return data of linked objects
FIX: Bad localtax apply
FIX: Bad ressource list in popup in gantt view
FIX: bankentries search conciliated if val 0
FIX: hook formObjectOptions() must use $expe and not $object
FIX: make of link to other object during creation
FIX: Missing function getLinesArray
FIX: old batch not shown in multi shipping
FIX: paid supplier invoices are shown as abandoned
FIX: selection of thirdparty was lost on stats page of invoices
FIX: sql syntax error because of old field accountancy_journal
FIX: Stats on invoices show nothing
FIX: substitution in ODT of thirdparties documents
FIX: wrong key in selectarray
FIX: wrong personnal project time spent

***** ChangeLog for 6.0.2 compared to 6.0.1 *****
FIX: #7148
FIX: #7288
FIX: #7366 renaming table with pgsql
FIX: #7435 Can't add payment term
FIX: #7461
FIX: #7464
FIX: #7471
FIX: #7473 Mass update of vat rates and other bugs on localtax
FIX: #7475
FIX: #7486 Empty value for multicurrency rate must be forbidden
FIX: #7490
FIX: #7505
FIX: #7510 Bug: extrafield content disappear when generate pdf within intervention
FIX: #7514
FIX: #7531 #7537
FIX: #7541
FIX: #7546
FIX: #7550
FIX: #7554
FIX: #7567
FIX: Accountancy export model for Agiris Isacompta
FIX: Allow create shipping if STOCK_SUPPORTS_SERVICES option is enabled
FIX: Bad preview on scroping when special file names
FIX: Generation of invoice from bulk action "Bill Orders"
FIX: Implementation of a Luracast recommandation for the REST api server (#7370)
FIX: Missing space in request
FIX: Only modified values must be modified
FIX: replenish if line test GETPOST on line 0
FIX: Stripe not working on live mode
FIX: wrong basePath in the swagger view
FIX: Implementation of a Luracast recommandation for the REST api server

***** ChangeLog for 6.0.1 compared to 6.0.* *****
FIX: #7000 Dashboard link for late pending payment supplier invoices do not work
FIX: #7325 Default VAT rate when editing template invoices is 0%
FIX: #7330
FIX: #7359
FIX: #7367
FIX: #7368
FIX: #7391
FIX: #7420
FIX: Add some missing attributes in Adherent:makeSubstitution (type, phone…
FIX: Bad const name
FIX: Bad link to unpayed suppliers invoices
FIX: Better protection to no send email when we change limit
FIX: Calculation in the activity box
FIX: Clean bad parameters when inserting line of template invoice
FIX: dateSelector was not taken into account
FIX: hidden option MAIN_PROPAGATE_CONTACTS_FROM_ORIGIN
FIX: journalization for bank journal should not rely on a label.
FIX: menu enty when url is external link
FIX: missing supplier qty and supplier discount in available fields for product export.
FIX: multicompany better accuracy in rounding and with revenue stamp.
FIX: Must use pdf format page as default for merging PDF.
FIX: PDF output was sharing 2 different currencies in same total
FIX: Position of signature on strato template
FIX: Protection to avoid to apply credit note discount > remain to pay
FIX: Remove warning when using log into syslog
FIX: Responsive
FIX: Security fixes (filter onload js, less verbose error message in
FIX: SEPA recording payment must save one payment in bank per customer
FIX: Several problem with the last event box on project/tasks
FIX: Sign of amount in origin currency on credit note created from lines
FIX: Some page of admin were not responsive
FIX: SQL injection
FIX: time.php crashed without project id in param
FIX: transfer of line extrafields from order to invoice
FIX: Upgrade missing on field
FIX: View of timespent for another user
FIX: ODT generation
FIX: CVE-2017-9840, CVE-2017-14238, CVE-2017-14239, CVE-2017-14240, CVE-2017-14241,
     CVE-2017-14242

***** ChangeLog for 6.0.0 compared to 5.0.* *****
NEW: Add experimental BlockeLog module (to log business events in a non reversible log file).
NEW: Add a payment module for Stripe.
NEW: Add module "Product variant" (like red, blue for the product shoes)
NEW: Accountancy - Activate multi-journal & Add journal_label to database (FEC)
NEW: Add a tracking id into mass emailing.
NEW: Tax system more compatible with the new tax rollout in India (IGST / CGST / SGST).
NEW: Add calculation function for Loan schedule
NEW: Add "depends on" and "required by" into module informations
NEW: Add hidden option THIRDPARTY_INCLUDE_PARENT_IN_LINKTO
NEW: Add key __USERID__ and __ENTITYID__ as key for dynamic filters.
NEW: Add last activation author and ip of modules
NEW: Add mass actions (pdf merge and delete) for interventions
NEW: Add module resources import/export
NEW: Add option PROJECT_THIRDPARTY_REQUIRED
NEW: Add page statistics for project tasks
NEW: add property to show warnings when activating modules
NEW: add rapport file for supplier paiement
NEW: Add statistics on supplier tab.
NEW: Add tooltip help on shipment weight and volume calculation
NEW: An external module can hook and add mass actions.
NEW: Better reponsive design
NEW: Bookmarks are into a combo list.
NEW: Bulk actions available on supplier orders
NEW: Can add a background image on login page
NEW: Can change customer from POS
NEW: Can clone expense report on another user
NEW: Can control constants values into file integrity checker
NEW: Can define default values for create forms.
NEW: Can define default filters for list pages.
NEW: Can define default sort order for list pages.
NEW: Can deploy an external module from the module setup area.
NEW: Can disable all overwrote translations in one click.
NEW: Can edit background color for odd and even lines in tables
NEW: Can filter on code in dictionnaries
NEW: Can filter on year and product tags on the product statistic page
NEW: Can import users
NEW: Can read time spent of others (hierarchy only or all if granted)
NEW: Can send an email to a user from its card.
NEW: Can send email to multiple destinaries from the mailform combo list.
NEW: Can set margins of PDFs
NEW: Can set number of dump to keep with job "local database backup"
NEW: Can sort customer balance summary on date.
NEW: Can sort thumbs visible on product card.
NEW: Can use a credit note into a "down payment/deposit".
NEW: Can use dol_fiche_end without showing bottom border.
NEW: Can use translations into all substitutions (watermark, freetext...)
NEW: Change to allow a specific numbering rule for invoice with POS module.
NEW: convert exceiss received to reduc
NEW: custom dir is enabled dy default on first install.
NEW: Description of feature of a module visible into a dedicated popup.
NEW: Direct open of card after a search if one record only found.
NEW: download button
NEW: Enable bulk actions delete on supplier invoices.
NEW: Extrafields support formulas to be computed using PHP expressions.
NEW: Feature to crop/resize images available on user and expense reports.
NEW: Filechecker can include custom dir and report added files.
NEW: fix listview class and add a demo for product list
NEW: [FP17] Accountancy - Add select field in list of accounts
NEW: get amount base on hourly rate for ficheinter
NEW: hidden Easter egg to display commitstrip strip on login page
NEW: Include an hourglass icon when we click on online payment button
NEW: Index upload files into database.
NEW: Introduce mass action on product list ('delete' for the moment)
NEW: Introduce mass actions on contacts
NEW: Introduce option MAIN_HTTP_CONTENT_SECURITY_POLICY
NEW: It's easier to switch between sandbox and live for paypal
NEW: Mass action delete available on project and tasks
NEW: Move login information on home page into a widget
NEW: new demo entry page
NEW: No external check of version without explicit click in about page.
NEW: ODT docs for USER USERGROUP CONTRACT and PRODUCT class
NEW: odt usergroup
NEW: On invoices generated by template, we save if invoice come from a source template.
NEW: option to copy into attachement files of events, files send by mail (with auto event creation)
NEW: PDF with numbertoword
NEW: Permit multiple file upload in linked documents
NEW: PHP 7.1 compatibility
NEW: Reduce memory usage by removing deprecated constant loading.
NEW: Report page and menu for suppliers paiements
NEW: Show by default README.md file found into root dir of ext module.
NEW: Show company into combo list of projects
NEW: show files in the bank statement + download
NEW: Show local taxes in facture list
NEW: Show local taxes in supplier facture list
NEW: Small PDF template for products
NEW: Option SUPPLIER_ORDER_EDIT_BUYINGPRICE_DURING_RECEIPT
NEW: The substitution keys available for emailing edition are now visible into a popup.
NEW: Uniformize behaviour: Action to make order is an action button.
NEW: Use autocompletion on the "Add widget list".
NEW: Use html5 type "number" on select field for year and duration.
NEW: Can use pdktk to concat mass pdf because tcpdf generate avoid to split large file into multiple smaller file (all have same size) encounter issue with mailer provider virtual delivery service
NEW: Default theme of v6 is cleaner.
NEW: When down payment is entered, discount to reuse into final invoice is automatically created. This save one click into invoice workflow.
NEW: Add UI to configure MEMBER_NEWFORM_FORCETYPE
NEW: #2763 Go to document block after clicking in Generate document button
NEW: #6280: Generate PDF after creating an invoice from a customer order
NEW: #6915 Simplest change.
NEW: Uniformize the look and feel with v6 new look.

For developers:
NEW: Add a lot of API REST: dictionaryevents, memberstypes, ...
NEW: Big refactorization of multicompany transverse mode.
NEW: getEntity function use true $shared value by default.
NEW: Add font-awesome css.
NEW: Add function ajax_autoselect
NEW: Add function dolMd2Html
NEW: Add hook doUpgrade2
NEW: Add hook "formatNotificationMessage"
NEW: Add index and constraints keys on supplier proposal detail table
NEW: Add phpunit to check the engine is defined into sql create files.
NEW: Add project and Hook to Loan
NEW: Add REST API to push a file.
NEW: Allow extrafields list select to be dependands on other standard list and not only other extrafields list
NEW: Architecture to manage search criteria persistance (using save_lastsearch_values=1 on exit links and restore_lastsearch_values=1 in entry links)
NEW: data files are now also parsed by phpunit for sql syntax
NEW: Hook to allow inserting custom product head #6001
NEW: Introduce fields that can be computed during export in export profiles.
NEW: Introduce function dol_compress_dir
NEW: Removed commande_pdf_create, contract_pdf_create,expedition_pdf_create, facture_pdf_create, delivery_order_pdf_create, task_pdf_create, project_pdf_create, propale_pdf_create, supplier_invoice_pdf_create, supplier_order_pdf_create, supplier_proposal_pdf_create deprecated functions
NEW: tooltip can be on hover or on click with textwithpicto function.
NEW: Upgrade jquery to 3.3.1 and jquery-ui to 1.12

WARNING:

Following changes may create regression for some external modules, but were necessary to make Dolibarr better:
* The hook getNodeList has been replaced by a normalized 'addreplace' hook getDirList.
* The trigger USER_SETINGROUP and USER_REMOVEFROMGROUP has been replaced with trigger USER_MODIFY.
* The page societe/soc.php was renamed into societe/card.php to match page naming conventions.
* The page compta/facture.php was renamed into compta/facture/card.php to match page naming conventions.
* The signature of method ->delete() of class Product and PriceExpression was changed from
  ->delete(id, notrigger) to ->delete(User, notrigger) to match standard dev rules.
* The signature of method ->delete() of class Adherent was changed from
  ->delete(id) to ->delete(id, User, notrigger) to match standard dev rules.
* Removed CommonObject::displayMarginInfos (was deprecated in 3.8). Use same method into
  html.formmargin.class.php
* Removed Societe::set_commnucation_level (was deprecated in 4.0). Was not used.
* Removed the trigger file of PAYPAL module that stored data that was not used by Dolibarr. The trigger event still
  exists, but if an external module need action on it, it must provides itself its trigger file.
* Use $conf->global->MULTICOMPANY_TRANSVERSE_MODE instead $conf->multicompany->transverse_mode. So, if you set var
  $multicompany_transverse_mode to 1 into your conf file, you must remove this line and a new key into
  the Home - setup - other admin page.
* If you use Multicompany transverse mode, it will be necessary to check the activation of the modules in the children
  entities and to review completely the rights of the groups and the users.
* Use getEntity('xxx') instead getEntity('xxx', 1) and use getEntity('xxx', 0) instead getEntity('xxx')
* Some other change were done in the way we read permission of a user when module multicompany is enabled. You can
  retrieve the old behavior by adding constant MULTICOMPANY_BACKWARD_COMPATIBILITY to 1.
* The hook formObjectOptions was not implemented correctly in previous version. Sometimes, you had to return output
content by doing a print into function, sometimes by returning content into "resprint". This has been fixed to follow
hook specifications so you must return output into "resprint".


***** ChangeLog for 5.0.7 compared to 5.0.6 *****
FIX: #7000 Dashboard link for late pending payment supplier invoices do not work
FIX: #7148
FIX: #7325 Default VAT rate when editing template invoices is 0%
FIX: #7366 renaming table with pgsql
FIX: #7391
FIX: #7510 Bug: extrafield content disappear when generate pdf within intervention
FIX: Agenda events are not exported in the ICAL, VCAL if begin exactly with the same $datestart
FIX: Bad link to unpayed suppliers invoices
FIX: bankentries search conciliated if val 0
FIX: multicompany better accuracy in rounding and with revenue stamp.
FIX: PDF output was sharing 2 different currencies in same total
FIX: Upgrade missing on field
FIX: wrong key in selectarray
FIX: wrong personnal project time spent

***** ChangeLog for 5.0.6 compared to 5.0.5 *****
FIX: Removed a bad symbolic link into custom directory.
FIX: Renaming a resource ref rename also the directory of attached files.

***** ChangeLog for 5.0.5 compared to 5.0.4 *****
FIX: #7075 : bad path for document
FIX: #7156
FIX: #7173
FIX: #7224
FIX: #7226
FIX: #7239
FIX: add supplierproposaldet without price (new product)
FIX: amount overlap other amount when a pagebreak is done due to an image at the bottom of page.
FIX: Bad tax calculation with expense report
FIX: Best buy price calculation
FIX: Buying prices must always be in positive value.
FIX: calculate correct remain to pay for planned bank transactions
FIX: delete linked element on facture rec
FIX: edit sociale was emptying label
FIX: Error when updating thirdparty not returned
FIX: holidays with postgresql like on rowid integer
FIX: id of user not saved when making a payment of expense report
FIX: invoice page list
FIX: invoice situation VAT total rounding into PDF crabe
FIX: PgSQL compatibility.
FIX: remove order rights on invoice page
FIX: status were wrong on product referent list
FIX: supplier id was not passed to hooks
FIX: Support of vat code when using price per customer
FIX: User id correction on holiday request
FIX: value of user id filled to 0 in llx_bank_url when recording an expense report.
FIX: we have to check if contact doesn't already exist on add_contact() function
FIX: We should be able to insert data with value '0' into const
FIX: install process with DoliWamp

***** ChangeLog for 5.0.4 compared to 5.0.3 *****
FIX: #5640 Prices of a predefined product/service were incorrect under certain circumstances
FIX: #6541 since 4.0.4 to 5.0.0 autofill zip/town not working
FIX: #6880 #6925
FIX: #6885
FIX: #6926
FIX: #7003
FIX: #7012
FIX: #7040
FIX: #7048 #6075
FIX: Can set supplier invoice to billed.
FIX: Can't create invoice if PO disapproved
FIX: contratligne update
FIX: CVE-2017-7886
FIX: default param
FIX: Line of invoices not inserted when using POS module and VAT NPR.
FIX: origin & originid on supplierproposal
FIX: Redirect to payment page from member subscription page failed if a unique security key was defined.
FIX: REST api to get project when user has permission to read all.
FIX: situation_progress param default value must be 100 and not 0
FIX: SQL injection on user/index.php parameter search_statut.
FIX: vat code not saved during product creation.
FIX: Warnings

***** ChangeLog for 5.0.3 compared to 5.0.2 *****
FIX: #6677 Expired contracts dashboard box does not show the name of the thirdparty
FIX: #6813
FIX: 6863
FIX: #6877
FIX: #6881
FIX: Better sanitizing of search all parameter.
FIX: Correction with author and validator user on orders
FIX: dialog window with md theme must not be hidden by left menu part.
FIX: doactions hook missing in invoice model page
FIX: Fullname when member is a moral entity with no name.
FIX: Link to files on bank account tab broken with multicompany FIX: Link to preview on thirdparty broken with multicompany
FIX: New vat code not correctly implemented if "1 price per customer".
FIX: Pagination of invoices
FIX: pagination on resources
FIX: REST API not possible to add agendaevents
FIX: situation invoice broken due to the all percent application form inside addline form
FIX: SQL injection on user/index.php parameter search_statut.
FIX: XSS

***** ChangeLog for 5.0.2 compared to 5.0.1 *****
FIX: #6468 + Fix missing translation
FIX: #6517 #6525 Autocompletion of thirdparty after n chars not implemented
FIX: #6613 Default subject for Supplier proposal emails is filled with a non-existing key
FIX: #6614
FIX: #6619 Template invoices list do not respect restricted thirdparty user rights
FIX: #6621 Documents tab shows greyed out upload form even if the option to show actions not available is disabled
FIX: #6623 User card shows "Return to list" link even if the user has no rights to list users
FIX: #6636 Complete fix
FIX: #6669 User with no permission to edit customer invoices can see a edit button in project entry
FIX: #6671 Cannot remove thirdparty type with "#" in its name
FIX: #6673 Missing "nature" table header in thirdparty list
FIX: #6675 Restricted user with no agenda permissions can see a button to create appointment in thirdparty contact list
FIX: #6679 User with restricted supplier invoice permissions can edit project, payment conditions, payment mode
FIX: #6680 User with restricted supplier invoice permissions sees "reopen" button even if he has no permission to do it
FIX: #6718 Bug: Discount amount is not locally formatted in CommonObject View
FIX: #6767 serious critical error, no login possible with postgresql and ipv6.
FIX: #6795 #6796
FIX: Add option MAIN_MAIL_USE_MULTI_PART to include text content into HTML email and add option MAIN_MAIL_ADD_INLINE_IMAGES_IF_IN_MEDIAS to restore the inline images feature.
FIX: ajax autocomplete on clone
FIX: A non admin user can not download files attached to user.
FIX: Can't download delivery receipts (function dol_check_secure_access_document)
FIX: complete hourly rate when not defined into table of time spent
FIX: dont get empty "Incoterms : - " string if no incoterm
FIX: dont lose supplier ref if no supplier price in database
FIX: Enter a direct bank transaction
FIX: extrafield css for boolean type
FIX: forgotten parameter for right multicompany use
FIX: Found duplicate line when it is not.
FIX: global $dateSelector isn't the good one, then date selector on objectline_create tpl was hidden
FIX: Journal code of bank must be visible of accountaing module on.
FIX: length_accounta return variable name
FIX: limit+1 dosn't show Total line
FIX: No filter on company when showing the link to elements.
FIX: overwrapping of weight/volume on rouget template
FIX: Several bugs in accounting module.
FIX: shared bank account with multicompany not visible in invoice setup
FIX: spaces not allowed into vat code
FIX: supplier default condition not retrieved on create
FIX: supplier order line were always created with rang = 0

***** ChangeLog for 5.0.1 compared to 5.0.0 *****
FIX: #6503: SQL error in "Last pending payment invoices"
FIX: #6505 Project elements page shows greyed-out links even if the option to show actions not available is disabled
FIX: #6507: Statistics counter show wrong total Contract numbers when the user does not have full access
FIX: #6533 #6590
FIX: #6535
FIX: bank account not visible on payment card
FIX: colspan
FIX: Data lost during merge of thirdparties
FIX: Detection of color brightness
FIX: Filter on date lost after submit on time spent page
FIX: forgottent fk_unit field on llx_supplier_propaldet
FIX: list of projects
FIX: LOG_ERROR does not exists. Use LOG_ERR.
FIX: Missing total on project overview.
FIX: multicurrency management on supplier order/invoice
FIX: Notification sending was broken.
FIX: origin & origin id on supplier order line
FIX: param php doc
FIX: Picto of project on dol_banner and box
FIX: Some errors when downloading files.

***** ChangeLog for 5.0.0 compared to 4.0.* *****
For users:
NEW: Add module mulicurrency.
NEW: Add module accoutancy expert (double party accountancy).
NEW: Better responsive design, above all on smartphone.
NEW: #5801 More complete change to allow to disable supplier invoice document generation.
NEW: #5830 Can choose a generic email or use remail in the mail from field.
NEW: #5896 More complete data on event sent by email (name in title, emails list in details)
NEW: Add a better icon to show when "run" in cron jobs is disabled.
NEW: Add account statement into fields of bank account transaction list.
NEW: Add a direct debit mandate PDF template.
NEW: add clone contract feature.
NEW: Add color regarding stock even on ajax autocompleter product selector.
NEW: Add date into list of print jobs for Google Print.
NEW: add field and filters on turnover by third party report.
NEW: Add last activation date as info in module list.
NEW: add option to limit stock product by warehouse.
NEW: Add missing unique key on table llx_links.
NEW: Add option "Hide images in Top menu".
NEW: Add option PROJECT_LINES_PERWEEK_SHOW_THIRDPARTY to show thirdparty on page to submit time.
NEW: Add option "Stock can be negative". Off by default.
NEW: Add option SUPPLIER_ORDER_3_STEPS_TO_BE_APPROVED.
NEW: Add hidden option to include parent products too in stats of orders (not supported in rest of app yet).
NEW: Add Panama datas.
NEW: Add ressource extrafields.
NEW: add restrictions on standard exports (agenda, order, deplacement, facture, fournisseur, societe, propal, expedition)
NEW: Add substitution keys __SHIPPINGTRACKNUM__, __SHIPPINGTRACKNUMURL__ into shipping email template.
NEW: Add status Done on interventions.
NEW: Add system tool "Files integrity checker" to detect modified files for packaged versions.
NEW: Add tooltip in payment term edition in dictionnary.
NEW: Add type "url" as possible extrafield.
NEW: Add workflow to calculated supplier order status on stock dispatch.
NEW: Add workflow to classifed propal bill on invoice validation.
NEW: allow to save a parent warehouse.
NEW: Better filtering of automatic/manually inserted events.
NEW: Bill orders from order list.
NEW: Can add event from the card listing events.
NEW: Can change thirdparty when cloning a project.
NEW: Can create expense report for someone else (advanced permission).
NEW: Can clone an expense report.
NEW: Can edit a label for each price segment when using several segment prices for products.
NEW: Can filter on fields on admin translation page.
NEW: Can filter on project/task ref/label on the "new time consumed" page.
NEW: Can filter on status on objects on the "statistics" pages.
NEW: Can filter on type of leave requests in list.
NEW: Can generate SEPA mandate for each bank account of your customers.
NEW: Can see/make bank conciliation from bank transaction list.
NEW: Can edit RUM number of a customer bank account.
NEW: Can link template invoice to other objects. Generated invoices will be linked to same objects (example: contracts).
NEW: Can renamed attached files on some documents tabs (like products and expense reports).
NEW: Can see/edit the customer ref of a shipment.
NEW: Can select fields/extrafields on contract list + Mass delete action.
NEW: Can select fields on expense report list. Can make mass delete.
NEW: Can select fields to show on list of bank transaction.
NEW: Can set to paid automatically social or fiscal taxes after a payment was recorded.
NEW: Can sort on status of recurring invoice in list of template invoices.
NEW: Can use native php and dolibarr object on pages of module website.
NEW: Checkbox 'close order to "Everything received" automatically if all products are received' is visible on supplier orders.
NEW: conf to allow payments on different thirdparties bills but same parent company.
NEW: Consumption view on thirdparty total line and total HT by element.
NEW: Display bookkeeping by accounting account - Bookkeeping ordered by accounting account - Link with customers and suppliers invoices - Sub Total by accounting account - Ability to display more than 25 lines and filter by customer/supplier, invoice and accounting account
NEW: Each user can select its landing page (on tab "user display setup").
NEW: Editing translation GUI become easier with tool to search existing translation.
NEW: Error code of each email sent is visible in list of email targets
NEW: Export thirdparty with payment terms and mode.
NEW: filter actiontype on thirdparty tab.
NEW: filter by supplier and fk_warehouse on replenishment page.
NEW: Filters can accept generic search key like __DAY__, __MONTH__, __YEAR__ replaced with current day, month year before making the search.
NEW: Function "crop" images available on project, product and holiday attachment tab.
NEW: function to display full path to current warehouse.
NEW: Generation of document is available on member card.
NEW: Introduce mass action "delete" on sales orders.
NEW: Introduce option MAIN_DEFAULT_PAYMENT_TERM_ID to set default payment term on company level.
NEW: introduce option PROJECT_DISABLE_PRIVATE_PROJECT and PROJECT_DISABLE_PUBLIC_PROJECT.
NEW: Link between objects can be done on both side and on all objects.
NEW: More filter on bank transaction list.
NEW: Mutualize mass action. So "Send by email" is also available on orders.
NEW: New set of icon for status easier to understand.
NEW: option "Current/Next" for limit payment date (in payment term dictionary setup) to use a specific day of current month or jump to same day of next month.
NEW: Option DOC_SHOW_FIRST_SALES_REP shows name of "user buyer or saler" on PDF.
NEW: Option MAIN_INFO_SOCIETE_MAIL_ALIASES to be able to use several identities into the "email from".
NEW: Pagination available on list of users.
NEW: Phone formatting for Canada. Add dol_print_phone into phpunit tests.
NEW: Reduce nb of picto visible after reference of an object into lists, merging preview and download.
NEW: Reduce space lost on EDM module.
NEW: Reopen a paid bill is a user advanced permission.
NEW: can set a default bank account on thirdparty card.
NEW: Show photo of contacts on thirdparty card.
NEW: Show subtotal into list of linked elements.
NEW: Show total line (planned workload and time spent) on list of tasks.
NEW: Start to introduce search filters on dictionnaries for vat list.
NEW: Support extrafields for expense reports.
NEW: Support extrafields on product lot.
NEW: Support free bottom text and watermark on expense report template.
NEW: Support mass actions for proposals
NEW: Table with list of lots/serial can be viewed (module product batch).
NEW: The autofill zip/town table option is on by default.
NEW: the count of linked files on card includes external links.
NEW: Usage of vat code seems ok everywhere.
NEW: User date of employment added.
NEW: Use small photo of user on all user links.
NEW: Use new archi to select fields into list of time spent.
NEW: Available substitution key (__INVOICE_MONTH__, __INVOICE_PREVIOUS_MONTH__, ...) to use into note text of recurring invoices.

For developers:
NEW: Add ORDER_MODIFY trigger on each order modification.
NEW: Trigger on delete stock
NEW: The getURLContent return more information on success and error.
NEW: Uniformize code and correct deal with triggers
NEW: REST API explorer. Can create invoice and orders with lines.
NEW: Add a lot of API REST: expense reports, orders, commercial proposals, projects, agenda events, users, invoices, ...
NEW: Default collation for mysql is now utf8_unicode_ci
NEW: Can use any filter on all REST API to list.
NEW: ckeditor accept a parameter to disable all html filtering.
NEW: Complete table llx_ecm_files with field generated_or_uploaded
NEW: Enhance function setValueFrom so we can use it for "edit in form" feature.
NEW: getNomUrl displays full path to warehouse
NEW: Hook formObjectOptions
NEW: hook in element overview
NEW: Hook on stock product card
NEW: param socid find_min_price_product_fournisseur() function
NEW: More phpunit tests

WARNING:

Following changes may create regression for some external modules, but were necessary to make
Dolibarr better:
- Function delete of class Facture (invoice) need the object $user as first parameter. Also you must
  check you make a fetch on object before calling the delete.
- The old driver of "mysql" has been removed. Dolibarr use the new one (mysqli) by default.
- Remove not used function calculate_byte(). Use dol_print_size() instead.
- Function pdf_getTotalQty is now deprecated. Not used by Dolibarr core.
- Method commande->deleteline($lineid) has been replaced with commande->deleteline($user, $lineid).
- Method expensereport->delete(id, user) has been replaced with ->delete(user)
  Method warehouse->delete(id) has been replace with ->delete(user)
  This is to follow good practice to make a fetch on object before deleting it.
- The form to add a product to a draft proposal/order/invoice, from the product card, is hidden by default.
  It was not commonly used and usage generates some problems (cost price for margin calculation not entered, vat setting).
  Set constant PRODUCT_ADD_FORM_ADD_TO to retrieve it.
- The javascript "datatables" library was previously provided into Dolibarr sources, but it was not used by application.
  So there is no reason to maintain its compatibility with other dolibarr components. If an external module need this
  library, this external module must embed the library in his own sources/packages.
- Trigger name SUPPLIER_PROPOSAL_CREATE has been renamed into PROPOSAL_SUPPLIER_CREATE.
- A new paramater sqlfilters was introduced to allow filter on any fields int the REST API. Few old parameters,
  no more required, were also removed. Use this new one if you were using one of them.
- The trigger that activate or close a contract line is run on a contract line, not on contract.
- Method commande->set_availability(user, availability_id) removed from commande class, use method commande->availability(availability_id, notrigger).

Dolibarr 5.0 was frozen before PHP 7.1 was released. Unit tests are successful on PHP 7.1 but we don't have enough
feedback to confirm whole application is compatible. Current officiel supported PHP versions are PHP 5.3 to 7.0.


***** ChangeLog for 4.0.6 to 4.0.5 *****
FIX: #6613 Default subject for Supplier proposal emails is filled with a non-existing key
FIX: #6623 User card shows "Return to list" link even if the user has no rights to list users
FIX: #6636 Complete fix
FIX: #6669 User with no permission to edit customer invoices can see a edit button in project entry
FIX: #6671 Cannot remove thirdparty type with "#" in its name
FIX: #6673 Missing "nature" table header in thirdparty list
FIX: #6675 Restricted user with no agenda permissions can see a button to create appointment in thirdparty contact list
FIX: #6677 Expired contracts dashboard box does not show the name of the thirdparty
FIX: #6679 User with restricted supplier invoice permissions can edit project, payment conditions, payment mode
FIX: #6680 User with restricted supplier invoice permissions sees "reopen" button even if he has no permission to do it
FIX: #6813
FIX: Correction with author and validator user on orders
FIX: doactions hook missing in invoice model page
FIX: dont get empty "Incoterms : - " string if no incoterm
FIX: dont lose supplier ref if no supplier price in database
FIX: forgotten parameter for right multicompany use
FIX: global $dateSelector isn't the good one, then date selector on objectline_create tpl was hidden
FIX: limit+1 dosn't show Total line
FIX: supplier order line were always created with rang = 0


***** ChangeLog for 4.0.5 to 4.0.4 *****
FIX: #6234
FIX: #6259
FIX: #6330
FIX: #6360
FIX: #6411
FIX: #6443
FIX: #6444
FIX: #6453
FIX: #6503: SQL error in "Last pending payment invoices"
FIX: #6505 Project elements page shows greyed-out links even if the option to show actions not available is disabled
FIX: #6507: Statistics counter show wrong total Contract numbers when the user does not have full access
FIX: #6533 #6590
FIX: #6619 Template invoices list do not respect restricted thirdparty user rights
FIX: #6621 Documents tab shows greyed out upload form even if the option to show actions not available is disabled
FIX: add entity param to document link
FIX: Can use quote into supplier ref on order line add
FIX: Change the customer code only if error on duplicate
FIX: Creation of credit note on invoice with deposit stole the discount.
FIX: delete bank class lines when we delete bank_categ
FIX: deletion of bank tag
FIX: detail of deposit and credit not was not visible into final invoice
FIX: Error management during bank account creation
FIX: error management in bank account deletion.
FIX: event status is not modified when assign an user
FIX: forgotten fk_facture_fourn attribute on supplierinvoice line object
FIX: If bank module on, field must be required to register payment of expense report.
FIX: load multicurrency informations on supplier order and bill lines fetch
FIX: Missing total on project overview.
FIX: multicurrency_subprice
FIX: param billed when we change page
FIX: protection against infinite loop on hierarchy
FIX: Supplier Order list filter by project
FIX: the dolCopyDir fails if target dir does not exists.
FIX: use param for http links

***** ChangeLog for 4.0.4 to 4.0.3 *****
FIX: #6227 Document models table header "Unit" is shown in 2 lines in Spanish
FIX: #6230
FIX: #6237
FIX: #6245 Thirdparty link in supplier invoices list, links to "comm/card" instead of "fourn/card" page
FIX: #6253 Supplier invoice list filter does not respect "thirdparty" filter
FIX: #6277
FIX: project list and ajax completion return wrong list.
FIX: bug margin calculation by user with multicompany
FIX: Can make a stock transfert on product not on sale/purchase.
FIX: extrafield input for varchar was not working with special char within (ie double quotes)
FIX: javascript error
FIX: link for not found photo when using gravatar. Must use external url.
FIX: Protection so even if link is output for external user, links is disabled.
FIX: repair tool was ko to restore extrafields with type select.
FIX: Security access problem with external users on projects/tasks
FIX: We must not drop extrafield column if there is still record on other entities.
FIX: regression with sedning email when introducing security options to restrict nb of email sending.
t
***** ChangeLog for 4.0.3 to 4.0.2 *****
FIX: #5853 $conf->global->$calc==0 || $conf->global->$calc==1
FIX: #5958 no discount on supplier command made by replenishment
FIX: #5966 Bug: getNomUrl tooltips show Proposal info even if user has no rights to read them
FIX: #5972 #5734
FIX: #6007
FIX: #6010
FIX: #6029
FIX: #6043 - Payment mode not visible on supplier invoice list
FIX: #6051
FIX: #6062
FIX: #6088
FIX: A draft can be deleted by a user with create permission.
FIX: bad permission to see contract on home page
FIX: bad permission to see contract statistics
FIX: Bcc must not appears to recipient when using SMTPs lib
FIX: Consistent description for add or edit product
FIX: delete contract extrafields on contract deletion
FIX: Deposits and credit notes weren't added in the received and pending columns
FIX: export extrafields must not include separe type
FIX: Export of opportunity status must be code, not id.
FIX: False positive on services not activated
FIX: Filter was wrong or lost during navigation
FIX: HT and TTC price should always be displayed together
FIX: if a supplier price reference is changed after creating an order, we can't clone order.
FIX: in export. Error when using a separate extrafields.
FIX: Introduce hidden option MAIL_PREFIX_FOR_EMAIL_ID to solve pb of tracking email.
FIX: javascript error when using on mobile/smartphone
FIX: javascript xss injection and a translation
FIX: Label of project is in field title not label.
FIX: List of people able to validate an expense report was not complete.
FIX: Missing field
FIX: Module gravatar was not triggered on thirdparty and contact card
FIX: Must use external link into a forged email content.
FIX: Pb in management of date end of projects
FIX: Regression when deleting product
FIX: rendering of output of estimated amount on project overview page.
FIX: Sanitize title of ajax_dialog
FIX: Security to restrict email sending was not efficient
FIX: Setting supplier as client when accept a supplier proposal
FIX: Some statistics not compatible with multicompany module.
FIX: the time spent on project was not visible in its overwiew
FIX: Update intervention lline crash with PgSQL
FIX: wrong test on dict.php
FIX: wrong var name

***** ChangeLog for 4.0.2 compared to 4.0.1 *****
FIX: #5340
FIX: #5779
FIX: #5849
FIX: #5866
FIX: #5907
FIX: Addline if $txlocaltax1 is empty
FIX: Avoid error 500 if phpexcel is disabled
FIX: Avoid errors on debian
FIX: Can edit the customer ref even if order is not draft.
FIX: Documents not moved in new directory if we change reference of the task.
FIX: Error when CATEGORIE_RECURSIV_ADD is enabled and new category is child of an already linked to object
FIX: Extra fields of task not copied on project cloning
FIX: Hidden option PRODUCT_MAX_VISIBLE_PHOTO
FIX: Link on supplier invoice in widget was not clickable
FIX: margin tab on customer card must filter on current entity invoices
FIX: missing column into SQL on thirdparty list
FIX: Nber of attached files were not reported in event report of email sent
FIX: only show projects of related third if external user
FIX: Search provider by price
FIX: Solve backup when using mysqldump that return warning
FIX: Sql error in widget of product for stock alerts
FIX: updateligne if $txlocaltax1 is null

***** ChangeLog for 4.0.1 compared to 4.0.0 *****
FIX: #2853
FIX: #2991
FIX: #3128
FIX: #5699
FIX: #5734
FIX: #5742 error on project list if an extra field separator is added.
FIX: #5746 chrome php Try a fix. Not sure it solved all problems reported
FIX: #5748 Bug: Error updating to 4.0.1 with Postgresql. Field must be varchar.
FIX: #5750 Bug: CmailFile::server_parse enters an infinite loop if $server_response is false
FIX: #5752 Bug VAT NPR not propagated during proposal cloning
FIX: #5763 Bug: Cannot Create Supplier Price Request
FIX: #5770 Dolibarr doesn't modify correctly the hour of a task
FIX: #5776
FIX: #5802 Incoterms not set
FIX: #5813 Bug: Incoterms not being read correctly
FIX: #5818
FIX: alignement of intervention status
FIX: Clean of search fields
FIX: Creation of donation should go back on card after creation
FIX: Date visible on project overview
FIX: Execute a dedicated job from its id may results of launching other jobs too.
FIX: Failed to export contact categories with contact extra fields
FIX: inversion customer/supplier price
FIX: link "back to list" was not visible.
FIX: Lost filter on opportunities
FIX: Mandatory field payment term was not css highlighted.
FIX: Menu users not visible on dolidroid.
FIX: SEC for HTB23302
FIX: The email test sender in email setup was broken
FIX: Translation of "Name" is not a good choice for floow-up.
FIX: Update of maxnbrun on job list failed.
FIX: Value of payment term and project are not set on correct default value when invoice generated from template.
FIX: vat dictionary should allow enter and edit multiple values for localtaxes, separated by: (ex -19:-15)
FIX: Vat not visible in dictionnary

***** ChangeLog for 4.0.0 compared to 3.9.* *****
For users:
NEW: Add recurring invoice feature and automatic generation of invoices.
NEW: Add module "Loan" as stable.
NEW: Add module "Supplier commercial proposal" (price request) with stable status.
NEW: Can select dynamicaly number of lines to show on page on product, shipment, contact, orders, thirdparties.
NEW: Can select fields to show on list also for list of customer orders, supplier orders, shipments, proposals and invoices.
NEW: Show into badge on tab head, the number of dedicated contacts for all objects.
NEW: Add a checkbox to select/unselect all lines on page that support mass actions (like invoice list page)
NEW: Add a new method for margin calculation. Added margin on "cost price" in addition to margin on WAP price and margin on "best supplier price".
NEW: Add an explanation message on shipment page to explain you can't make shipment if order is not validated
NEW: Add date_rum into table of thirdparty bank account.
NEW: The probability of lead/opportunity can be defined per lead.
NEW: Added Malta VAT into migration script
NEW: Add Expense report into accountancy report
NEW: Add Expense report to approve into workboard
NEW: Selection of boxes is moved on top of home page
NEW: Add filter on a keyword, status and nature into list of modules.
NEW: Add hidden option BANK_DISABLE_CHECK_DEPOSIT to disable check deposit feature.
NEW: Add hidden option MAIN_PUBLIC_NOTE_IN_ADDRESS
NEW: Add index on invoice status
NEW: Add constant MAIN_LOGTOHTML to 0 into setup by default to save time when we need to make debug on hosted instance.
NEW: Add list of billed
NEW: Add minimum stock and desired stock into import/export profiles.
NEW: Add state into thirdparty export fields.
NEW: Add more trackable events (create, submit and receive supplier order).
NEW: Add hidden option MAIN_PROPAGATE_CONTACTS_FROM_ORIGIN
NEW: Add picto on module list to show warning and if module is an external module.
NEW: Add product type filter on turnover report
NEW: Add state into list of fields available for personalized fields of thirdparties
NEW: Add statistics for interventions module
NEW: Add statistics on number of projets on home page
NEW: Add statistics and late records into dashboard for supplier proposals.
NEW: Add the admin info on combo of type of contact
NEW: Add the event BILL_PAYED to the list of supported events for module notification.
NEW: Add total weight and volume on PDF.
NEW: Add hidden option to hide column qty ordered on shipments.
NEW: Add view of virtual stock into product list (when appropriate)
NEW: Add warning on tasks when they are late (add also the warning tolerance parameter)
NEW: Add weight/volume for one product into shipment export
NEW: Add width and height on product table
NEW: allow a document to be linked to project from another customer on config
NEW: allow project to be shared across entities (for multicompany module)
NEW: All variant of ckeditor config can be tested into the setup page of module.
NEW: Can change dynamically number of records visible into lists.
NEW: Can change type of extrafields (for some combinations only).
NEW: Can define number of first and last line to import into import wizard.
NEW: Can edit next execution date of a cron job.
NEW: Can edit value date of a vat payment after recording it.
NEW: Can filter modules on publisher.
NEW: Can filter on employee status when building emailing from users.
NEW: Can reopen an closed shipment.
NEW: Can search on shipments into the quick search box.
NEW: Can select language from a combo list on page to overwrite a translation.
NEW: Can select number of lines on page list for projects and tasks.
NEW: Can use ^ and $ (to say start with or end with like regex syntax) into search fields when search field is text. Bonus: ^$ can filter all lines with field not defined.
NEW: Clean and enhance code for cron engine
NEW: Can decrease stock on shipment closing/classifying (only if module lot is not enabled for the moment)
NEW: Disabled users are striked.
NEW: Enhance navigation of project module
NEW: fichinter lines ordered by rang AND DATE
NEW: hidden conf to use input file multiple from mail form
NEW: hidden feature: SUPPLIER_ORDER_WITH_NOPRICEDEFINED allow supplier order even if no supplier price defined
NEW: Hidden option MAIN_LANDING_PAGE to choose the first page to show after login works as a "global" option (llx_const) and as a "per user" option (llx_user_param).
NEW: Holiday is a now a RH module. All RH module provides by default visilibity on users of its hierarchy.
NEW: If error is reported during migration process, you can ignore it to avoid to be locked.
NEW: if nb total of lines provided in print barre_liste, display in title
NEW: If option to see non stable modules is on, add a filter into module list to filter on level (deprecated, experimental, development)
NEW: Include number of linked files into badge counter of "Linked files" tab.
NEW: Include sales representative into export of thirdparties
NEW: Indicator on workboard are red/green if late or not.
NEW: Into GED module, filename is truncated only if there is not enough space into table
NEW: Introduce a predefined job to run database backup
NEW: Introduce option MAIN_WEIGHT_DEFAULT_UNIT and MAIN_VOLUME_DEFAULT_UNIT to force output unit for weight and volume.
NEW: Introduce position of records into dictionnary of type of contacts
NEW: Link on a user in leave page reach to leave tab of user.
NEW: List of user in agenda view per user show photo thumb.
NEW: Margins module - Check/update buying price on invoice lines
NEW: Merge all admin tools (system and module admin tools) into same entry "Admin tools", so now things are clear: All features restricted to an admin user is inside "setup" (for setup) or "admin tools" (for action tools) instead of 3 different entries.
NEW: Merge all boxes "related objects" into one. This save a lot of room on most card and avoid often horizontal scoll.
NEW: Moved code that deals with bank categories to BankCateg. Created BankCateg::fetchAll function
NEW: Move HRM dictionary from module to core dictionaries.
NEW: Mutualize code to manage email substitution variables. Show available variables into page to edit email templates.
NEW: Mutualize code: Use one call of function "addThumbs", when possible, to generate thumbs files instead of several call of "vignette" function.
NEW: On translation admin page, admin can overwrite a translation value.
NEW: Option MAIN_LIST_FILTER_ON_DAY is supported on proposal list.
NEW: Add reputation field for price supplier.
NEW: Selection of fields is available on member list.
NEW: Show a badge with number of withdraw requests done on the withdraw tab of invoice.
NEW: Add option to show detail per warehouse into reassort.
NEW: Show total number of modules into the module list.
NEW: Survey system has now a status like other objects. You can close or reopen a survey.
NEW: The note on time spent can be entered when using the "view per day".
NEW: Use ellipsis truncation on too large left menu text.
NEW: When a new field to show into lists is selected, the form is automatically submited and field added.
NEW: When creating a template invoice from a draft invoice, if there is link to contract on draft invoice, link is kept on template invoice.
NEW: When emailing is not sent completely, show progression.
NEW: Experimental module Accountancy Expert.
NEW: Experimental module Multicurency

For developers:
NEW: Add entity field in llx_societe_remise_except and llx_societe_remise.
NEW: Rest API token is no more reset at each call. We can reset it with param reset=1 on login call.
NEW: Add html id/class to locate value in the DOM html
NEW: Add a css class style called 'reposition', so when clicking on a link with this class will move scrollbarr to be placed at same page location.
NEW: TimeZone can be supplied to mktime
NEW: hook in shipment card
NEW: Deprecated Societe::set_prospect_level, Societe::set_commnucation_level, Societe::set_OutstandingBill functions
NEW: A module can add, into its import profiles, a sql request to execute at end of import. This allow to update dernormalized data after import.
NEW: Add hook pdf_build_address
NEW: Add a parameter on graph function to show a generic graph when no data are available.
NEW: Add $object in parameter of pdf_build_address so we could include hook into the function.
NEW: Add a tool for developers to purge database with no loose of setup
NEW: Can disable a module by renaming dir of module into module.disabled (this save time for maintenance when working with FTP).
NEW: Created AccountLine::insert function and started using it for transaction creation
NEW: Created Account::__toString, Account::getFieldsToShow and Account::getAccountNumberOrder to refactor the way account number was shown
NEW: Created FormBank::getIBANLabel function to get the label of "IBAN" depending on bank account country
NEW: prepare for additional warehouse statuses
NEW: project sharing in select_projetcs_list function
NEW: Removed deprecated CommonObject::client property. Please use CommonObject::thirdparty instead
NEW: Removed unused FormOrder::selectSourcesCommande function
NEW: Renamed ActionComm::add function to ActionComm::create
NEW: Rename Form::select_date to Form::selectDate and Form::form_date to Form::formDate
NEW: Rename path for generic media files
NEW: More phpunit tests. Include some REST API into automatic tests.
NEW: Move Expense report menu from module to menu files.


WARNING:

Dolibarr 4.0 should be compatible with PHP 7 but more feedbacks are still expected to confirm that.

Following changes may create regression for some external modules, but were necessary to make
Dolibarr better:
- Function log() of class CommandeFournisseur has been removed. Using it is no more required.
- Class Resource was renamed into DolResource to avoid conflict with a reserved PHP word.
- Method commonobject->add_thumb() has been renamed into commonobject->addThumbs().
- Method select_type_comptes_financiers() has been renamed into selectTypeOfBankAccount()
- Property ->client that was deprecated 6 years ago, is replaced in all core code with ->thirdparty.
- File '/core/tpl/document_actions_pre_headers.tpl.php' were renamed into '/core/actions_linkedfiles.inc.php'.
So if you included it into your module, change your code like this to be compatible with all version:
  $res=@include_once DOL_DOCUMENT_ROOT . '/core/actions_linkedfiles.inc.php';
  if (! $res) include_once DOL_DOCUMENT_ROOT . '/core/tpl/document_actions_pre_headers.tpl.php';



***** ChangeLog for 3.9.4 compared to 3.9.3 *****
FIX: #2853
FIX: #3128
FIX: #4447
FIX: #5128 if create method return duplicated code error not use GETPOST in order to get a new code
FIX: #5340
FIX: #5473
FIX: #5474 Country_id of "Don" object is still empty
FIX: #5534
FIX: #5535 bad dependency.
FIX: #5537 AJAX project search does not work properly
FIX: #5540 getFormMail is not registered as addReplace hook
FIX: #5544 Disabled Contact still appear in lists to send emails
FIX: #5549 getNomUrl tooltips show Order info even if user has no rights to read them
FIX: #5568
FIX: #5594
FIX: #5629 PgSQL Interger string stylish error
FIX: #5651
FIX: #5660
FIX: #5853 $conf->global->$calc==0 || $conf->global->$calc==1
FIX: #5907
FIX: #5966 Bug: getNomUrl tooltips show Proposal info even if user has no rights to read them
FIX: #6051
FIX: #6088
FIX: Can correct stock of lot using eatby or sell by date
FIX: Can make a movement on "out of sell" products
FIX: cannot update bank account on invoice if module order not activated
FIX: Can't create withdrawal document
FIX: delete contract extrafields on contract deletion
FIX: Direction of movement lost if an error occurs
FIX: Error when CATEGORIE_RECURSIV_ADD is enabled and new category is daughter of an already linked to object
FIX: export extrafields must not include separe type
FIX: External user must not be able to edit its discounts
FIX: Failed to export contact categories with contact extra fields
FIX: header title in commercial area
FIX: HT and TTC price should always be displayed together
FIX: incoterms
FIX: incoterms do not output into crabe invoice PDF
FIX: in PgSQL no quote "word style" is permitted around column name
FIX: Introduce hidden option MAIL_PREFIX_FOR_EMAIL_ID to solve pb of tracking email.
FIX: margin tab on customer card must filter on current entity invoices
FIX: missing column into SQL on thridparty list
FIX: only show projects of related third if external user
FIX: PgSQL Module Ressource list crash #5637
FIX: php Strict
FIX: Regression when deleting product
FIX: Security to restrict email sending was not efficient
FIX: tag for date rfc in odt substitution
FIX: Update intervention lline crash with PgSQL
FIX: update limit stock on product stock
FIX: vat dictionary should allow enter and edit multiple values for localtaxes, separated by: (ex -19:-15)
FIX: wrong test on dict.php


***** ChangeLog for 3.9.4 compared to 3.9.3 *****
FIX: #2853
FIX: #3128
FIX: #4447
FIX: #5128 if create method return duplicated code error not use GETPOST in order to get a new code
FIX: #5340
FIX: #5473
FIX: #5474 Country_id of "Don" object is still empty
FIX: #5534
FIX: #5535 bad dependency.
FIX: #5537 AJAX project search does not work properly
FIX: #5540 getFormMail is not registered as addReplace hook
FIX: #5544 Disabled Contact still appear in lists to send emails
FIX: #5549 getNomUrl tooltips show Order info even if user has no rights to read them
FIX: #5568
FIX: #5594
FIX: #5629 PgSQL Interger string stylish error
FIX: #5651
FIX: #5660
FIX: #5853 $conf->global->$calc==0 || $conf->global->$calc==1
FIX: #5907
FIX: #5966 Bug: getNomUrl tooltips show Proposal info even if user has no rights to read them
FIX: #6051
FIX: #6088
FIX: Can correct stock of lot using eatby or sell by date
FIX: Can make a movement on "out of sell" products
FIX: cannot update bank account on invoice if module order not activated
FIX: Can't create withdrawal document
FIX: delete contract extrafields on contract deletion
FIX: Direction of movement lost if an error occurs
FIX: Error when CATEGORIE_RECURSIV_ADD is enabled and new category is daughter of an already linked to object
FIX: export extrafields must not include separe type
FIX: External user must not be able to edit its discounts
FIX: Failed to export contact categories with contact extra fields
FIX: header title in commercial area
FIX: HT and TTC price should always be displayed together
FIX: incoterms
FIX: incoterms do not output into crabe invoice PDF
FIX: in PgSQL no quote "word style" is permitted around column name
FIX: Introduce hidden option MAIL_PREFIX_FOR_EMAIL_ID to solve pb of tracking email.
FIX: margin tab on customer card must filter on current entity invoices
FIX: missing column into SQL on thridparty list
FIX: only show projects of related third if external user
FIX: PgSQL Module Ressource list crash #5637
FIX: php Strict
FIX: Regression when deleting product
FIX: Security to restrict email sending was not efficient
FIX: tag for date rfc in odt substitution
FIX: Update intervention lline crash with PgSQL
FIX: update limit stock on product stock
FIX: vat dictionary should allow enter and edit multiple values for localtaxes, separated by: (ex -19:-15)
FIX: wrong test on dict.php


***** ChangeLog for 3.9.3 compared to 3.9.2 *****
FIX: #4383 $userid not defined
FIX: #4448 $filebonprev is not used, $this->filename now
FIX: #4455
FIX: #4749
FIX: #4756
FIX: #4828
FIX: #4926
FIX: #4964 buyprice in customer from shipping buyprice wasn't load in expedition::fetch_lines
FIX: #5004
FIX: #5068
FIX: #5170 tva sign with INVOICE_POSITIVE_CREDIT_NOTE option
FIX: #5338 use of not initialized var $aphour, $apmin, etc
FIX: #5343
FIX: #5380
FIX: #5383 bad object id on don delete
FIX: #5414
FIX: #5470 User of expense report in bank transactions page is not correct
FIX: a case of corrupted ODT by Word that insert <text:s> when it should not.
FIX: Can't create thirdparty or validate invoice if profid is mandatory and profid does not exists for other countries
FIX: dasboard wrong for late invoice
FIX: duplicate jquery.js files
FIX: extrafield cloned on project clone
FIX: Failed to open file
FIX: Filter on opportunity amount and budget
FIX: form_confirm to delete payment on supplier invoice
FIX: javascript error with german-switzerland language
FIX: large expense note
FIX: Missing original .js file (license violation if sources are not provided)
FIX: Option strict mode compatibility
FIX: product stats all bloc module without enbaled test
FIX: receiving link never works
FIX: task ODT company object not correctly retrieved
FIX: Translate group perms as it is done into user perms
FIX: We must take the last recent defined price when using price level

***** ChangeLog for 3.9.2 compared to 3.9.1 *****
FIX: #4813 Won translation for the key OppStatusWON instead OppStatusWIN
FIX: #5008 SQL error when editing the reference of a supplier invoice that already exists
FIX: #5236 Cron module activated but "Modules tools" does not appear in the left menu.
FIX: Accountancy - 3.9 - Chart of accounts are limited on only one country
FIX: bug on email template
FIX: Can't create a stock transfer from product card
FIX: can't fetch by siret or siren because of first "if"
FIX: Check stock of product by warehouse if $entrepot_id defined on shippings
FIX: Compatible with multicompany
FIX: Creation of the second ressource type fails.
FIX: end of select when no fournprice
FIX: Filter on assigned to was preselected on current user on list "All events" (instead of no filtering)
FIX: Filter on category tag for suppliers
FIX: hook on group card called but not initialized
FIX: Infinite loop on menu tree output for edition
FIX: Can show tree of entries added by external modules using fk_mainmenu and fk_leftmenu instead of fk_menu.
FIX: init var at wrong place report incorrect "shippable" flag on draft order.
FIX: It doesn't check if there is enough stock to update the lines of orders/invoices
FIX: Menu statistics was not visible if module proposal was not enabled
FIX: Merge manually PR #5161 - Bad translation key
FIX: missing column when module was installed before standard integration
FIX: Missing number total of modules
FIX: Not filtering correctly when coming from dashboard
FIX: PROPAL_MERGE_PDF with PRODUCT_USE_OLD_PATH
FIX: Remove PHP Warning: Creating default object from empty value.
FIX: same page added several times on mergepropal option
FIX: search on date into supplier invoice list dont work because of status -1
FIX: Search supplier ref on contract
FIX: Split of credit note into discount page generates records not correctly recognised as credit note.
FIX: SQL error function on getAvailableDiscounts function, on bill create mode if socid is empty
FIX: #5087
FIX: #5108
FIX: #5163
FIX: #5195
FIX: #5203
FIX: #5207
FIX: #5209
FIX: #5230

***** ChangeLog for 3.9.1 compared to 3.9.* *****
FIX: #3815 Call to undefined function local_by_date()
FIX: #4424 Missing email of user popup in supplier orders area
FIX: #4442 Missing translation in Banks menu
FIX: #4737 Bank transacion type selector translation is cropped
FIX: #4742 Able to delete a supplier invoice with a registered payment
FIX: #4743 UI glitch in project summary page
FIX: #4747 Missing UI background when registering a supplier invoice payment
FIX: #4748 Supplier invoice payment confirmation amount is not translated
FIX: #4766 VAT not shown in supplier invoice popup
FIX: #4784
FIX: #4809 Duplicate functions with different content
FIX: #4812
FIX: #4839
FIX: #4851 Project selector in supplier invoices shows the project label twice
FIX: #4870
FIX: #4874 SQL error when listing users
FIX: #4880
FIX: #4961
FIX: #4989
FIX: If oauth has never been activated two tables are missing and printing is not working
FIX: A not enabled field for list must not into fields to add
FIX: Bad color of message password changed
FIX: Bad error and style message when changing its own login
FIX: Bad function name call on delete
FIX: Bad include and param for project numbering module call
FIX: bad translation language loaded FIX: When changing thirdparty on event card, the showempty option of contact was lost. FIX: Bad placeholder shown on combo to select a thirdparty.
FIX: Bad vat definition when using POS module
FIX: Box disabled because bugged
FIX: Can not select a commercial on the creation of a third
FIX: Check of EAN13 barcode when mask was set to use 13 digits instead of 12
FIX: correct display of minimum buying price
FIX: Creation of thumb image for size "small" was not done.
FIX: Damn, where was the project ref ?
FIX: Default vat is not set correctly when an error occured and we use VAT identified by a code.
FIX: dont retrieve new buying price on margin display
FIX: Duplicate records into export
FIX: Each time we edit a line, we loose the unit price.
FIX: Email templates not compatible with Multicompany
FIX: Export must use a left join to not loose lines
FIX: fetchAllEMailTemplate
FIX: Filter/search on extrafields on lists
FIX: finished parameters not used
FIX: Generated thumbs must always use the png format so using thumbs can work.
FIX: Hook resprint  be printed
FIX: image extension must be in lower case
FIX: Missing clean of criteria
FIX: Missing database escaping on supplier price insert/update
FIX: Missing function
FIX: Multiprice generator didn't recalculate prices if only the price_base_type property changes
FIX: Not removing code into vatrate.
FIX: Not showing sellprice properly on product list
FIX: Parsing of amount to pay vat
FIX: PHPCS
FIX: PMP is deprecated at warehouse level
FIX: real min buying price
FIX: Same term to create than other objects
FIX: Some records were lost into margin per product report
FIX: systematic rounding causes prices to be updated without reason
FIX: Template email must take care of positino column
FIX: VAT rate can be negative. Example spain selling to morroco.
FIX: When cloning an order the order result from clone must be now
FIX: When using option Price per level, when adding a predefined product, the vat for customer was not correctly set.

***** ChangeLog for 3.9.0 compared to 3.8.* *****
For users:
NEW: A new and more modern look for "eldy" theme.
NEW: Introduce a new theme called "Material Design".
NEW: #3767 Allow changing multiple prices of a product at once
NEW: Add a button to purge criteria in user list
NEW: Add a filter field to restrict list of member when doing a LDAP list request. Use also this filter into ldap command line script making sync from ldap to dolibarr.
NEW: Add all assigned users and all extrafields data in new event when we createFromClone
NEW: Add hidden option to use standard position address in crabe model For electronic sending solutions
NEW: Add a refresh button on page list of direct print jobs.
NEW: Add a tab "document" in donation card
NEW: Add cancel button on thirdparty create page
NEW: Add chart of product statistics
NEW: Add color on categories
NEW: Add date value filter on account records list
NEW: Add __PROJECT_NAME__ tag for customer invoice emails
NEW: Add option PDF_ALLOW_HTML_FOR_FREE_TEXT to be able to enter pdf footer text with wysiwyg editor.
NEW: Add fields into llx_cronjobs to be able to use job table to queue one shot jobs.
NEW: Add filter on status on invoice list
NEW: Add filter on status on shipments
NEW: Add gender property managed on user card FIX: Better error messages when uploading photo of user when permission to write are not granted
NEW: Add help tooltips on fields of dictionary edit pages.
NEW: Add hidden option MAIN_MAILFORM_DISABLE_ENTERKEY to disable the key enter into the form to send email.
NEW: Add $ID$ into extrafields management to allow use of current object id on filter for select list from table and checkbox list from table
NEW: Add info page on product card
NEW: Add into about page, a sample text to use to promote new version release (visible only if version is last stable)
NEW: Add none/all selection into list of files for FTP browser module
NEW: Add opportunity amount on project card.
NEW: Add link "date of invoice" to select date of invoice when creating a payment in one click.
NEW: Add planned workload and declared progress on project summary list on project home page (data aggregated from tasks of project)
NEW: Add ref and label of project into export
NEW: Add status into filters of graph
NEW: Add tab document on salaries payment
NEW: Add thumb of users into stats box on home page
NEW: A link to the bugtracker report tool can be enabled in the GUI
NEW: Better look for POS. More responsive design.
NEW: Can add project search on left menu search area
NEW: Can assign a task to yourself to have it appear on timesheet.
NEW: Can close a project that has draft status with no need to switch it to validate status before.
NEW: Can edit Background color for Top menu and Background color for table title line.
NEW: Can edit email templates using WYSIWYG editor.
NEW: Can edit list of prospect status for customers/prospects. Add a new entry into dictionary table to manage list fo status.
NEW: Can filter on contact status in prospect list. Removed deprecated menu entry.
NEW: Can filter proposal on a tag of a product.
NEW: Can filter proposal, orders or invoices with criteria "contain at least one product with following tag"
NEW: Can choose fields to show on project list.
NEW: Can choose fields to show in product list. Extrafields are also supported.
NEW: Can choose fields to show into the contact list. Extrafields are also supported.
NEW: Can choose fields to show into list of users. Extrafields are also supported.
NEW: Can set default value of event type when creating an event (if option "manage type of event" is used).
NEW: Can upload files on leave requests. Use more standard permissions.
NEW: Can use a "|" to make a OR search on several different criterias into search text filters of tables.
NEW: Can use the * as a joker characters into search boxes of lists.
NEW: Clean code into salary module, debug and add indexes
NEW: Can filter on user list and salary payments on user with naural search.
NEW: Can clone agenda events.
NEW: Color category is visible onto the thumb of tags on thirdparty, or products cards.
NEW: Conf to use next product/service ref when we clone a product/service
NEW: Contract module can be used to follow both sold and bought contracts/recurring subscriptions.
NEW: Can change amount when creating withdraws requests.
NEW: FEATURE PROPOSAL: on proposal, order or invoice creation from scratch, reload page after customer selection so its informations can be loaded
NEW: Filter "active" by default on user list. Fix label of permission of project module.
NEW: Forms are using the "tab look", even in creation mode.
NEW: Free text for cheque deposit receipt can be HTML content.
NEW: Hidden option THEME_ELDY_USE_HOVER is stable enough to become officialy visible into setup.
NEW: If module salaries is on, you can set a hourly value for time consumed by users. When a user enter its time consumed on a project, a calculation is done to provide the cost for human services. This value appears into the "Overview" of project.
NEW: Add import profile to import sales representatives of third parties.
NEW: Increase length of bank code to 128 char #3704
NEW: Into the overview of projects, the name of thirdparty appears into combo lists of elements to link to project.
NEW: Introduce a "code" into table of vats to describe VAT. This will allow to suggest different vat lines with same value with ability to differentiate them.
NEW: Introduce cost price on products.
NEW: Introduce hidden option MAIN_LANDING_PAGE to decide the home page visible just after login.
NEW: Introduce hidden option MAIN_REPLACE_TRANS_xx_XX to allow simple replacement of translated string on the fly. Prefer to use next method.
NEW: Introduce table llx_overwrite_trans to be able to overwrite translations by simple database edition.
NEW: Introduce use of cache for thumbs images of users to save bandwith.
NEW: Experimental level multiprice generator based on per cent variations over base price.
NEW: List of projects of a thirdparty are visible on a project tab for the thirdparty.
NEW: Merge all left menu search boxes into one.
NEW: Merge all search fields of an area page into one search box.
NEW: Next ref on clone doesn't need conf, it's used if mask exists.
NEW: Only arrow of current sorted field is visible into table views. This save a lot of space. You can click on the column title to sort. This make clickable area larger and click to sort is easier.
NEW: On page to see/edit contact of an ojbect, the status of contact is visible (for both external and internal users).
NEW: Option "encrypt password" into database is set to on by default on first install.
NEW: Print event type on third party card tab agenda list (only if AGENDA_USE_EVENT_TYPE = 1)
NEW: Provide an easier way to understand if an order can be shipped.
NEW: Quick search filter works also on invoice, proposal, order, intervention, contract and expense reports.
NEW: Replace category edition page on members with new select2 component.
NEW: Show photo of logged user into login top right block.
NEW: If no photo is available for user, we show a generic photo depending on gender.
NEW: Show photo of user into user list.
NEW: Show which fields were used for search when doing a "generic search" from the "quick search" form on left menu.
NEW: Statistic graphs on products offer a filter on product type (product / service or both)
NEW: Syslog displays configuration errors
NEW: The clicktodial module is now able to provide link "tel:" on phone numbers. So it is also possible to use clicktodial with a client solution like the "xivo" local client.
NEW: The conditional IF into ODT templates works also on not defined var so we can show data only if defined. Close #3819
NEW: The free text in PDF footers can now be a HTML content. So the WYSIWYG editor is on by default to edit it into module setup.
NEW: The thirdparties tabs, the contacts tabs and the members tabs are now presented using a new "top banner", saving space and using a same way to show address, status and navigation arrows.
NEW: Thumbs for statistics on main page are fully clicable (not only link inside the thumb)
NEW: Translate extrafield's labels.
NEW: Use new select2 component for juridical status, country and state selection.
NEW: When creating order, proposal or invoice from thirdparty card, the project is asked during creation. A link to create project if it does not exists is also available.
NEW: Uniformize form creation of proposal to add public and private notes during creation like for order and invoice.
NEW: More robust antiXSS engine.
NEW: Compatibility with Mysql 5.7+

For developers:
NEW: The search box and the bookmarks are now rendered by the menu manager.
NEW: Add a new widget $form->selectArrayAjax() to use combo list with content coming from an Ajax URL.
NEW: Add doActions hook method call in contract card
NEW: Added doActions hooks to user cards
NEW: Add a new component to select categories/tags from the main edit page of product. The dedicated tab is also removed.
NEW: upgrade jQuery Component Datable (and extras) to 1.10.7
NEW: script to build API class from existing class
NEW: Prepare database to store information per files (for example to define if an image can be used as a cover or not)
NEW: log hooks loading
NEW: Introduce property module_position so a module can decide where it appears into list of modules.
NEW: Introduce function dolGetFirstLineOfText
NEW: Introduce a method getDefaultCreateValueForField for developers to get a default value to use for a form in create mode. Implement it for public and private notes.
NEW: A module can add its entries into cron module.
NEW: Framework feature. To have a page being loaded at same scrollbar level after a click on a href link, just add the class "reposition" on this link.
NEW: Add exemple of setup for multitail to render dolibarr log files
NEW: Add restler framework. First step to build REST API into Dolibarr.
NEW: Add css class and ids on column of detail lines to allow module to easily manipulate fields.
NEW: Add hook in send mail
NEW: Add hooks on list of members to allow an external module to add more fields into list view.
NEW: Add hooks to allow an external module to complete list of events into calendar views.
NEW: Add "productpricecard" hook and uniformize code
NEW: Enhance also the prototype test_arrays to include select form before table.
NEW: Enhance prototype, project list and proposal list with new hooks to have an external module able to add more fields.
NEW: Enhance style engine. Add option to set color of links.
NEW: ODT generators can now also set meta properties of ODT file.
NEW: Add missing columns into llx_expedition to match other tables.
NEW: A new function getImageFileNameForSize was also introduced to choose image best size according to usage to save bandwith.
NEW: Support logging to a Sentry server
NEW: Prepare database to have agenda able to store more detailed emails events.

WARNING:

Dolibarr 3.9 is not yet fully compatible with PHP 7 even if most features seems to work.

Mysql minimum version is now 5.0.3

Following changes may create regression for some external modules, but were necessary to make
Dolibarr better:
- Deprecated Product::setPriceExpression. Use Product::update instead
- Deprecated hidden option MAIN_USE_CUSTOM_TRANSLATION has been removed. Use table llx_overwrite_trans instead.
- Trigger LINECONTRACT_INSERT has been renamed into LINECONTRACT_CREATE to match common denomination.
- A lot hooks used into PDF generation were not correctly implemented. We had to fix this. The result si that
the following hook were set as hook of type "replace". This means if your module implement such hooks, it must
return 0 to execute standard code or 1 to replace standard code (value to output should be set into resPrints instead).
This is list of hooks modified:
'pdf_getlinenum', 'pdf_getlineref', 'pdf_getlineref_supplier', 'pdf_getlinevatrate', 'pdf_getlineupexcltax',
'pdf_getlineupwithtax', 'pdf_getlineqty', 'pdf_getlineqty_asked', 'pdf_getlineqty_shipped', 'pdf_getlineqty_keeptoship',
'pdf_getlineunit', 'pdf_getlineremisepercent', 'pdf_getlineprogress', 'pdf_getlinetotalexcltax', 'pdf_getlinetotalwithtax'
- Renamed Product::isservice and Product::isproduct to match PSR-2
- Remove deprecated Product::hidden property



***** ChangeLog for 3.8.5 compared to 3.8.4 *****
FIX: #3815 Call to undefined function local_by_date().
FIX: #4424 Missing email of user popup in supplier orders area
FIX: #4442 Missing translation in Banks menu
FIX: #4448 $filebonprev is not used, $this->filename now
FIX: #4455
FIX: #4737 Bank transacion type selector translation is cropped
FIX: #4742 Able to delete a supplier invoice with a registered payment
FIX: #4743 UI glitch in project summary page
FIX: #4747 Missing UI background when registering a supplier invoice payment
FIX: #4748 Supplier invoice payment confirmation amount is not translated
FIX: #4749
FIX: #4756
FIX: #4766 VAT not shown in supplier invoice popup
FIX: #4809 - Duplicate functions with different content
FIX: #4851 Project selector in supplier invoices shows the project label twice
FIX: #4870
FIX: #5008 SQL error when editing the reference of a supplier invoice that already exists
FIX: #5048 Product supplier list display only one produc
FIX: #5170 tva sign with INVOICE_POSITIVE_CREDIT_NOTE option
FIX: #5203
FIX: #5207
FIX: #5338 use of not initialized var $aphour, $apmin, etc
FIX: #5380
FIX: #5383 bad object id on don delete
FIX: #5474 Country_id of "Don" object is still empty
FIX: Accountancy - 3.8 - Chart of accounts are limited on only one country
FIX: Bad include and param for project numbering module call
FIX: Box disabled because bugged
FIX: bug on email template
FIX: Can correct stock of lot using eatby or sell by date
FIX: Can make a movement on "out of sell" products
FIX: Can't create thirdparty or validate invoice if profid is mandatory and profid does not exists for other countries
FIX: can't fetch by siret or siren because of first "if"
FIX: Check stock of product by warehouse if $entrepot_id defined on shippings
FIX: correct display of minimum buying price
FIX: Creation of thumb image for size "small" was not done.
FIX: Direction of movement lost if an error occurs
FIX: dont retrieve new buying price on margin display
FIX: Duplicate records into export
FIX: Email templates not compatible with Multicompany
FIX: end of select when no fournprice
FIX: finished parameters not used
FIX: hook on group card called but not initialized
FIX: It doesn't check if there is enough stock to update the lines of orders/invoices
FIX: large expense note
FIX: missing column when module was installed before standard integration
FIX: Missing database escaping on supplier price insert/update
FIX: Not filtering correctly when come from dashboard
FIX: PROPAL_MERGE_PDF with PRODUCT_USE_OLD_PATH
FIX: real min buying price
FIX: receiving link never works
FIX: same page added several times on mergepropal option
FIX: search on date into supplier invoice list dont work because of status -1
FIX: Search supplier ref on contract
FIX: SQL error function on getAvailableDiscounts function, on bill create mode if socid is empty
FIX: systematic rounding causes prices to be updated without reason
FIX: task ODT company object not correctly retrieved
FIX: Template email must take care of positino column
FIX: VAT rate can be negative. Example spain selling to morroco.

***** ChangeLog for 3.8.4 compared to 3.8.3 *****
FIX: #3694
FIX: #3798 #2519 Cron jobs would never be executed
FIX: #4155 Search Categories error
FIX: #4239
FIX: #4272 Error when trying to print the page "Linked objects" of a Thirdparty
FIX: #4291 Correctly filter bank card GETPOSTs
FIX: #4291 Correctly filter external calendar GETPOSTs
FIX: #4341
FIX: #4394 Untranslated label in list of expense reports
FIX: #4414 Supplier invoices use FAC_FORCE_DATE_VALIDATION client invoices property
FIX: #4418
FIX: #4425 Missing "VAT" translation in supplier order popup
FIX: #4434 Weird behaviour when enabling multiprices
FIX: #4440 Wrong price is filled by Product::fetch into multiprices arrays
FIX: #4453 SEPA Direct Debit generated XML shows a trailing comma in RmtInf field
FIX: #4528
FIX: #4556 desiredstock and seuil_stock_alerte cleared on modify product card
FIX: #4580
FIX: #4583 Incorrect call of Categories::containing throws a DoliDB error
FIX: #4649 Wrong parameters order
FIX: #4768
FIX: #4785
FIX: Add a test to show bugged module with a bad declaration of dictionaries to avoid to see clean module to be breaked.
FIX: add Croatia into list of country in EEC
FIX: add missing global def for ttc column
FIX: ajax error with multicompany module
FIX: Avoid errors when batch stock is negative
FIX: bad field in select
FIX: bad path
FIX: bad transaction level due to code of situation invoices
FIX: best sql request
FIX: bookmark's user change after update if the user hasn't superadmin right
FIX: call trigger LINEBILL_SUPPLIER_CREATE
FIX: Can not disabled an opened service line in a contract
FIX: can't clone event
FIX: can't send mail to thirdparty contact if no mail defined on thirdparty card
FIX: Check stock of batch on shippment
FIX: code corrupting database
FIX: compatibility with multicompany transversal mode
FIX: compatibility with multicompany transversal mode and more security issue
FIX: Contrat card don't consider user permissions to show active/unactive service button
FIX: CVE CVE-2015-8685
FIX: Deadlock situation. Can't edit anymore contract. FIX: List of automatic events was not visible.
FIX: disable main.inc.php hooks
FIX: do not show warning if account defined
FIX: don't see the sales representative of anothers entities
FIX: duration format
FIX: Correct problem of rights beetween tax and salaries module
FIX: Email templates not compatible with Multicompany
FIX: $fileparams is not defined
FIX: filter by socid if from customer card
FIX: for avoid conflict with "global $m" in memory.lib.php
FIX: for avoid division by 0
FIX: hover css
FIX: If option to hide automatic ECM is on, dont show menu.
FIX: if we dont use SUPPLIER_ORDER_USE_HOUR_FOR_DELIVERY_DATE the hour is displayed on pdf
FIX: Introduce hidden option to disable feature than hangs when too much data
FIX: ISSUE #4506 : make working the PROPAL_CLONE_ON_CREATE_PAGE hidden constant
FIX: issue when bank module is disabled FIX: missing entity filter for lines of payment
FIX: list of leave request was not showing label correctly.
FIX: MAIN_THIRDPARTY_CREATION_INDIVIDUAL syntax error in name
FIX: markRate can be 100
FIX: minor css error (pixel size must have "px"). Compatibility with old behaviour.
FIX: missing field "label"
FIX: missing signature and uniformize code between card and script
FIX: missing traduction
FIX: missing translation
FIX: missing translation key
FIX: nblignes not calculated after hook and hook can't modify this value. Usefull for modules
FIX: no database structure change is allowed into minor versions
FIX: no transaction in this place
FIX: Noway to validate a leave request for some uer even if they have permission for.
FIX: Option to disable meteo was not set correctly in edit mode
FIX: $outputlangs is not defined (dolibarr 3.7, 3.8, 3.9)
FIX: path to copyrighted files
FIX: php unit to work both with old and new setup
FIX: Purge of temp files was broken
FIX: Relative discount decimals are not saved
FIX: Removed a bugged list. Fixed another one to not count data of previous year.
FIX: retrieve correct pu_ttc (set by printObjectLine function) like in 3.7
FIX: search product in customer product prices doesn't work
FIX: Some filters are lost when paging
FIX: sql injection #4341
FIX: sql injection even when code is on several lines
FIX: sql request and total for time spen for current month
FIX: Sql syntax error in doc_generic_task_odt
FIX: Status filter don't work
FIX: Strict Standards: Only variables should be passed by reference
FIX: The part added with hidden option MAIN_DOC_USE_TIMING was included with a . instead of -. This make os think it is part of extension instead of file name.
FIX: The third dashboard don't consider user permissions
FIX: the view my task must show only task you are assigned to
FIX: to allow phpunit of migration process for 3.4 to 3.5
FIX: to allow phpunit of migration process for 3.5 to 3.6
FIX: userlocaltax
FIX: view of product image when using old path
FIX: size of image uploaded on user.
FIX: We must ue the "small" size of imge to show on card pages.
FIX: When we make a direct assignement on a task to a user, we must check he is also assigned to project (and if not assign it)
FIX: wrong fk_parent_line in credit note with invoiceAvoirWithLines option
FIX: wrong modelpdf var name
FIX: wrong object name

***** ChangeLog for 3.8.3 compared to 3.8.2 *****
FIX: #3805
FIX: #3231 [Members] Public subscription page displays GeoIP error
FIX: #3240
FIX: #3293 Login page form icons not shown
FIX: #3508 Useless tooltip in 3.8 boxes
FIX: #3661 Margin is not selected correctly when adding a product
FIX: #3679 Error when deleting a Localtax2 special payment
FIX: #3707 Thirdparty bank account page table has a glitch
FIX: #3726 When upload file, don't test if PRODUCT_USE_OLD_PATH_FOR_PHOTO variable is empty or not
FIX: #3734 Do not show empty links of deleted source objects in stock movement list
FIX: #3836 Unable to upload a document to an invoice under some circunstances
FIX: #3878 Storing and deleting files on emailing was done at wrong place
FIX: #3880
FIX: #3882
FIX: #3890 Expected transactions bank account page, shows negative numbers
FIX: #3912
FIX: #3928 Creating a Customer order and a Customer invoice from a project, does not inherit payment conditions and method of payment of customer card
FIX: #3953 Don't round supplier price
FIX: #3953 rounding of buying price
FIX: #3980 Search field in "product by supplier" list sends empty result 3.8 and 3.7
FIX: #3987 Undefined variable $newref in CommandeFournisseur::approve
FIX: #3988 Undefined variable $conf and $error in CommandeFournisseur::addline
FIX: #3989 Undefined variable $conf in CommandeFournisseur::getNomUrl
FIX: #3990
FIX: #3992 CommandeFournisseur::ref is marked as deprecated and it shouldn't be
FIX: #3996 Dictionnary hooks are not working in 3.8
FIX: #3997 Wrong permission key used for Margins > Read all
FIX: #4016 User link is not correctly formed in emailing receivers
FIX: #4018 SQL error if trying to access the mailing/card.php page without an ID defined
FIX: #4036 Direct printing module without any driver configured, shows an unformatted error message
FIX: #4043 Incorrect translation in error mesage in menu creation admin page
FIX: #4049 PHP warning when trying to access a non-existing product/service
FIX: #4055 SQL error when trying to access a non-existing expedition
FIX: #4081 Added missing translation
FIX: #4097 Public holiday calculation
FIX: #4182 SQL error when deleting an unexisting bank entry
FIX: #4242 Allow disabling dashes in documents
FIX: #4243 sql injection
FIX: #4281
FIX: #4282 Defined shipping time were not shown in Customer order's PDF documents
FIX: #4285 SQL query shown when accessing an unexisting invoice
FIX: #4287 SQL error when accessing an unexisting proposal
FIX: #4302 Undefined variable $conf in Commande::LibStatut
FIX: Allow to search on alias name into select
FIX: Add a protection to not make release if ChangeLog was not generated.
FIX: autofocus on input search product
FIX: bad calculation for stock value
FIX: Better compatibility for users that used the not supported option MAIN_USE_JQUERY_MULTISELECT set to 1.
FIX: Bug: $this is not accessible in static context in Mailing::libStatutDest #4050
FIX: can not have access to the new ids or propal lines on PROPAL_CLONE
FIX: Can't update line's duration
FIX: Can use formated float number on old expense report module.
FIX: change object statut on close shipping and remove erratic db commit
FIX: change order date on clone (as everywhere else)
FIX: event's data lost on user assign update
FIX: export propal and order with extrafields
FIX: export with category contact extrafields
FIX: jquery select of project generate js error on change event
FIX: label of line is set in description field if empty
FIX: loss data also if update was cancel by error of ended state with no end date, try a generic patch
FIX: mail isn't display in title on event in mode view
FIX: Missing to set context into workflow actions, so triggers can't know we are creating an invoice from order or an order from a proposal.
FIX: NB task and percent progress in box project
FIX: Not delete a product when have customer price
FIX: Not deleting contrats on element_element table
FIX: Not use localtaxes when invoice some orders
FIX: only active customer should be available into select list thirdparty on invoice creation
FIX: only active customer should be return into new invoice creation select list
FIX: AWP calculation
FIX: product link in project box
FIX: Remove  column creation for table llx_product_fournisseur_price, the column use un calss is fk_supplier_price_expression, and fk_price_expression does not exist into lx_product_fournisseur_price sql file declaration
FIX: Show category selector if we have permission to view products or services
FIX: showrefnav htmlspecialchar instead of < >
FIX: The label hidden was not supported when using jmobile
FIX: Too many information were hidden. A lot of users still need bank account on PDF.
FIX: Use "WHERE true" instead of "WHERE 1" #4132

***** ChangeLog for 3.8.2 compared to 3.8.1 *****
FIX: Add a protection to not make release if ChangeLog was not generated.
FIX: 1/ update_extra() function must not be in  "if(!empty(MAIN_DISABLE_CONTACTS_TAB)" test. 2/ Reindented code
FIX: #3240
FIX: #3541 Bypass authentication when user was created using LDAP
FIX: #3605 deleting a shipping
FIX: #3661 Margin is not selected correctly when adding a product
FIX: #3689 Bug on workflow module
FIX: #3724 Bug: Blank page after cloning proposal if we changed client
FIX: #3726 Better support for PRODUCT_USE_OLD_PATH_FOR_PHOTO
FIX: #3726 Not showing images on product card
FIX: #3757 Can't set amount in a social contribution with some languages
FIX: #3786 Translation of select box.
FIX: #3841 creation of a task completed has not status set to finished by default
FIX: #3878 Storing and deleting files on emailing was done at wrong place
FIX: #3880
FIX: #3882
FIX: action not appear before an update because of a lack of line in action ressource
FIX: add tag myuser_job into ODT replacement
FIX: Avoid changing the state to a thirdparty who shouldn't be contacted anymore
FIX: bad calculation for stock value
FIX: Bad parameters
FIX: Bad picto for expense report
FIX: bad property so after creating an event from calendar, filter were lost.
FIX: bad stock valorisation
FIX: better fix to generate a PROV ref after clone
FIX: bug invoice classified in propale next update commonobject class in 3.8
FIX: Can export a field into task time table with export project profile
FIX: change order date on clone (as everywhere else)
FIX: clone customer order create new order with validate ref and not with PROV
FIX: Contacts are not added to the list with the status "no contact"
FIX: Default thirdparty when cloning invoice was not set.
FIX: double db escape add too quote
FIX: event's data lost on user assign update
FIX: Filter in customer price per product of a thirdparty returned error
FIX: filters on supplier invoices list are not used, search_status instead
FIX: fix HTML into formconfirm box
FIX: IF autocomplete was set on thirdparty list, it was not possible to open list of extrafields.
FIX: If no end date is set on survey, we should be able to vote.
FIX: loss data also if update was cancel by error of ended state with no end date, try a generic patch
FIX: no need to remove file into mail form, the temp dir will be deleted after any sending
FIX: pmp calculation
FIX: Preview pages was not using correct style for ref
FIX: project was not retrieved on invoice creation form
FIX: Revert option WORKFLOW_PROPAL_CAN_CLASSIFIED_BILLED_WITHOUT_INVOICES into option WORKFLOW_PROPAL_NEED_INVOICE_TO_BE_CLASSIFIED_BILLED for better compatibility with old versions
FIX: Search status not saved into list
FIX: search_status not used in mergefusiontool
FIX: Show category selector if we have permission to view products or services
FIX: Show product image on getNomUrl()
FIX: skeleton class must use db->order rather than ORDER BY into fetchAll
FIX: Societe::set_parent() function needs societe object to be fetched to update parent
FIX: supplier rights for orderToInvoice
FIX: tag object_total_vat_x need x to be a string with unknown decimal lenght. Now use for x the real vat real with no more decimal (x = 20 or x = 8.5 or x = 5.99, ...)
FIX: The preview of PDF was never refreshed if PDF document was changed
FIX: The thumb of user into top menu was using the image in full size. This make a large download at each page call. We must use the mini thumbs.
FIX: Total in summary was not same than into detail on the referrer page.

***** ChangeLog for 3.8.1 compared to 3.8.0 *****
FIX: #3521 postgresql migration error
FIX: #3524
FIX: #3529
FIX: #3530
FIX: #3533
FIX: #3533 Load categories language
FIX: #3534
FIX: #3572 Impossible to attach project in order
FIX: #3599 Not saving legal form
FIX: #3606
FIX: #3607 Better categories setting and unsetting
FIX: #3628
FIX: #3630 - Wrong balance report when module salaries and donation disabled
FIX: Add a test to save life when ref of object (invoice ref, order ref, ...) was empty. The was no way to go back to a clean situation, even after vaidating again the object.
FIX: Admin fiche inter page do not take good action
FIX: Always use type send in parameters in showCategories method
FIX: avoid SQL error in getValueFrom common object when all params are not send
FIX: avoid SQL error when no sortfield send to method
FIX: bad link into project box
FIX: Bad title line in project view when using jmobile
FIX: Bad translation key for project "Overview"
FIX: Can create Proposal on close thridparty #3526
FIX: Can't change state on a contact
FIX: Can't change the admin with default setup
FIX: Can't delete thirdparty if there is some discounts
FIX: Can't reopen a canceled invoice.
FIX: Creation of tables or keys must not be done with a random order.
FIX: debian install when module mysqli is not installed.
FIX: Description of tags was mandatory in edit mode but not in create mode. Should not be mandatory.
FIX: display error on extrafields on ficheinter
FIX: Email selector contact must not include inactive contact
FIX: error in SQL due to a previous fix
FIX: Error retrieving customer prices
FIX: Event from ical stream should not be movable into calendar view
FIX: facturestat bad sql when customer view is limited
FIX: Filter on status of thirdparty list and bad encoding of url
FIX: icon into export profile may be not correctly output
FIX: Init into bad var
FIX: Link of project must be cickable if user has permission to read all projects FIX: Missing information into the alt of project picto
FIX: List of project for user that are restrited as sale repreentative to some thirdparties.
FIX: Mass Mailing activity don't display all status
FIX: Missing contracts into list in page of Refering objects of a thirdparty.
FIX: Missing menu entry for list of thirdparties when using auguria menu manager
FIX: Missing validate button if permission are not valid.
FIX: New adherent from, always redirect on entity
FIX: not closing CSS.
FIX: not responsive part for project page
FIX: Only are showing one object linked
FIX: order ref must not be translated
FIX: Payment form for paypal and paybox was not centered.
FIX: Pb into pagination scroll widget FIX: Style of previous-next card when using dolidroid
FIX: Regression on bad use of fk_account showing the bad bank account on PDF.
FIX: Removed warnings
FIX: remove twice same test
FIX: select of project using ajax autocomplete option
FIX: sortder field was missing so manually added values were moved to begin.
FIX: Syntax error in Debian Apache configuration
FIX: The admin flag is mising.
FIX: The filter on thirdparty prices should be visible if there is at least one thirdparty price.
FIX: Thirdparty is missing on card
FIX: update2.php test res befre assign it
FIX: When delete actioncomm also delete actioncomm_resources
FIX: when editing time spent, date of line suggested was a rubbish value
FIX: When filter with empty status, by default get canceled status (-1)
FIX: When update a member login for a member linked to a user, the login of user was not sync (not updated).
FIX: Wizard for restore does not show import command


***** ChangeLog for 3.8 compared to 3.7.* *****
For users:
FIX: #2519
FIX: #2758 Product::update sets product note to "null" when $prod->note is null
FIX: #2832: Fixed a problem with special characters in expense report PDF model
FIX: #2856 : Wrong table design
FIX: #2901
FIX: #2957 : missing $langs object for trigger
FIX: #2983 Load gravatar avatar images securely over HTTPS
FIX: #2987: removed dead function moneyMeter()
FIX: #3009: Better filtering to prevent SQL injection
FIX: #3009: Better filtering to prevent SQL injection
FIX: #3091 TotalHT amount in supplier order is bold unlike the rest of Dolibarr
FIX: #3138 - Too much visible thing when access is denied on public pages
FIX: #3173 Overlapping of shipment ref
FIX: Adding 5 more choice link into survey module was not working with chrome
FIX: bad calculation for stock value
FIX: Bad link to login page into email for password renewal.
FIX: Bad logo for status "Do not contact" of thirdparty.
FIX: Bad variable usage
FIX: Better management error into the color conversion functions
FIX: [bug #1883] missing field in SQL installation
FIX: Bug on order and supplier invoice numeration mask when use supplier code
FIX: Bug on order and supplier invoice numeration mask when use supplier code
FIX: button create payment hide if tax amount is less than 1
FIX: can receive new batch product on supplier order
FIX: can show print page after product save
FIX: Close #2835 Customer prices of a product shows incorrect history order
FIX: Close #2837 Product list table column header does not match column body
FIX: Close bug #2855 Wrong translation key in localtax report page
FIX: Close bug #2861 Undefined variable $res when migrating from 3.6.2 to 3.7.0
FIX: Close bug #2891 Category hooks do not work
FIX: Close bug #2900 Courtesy title is not stored in create thirdparty form
FIX: Close bug #2976: "Report" tab is the current tab but it is not marked as selected by the UI
FIX: Correct migration script
FIX: create contact with extrafiel is null when it is require
FIX: Description of contract line was not visible.
FIX: Correct path of loan class
FIX: Correct problem field with note - Add note_private & use wysiwyg editor
FIX: Edit in place of "Outstanding Limit"
FIX: Module Expense Report - Correct init
FIX: Update licence to GPLv3
FIX: End log must use same level then start log.
FIX: event for restricted user was restricted if company null
FIX: event not linked to contact on creation
FIX: Export of tags for contact and member
FIX: extrafields required on thirdparty
FIX: Force ref
FIX: Function expects an int, not a boolean
FIX: Function was expecting a boolean not a string
FIX: hide category if it's not enable
FIX: If supplier invoice block linked element is display after other block total HT amount is not reset to 0 and sum other block (like customer orders values)
FIX: jdate returning -62169955200 on x64 machine
FIX: Let ability to use IDPROF verifications even if new entry is "private"
FIX: migration error
FIX: moved built-in bug report system to GitHub Issues
FIX: Moved code to where the variable is defined
FIX: No check warehouse is provided if module stock is not enabled.
FIX: Payed invoices are showed as canceled FIX: Bad date filter on customer order
FIX: Ref/label of product on contract line was not visible, nor into page, nor into PDF.
FIX: Removed concatenation on undeclared variable
FIX: Remove deprecated property 'libelle' on product object
FIX: Replaced some deprecated call
FIX: Replaced some deprecated property
FIX: Save of filters into export profiles failed.
FIX: "script" balise with wrong syntax
FIX: send mail, copy sendto don't read the list of contact
FIX: top links menu have target attribute with wrong value
FIX: total amount in tpl linked object are not reset
FIX; Unknown field 'sc.fk_soc' in field list
FIX: update usergroup name
FIX: Variable declared boolean
FIX: Variable might not be traversable
FIX: We did a test on a permission to export contract when permission did not exists.
FIX: when mailing is deleted, the targets list was kept in database
FIX: when multicompany was enabled, this function didn't check just on the good entity (problem when both company use same mask)
FIX: When we automatically creta an order from a proposal with workflow module, if some extrafields of propal don't exist in order object, insertExtraFields() function tries to insert extrafields in unexistant column of commande_extrafields table.
FIX: When we clone a propal, if it has a project which is not assigned to a third, it was not on new propal because fk_project was always set to empty string if new propal is for another third.
FIX: when we create an agenda event with "Not applicable" status, it is automatically saved with "To do" status
FIX: width multiselect
FIX: Wrong type hinting
FIX: XSS security using the onerror and missing escapement on type of member page.
FIX: Missing visibility of static property
NEW: Add a button to purge criteria in user list
NEW: add all assigned users and all extrafields data in new event when we createFromClone
NEW: Add a new component to select categories/tags from the main edit page of product. The dedicated tab is also removed.
NEW: Add a search field and report on hrm area
NEW: Add a tab document in donation card
NEW: Add bank account owner in invoice/proposal/orders footer
NEW: Add button to purge search criteria into list
NEW: Add close date and user for projects.
NEW: Add company information into  category contact export
NEW: Add current salary on list of payment
NEW: add date value filter on account records list
NEW: Add exemple of setup for multitail to render dolibarr log files
NEW: Add filter on status on invoice list
NEW: Add filter on task ref and task label into list of tasks
NEW: Add filter on user contact or user task into task list
NEW: Add gender property managed on user card FIX: Better error messages when uploading photo of user when permission to write are not granted
NEW: Add help tooltips on fields of dictionary edit pages. Fix: visible list of tasks are for opened project only.
NEW: Add hidden option MAIN_MAILFORM_DISABLE_ENTERKEY to disable the key enter into the form to send email.
NEW: add hook in send mail
NEW: Add hooks on list of members to allow an external module to add more fields into list view.
NEW: Add hooks to allow an external module to complete list of events into calendar views.
NEW: Add opportunity amount on project card.
NEW: Add option THEME_TOPMENU_DISABLE_IMAGE to disable images into menu eldy.
NEW: add PDF icon on linked element into project
NEW: add "productpricecard" hook and uniformize code
NEW: Add ref and label of project into export
NEW: Add search box for supplier order search.
NEW: Add status into filters of graph
NEW: Add tab document on salaries payment
NEW: A link to the bugtracker can be enabled in the GUI
NEW: A module can add its entries into cron module.
NEW: autofocus on product selection dropdown list or search field
NEW: Backup and restore tool is easier to use
NEW: Can add all user of a project as user of a task, in one step.
NEW: Can add project search on left menu search area
NEW: Can assign a task to yourself to have it appear on timesheet
NEW: Can close a project that has draft status with no need to switch it to validate status before.
NEW: Can edit Background color for Top menu and Background color for table title line (works only with theme menu eldy).
NEW: Can edit email template using WYSIWYG editor
NEW: Can edit internal label of invoice even when closed (this is a private information)
NEW: Can edit list of prospect status for customers/prospects. Add a new entry into dictionary table to manage list fo status. Removed deprecated files.
NEW: Can filter on contact status in prospect list. Removed deprecated menu entry.
NEW: Can filter proposal on a tag of a product Enhance also the prototype test_arrays to include select form before table.
NEW: Can filter proposal, orders or invoices with criteria "contain at least one product with following tag"
NEW: Can install an external module from admin pages, if web server has permission for and if setup is ok for.
NEW: Can search on customer order amount into customer order list.
NEW: Can upload files on leave requests. Use more standard permissions.
NEW: Can use a "|" to make a OR search on several different criterias into text filters of tables.
NEW: Clean code into salary module, debug and add indexes NEW: Can filter on user list and salary payments on user with naural search.
NEW: clone action on agenda events
NEW: dev feature : replace conf filename with "conf" parameter on url by GET
NEW: display linked object in edit mode when we create an event from an order, propal...
NEW: Enhancement of module 'Notification by Email'. Show nb of notifications set. Can set several emails. Can set a threshold on amount for notifications. Add notification on supplier order validation.
NEW: Enhance prototype, project list and proposal list with new hook to have an external module able to add more fields.
NEW: Enhance the natural_search function so we can use it to search numeric fields with criteria with operator <>= inside (< 100, >= 1000)
NEW: Enter amount for withdraws requests
NEW: Feature request: A page to merge two thirdparties into one #2613
NEW: Feature to build a merged pdf with all unpaid invoice can work for paid invoices.
NEW: Filter "active" by default on user list. Fix label of permission of project module
NEW: For a contract line, price is no more mandatory.
NEW: Forms are using the tab look, even in creation mode.
NEW: Hidden option THEME_ELDY_USE_HOVER is stable enough to become officialy visible into setup.
NEW: If module salaries is on, you can set a hourly value for tome consumed by users. Each time a user enter its time consumed on a project, a calculation is done to provide the cost for human services. This value appears into the "Transversal view" of project.
NEW: Implement option SUPPLIER_ORDER_USE_DISPATCH_STATUS to add a status into each dispathing line of supplier order to "verify" a reception is ok. Status of order can be set to "total/done" only if line is verified.
NEW: Into the overview of projects, the name of thirdparty appears into combo lists of elements to link to project.
NEW: Introduce option SUPPLIER_ORDER_DOUBLE_APPROVAL to allow 2 approvals to make a supplier order approved. Activating this option introduce a new permission to the second level approval.
NEW: Introduce TCPDI as replacement of FPDI.
NEW: List of recent modified supplier product prices in Supplier card
NEW: Module notification should details of emails into confirm box, not only number.
NEW: On page to see/edit contact of an ojbect, the status of contact is visible (for both external and internal users).
NEW: Product stock and subproduct stock are independant
NEW: Propal merge product card PDF into azur
NEW: Rename install etape to step
NEW: Replace category edition page on members with new select2 component.
NEW: Show difference between timespent by everybody and time spent by user making timesheet into timesheet pages. NEW: Can enter start hours of task when creating timesheet
NEW: Show last official stable version into system - update page.
NEW: Show photo of logged user into login top right block. NEW: If no photo is available for user, we show a generic photo depending on gender
NEW: [T1758] Merge bank card & account card
NEW: [ task 1191 ] AJAX selector for projects
NEW: [ task #851 ] Add a new field: Commercial name
NEW: [ task #977 ] New option to manage product unit Migrated code from GPCSolutions/dolibarr:3.2-units branch and adapted for 3.8 with some improvements
NEW: The line where mouse is over can be highlight with option THEME_ELDY_USE_HOVER (on by default)
NEW: The notification module accept keyword __SUPERVISOR__ to send notification to supervisor of user.
NEW: Thumbs for statistics on main page are fully clicable (not only link inside the thumb)
NEW: Title of page project contains project ref and label
NEW: update skeleton and class builder
NEW: Use new select2 component for juridical status, country and state selection.
NEW: Web service to create or update product can correct stock during creation/update.
NEW: When creating order, proposal or invoice from thirdparty card, the project is asked during creation. A link to create project if it does not exists is also available. NEW: Uniformize form creation of proposal to add public and private notes during creation like done for order and invoice.
NEW: When using transfer or correct stock from warehouse, after recording we go back to the warehouse page.
NEW: Add Option to not change date on cloning project
NEW: Add check list from table for extrafield type
NEW: Use new combobox.
NEW: Add hidden option MAXTABS_IN_CARD.
NEW: A default label is suggested for stock correction and transfer instead of empty string.
NEW: Add Weighted average price as default price for buying price for margin calculation. Add option MARGIN_PMP_AS_DEFAULT_BUY_PRICE to replace with first supplier price.
NEW: Introduce option MAIN_HTML_TITLE to start to control format of html title content.
NEW: Add extrafields on bank account cards.
NEW: Added delay between mails in Newsletter module.
NEW: [ task #1793 ] Create new permission to restrict commercial agent margin to logged user.
NEW: Add experimental module ask supplier price to request supplier quotation.
NEW: Add module batch management.

For translators:
NEW: Update language files.
NEW: When a translation is not available we always jump to en_US and only en_US.
NEW: All language tranlsations (except source en_US) is now managed on https://www.transifex.com/projects/p/dolibarr/.
FIX: Typo errors in translation.

For developers:
NEW: Function yn can show a visual checkbox.
NEW: Introduced select2 jquery plugin.
NEW: Possibility to add javascript in main login page with "getLoginPageOptions" hook.
NEW: possibility to defined a tab for all entities in module descriptor.
NEW: add restler framework First step to build REST API into Dolibarr.
NEW: add an explorer for REST API consultation & documentation.
NEW: script to build API class from existing class.
NEW: Add function dolCopyDir to copy directory with recursive content.
NEW: Introduce function dolGetFirstLineOfText.

WARNING: Following changes may create regression for some external modules, but were necessary to make
Dolibarr better:
- Removed hook supplierorderdao into supplier order creation. This is a business event, so we must use the
  trigger ORDER_SUPPLIER_CREATE instead.
- Hooks 'printLeftBlock' and 'formConfirm' are now compliant with hook development rules. They are
  "addreplace" hooks, so you must return content with "->resprints='mycontent'" and not with "return 'mycontent'"
- All fields "fk_societe" and "fk_soc" are now named "fk_soc" (same name for all fields).
- Method select_PriceBaseType and load_PriceBaseType were merged into selectPriceBaseType.
- The triggers USER_LOGIN* are deprecated. They are still working but you should prefer use the
  hook afterLogin or afterLoginFailed instead.
- The trigger USER_CREATE_FROM_CONTACT has been replace with USER_CREATE and property context is now filled
  to make difference between creation from contact or not.
- Function get_exdir require now 6 parameters. This is to prepare a future feature.


***** ChangeLog for 3.7.4 compared to 3.7.3 *****
FIX: #3694
FIX: #4239
FIX: #4291 Correctly filter external calendar GETPOSTs
FIX: #4341
FIX: #4414 Supplier invoices use FAC_FORCE_DATE_VALIDATION client invoices property
FIX: #4440 Wrong price is filled by Product::fetch into multiprices arrays
FIX: add missing global def for ttc column
FIX: Contrat card don't consider user permissions to show active/unactive service button
FIX: CVE CVE-2015-8685
FIX: Email templates not compatible with Multicompany
Fix: for avoid division by 0
FIX: ISSUE #4506 : make working the PROPAL_CLONE_ON_CREATE_PAGE hidden constant
FIX: $outputlangs is not defined (dolibarr 3.7, 3.8, 3.9)
FIX: sql injection even when code is on several lines
FIX: The third dashboard don't consider user permissions

***** ChangeLog for 3.7.3 compared to 3.7.2 *****
FIX: #3734 Do not show empty links of deleted source objects in stock movement list
FIX: #3890 Expected transactions bank account page, shows negative numbers
FIX: #3928 Creating a Customer order and a Customer invoice from a project, does not inherit payment conditions and method of payment of customer card
FIX: #3980 Search field in "product by supplier" list sends empty result 3.8 and 3.7
FIX: #4081 Added missing translation
FIX: #4097 Public holiday calculation
FIX: #4242 Allow disabling dashes in documents
FIX: #4243 sql injection
FIX: Can use formated float number on old expense report module.
FIX: Change object statut when closing shipment and remove erratic db commit
FIX: Export with category contact extrafields
FIX: NB task and percent progress in box project
FIX: Not delete a product when have customer price
FIX: Not deleting contrats on element_element table
FIX: Not use localtaxes when invoice some orders
FIX: Product link in project box
FIX: Use "WHERE true" instead of "WHERE 1" #4132

***** ChangeLog for 3.7.2 compared to 3.7.1 *****
FIX: #2957 : missing $langs object for trigger
FIX: #2983 Load gravatar avatar images securely over HTTPS
FIX: #3009: Better filtering to prevent SQL injection
FIX: #3091 TotalHT amount in supplier order is bold unlike the rest of Dolibarr
FIX: #3262 Webservice getProductsForCategory()
FIX: #3318
FIX: [ #3460 ] Selected bank account was not saved when an error happened when trying to create a customer invoice
FIX: #3530
FIX: #3630 - Wrong balance report when module salaries and donation disabled
FIX: #3679 Error when deleting a Localtax2 special payment
FIX: #3707 Thirdparty bank account page table has a glitch
FIX: #3724 Bug: Blank page after cloning proposal with changed client
FIX: #3836 Unable to upload a document to an invoice under some circunstances
FIX: #3841 creation of a task completed has not status set to finished by default
FIX: Add a protection to not make release if ChangeLog was not generated.
FIX: adjusted test for affecting supplier reference
FIX: Admin fiche inter page do not take good action
FIX: Avoid warning strict mode when hosting server do not have php5_curl installed
FIX: bad calculation for stock value
FIX: Bad condition into invoice export request making reporting too many rows.
FIX: bad stock valorisation
FIX: Bad visualization of suppliers name on Incomes-Expenses mode
FIX: Better management error into the color conversion functions
FIX: [ bug 1634 ] Error deleting a project when it had many linked objects
FIX: [ bug 1925 ] "Link to order" option in supplier invoices is not working properly
FIX: [ bug #2893 ] Dolibarr error when viewing an invoice after changing invoice mask
FIX: [ bug #3211 ] Error about sold to pay (Montant encours)
FIX: [ bug #3321 ] Users with certain permissions were shown a "forbidden access" page even if they had the rights
FIX: [ bug #3358 ] Tasks box does not work with PostgreSQL
FIX: [ bug #3383 ] Company name is overlapped with company direction in PDF models
FIX: [ bug #3426 ] Unable to create an invoice from a contract with extrafields
FIX: [ bug #3431 ] Invoice bank account is not respected
FIX: [ bug #3432 ] Spaces should be removed from IBAN when formatting it
FIX: Can create Proposal on close thridparty #3526
FIX: change order date on clone (as everywhere else)
FIX: Close #2835 Customer prices of a product shows incorrect history order
FIX: Close #2837 Product list table column header does not match column body
FIX: Close bug #2855 Wrong translation key in localtax report page
FIX: Close bug #2861 Undefined variable $res when migrating from 3.6.2 to 3.7.0
FIX: Close bug #2891 Category hooks do not work
FIX: Close bug #2900 Courtesy title is not stored in create thirdparty form
FIX: Close bug #2976: "Report" tab is the current tab but it is not marked as selected by the UI
FIX: contact country had wrong display if the country dont have translate
FIX: Display country name instead of country id (display country id makes no sense on vcard files)
FIX: display error on extrafields on ficheinter
FIX: double db escape add too quote
FIX: Email selector contact must not include inactive contact
FIX: End log must use same level then start log.
FIX: error in SQL due to a previous fix
FIX: event's data lost on user assign update
FIX: Export of tags for contact and member
FIX: facturestat bad sql when customer view is limited
FIX: if multicompany enabled, call to undifend method _setCookie instead of setCookie
FIX: If supplier invoice block linked element is display after other block total HT amount is not reset to 0 and sum other block (like customer orders values)
FIX: keep filter by category or by not enough stock if we switch page
FIX: Line break display as a block
FIX: load propal langs for availability traduction
FIX: loss data also if update was cancel by error of ended state with no end date, try a generic patch
FIX: Mass Mailing activity don't display all status
FIX: Missing to set context into workflow actions, so triggers can't know we are creating an invoice from order or an order from a proposal.
FIX: multientity warehouse management
FIX: New adherent from, always redirect on entity
FIX: No check warehouse is provided if module stock is not enabled.
FIX: no need to remove file into mail form, the temp dir will be deleted after any sending
FIX: no projet_task_time id from trigger TASK_TIMESPENT_CREATE
FIX: Not showing task extrafields when creating from left menu
FIX: only active customer should be return into new invoice creation select list
FIX: Payed invoices are showed as canceled FIX: Bad date filter on customer order
FIX: WAP calculation
FIX: Save of filters into export profiles failed.
FIX: supplier rights for orderToInvoice
FIX: Syntax error in Debian Apache configuration
FIX: The hours of date filter aren't correct
FIX: tool export handle the type "select" extrafields and return the value instead of id
FIX: total amount in tpl linked object are not reset
FIX: translate Jabberid on contact page with edit view
FIX: translation for 1 word do not work if product/service module are disabled because the translation search in products.lang
FIX: update2.php test res befre assign it
FIX: When delete actioncomm also delete actioncomm_resources
FIX: when fetch_optionnal_by_label in Extrafields with $this->db cannot work because this->db is never instanciated
FIX: when mailing is deleted, the targets list was kept in database
FIX: when multicompany was enabled, this function didn't check just on the good entity (problem when both company use same mask)
FIX: When we add an user on event in create mode, we lose linked object
FIX: When we automatically creta an order from a proposal with workflow module, if some extrafields of propal don't exist in order object, insertExtraFields() function tries to insert extrafields in unexistant column of commande_extrafields table.
FIX: When we clone a propal, if it has a project which is not assigned to a third, it was not on new propal because fk_project was always set to empty string if new propal is for another third.
FIX: XSS security using the onerror and missing escapement on type of member page.

NEW: Created new ContratLigne::insert function

***** ChangeLog for 3.7.1 compared to 3.7.* *****
FIX Bug in the new photo system
FIX Error management
FIX [ Bug #2714 ] Members -> Memberxy-> Agenda -> technical Error
FIX [ Bug #2713 ] 3.7.0 mailing-unsubscribe.php not unsubscribe
FIX #2901
FIX when we create an agenda event with "Not applicable" status, it is automatically saved with "To do" status
FIX check the user status during authentication
FIX top links menu have target attribute with wrong value
FIX extrafields required on thirdparty
FIX create contact with extrafield is null when it is require
FIX width multiselect
FIX "script" tag with wrong syntax
Fix bug debian 786479
FIX update usergroup name
Fix facturestats was not filtering on invoice type
FIX #2856 : Wrong table design
FIX button create payment hide if tax amount is less than 1
FIX event for restricted user was restricted if company null
FIX send mail, copy sendto don't read the list of contact
FIX Properly escape untrusted data to prevent HTML injection.
FIX send mail, copy sendto don't read the list of contact

WARNING:

Path to save photos of products was moved to match path of other attached files. If you had loose your photo
on the photo tab of products, you can set the constant "PRODUCT_USE_OLD_PATH_FOR_PHOTO" to 1 (home - setup - other)
to restore old path and get back working links without having to resubmit images.

WARNING:

Do not try to make any Dolibarr upgrade if you are running Mysql version 5.5.40.
Mysql version 5.5.40 has a very critical bug making your data beeing definitely lost.
You may also experience troubles with Mysql 5.5.41 with error "Lost connection" during migration.
Upgrading to any other version or database system is abolutely required BEFORE trying to
make a Dolibarr upgrade.

***** ChangeLog for 3.7 compared to 3.6.* *****
For users:
- New: Match other auth system: Login can be done entering login or user
       email (this open the road for SSO).
- New: Agenda export by project #1967.
- New: Increase length of thirdparty to 128 chars.
- New: "Is Order shippable" icon #1975.
- New: statistics on supplier orders and invoices on home page.
- New: Add permissions to read all trips and expenses.
- New: Can filter on date into tab "Referring object" of a project.
- New: Module notification has been enhanced:
       EMail use now language of target contact.
       Can also define a fixed email for notifications.
- New: Feature to link manually an order to an invoice does not disappear once
       link has been done.
- New: Can set a color on user card (visible into agenda view).
- New: extrafields for projects and tasks are exported to ODT documents.
- New: Add number of active notification into tab title (like we do for notes and documents)
- New: Can add product into category from category card.
- New: PDF event report show project and status of event.
- New: Can filter on status on interventions.
- New: Add help info of field type into dictionary of payment types.
- New: Add proposals into referer page of thirdparty.
- New: On contact list can set filter on both active and not active (no more exclusive select).
- New: Intervention documents are now available in ECM module.
- New: Can attach supplier order to a customer order.
- New: Supervisor is now visible into user list.
- New: Add user of creation and validation on invoice export.
- New: Add info page about browser.
- New: Enable feature developed for 3.6 we forgot to enabled: Adding prefix
       on uploaded file names.
- New: No more dependency between contract and service module.
- New: [ task #867 ] Remove ESAEB external module code from core.
- New: Can create proposal from an intervention.
- New: An event can be assigned to several users.
- New: Can filter events on a group of users.
- New: Can filter events of a thirdparty.
- New: Onto event summary of elements, end date and status are visible.
- New: Split Agenda view (month, week, day) into different tabs.
- New: Add a view "per user" of agenda events (with different colors according to type of event).
- New: Each user can include its own external ics calendar into dolibarr agenda view.
- New: Add event FICHINTER_CLASSIFY_BILLED into list of possible events to
       create an automatic event into agenda.
- New: Add new type of event (when type of events are used, not by default).
- New: Can disable predefined type of events.
- New: Form to add a photo is immediatly available on photo page if
       permissions are ok (save one click per photo to add).
- New: Add option PRODUCT_MAX_VISIBLE_PHOTO to limit number of photos
       shown on main product card.
- New: Add country into table of thirdparties type. This will allow to provide
       a list of thirdparty types specific to a country (like argentina that
       need type A or B).
- New: Can force a specific bank account onto an invoice/order.
- New: Home page of project area shows list of draft project (like other main page).
- New: Can search on project ref or string from project main page (like other main page).
- New: First change to match accessibility rules: http://www.w3.org/TR/WCAG10-HTML-TECHS/
       Differentiate text and img.
       Use label into quick search form.
       Use accesskey on form search.
- New: Intervention documents are now available in ECM module.
- New: Add attachments on user card + in ECM module.
- New: Can add __PROJECT_REF__ and __THIRDPARTY_NAME__ into email topic or content template.
- New: [ task #1204 ] add Numering contrat module free (like leopard in product module).
- New: [ task #712 ] Add warning when creating invoice from proposal or order, when there is already one invoice.
- New: Enable supplier price log table.
- New: [ task #1204 ] add a supplier reference to contract.
- New: [ task #1218 ] Can drag and drop an event from calendar to change its day.
- New: Optimize size of image static resources.
- New: Add hourly and daily amount on user card. Add weekly working hours and salary on user card.
- New: Content of predefined email come firstly from table llx_c_email_template, then translation key.
- New: Add option MAIN_GENERATE_INVOICES_WITH_PICTURE to show picture
       onto PDF like MAIN_GENERATE_PROPOSALS_WITH_PICTURE dir for proposals.
- New: Add more search field in list of cheque deposits.
- New: Add feature to order to invoice on supplier part.
- New : Use of MAIN_USE_FILECACHE_EXPORT_EXCEL_DIR to use disk cache for big excel export.
- New: Direct invoice creation from predefined invoice.
- New: Add dunning into accountancy report.
- New: Add favorite button into country dictionary to put value on top select list
- Upgrade phpexcel lib to 1.7.8
- New : Use of MAIN_USE_FILECACHE_EXPORT_EXCEL_DIR to use disk cache for big excel export.
- New : Option on extrafields to have them always editable regardless of the document status.
- New : New module PrintIPP to print without opening document is available as stable.
- New : Introduce hidden option STOCK_WAREHOUSE_NOT_REQUIRED_FOR_SHIPMENTS to solve at no risk
        a missing control on missing warehouse.
- Fix: [ bug #1487 ] PAYMENT_DELETE trigger does not intercept trigger action
- Fix: [ bug #1470, #1472, #1473] User trigger problem
- Fix: [ bug #1489, #1491 ] Intervention trigger problem
- Fix: [ bug #1492, #1493 ] Member trigger problem
- Fix: [ bug #1474, #1475 ] Contract trigger problem
- Fix: [ bug #1496 ] ACTION_DELETE trigger does not show trigger error
- Fix: [ bug #1494 ] CATEGORY_CREATE and CATEGORY_MODIFY triggers do not intercept trigger action
- Fix: [ bug #1502 ] DON_CREATE trigger does not intercept trigger action
- Fix: [ bug #1505, #1504] Project trigger problem
- Fix: [ bug #1463, #1464 ] Proposal triggers problem
- Fix: [ bug #1498, #1499 ] Shipment/Delivery triggers problem
- Fix: [ bug #1465, #1466 ] Product triggers problem
- Fix: [ bug #1508 ] STOCK_MOVEMENT does not show trigger error message
- Fix: [ bug #1501 ] DEPLACEMENT_CREATE trigger do not intercept trigger action
- Fix: [ bug #1506, #1507 ] ECM trigger error problem
- Fix: [ bug #1469 ] Triggers CONTACT_MODIFY and CONTACT_DELETE duplicates error message
- Fix: [ bug #1533 ] Links triggers do not show trigger error message
- Fix: [ bug #1537 ] Difference between societe.nom and adherent.societe.
- Fix: [ bug #1535 ] Supplier invoice Extrafields are not shown
- Fix: datepicker first day of week can be monday by setting into display setup
- Fix: [ bug #575 ] GED doesn't works if there is "/" in a mask
- Fix: [ task #1728 ] Deactivate RIB suggest in proposals / invoices / orders

For users, new experimental module (need to set feature level of instance to experimental to see them):
- New: Module Accounting Expert to manage accountancy
		Special Thanks to developpers :
			Olivier Geffroy
			Alexandre Spangaro
			Ari Elbaz
			Florian Henry
			Juanjo Menent
		And to the contributors :
			Jeff Info				2000 euros
			Nord Anim		 		 120 euros
			Hydroflex		 		 120 euros
			Asysteo			 		 120 euros
			Fournisseur médical		 120 euros
- Removed: unmaintained OScommerce module

For translators:
- Update language files.
- New: When a translation is not available we always jump to en_US and only en_US.

For developers:
- New: Syslog module can be set to use ChromePHP plugin to output log server into browser console.
- New: Add a css style "cursorpointer".
- New: Select list of users can return user into hierarchy.
- New: getBrowserInfo can return type of layout of browser (classic/phone/tablet)
- New: Add hook "searchAgendaFrom" and "beforePDFCreation".
- New: Add trigger DON_UPDATE, DON_DELETE
- New: Add country iso code on 3 chars into table of countries.
- Qual: Removed hard coded rowid into data init of table llx_c_action_trigger.
- LINEBILL_DELETE, LINK_DELETE, ORDER_SUPPLIER_DELETE, RESOURCE_DELETE trigger called before SQL delete
- New: [ Task #1481 ] Add trigger BILL_SUPPLIER_UPDATE.
- New: [ Task #1495 ] Add trigger LINECONTRACT_CREATE.
- New: Added hook "formConfirm" and "doActions" for supplier invoice card.
- New: [ task #1511, #1426 ] Added hook "doActions" for supplier card and supplier order card.
- New: renamed table llx_c_pays to llx_c_country & libelle field to label.
- New: Added hook "formConfirm" and "doActions" for fichinter card
- New: Can search list of thirdparties from web service on part of name.
- New: Function getCurrencyAmount is marked as deprecated. Use function price to output a price
       including currency symbol.
- Qual: Renamed table llx_c_civilite into llx_c_civility,
		field civilite into label in the same table,
		and field civilite into civility in other table.
- Qual: Renamed all files & links "liste.php" into "list.php".
- Qual: Renamed all files & links "fiche.php" into "card.php".
- Qual: Replace all constants COMPTA_* by ACCOUNTING_*.
- Qual: Replace all constants ACCOUNTINGEX_* by ACCOUNTING_* to simplify migration of the module
- Fix: [ bug #1724 ] Can't add a submenu to projects

WARNING:

Do not try to make any Dolibarr upgrade if you are running Mysql version 5.5.40.
Mysql version 5.5.40 has a very critical bug making your data beeing definitely lost.
You may also experience troubles with Mysql 5.5.41 with error "Lost connection" during migration.
Upgrading to any other version or database system is abolutely required BEFORE trying to
make a Dolibarr upgrade.

WARNING:

Following changes may create regression for some external modules, but was necessary to make
Dolibarr better:

- Path to save photos of products was moved to match path of other attached files. If you had loose your photo
  on the photo tab of products, you can set the constant "PRODUCT_USE_OLD_PATH_FOR_PHOTO" to 1 (home - setup - other)
  to restore old path and get back working links without having to resubmit images.
- If you can't see trips and expenses records, check that you have the new permission "read all
  trips and expenses".
- Deprecated module "oscommerce" were removed.
- Changed the way parameters are provided to scripts sync_xxx_ldap2dolibarr.php
- Some field into database were renamed from "libelle" to "label".
- Table llx_c_pays were renamed into llx_c_country.
- Triggers *_BUILDDOC are removed. Building a doc is not a business event. For action after
  creation of a pdf or odt, hook "afterPDFCreation" or "afterODTCreation" must be used instead.
- A lot of pages named fiche.php were renamed into card.php
- A lot of pages named liste.php were renamed into list.php
- If you used warehouse/stock module, recheck setup of stock increase/decrease rules of the
  warehouse module and your Point Of Sale module setup if you use one.
- Replaced USER_UPDATE_SESSION trigger with an updateSession hook may break modules using it.



***** ChangeLog for 3.6.7 compared to 3.6.6 *****
FIX: #4291 Correctly filter external calendar GETPOSTs
FIX: CVE CVE-2015-8685

***** ChangeLog for 3.6.6 compared to 3.6.5 *****
FIX: #3734 Do not show empty links of deleted source objects in stock movement list
FIX: #4081 Added missing translation
FIX: #4097 Public holiday calculation
FIX: #4242 Allow disabling dashes in documents
FIX: #4243 sql injection
FIX: Add a protection to not make release if ChangeLog was not generated. Prepare package 3.6.5
FIX: export with category contact extrafields
FIX: Not delete a product when have customer price
FIX: Not deleting contrats on element_element table

***** ChangeLog for 3.6.5 compared to 3.6.4 *****
FIX: #2957 : missing $langs object for trigger
FIX: #2983 Load gravatar avatar images securely over HTTPS
FIX: #3009: Better filtering to prevent SQL injection
FIX: #3841 creation of a task completed has not status set to finished by default
FIX: #3890 Expected transactions bank account page, shows negative numbers
FIX: #3928 Creating a Customer order and a Customer invoice from a project, does not inherit payment conditions and method of payment of customer card
FIX: bad calculation for stock value
FIX: bad stock valo
FIX: bad stock valorisation
FIX: [ bug #2893 ] Dolibarr error when viewing an invoice after changing invoice mask
FIX: button create payment hide if tax amount is less than 1
FIX: change object statut on close shipping and remove erratic db commit
FIX: change order date on clone (as everywhere else)
FIX: Close #2835 Customer prices of a product shows incorrect history order
FIX: Close #2837 Product list table column header does not match column body
FIX: Close bug #2861 Undefined variable $res when migrating from 3.6.2 to 3.7.0
FIX: Close bug #2891 Category hooks do not work
FIX: Close bug #2976: "Report" tab is the current tab but it is not marked as selected by the UI
FIX: contact country had wrong display if the country dont have translate
FIX: double db escape add too quote
FIX: End log must use same level then start log.
FIX: error in SQL due to a previous fix
FIX: event for restricted user was restricted if company null
FIX: facturestat bad sql when customer view is limited
FIX: If supplier invoice block linked element is display after other block total HT amount is not reset to 0 and sum other block (like customer orders values)
FIX: keep filter by category or by not enough stock if we switch page
FIX: no need to remove file into mail form, the temp dir will be deleted after any sending
FIX: no projet_task_time id from trigger TASK_TIMESPENT_CREATE
FIX: pmp
FIX: send mail, copy sendto don't read the list of contact
FIX: The hours of date filter aren't correct
FIX: tool export handle the type "select" extrafields and return the value instead of id
FIX: top links menu have target attribute with wrong value
FIX: total amount in tpl linked object are not reset
FIX: when multicompany was enabled, this function didn't check just on the good entity (problem when both company use same mask)

***** ChangeLog for 3.6.4 compared to 3.6.3 *****
- Fix: [ bug #2893 ] Dolibarr error when viewing an invoice after changing invoice mask

***** ChangeLog for 3.6.3 compared to 3.6.2 *****
- Fix: ref_ext was not saved when recording a customer order from web service
- Fix: withdrawal create error if in the same month are deleted previus withdrawals.
- Fix: amarok is a bugged theme making dolidroid failed. We switch to eldy automatically with dolidroid.
- Fix: [ bug #1788 ] Duplicated doActions hook in product/fournisseurs.php
- Fix: withdrawal create error if in the same month are deleted previous withdrawals.
- Fix: [ bug #1801 ] FAC_FORCE_DATE_VALIDATION constant alters supplier invoice date given to numeration modules
- Fix: [ bug #1802 ] SQL error when updating a task with PostgreSQL database
- Fix: [ bug #1785 ] Start date is lost in Project > Linked objects
- Fix: [ bug #1804 ] SQL error when sending email without address
- Fix: [ bug #1803 ] AJAX company contact input is not aligned
- Fix: [ bug #1787 ] Incorrect behaviour of doActions hook
- Fix: [ bug #1796 ] Unable to use numeration modules from an external module
- Fix: [ bug #1783 ] SQL error when enabling 3rd party module with PostgreSQL and MySQL strict mode ON
- Fix: [ bug #1717 ] Sorting unpaid invoices by amount received brings due amount
- Fix: [ bug #1784 ] MOTD doesn't show up in Amarok theme
- Fix: Tracking number not visible on shipment pdf
- Fix: [ bug #1812 ] SQL Error message while sending emailing with PostgreSQL database
- Fix: [ bug #1819 ] SQL error when searching for an invoice payment
- Fix: [ bug #1827 ] Tax reports gives incorrect amounts when using external modules that create lines with special codes
- Fix: [ bug #1822 ] SQL error in clientfourn.php report with PostgreSQL
- Fix: [ bug #1832 ] SQL error when adding a product with no price defined to an object
- Fix: [ bug #1833 ] user permissions in contact/note.php not working
- Fix: [ bug #1826 ] Supplier payment types are not translated into fourn/facture/paiement.php
- Fix: [ bug #1830 ] Salaries payment only allows checking accounts
- Fix: [ bug #1825 ] External agenda: hide/show checkbox doesn't work
- Fix: [ bug #1790 ] Email form behaves in an unexpected way when pressing Enter key
- Fix: Bad SEPA xml file creation
- Fix: [ bug #1892 ] PHP Fatal error when using USER_UPDATE_SESSION trigger and adding a supplier invoice payment
- Fix: Showing system error if not enough stock of product into orders creation with lines
- Fix: [ bug #2543 ] Untranslated "Contract" origin string when creating an invoice from a contract
- Fix: [ bug #2534 ] SQL error when editing a supplier invoice line
- Fix: [ bug #2535 ] Untranslated string in "Linked objects" page of a project
- Fix: [ bug #2545 ] Missing object_margin.png in Amarok theme
- Fix: [ bug #2542 ] Contracts store localtax preferences
- Fix: Bad permission assignments for stock movements actions
- Fix: [ bug #2891 ] Category hooks do not work
- Fix: [ bug #2696 ] Adding complementary attribute fails if code is numerics
- Fix: [ bug #3074 ] Accruals accounting use payment date instead of commitment date in turnover reports for salaries
- Fix: Not showing product supplier reference when page break
- Fix: [ bug #3341 ] Missing translation in /compta/paiement_charge.php
- Fix: [ bug #3342 ] Taxes dictionary page does not accept localized decimals for localtax2 rate

***** ChangeLog for 3.6.2 compared to 3.6.1 *****
- Fix: fix ErrorBadValueForParamNotAString error message in price customer multiprice.
- Fix: bug 1588 : relative discount.
- Fix: label of input method not translated.
- Fix: box of customer and prospects were not correctly disabled.
- Fix: [ bug #1618 ] PHP Error thrown when saving a barcode
- Fix: Civility & birthdate wasn't save into adherent module.
- Fix: webservice Thirdparty parameter lastname for individual creation is now lastname and not ref
- Fix: Chars - is no more allowed into value for code for extra fields.
- Fix: [ bug #1622 ] Requesting holiday than spans across two years cause high CPU usage by Apache
- Fix: [ bug #1595 ] Selected boolean extrafield in intervention creation page, does not save state
- Fix: Show sender Country on PDF docs when sender Country <> receiver Country
- Fix: [ bug #1624 ] Use lowest buying price for margin when selling with POS
- Fix: [ bug #1749 ] Undefined $mailchimp
- Fix: [ bug #1736 ] Failing supplier Elephant numeration module with some masks
- Fix: [ bug #1649 ] Cancel button of several thirdparty actions, does the same thing as modify
- Fix: [ bug #1736 ] Failing supplier Elephant numeration module with some masks
- Fix: [ bug #1731 ] Can't use quick navigation on project tasks secondary tabs

***** ChangeLog for 3.6.1 compared to 3.6.* *****
For users:
- Fix: Can upload files on services.
- Fix: sql errors on update fichinter.
- Fix: debian script syntax error.
- Fix: error "menu param is not inside list" into pos module.
- Fix: Salary payments are not reflected on the reporting sheets.
- Fix: Unsubscribe emailing not working.
- Fix: Trigger on create category call failed because user is not passed on card.
- Fix: list event view lost type event filter.
- Fix: Save also code event.
- Fix: VAT payment - Add control on field date value.
- Fix: Salaries payment - Field date value is now required and add control on it.
- Fix: Iban was used instead of Bic into SEPA file.
- Fix: Must unaccent strings into SEPA file.
- Fix: Extrafield feature select from table should try to translate multiple column when not needed
- Fix: cents for indian ruppes are called paisa and paise.
- Fix: Invoices payments may be older than invoices.
- Fix: Withdrawal total amount is double
- Fix: [ bug #1593 ] Spanish Localtax IRPF not being calculated since 3.6.0 in supplier invoices when adding a line
- Fix: Web service categorie WDSL declaration is correct
- Fix: ErrorBadValueForParamNotAString was displayed in virtual product if no base price defined
- Fix: Category creation failed and no message output
- Fix: Lang for Payment Type
- Fix: PHPCheckstyle 1.5.5

***** ChangeLog for 3.6 compared to 3.5.* *****
For users:
- New: Update ckeditor to version 4.
- New: Add form "search customer order" on commercial main page.
- New: Can create contract from an order.
- New: Add list of orders products in tab "consumption" on thirdparties.
- New: Add graph stats for suppliers orders in tab "stats" on products.
- New: Add option MAIN_HIDE_INACTIVETAB_ON_PRINT to hide inactive tabs when you
       use the "print" view on screen.
- New: Add option MAIN_AUTO_TIMESTAMP_IN_PUBLIC_NOTES and MAIN_AUTO_TIMESTAMP_IN_PRIVATE_NOTES
       to automatically add timestamp and user line into edition field when editing a note.
- New: Add button cancel into edition of notes.
- New: Improved Barcode module:
       Can input barcode during product creation step.
       Add autonumbering of barcode value for products.
       Add a page/tool for mass barcode generation.
- New: Improved Opensurvey module:
       Added options to disable comments and disable public votes.
       Limit dates use calendar popup.
       Description of survey use wysiwyg editor.
       More information shown on result tab.
       Renamed "survey" into "poll" (better translation).
- New: Add filter on text and status into survey list. Can also sort on id, text and date end.
- New: The box "balance of bank accounts" show all opened accounts.
- New: Add option MAIN_ADD_SALE_REP_SIGNATURE_IN_NOTE to add sale representative into public
       note of generated documents.
- New: Add warning if supplier payment is higher that due amount.
- New: Increase length of url into bookmark module.
- New: Automatic events sending mails add info about linked objects into email content.
- New: Price management enhancement (multiprice level, price by customer, if MAIN_FEATURES_LEVEL=2 Price by qty).
- New: Add option MAIN_FAVICON_URL.
- New: Created {line_price_ht_locale}, {line_price_vat_locale} and {line_price_ttc_locale} ODT tags.
- New: Add filter on project status into task list. By default, only "opened" project are visible.
- New: Status "validated" for project are renamed into "opened".
- New: Add barcode fields into user database.
- New: Add manager name (ceo, director, president...) into main company information page.
- New: Add field url as product properties.
- New: More options to create a credit note (can be filled automatically according to remain to pay).
- New: Can define custom fields for categories.
- New: Prepare generation of SEPA files into module withdrawal.
- New: [ task #1164 ] Add "Ref. supplier" search box in supplier orders
- New: [ task #1345 ] Can filter on status for supplier order.
- New: Add option FACTURE_SENDBYEMAIL_FOR_ALL_STATUS to allow to send invoice by email
       whatever is its status.
- New: Add filter date in bank writing list page.
- New: Extrafields can be used as substitution key %EXTRA_XXX% into emails texts for members.
- New: Add categories translation.
- New: Enable option "clone target emailing".
- New: Improved tax module: Add specific page for salaries payment
- New: Add composer.json file so Dolibarr can be publish onto packagist.org.
- New: The combo list of juridical status is now sorted
- New: [ task #926 ] Add extrafield feature on order lines.
- New: [ task #927 ] Add extrafield feature on Proposal lines.
- New: [ task #928 ] Add extrafield feature on invoice lines.
- New: Paypal/paybox email sent after backcall of a payment is now a formatted and translated
       HTML content. For member subscription renewal, there is also a link to member.
- New: When a subscription is recorded with invoice and payment:
       - the document (PDF) of invoice is also generated.
       - the invoice is set to status paid.
- New: Can enter holiday for someone else if user has permission for.
- Fix: Project Task numbering customs rule works.
- Fix: Add actions events not implemented.
- Fix: Price min of composition is not supplier price min by quantity.
- Fix: [ bug #1356 ] Bank accountancy number is limited to 8 numbers.
- Fix: [ bug #1439 ] impossible to remove a a translation (multilanguage-feature)
- New: If multilangue is enabled, mail (from propal, invoice, etc...) message is pre-defaulted in Customer language
- Fix: [ bug #1459 ] _ADD_CONTACT and _DEL_CONTACT triggers do not intercept insertion when reported an error
- Fix: [ bug #1478 ] BILL_PAYED trigger action does not intercept failure under some circumstances
- Fix: [ bug #1479 ] Several customer invoice triggers do not intercept trigger action
- Fix: [ bug #1477 ] Several customer invoice triggers do not show trigger error messages
- Fix: [ bug #1471 ] Several PHP warnings when intercepting USER_CREATE trigger.
- Fix: [ bug #1517 ] Packages sizes.
- Fix: [ bug #1521 ] The second order's page from a provider shows all orders

For translators:
- Update language files.

For developers:
- New: Add path file of trigger into admin trigger list page.
- New: More phpunit tests.
- New: Payments and supplier payment pages tabs can now be extended from modules.
- New: Add option 'aZ' into GETPOST function to check parameters contains
       only a to z or A to Z characters.
- New: Opensurvey polls tab cards can now be extended from external modules.
- New: Triggers OPENSURVEY_CREATE, OPENSURVEY_DELETE added.
- New: Add new hook function addMoreActionsButtons to allow a module to add/replace
       action buttons into an element.
- New: Normalize code for barcode generation to match other modules.
- New: Uniformize code for contacts forms.
- New: Add some hooks for financial reports.
- New: A module can add its own ECM view.
- New: A module can disable a standard ECM view.
- New: Add multilang support into product webservice.
- New: Add hooks on project card page.
- New: Add call_trigger method on CommonObject class. So new trigger call within object is just :
$result = $this->call_trigger($trigger_name, $user)

WARNING: Following change may create regression for some external modules, but was necessary to make
Dolibarr better:

- The deprecated way (with 4 parameters) to declare a new tab into a module descriptor file has been
removed. You must now use the 6 parameters way. See file modMyModule.class.php for example.
- Remove the javascript function ac_delay() that is not used anymore by core code.
- Properties "dictionnaries" into module descriptor files have been renamed into "dictionaries".
- Method form->select_currency() has been removed. Use instead print form->selectCurrency().
- Method form->select_methodes_commande() has been renamed into english name selectInputMethod().
- The following hooks are now 'addreplace' hooks: "formCreateThirdpartyOptions"
  So check that return value is 0 to keep default standard behaviour after hook, or 1 to disable
  default standard behaviour.
- Properties "civilite_id" were renamed into "civility_id".
- Remove add_photo_web() that is not used anymore by core code.


***** ChangeLog for 3.5.8 compared to 3.5.7 *****
FIX: #4291 Correctly filter external calendar GETPOSTs
FIX: bad calculation for stock value
FIX: bad stock valo
FIX: change order date on clone (as everywhere else)
FIX: CVE CVE-2015-8685
FIX: The hours of date filter aren't correct
FIX: #3442 Remove useless syslog
FIX: #3448 Pass expected date format
FIX: #3471 3.5 Rounding issue when dispatching non-integer

***** ChangeLog for 3.5.7 compared to 3.5.6 *****
Fix: Paypal link were broken due to SSL v3 closed.
Fix: [ bug #1769 ] Error when installing to a PostgreSQL DB that contains numbers
Fix: [ bug #1752 ] Date filter of margins module, filters since 12H instead of 00H
Fix: [ bug #1757 ] Sorting breaks product/service statistics
Fix: [ bug #1797 ] Tulip supplier invoice module takes creation date instead of invoice date
Fix: [ bug #1792 ] Users are not allowed to see margins module index page when no product view permission is enabled
Fix: [ bug #1846 ] Browser IE11 not detected
Fix: [ bug #1906 ] Deplacement does not allow translated decimal format
Fix: [ bug #1905 ] Custom deplacement types do not get translated in deplacement card
Fix: [ bug #2583 ] Unable to create a bank transfer with localized numbers
Fix: [ bug #2577 ] Incorrect invoice status in "Linked objects" page of a project
Fix: [ bug #2576 ] Unable to edit a dictionary entry that has # in its ref
Fix: [ bug #2758 ] Product::update sets product note to "null" when $prod->note is null
Fix: [ bug #2757 ] Deleting product category photo gives "Forbidden access" error
Fix: [ bug #2976 ] "Report" tab is the current tab but it is not marked as selected by the UI
Fix: [ bug #2861 ] Undefined variable $res when migrating
Fix: [ bug #2837 ] Product list table column header does not match column body
Fix: [ bug #2835 ] Customer prices of a product shows incorrect history order
Fix: [ bug #2814 ] JPEG photos are not displayed in Product photos page
Fix: [ bug #2715 ] Statistics page has broken layout with long thirdparty names
Fix: [ bug #2570 ] [Contacts] Page should not process if ID is invalid
Fix: [ bug #3268 ] SQL error when accessing thirdparty log page without a socid parameter
Fix: [ bug #3180 ] formObjectOptions hook when editing thirdparty card does not print result
Fix: [ bug #1791 ] Margin menu not available if any Finance module is not enabled
Fix: [ bug #3310 ] OrderLine::fetch, FactureLigne::fetch and PropaleLigne::fetch do not return anything
Fix: [ bug #3206 ] PropaleLigne, OrderLine and FactureLigne given to triggers through update function does not contain all the information
Fix: [ bug #3313 ] Error enabling module with PostgreSQL database

***** ChangeLog for 3.5.6 compared to 3.5.5 *****
Fix: Avoid missing class error for fetch_thirdparty method #1973
Fix: Can't update phone_pro from web service
Fix: Some security holes.
Fix: copy extrafields when creating order from proposal.
Fix: report on action was not filtering by environment.
Fix: Avoid missing class error.
Fix: Add function dolEscapeXML.
Fix: Bad days and month reported by function.
Fix: Bad margin calculation.

***** ChangeLog for 3.5.5 compared to 3.5.4 *****
Fix: Holiday module was broken. Initialization of amount of holidays failed.
Fix: [ bug #1523 ] suite bug #1334 : filtre et ordre de tri conjoints ne s'appliquent pas.
Fix: Fusion PDF button on unpaid invoice is no more displayed.
Fix: Unpaid invoice launch fusion PDF action even if it is only search (with enter keyboard input instead of lens click).
Fix: Pb when showing log list of holiday module with some mysql versions.
Fix: Error with bad timezone pushed by some browsers.
Fix: shipping list SQL request was not filtering on shipping element
Fix: debian package provided by dolibarr team must use embedded libraries.
Fix: [ bug #1528 ] Leopard Services numeration module description is not translated.
Fix: [ bug #1523 ] suite bug #1334 : filtre et ordre de tri conjoints ne s'appliquent pas.
Fix: [ bug #1534 ] Unknown error when deleting a product photo under special circumstances.
Fix: Update impayees.php
Fix: Link product, In list view and label product.
Fix: visible task into area "time" for "My task" must limit task to tasks i am assigned to.
Fix: When disabled, all fields to add time into task line must be disabled.
Fix: Missing include files.lib.php in some pages that use dol_delete_recursive
Fix: [ bug #1558 ] Product/service edit page title shows new Ref instead of old ref.
Fix: [ bug #1553 ] Saving User displays setup removes menu.
Fix: [ bug #1544 ] Can remove date from invoice.
Fix: list event view lost type event filter.
Fix: Add code save on create event.
Fix: SQL injection.
Fix: [ bug #1589 ] Menu type in "Edit menu" page is not translated
Fix: [ bug #1591 ] Linked object block shows Total HT/TTC even if not having permission to read them
Fix: [ bug #1577 ] When creating new Private individual third, selected third type is ignored
Fix: [ bug #1555 ] Update accountancy code of products does not throw PRODUCT_MODIFY trigger
Fix: [ bug #1548 ] Supplier payment card shows type in French
Fix: [ bug #1546 ] Incorrect page number when searching in the list of bank transactions

***** ChangeLog for 3.5.4 compared to 3.5.3 *****
Fix: Hide title of event when agenda module disabled.
Fix: When using option MAIN_MAIL_ALLOW_SENDMAIL_F, a mail was sent to sender.
Fix: Question about warehouse must not be done when module stock is disabled.
Fix: Option STOCK_SUPPORTS_SERVICES was not correctly implemented
     (missing test at some places).
Fix: Renaming a project with uploaded files failed.
Fix: [ bug #1476 ] Invoice creation form loses invoice date when there is a validation error.
Fix: [ bug #1431 ] Reception and Send supplier order box has a weird top margin.
Fix: [ bug #1428 ] "Nothing" is shown in the middle of the screen in a supplier order.
Fix: The object deliverycompany was not used anymore and output of
     details for delivery reports was lost during 3.5. Rewrite code to
     restore feature.
Fix: [ bug #1445 ] html fix : missing </tr>
Fix: [ bug #1415 ] Intervention document model name and suppliers model names is not shown
     properly in module configuration
Fix: [ bug #1416 ] Supplier order does not list document models in the select box of the
     supplier order card
Fix: [ bug #1443 ] Payment conditions is erased after editing supplier invoice label or
     limit date for payment
Fix: Filter on status was not visible when selected from url.
Fix: Filtering on status was last when asking to sort.
Fix: [ bug #1432 ] Trigger SHIPPING_CREATE ignores interception on error.
Fix: [ bug #1449 ] Trigger ORDER_CREATE, LINEORDER_DELETE, LINEORDER_UPDATE and LINEORDER_INSERT ignore interception on error.
Fix: [ bug #1450 ] Several Customer order's triggers do not report the error from the trigger handler.
Fix: [ bug #1451 ] Interrupted order clone through trigger, loads nonexistent order.
Fix: [ bug #1454 ] Mention de bas de page erroné
Fix: Do not display dictionary for non activated module
Fix: Link element from element project pages
Fix: [ bug #1509 ] Expedition admin free text & watermark submit error
Fix: [ bug #1349 ] AJAX contact selector does not work fine in Project card
Fix: [ bug #1452 ] variable used but not defined
Fix: If multiprice level is used the VAT on addline is not correct
Fix: [ bug #1254 ] Error when using "Enter" on qty input box of a product (on supplier order part)
Fix: [ bug #1462, 1468, 1480, 1483, 1490, 1497] $this instead of $object
Fix: [ bug #1455 ] outstanding amount
Fix: [ bug #1425 ] LINEBILL_SUPPLIER_DELETE failure trigger leads to an endless loop
Fix: [ bug #1460 ] Several supplier order triggers do not show error messages
Fix: [ bug #1461 ] LINEORDER_SUPPLIER_CREATE does not intercept supplier order line insertion
Fix: [ bug #1484 ] BILL_SUPPLIER_PAYED trigger action does not intercept failure under some circumstances
Fix: [ bug #1482 ] Several supplier invoice triggers do not show trigger error messages
Fix: [ bug #1486 ] LINEBILL_SUPPLIER_CREATE and LINEBILL_SUPPLIER_UPDATE triggers do not intercept trigger action
Fix: [ bug #1522 ] Element list into associate object into project are no more filterd by project thirdparty
Fix: [ bug #1526 ] Thumbs of files uploaded with dots in their names do not load correctly
Fix: Import ProfId1 to siren and ProfId2 to siret

***** ChangeLog for 3.5.3 compared to 3.5.2 *****
Fix: Error on field accountancy code for export profile of invoices.
Fix: [ bug #1351 ] VIES verification link broken.
Fix: [ bug #1352 ] Removing a shipping does not remove the delivery.
Fix: Option MAIN_INVERT_SENDER_RECIPIENT broken with typhon template.
Fix: Can disable features with PHPEXCEL (no DLSF compatible).
Fix: Can disable features with CKEDITOR.
Fix: Pb of records not correctly cleaned when module marge is
     uninstalled (conflict between 'margin' and 'margins').
Fix: [ bug #1341 ] Lastname not added by file or direct input in mass e-mailing.
Fix: [ bug #1357 ] Invoice creator state not printed in generated invoice documents.
Fix: Suppliers invoice mask fails using {tttt} in numbering.
Fix: [ bug #1350 ] pdf template name for typhon was not correctly set when enabling module.
Fix: Navigation on notes for shipments was not working.
Fix: [ bug #1353 ] Email notifications, wrong URL.
Fix: [ bug #1362 ] Note is not saved.
Fix: tr/td balance.
Fix: [ bug #1360 ] note indicator for member tab.
Fix: Nb of notes and doc not visible onto tasks.
Fix: [ bug #1372 ] Margin calculation does not work in proposals.
Fix: [ bug #1381 ] PHP Warning when listing stock transactions page.
Fix: [ bug #1367 ] "Show invoice" link after a POS sell throws an error.
Fix: TCPDF error file not found in member card generation.
Fix: [ bug #1380 ] Customer invoices are not grouped in company results report.
Fix: [ bug #1393 ] PHP Warning when creating a supplier invoice.
Fix: [ bug #1399 ] [pgsql] Silent warning when setting a propal as "facturée" in propal.php
Fix: When number reach 9999 with default numbering module, next number
     will be 10000 instead of 0000 and error.
Fix: element page on project give wrong href link.
Fix: [ bug #1397 ] Filter by supplier orders with status Draft does not filter.
Fix: [ bug #1388 ] Wrong date when invoicing several orders.
Fix: [ bug #1411 ] Unable to set an expedition note if invoices module is not enabled.
Fix: [ bug #1407 ] Rouget pdf overlapped when using tracking number and public notes.
Fix: [ bug #1405 ] Rouget PDF expedition incorrect when two expeditions under the same commande
Fix: [ bug #1434 ] Muscadet supplier order document model linked objects overlap the text

***** ChangeLog for 3.5.2 compared to 3.5.1 *****
Fix: Can't add user for a task.
Fix: Autoselect of warehouse if there is only one warehouse.
Fix: Install of odt template for project and tasks.
Fix: [ bug #1318 ] Problem with enter key when adding an existing
     product to a customer invoice.
Fix: [ bug #1307 ] Quotes get removed from several inputs.
Fix: [ bug #1317 ] Removing a category does not remove all child categories
Fix: [ bug #1312 ] Call to undefined function _()
Fix: Restore build for obs and launchpad.
Fix: deleting files into backup system tools.
Fix: Dump using php not not include lock on tables that are deleted.
Fix: Fixed a problem with bank accounts sharing across entities.
Fix: fields into group by of sql requests for module margins must be
     same than fields into select.
Fix: When select_date is called with '' as preselected date,
     automatic user date was not correctly et (We must set a date into PHP
     server timezone area)
Fix: First param of select_date must always be forged with a dolibarr
     date function and not time().
Fix: fix can't add line with product in supplier order
Fix: [bug #1309]
Fix: Solve pb of too many embedded tables
Fix: [ bug #1306 ] Fatal error when adding an external calendar
Fix: A fix to manage automatic creation of code for import.
Fix: Try to add code to provide easy way to fix warning on timezone not
     defined.
Fix: Several fix into workflow/condition for invoice payments or convert
     into discount.
Fix: Option MAIN_PDF_DASH_BETWEEN_LINES was not working when tcpdf was
     making a pagebreak higher than 2 pages.
Fix: form to add images should not show link form.
Fix: Correction when adding order line with price as '0'.
Fix: [ bug #1283 ] ROUGET Shipment PDF.
Fix: [ bug #1300 ]
Fix: Miscellaneous problems on task tabs (withproject parameter lost and
     download fails).
Fix: Avoid home project page to hung when too many tasks opened.
Fix: bug #1295: Error when creating an agenda extrafield with a number as reference
Fix: Translation of number for pt_PT.
Fix: Error on ajax_constantonoff function.
Fix: [ bug #1323 ] problème pour générer un odt depuis les taches dans projet.
Fix: Can not make withdrawals

***** ChangeLog for 3.5.1 compared to 3.5.0 *****
Fix: Do not report trigger errors twice.
Fix: Error when creating event was not reported.
Fix: Bug of import of agenda when using https link
Fix: Field nature not saved correctly
Fix: Substitution of extra field was ko for order
Fix: Bad translation of date format for pt_BR.
Fix: priority field of agenda record is smallint.
Fix: Missing loading of lang in some pages.
Fix: Write note in invoice when using pos module.
Fix: Link to paypal was invalid into email text.
Fix: ref and date of supplier invoice.
Fix: Check on bank account.
Fix: Problem with file upload and download.
Fix: Page load not ending when large number of thirdparties. We
     added option MAIN_DISABLE_AJAX_COMBOX to disable javascript
     combo feature that is root cause of problem.
Fix: [ bug #1231 ] PDF always generated in interventions
Fix: Be sure there is no duplicate default rib.
Fix: Enable extrafields for customer order, proposal and invoice lines. This feature
     was developed for 3.5 but was disabled (hidden) because of a bug not possible to
     fix enough quickly for 3.5.0 release.
Fix: user right on Holiday for month report nor working.
Fix: [ bug #1250 ] "Supplier Ref. product" sidebar search box does not work
Fix: Bad space in predefined messages.
Fix: [ bug #1256 ] Signature was not added for email sent from thirdparty page.
Fix: Action event SHIPPING_VALIDATE is not implemented
Fix: The customer code was set to uppercase when using numbering module leopard. We
     must keep data safe of any change.
Fix: [ bug #1291 ] Loading actions extrafields fails.
Fix: [ bug #1123 ] Paid deposit invoices are always shown as partially paid when fully paid
Fix: Corrected project contact types translation.
Fix: [ bug #1206 ] PMP price is bad calculated.
Fix: [ bug #520 ] Product statistics and detailed lists are wrong.
Fix: [ bug #1240 ] traduction.
Fix: [ bug #1238 ] When creating accompte with a %, free product are used for calculation.
Fix: [ bug #1280 ] service with not end of date was tagged as expired.
Fix: [ bug #1295 ] Error when creating an agenda extrafield with a number as reference.
Fix: [ bug #1306 ] Fatal error when adding an external calendar.
New: Added es_CL language
Fix: Margin tabs bad data show
Fix: [ bug #1318 ] Problem with enter key when adding an existing product to a customer invoice.
Fix: [ bug #1410 ] Add customer order line asks for required Unit Price but doesn't interrupt the creation of the line

***** ChangeLog for 3.5 compared to 3.4.* *****
For users:
- New: Add hidden option BANK_DISABLE_DIRECT_INPUT.
- New: More options to select status of users into select user list.
- New: [ task #862 ] Add ODT on shipments.
- New: [ task #149 ] Add # of notes and attachments in tabs.
- New: Can edit customer ref at any time.
- New: [ task #877 ] Reorganize menus.
- New: [ task #858 ] Holiday module: note on manual holiday assignation.
- New: [ task #892 ] Add hidden option in thirdparty customer/supplier module to hide non active
  companies in select_company method.
- New: [ task #531 ] Add a workload field on tasks.
- New: Add graph of bank account input/output into input-output report page.
- New: Add script export-bank-receipts.php
- New: Add option "filter=bank" onto script rebuild_merge_pdf.php to merge PDF that
  has one payment on a specific bank account.*
- New: [ task #901 ] Add Extrafield on Fiche Inter.
- New: Show process id in all command line scripts.
- New: Module mailman can subscribe/unsubscribe to ML according to categories or type of member.
- New: Add object_hour and object_date_rfc as substitution tag for open document generation.
- New: Add options to send an email when paypal or paybox payment is done.
- New: Clone product/service composition.
- New: Add option ADHERENT_LOGIN_NOT_REQUIRED.
- New: Add a cron module to define scheduled jobs.
- New: Add new graphical boxes (customer and supplier invoices and orders per month).
- New: [ task #286 ] Enhance rounding function of prices to allow round of sum instead of sum of rounding.
- New: Can add an event automatically when a project is create.
- New: Add option MAIN_GENERATE_DOCUMENT_WITH_PICTURE.
- New: Add option excludethirdparties and onlythirdparties into merge pdf scripts.
- New: [ task #925 ] Add ODT document generation for Tasks in project module.
- New: [ task #924 ] Add numbering rule on task.
- New: [ task #165 ] Add import/export of multiprices.
- New: Add Maghreb regions and departments.
- New: A more responsive design for statistic box of home page.
- New: [ task #1005 ] Adapting to Spanish legislation bill numbering
- New: [ task #1011 ] Now supplier order and invoice deal with payment terms and mode.
- New: [ task #1014 ] Add option to recursively add parent category.
- New: [ task #1016 ] Can define a specific numbering for deposits.
- New: [ task #918 ] Stock replenishment.
- New : Add pdf link into supplier invoice list and supplier order list.
- New : Genrate auto the PDF for supplier invoice.
- New : Add category into filter webservice thirdparty method getListOfThirdParties.
- New : Allow to define margin or mark rate during quoting, ordering, invoicing.
- New : User permissions on margin module.
- New : Add ref supplier into muscadet model/
- New : Add ability to copy contact address to clipboard.
- New: Can use tag {mm} before {yy} even when there is a reset into numbering masks.
- New: [ task #1060 ] Register fields localtax(1|2)_type into details tables.
- New: [ task #923 ] Localtax support for ODT templates.
- New: [ task #90 ] Barcode search.
- New: Add hidden option MAIN_VAT_DEFAULT_IF_AUTODETECT_FAILS.
- New: Can send an email from thirdparty card.
- New: Can cancel holidays that were previously validated.
- New: Can choose contact on event (action com) creation, and filtered by thirdparty.
- New: Add hidden option MAIN_FORCE_DEFAULT_STATE_ID.
- New: Add page to make mass stock movement.
- New: Add field oustanding limit into thirdparty properties.
- New: Can enter a vat payment of zero.
- New: Add path to installed dir of external modules + Name and web of module provider.
- New: Add option to use a specific mask for uploaded filename.
- New: Can attach external links to objects as we can attach files.
- Qual: Implement same rule for return value of all command line scripts (0 when success, <>0 if error).
- Fix: [ bug #992 ] Proforma invoices don't have a separated numeric count.
- Fix: [ bug #1022 ] correct margin calculation for credit notes.
- Fix: Better management of using ajax for upload form (to solve problem when enabling ajax jquery multifile upload in some cases).
- Fix: Lost stats filters into year selection.
- Fix: Some config data are shared between suppliers orders and suppliers invoices

New experimental module:
- New: [ task #157 ] Add a Skype button (adherents / third parties / contacts)

For translators:
- Qual: Normalized sort order of all languages files with English reference files.
- New: Add language code files for South Africa, France new Caledonia, Vietnam.
- New: Translate string for email to change password.

For developers:
- New: DolGraph can build graph with three lines.
- New: DolGraph accept a parameter to cache data of graph getNbByMonthWithPrevYear.
- New: Can enable tuning info with option MAIN_SHOW_TUNING_INFO.
- New: Show version of client lib used by mysql drivers.
- New: Add function to get content of an url (using all dolibarr setup like timeout, proxies...)
- New: Upgrade lib of TCPDF to 6.0
- New: Upgrade jquery flot library to 0.8.1
- New: Add property "hidden" into module descriptors to allow to hide a module according to
  some dynamic conditions.
- New: Add option MAIN_MOTD_SETUPPAGE to add a content onto setup page. Also content for
  MAIN_MOTD_SETUPPAGE, MAIN_MOTD_SETUPPAGE, MAIN_HOME now accept "|langfile" into translation
  key to use a specific language file.
- New: Make some changes to allow usage of several alternative $dolibarr_main_url_root variables.
- Qual: All nowrap properties are now using CSS class nowrap.
- Qual: Move hard coded code of module mailmanspip into trigger.
- New: Into POST forms, if you can add a parameter DOL_AUTOSET_COOKIE with a value that is list name,
  separated by a coma, of other POST parameters, Dolibarr will automatically save this parameters
  into user cookies.
- New: Add hook addHomeSetup.
- New: Add trigger CATEGORY_LINK and CATEGORY_UNLINK.
- New: A trigger can return an array of error strings instead of one error string.
- New: Add method to use a dictionary as a combo box.
- New: Add update method for web service product.
- Fix also several bugs with old code.

WARNING: Following change may create regression for some external modules, but was necessary to make
Dolibarr better:

1) We started to clean hooks code.
If your hook want to modify value of $actions, it's role of your hook to modify it. Dolibarr
hook code will no more decide this for your module. If your action class for hook was returning
a string or an array, instead your module must set $actionclassinstance->results (to return array)
or $actionclassinstance->resprints (to return string) to return same thing. The return value must
be replaced by a "return 0";
Goal is to fix old compatibility code that does not match hook specifications:
 http://wiki.dolibarr.org/index.php/Hooks_system

2) If you implemented hook printTopRightMenu, check that output does not include '<td>' tags any more.
All content added must be tagged by a '<div>' with css class="login_block_elem"

3) Some methods object->addline used a first parameter that was object->id, some not. Of course
this was not a good practice, since object->id is already known, there is no need to provide id as
parameter. All methods addline in this case were modified to remove this parameter.

4) Method ->classer_facturee() is deprecated. It must be replace with ->classifyBilled().

5) Property ->tel on objects is now ->phone

6) Trigger LINEPROPAL_MODIFY is renamed into LINEPROPAL_UPDATE and
   Trigger CONTRACT_LINE_DELETE rnamed into LINECONTRACT_DELETE to match naming rules.



***** ChangeLog for 3.4.3 compared to 3.4.2 *****
Fix: Bad get of localtaxes into contracts add lines
Fix: Warning into bank conciliation feature.
Fix: Bad get of localtaxes into contracts add lines.
Fix: Add a limit into list to avoid browser to hang when database is too large.
Fix: [ bug #1212 ] 'jqueryFileTree.php' directory traversal vulnerability
Fix: Agenda and Banks module were not working with multicompany module
Fix: [ bug #1317 ] Removing a category does not remove all child categories
Fix: [ bug #1380 ] Customer invoices are not grouped in company results report.

***** ChangeLog for 3.4.2 compared to 3.4.1 *****
Fix: field's problem into company's page (RIB).
Fix: Document cerfa doesn't contained firstname & lastname from donator.
Fix: Bad rounding on margin calculations and display.
Fix: Option drop table into backup was broken.
Fix: [ bug #1105 ] Searching Boxes other search option.
Fix: wrong buy price update.
Fix: [ bug #1142 ] Set paiement on invoice (PGSql).
Fix: [ bug #1145 ] Agenda button list type do not display.
Fix: [ bug #1148 ] Product consomation : supplier order bad status.
Fix: [ bug #1159 ] Commercial search "other" give p.note do not exists.
Fix: [ bug #1174 ] Product translated description not good into PDF.
Fix: [ bug #1163 ] SQL Error when searching for supplier orders.
Fix: [ bug #1162 ] Translaction for morning and afternoon.
Fix: [ bug #1161 ] Search on product label.
Fix: [ bug #1075 ] POS module doesn't decrement stock of products in delayed payment mode.
Fix: [ bug #1171 ] Documents lost in interventions after validating.
Fix: fix unsubscribe URL into mailing when sending manually (not by script).
Fix: [ bug #1182 ] ODT company_country tag is htmlencoded.
Fix: [ bug #1196 ] Product barcode search does not expect 13th digit on EAN13 type.
Fix: [ bug #1202 ] Wrong amount in deposit % invoice from proposal.
Fix: Removed analytics tags into doc page.
Fix: Call Image on this instead of pdf.
Fix: Missing parameter for photo.
Fix: Bad SQL request for turnover report.

***** ChangeLog for 3.4.1 compared to 3.4.0 *****
Fix: Display buying price on line edit when no supplier price is defined.
Fix: Retrieving of margin info when invoice created automatically from order.
Fix: Reordering supplier products in list by supplier or supplier ref was crashing.
Fix: [ bug #1029 ] Tulip numbering mask.
Fix: Supplier invoice and supplier order are not displayed into object link into agenda event card.
Fix: [ bug #1033 ] SUPPLIER REF disappeared.
Fix: update extrafield do not display immediatly after update.
Fix: Fix bug with canvas thirdparty.
Fix: [ bug #1037 ] Consumption> Supplier invoices related.
Fix: User group name do not display in card (view or edit mode).
Fix: Link "Show all supplier invoice" on suplier card not working.
Fix: [ bug #1039 ] Pre-defined invoices conversion.
Fix: If only service module is activated, it's impossible to delete service.
Fix: [ bug #1043 ] Bad interventions ref numbering.
Fix: Mailing module : if an email is already in destinaires list all other email from selector was not inserted.
Fix: Localtaxes balance not showing.
Fix: Intervention box links to contracts id.
Fix: Compatiblity with multicompany module.
Fix: Edit propal line was losing product supplier price id.
Fix: Delete linked element to supplier invoice when deleted.
Fix: [ bug #1061 ] Bad info shipped products.
Fix: [ bug #1062 ] Documents lost in propals and contracts validating.
Fix: Supplier price displayed on document lines and margin infos didnt take discount.
Fix: sorting on qty did not work in supplier product list.
Fix: there was no escaping on filter fields in supplier product list.
Fix: bugs on margin reports and better margin calculation on credit notes.
Qual: Add travis-ci integration.

***** ChangeLog for 3.4 compared to 3.3.* *****
For users:
- New: Can use ODS templates as document templates.
- New: Add link to autofill/reset with quantity to ship when creating a
  delivery receipt.
- New: Event into calendar use different colors for different users.
- New: Support revenue stamp onto invoices.
- New: Add a tab "consumption" on thirdparties to list products bought/sells.
- New: Some performance enhancements.
- New: Can attach files onto trip and expenses modules.
- New: Add hidden option MAIN_PDF_TITLE_BACKGROUND_COLOR.
- New: Merge tab customer and prospect.
- New: Add ES formated address country rule.
- New: Can define a hierarchical responsible on user and add a tree view to
  see hierarchy of users.
- New: Can expand/collapse menus, categories and users list.
- New: extra parameters are supported into ODT/ODS templates.
- New: total per vat rate are available as tags for ODT/ODS templates.
- New: Some part of interface use more CSS3 (ie: agenda)
- New: [ task #707 ] Create option "ProfIdx is mandatory to validate a invoice".
- New: Can define if we want to use VAT or not for subscriptions (foundation module).
- New: Can define a default choice for "More action when recording a
  subscription" (foundation module).
- New: Add link to check professional id for India.
- New: [ task #731 ] Uniformize ref generation
- New: [ task #748 ] Add a link "Dolibarr" into left menu
- New: Script email_unpaid_invoices_to_representative accepts now a parameter "test"
  and a "late delay".
- New: Can define different clicktodial setups for each user.
- New: Add hidden option INVOICE_CAN_NEVER_BE_REMOVED.
- New: Enhance agenda module to reach RFC2445 ("type" not enabled by default and add
  "busy" information).
- New: Add module Opensurvey.
- New: Default approver for holidays is set by default to hierchical parent.
- First change to prepare feature "click to print" (IPP) for PDF.
- New: [ task #350 ] Merge tab customer and prospect.
- New: [ task #710 ] Add substitution into mailing send (and HTML is now valid).
- New: [ task #711 ] Add combobox for contact, as done for product/thirdparty.
- New: [ task #714 ] In Emailing module admin autogenerate security key of READRECEIPT.
- New: [ task #743 ] GED : Add aministration option to disable autotree display.
- New: [ task #767 ] Customer Address fallback when a contact doesn't have an address.
- New: [ task #768 ] WYSIWYG for all mails.
- New: [ task #773 ] Add Project document in GED(ECM) modules.
- New: [ task #783 ] Add more types for extra parameters (lists, phone, emails, checkbox,
  prices, radio).
- New: [ task #798 ] Add range limit date on product/services as it is done on order
  and invoice.
- New: [ task #814 ] Add extrafield feature for projects ands tasks.
- New: [ task #770 ] Add ODT document generation for Projects module.
- New: [ task #741 ] Add intervention box.
- New: [ task #826 ] Optionnal increase stock when deleting an invoice already validated.
- New: [ task #823 ] Shipping_validate email notification.
- New: [ task #900 ] Review code of ficheinter.class.php
- Fix: [Bug #958] LocalTax2 for Spain fails on Suppliers
- Fix: [ bug #972 ] Auto completion contact field do not take account the min caract number before search
- Fix: [ bug #971 ] html.form.class.php select_contact with autocomplete do not exclude id from exclude array
- Fix: Expedition creation, can retrieve product from other expedition

For translators:
- Update language files.

For developers:
- System of menu managers has been rewritten to reduce code to do same things.
- An external module can force its theme.
- Add function dol_set_focus('#xxx').
- A mymodule can bring its own core/modules/mymodule/modules_mymodule.php file.
- Removed not used libraries.
- More web services.
- Renamed some database fields, code variables and parameters from french to english.
- First change to manage margins on contracts.
- Add hook getFormMail.
- Function plimit of databases drivers accept -1 as value (it means default value set
  into conf->liste_limit).
- New: Add option dol_hide_topmenu, dol_hide_leftmenu, dol_optimize_smallscreen,
  dol_no_mouse_hover and dol_use_jmobile onto login page (to support different terminal).
- New: dol_syslog method accept a suffix to use different log files for log.
- New: Type of fields are received by export format handlers.
- New: when adding an action, we can define a free code to tag it for a specific need.
- New: Enhance Dolibarr migration process to include migration script of external
  modules.
- New: [ task #811 ] Uniformanize note field.


WARNING: If you used external modules, some of them may need to be upgraded due to:
- Fields of classes were renamed to be normalized (nom, prenom, cp, ville, adresse, tel
  were renamed into lastname, firstname, zip, town, address, phone).
  This may also be true for some fields into web services.
- If module use hook pdf_writelinedesc, module may have to add return 1 at end of
  function to keep same behaviour.

TODO:
backport commit 53672dff75f4fdaeeed037ff9d15f860968022ca to fix confirm with jmobile
backport commit 384e3812eb73a15adafb472cacfb93397a54459b to fix W3C/edit contract



***** ChangeLog for 3.3.5 compared to 3.3.4 *****
- Fix: Change to make debian package ok despite removal of ckeditor.
- Fix: jcrop file to match debian rules
- Fix: Add missing country UK.
- Fix: Minor fix into package.
- Fix: Add missing label on project field.

***** ChangeLog for 3.3.4 compared to 3.3.3 *****
- Fix: [ bug #1001 ] Social Contribution : State not correct
- Fix: Better management of pdf generation when tcpdf is not available.
- Fix: Change to be more debian compliant natively.

***** ChangeLog for 3.3.3 compared to 3.3.2 *****
- Fix: [ bug #903 ] Fatal error: Call to undefined function dol_get_first_day() in htdocs/commande/liste.php
- Fix: [ bug #934 ] Error on proformat invoice creation (pgsql)
- Fix: [ bug #947 ] Can't create proposal lines with unit price = 0

***** ChangeLog for 3.3.2 compared to 3.3.1 *****
- Fix: Dutch (nl_NL) translation
- Generalize fix: file with a specific mask not found, again
- Fix: translations and BILL_SUPPLIER_BUILDDOC trigger
- Fix: Can't reset payment due date
- Fix: Orderstoinvoice didn't act as expected when no order was checked
- Fix: Bad link to all proposals into Third party card if customer is prospect
- Fix: Some bugs on withdrawal rejects
- Fix: [ bug #774 ] Bug on creating event with box "all day" crossed
- Fix: [ bug #787 ] Invoice supplier box incorrect tooltip when delay on payment
- Fix: [ bug #789 ] VAT not being calculated in POS
- Fix: [ bug #790 ] Spanish localtax RE not being correctly calculated
- Fix: [ bug #794 ] Lost filter on zipcode in prospect list
- Fix: [ bug #806 ] Margins module with orders2invoice does not respect cost price
- Fix: [ bug #810 ] Cannot update ODT template path
- Fix: [ bug #816 ] Sales journal does not reflect localtaxes
- Fix: [ bug #817 ] Purchases journal does not reflect localtaxes
- Fix: [ bug #824 ] MAIN_DB_PREFIX not use into dictionary
- Fix: [ bug #828 ] Error when code_region is not a number in llx_c_regions (with postgres)
- Fix: [ bug #855 ] Holiday approval email in French
- Fix: [ bug #856 ] (Holidays module) Mail error if destination user doesn't have an email
- Fix: [ bug #857 ] Invoice created from shipment does not have the order discount
- Fix: [ bug #861 ] Impossible to create a new event in agenda
- Fix: [ bug #827 ] AJAX search does not respect multiprice level
- Fix: [ bug #865 ] Dolibarr navigation array in project/task do not work
- Fix: [ bug #866 ] Standing order from an invoice suggests invoice total amount instead of remaining to pay
- Fix: [ bug #788 ] Date of linked interventions are not shown
- Fix: external users should not see costprice and margin infos
- Fix: [ bug #806 ] Tasks are ordered alphabetically instead of chronological order

***** ChangeLog for 3.3.1 compared to 3.3 *****
- Fix: [ bug #733 ] Mass emailing tools do not support <style HTML tag
- Fix: Package for launchpad
- Fix: [ bug #736 ] Missing column in llx_c_chargesociales
- Fix: Localtax2 for Spain must be based into buyer
- Fix: [ bug #762 ] Bad profit calculation in Reporting
- Fix: bug dictionary with wrong prefix table

***** ChangeLog for 3.3 compared to 3.2.* *****
For users:
- New: Add holiday module, to declare and follow holidays of your employees.
- New: Add margin management module.
- New: Add new theme Amarok.
- New: [ task #289 ] Can reorder tasks.
- New: Add field "signature" into user card. If filled, text is added
       at end of predefined email texts. If option MAIN_MAIL_DO_NOT_USE_SIGN is on, this
       feature is disabled.
- New: Can input a payment back onto an credit note.
- New: Add link "Back to list" on all cards.
- New: After first install, warning are visible onto mandatory setup not
       configured. Show also total number of activated modules.
- New: Can filter list of proposal, order or invoice on sales representative.
- New: Add supplier ref on supplier orders.
- New: Can export supplier orders and customers shipments.
- New: First change to install external plugins from gui (experimental).
- New: Monaco is like France for default vat calculation
- New: Can list elements (invoices, orders or proposals) on a particular
  user contact). This allow to view a "basket" of its elements.
- New: Show bank account on payment list of invoice card.
- New: Cloning project allow to clones task, notes, projects files, tasks files, contacts.
- New: Enhance default style.
- New: Can edit and resiliate member status from list.
- New: Can insert URL links into elements lines. Also reported into PDF.
- New: When a member is validated, we can subscribe to mailing-lists
       according to its type.
- New: Add a tab into members statistics to count members by nature.
- New: Add link to third party into sells and purchase journal.
- New: Suggest a method to generate a backup file for user with no access
       to mysqldump binary.
- New: Can also use extrafields on contacts/addresses and users.
- New: Support unique field for extrafields.
- New: Extra fields supports more types (int, string, double, date, datetime).
- New: Can correct stock of a warehouse from warehouse card.
- New: [ task #185 ] Can input amount when correcting stock to recalculate PMP.
- New: [ task #454 ] Add "No category" into filters on category.
- New: Auto check box on page to edit interface options of user.
- New: More surface control on stock correction page.
- New: Add great britain provinces.
- New: [ task #494 ] Send an email to foundation when a new member has auto-subscribed.
- New: [ task #326 ] Add a numbering module to suggest automatically a product ref.
- New: Add conditional substitution IF/ELSEIF/ENDIF for ODT templates.
- New: Add unit foot2, inch2, foot3 and inch3 for surface and volumes.
- New: Can select thirdparties into emailing targets, even if module category is not enabled.
- New: [ task #498 ] Improvement of the block to add products/services lines.
- New: ECM autodir works also for files joined to products and services.
- New: Add a selection module for emailing to enter a recipient from gui.
- New: Allow to search thirds and products from barcodes directly from the permanent mini search left box.
- New: Allow to search product from barcodes directly from invoices, proposals... through AJAX.
- New: Can make one invoice for several orders.
- New: POS module can works with only one payment method (cach, chq, credit card).
- New: Add possibility to defined position/job of a user.
- New: Add hidden option to add slashes between lines into PDF.
- New: [ task #210 ] Can choose cash account during POS login.
- New: [ task #104 ] Can create an invoice from several orders.
- New: Update libs/tools/logo for DoliWamp (now use PHP 5.3).
- New: Added ODT Template tag {object_total_discount_ht}
- New: Add new import options: Third parties bank details, warehouses and stocks, categories and suppliers prices
- New: English bank account need a bank code (called sort code) to identify an account.
- New: Can choose menu entry to show with external site module.
- New: Add hidden option MAIN_PDF_MARGIN_LEFT, MAIN_PDF_MARGIN_RIGHT, MAIN_PDF_MARGIN_TOP, MAIN_PDF_MARGIN_BOTTOM to force margins of generated PDF.
- New: [ task #314 ] Can define if prof id are mandatory or not.
- New: Add button on order card to create intervention from services.
- New: Add search box to find products by supplier reference.
- New: Add option MAIN_HELPCENTER_LINKTOUSE to define target link "I need help" onto logon page.
- New: [ task #608 ] Can clone a supplier order with prices updates
- New: [ task #559 ] Can define a discount % regarding quantity in supplier prices and price by quantity in customer prices
- New: [ task #527 ] After cloning a suplier invoice, go onto invoice ref into edit mode

New experimental module:
- New: Add commissions management module.

- Fix: [ bug #499 ] Supplier order input method not translated
- Fix: No images into product description lines as PDF generation does not work with this.
- Fix: Errors weren't being shown in customer's & supplier's orders
- Fix: Lastname wasn't being recorded in xinputuser emailing module.
- Fix: [ bug #653 ] Error while creating agenda additional attributes
- Fix: [ bug #654 ] Event rapport PDF showing ActionAC_OTH_AUTO
- Fix: [ bug #658 ] Search on bank do not work for description
- Fix: [ bug #659 ] Comment in recurrent invoices is not stored
- Fix: [ bug #622 ] Attaching wrong file when sending the invoice via e-mail

For developers:
- New: Add webservice for thirdparty creation and list.
- New: A module can overwrite templates parts.
- New: Can add a link on title field of added dictionary.
- New: Uniformize code.
- New: Add option WORKFLOW_DISABLE_CREATE_INVOICE_FROM_ORDER and
       WORKFLOW_DISABLE_CLASSIFY_BILLED_FROM_ORDER.
- New: A module can add several css and js.
- New: removed deprecated methods
       ldap::connect, formadmin::select_lang,
       html::select_tva
- New: Add custom substitution function for ODT product lines: mymodule_completesubstitutionarray_lines()
- New: Basic implementation of hooks and triggers for a lot (most) of core modules:
  action/calendar, trips and expenses, dons, vat payment, contact/society, contract, product lines,
  expedition, order supplier and order invoice (lines included), intervention card, project, tasks.
- New: Add ChromePHP output into syslog module.
- New: Add PRODUCT_PRICE_MODIFY trigger.
- New: Created function to retrieve total amount of discount of an invoice/proposal...
- New: We can use a dynamic value ($conf->global->XXX for example) into titles of menus.
- New: Use PHP classes DateTime* for some data functions instead of adodb
- Qual: Renamed SUPPLIER_INVOICE_BUILDDOC trigger to BILL_SUPPLIER_BUILDDOC
- Qual: Renamed INVOICE_SUPPLIER_DELETE trigger to BILL_SUPPLIER_DELETE
- Qual: Renamed SUPLIER_ORDER_BUILDDOC trigger to ORDER_SUPPLIER_BUILDDOC
- Qual: Renamed CONTRACTLINE_DELETE trigger to CONTRACT_LINE_DELETE
- Qual: Renamed all ficheinter.class.php triggers so that they start with 'FICHINTER_'
- Fix: [ bug #655 ] ORDER_REOPEN trigger incorrectly named
- Fix: [ bug #656 ] Contracts trigger CONTRACT_MODIFY incorrectly named
- Fix: [ bug #657 ] Usergroup class' GROUP_DELETE trigger incorrectly named

For translators:
- New: Update language files (de, tr, pt, ca, es, en, fr).
- New: Added bg_BG autotranslated language.
- New: Translate the donation receipt.

Dolibarr license has also been updated from GPLv2+ to GPLv3+.



***** ChangeLog for 3.2.3 compared to 3.2.2 *****
- Fix: Some permission into agenda module.
- Fix: Generation of PDF was not using correct font for some languages.
- Fix some translations.
- Fix: [ bug #607 ] Nom de société avec guillemets.
- Fix: Option MAIN_MAIL_SENDMAIL_FORCE_BA and MAIN_FIX_BUGGED_MTA was not
  complete.
- Fix: comaptiblity with multicompany module.
- Fix: Bad label when validating/paying an invoice from POS module.
- Fix: Correct recipient into rouget template.
- Fix: A lot of fix into PDF pagebreak management.
- Update VAT for some countries.
- Firstname was missing when sending email from file list.
- Added en_SA language.



***** ChangeLog for 3.2.2 compared to 3.2.1 *****
- Fix: Modify spanish VAT to new rates.
- Fix: Add error message when creating already existing product.
- Fix: Edition of percentage of an event.
- Fix: Minor look fix for theme bureau2crea.
- Fix: Start and end date not saved at project creation
- Fix: Default vat is zero for customer invoices if company does not use vat
- Fix: Localtaxes unit prices precision



***** ChangeLog for 3.2.1 compared to 3.2.0 *****
- Fix: Edit of projects.
- Fix: Activation of modules does not fails if directory install was removed.
- Fix: [ bug #444 ] Regression on auto-closing for proposals and orders.
- Fix: Update translations (catalan, french, spanish, brazilian).
- Fix: [ bug #445 ] Hex escaping in descriptions.
- Fix: error when validating shipment for non predefined products with a
  selected warehouse.
- Fix: Bad local taxes if price base type is TTC for spanish local taxes.
- Fix: Phone not saved when using web service.
- Fix: [ bug #464 ] Payment form should allow to add transmitter for bank transfers.
- Fix: Allows to use a comma decimal separator in supplier invoices payments.
- Fix: Translation for tr_TR, es_ES, pt_BR.
- Fix: Products with no prices not visible.
- Fix: Access to product card created with very old version of Dolibarr.
- Fix: Delete temporary files after validating an invoice.
- Fix: preview of supplier order and invoice template.
- Fix: [ bug #485 ] Configurated amount for public auto-subscription form is not taken into account
- Fix: Average amount graphs weren't comparing the previous year stats
- Fix: Closed project didn't show the new status unless the page was refreshed
- Fix: Files were not being uploaded to a project's task
- Fix: [ bug #503 ] Unable to delete linked file to a deposit
- Fix: [ bug #501 ] Error while trying to modify an user
- Fix: [ bug #506 ] Can't set percentage of a started event
- Fix: Bad assignation of const for pdf delivery module name



***** ChangeLog for 3.2.0 compared to 3.1.* *****
WARNING: PHP lower than 5.x are no more supported.
WARNING: Because of a major datastructure change onto supplier prices tables, be aware
to make a backup of your database before making upgrade.

For users:
- New: Each user can remove/add its own boxes.
- New: Add signature at end of predefined email text.
- New: Can use personalized fields on products/services.
- New: Can attach files on social contributions.
- New: Show payments terms and conditions onto muscadet template.
- New: Can open back a closed commercial proposal.
- New: show thirdparty barcode on main tab.
- New: Can input note (private and public) during note and expenses creation.
- New: Print ticket show invoice ref into POS module.
- New: Can edit customer discounts from invoice create and edit card.
- New: task #11243: Show quantity into stocks for each sub-products into the sub-product tab.
- New: task #10500: Option to choose if professional id are unique.
- New: Add hidden option FOURN_PRODUCT_AVAILABILITY.
- New: task #11123: Add best supplier price.
- New: Enhancement in styles.
- New: Can conciliate several lines in one operation.
- New: task #11289 : Modify third party accountancy code generator aquarium.
- New: task #10606 : more comprehensive message error.
- New: task #11278 : Option into point of sale module to add services in list.
- New: task #11261 : Add an entry into menu called "New shipment".
- New: [ task #187 ] Gerer les evenement recurrents dans les imports ical.
- New: Make option MAIN_GENERATE_DOCUMENTS_WITHOUT_VAT available by default.
- New: Can build PDF in USLetter format or canada format (change paper size).
- New: Can export into Excel 2007 format.
- New: Add hidden option CASHDESK_FORCE_STOCK_ON_BILL
- New: Can search on part of barcode into POS module.
- New: Cheques into cheques receipts are ordered by operation date.
- New: Add hidden option MAIN_DISABLE_PDF_AUTOUPDATE to avoid generating pdf each time data change.
- New: Add hidden option PROJECT_HIDE_UNSELECTABLES to hide project you can't select into combo list.
- New: Add option INVOICE_POSITIVE_CREDIT_NOTE.
- New: Support zip/town autocompletion into warehouses.
- New: Add box for last expired services.
- New: Reduce seriously size of packages.
- New: Can define country code for import.
- New: When invoice was generated from order, order date is visible on PDF, after order ref.
- New: [ task #181 ] Hide password of click2dial in user card.
- New: Chart are faster to build
- New: Value of data into charts are visible on mouse hover.
- New: Import wizard can import contacts.
- New: Import wizard can import personalized fields.
- New: Personalized fields support int type.
- New: Install process is now two times faster.
- New: Can sort files into backup tool.
- New: Default output charset are utf8 into backup tool.
- New: Add brazilian states.
- New: Increase usability of module project.
- New: [ task #285 ] Add search filter on project in tasks list.
- New: Automatic list of documents in ECM module is ok for customers,
       suppliers invoice, orders, customers orders, proposals and social contributions.
- New: All professional id can contains up to 128 chars instead of 32.
- New: [ task #176 ] Allow to use ODT templates for proposals and orders like it's done for invoices
- New: Add hidden option MAIN_ADD_PDF_BACKGROUND to add a PDF as background of invoice/order generated PDF.
- New: Can convert a product/service into service/product.
- New: Show delivery date into proposal template azur.
- New: Support tags into header and footer into ODT templates.
- Fix: Can use POS module with several concurrent users.
- Fix: Installer don't fails with Mysql version that added a ssl_cypher field.
- Fix: Sanitize input parameters.
- Fix: [ bug #368 ] Product list
- Fix: [ bug #370 ] Filter in accountancy -> suppliers_bills
- Fix: [ bug #399 ] Bad calculation of local taxes in update line products
- Fix: [ bug #427 ] Bad links to wiki help in certains menus

For developers:
- New: Can add a left menu into an existing top menu or left menu.
- New: Add webservice to get or create a product or service.
- New: Add webservice to get a user.
- New: Add more "hooks" (like hooks to change way of showing/editing lines into dictionnaries).
- New: Log module outputs can be setup with "or" rule (not only "xor").
- New: Add FirePHP output for logging module.
- New: Add trigger ACTION_DELETE and ACTION_MODIFY.
- New: Trigger now have a priority to define sort execution order.
- New: Can define different requests according to database type into migration files.
- New: Add "canvas" feature to overwrite page of thirdparty, contact, product with yours.
- New: Removed artichow deprecated libraries.
- New: A page can force reload of css style sheet
- New: A module can add import description for import wizard, even for tables with foreign keys.
- New: Can add tabs on statistics views.
- New: Add CSS id/class into public payment pages.
- Qual: Add a lot of more PHPUnit tests.
- Qual: Data structure for supplier prices is simpler.
- Qual: Removed no more used external libraries.
- Qual: Cleaned a lot of dead code.
- Qual: More OOP (usage of "abstract", "static", ...), uniformize constructors.
- Qual: Fix a lot of checkstyle warnings.
- Qual: task #216 : Move /lib into /core/lib directory
- Qual: task #217 : Move core files into core directory (login, menus, triggers, boxes, modules)
WARNING: To reduce technic debt, all functions dolibarr_xxx were renamed int dol_xxx.



***** ChangeLog for 3.1.3 compared to 3.1.2 *****
Fix: PgSQL - property must be set if success
Fix: Provide a solution for backup when mysqldump is not available
Fix: Bug #460 - Wrong entity assignment when creating a warehouse
Fix: bug #405 - Late icon always displayed on comm/propal.php



***** ChangeLog for 3.1.2 compared to 3.1.1 *****
- Fix: Can clone a proposal
- Fix: Add member ID in substitution method
- Fix: Duplicate end tag and missing form parts
- Fix: Support companies with no prof id.
- Fix: Sanitize data
- Fix: Bug #318
- Fix: Bug #369
- Fix: More bugs



***** ChangeLog for 3.1.1 compared to 3.1.0 *****
- New: Add option FACTURE_DEPOSITS_ARE_JUST_PAYMENTS. With this option added,
       credit notes are not removed from total amount of invoice but are just
       payments used to reducs remain to pay.
- New: Added hidden option MAIN_FIX_FOR_BUGGED_MTA to fix bugged MTA.
- Fix: Removed warnings during install.
- Fix: State into address of paypal payments were lost.
- Fix: Currency into paypal payments were always euros.
- Fix: Removed Bare LF from emails sent with smtps method.
- Fix: Can show report on selected period.
- Fix: product removed from list after deleted into order.
- Fix: [bug #270] PostgreSQL backend try to connect throught TCP socket for
- Fix: price was not without tax when using multiprice into POS module.
- Fix: Can delete bank account.
- Fix: [ bug #277 ] Year dropdown in table header of supplier invoices.
- Fix: Some other very minor fixes.


***** ChangeLog for 3.1 compared to 3.0 *****
WARNING: IE6 browser is no more supported in this version.
For users:
- New: War against number of clicks:
     - When adding a free bank transaction, form to add next one is still
       visible (save one click).
     - task #10969 : Add checkbox to close automatically invoice if
       payment is complete (save 3 clicks).
     - Reduce a step into supplier order workflow to save time. If user
       has permission to approve, order is approved when order is validated.
       (Save 2 clicks).
     - In commercial main menu, left menu are already opened. This save one click
       to open a proposal or order.
     - Can add a discount for third party, during invoice edition (and we
       saved clicks again).
     - When creating a contract, sales representative are preset to user. This save
       4 clicks.
     - Can edit several fields in bank transaction line page into one update.
     - Creation of contacts from third party page go back to third party.
     - Preselect model if there is only one. This save 2 clicks.
     - Can remove a project if project has tasks. No need to delete task one by one.
- New: Enhance donation module. Add a status "canceled".
- New: Add filters on all statistics report pages.
- New: If a service contains subproducts, subpoducts are decrease when service
       is decrease.
- New: Add status for third parties to disable a third party.
- New: Can send interventions cards by email.
- New: Increase list of available notifications into module Notifications.
- New: Add option MAIN_FIRST_TO_UPPER to force upper case of first
       letters for names and firstname.
- New: Can filter of payment type in bank transaction list.
- New: Status of users is visible into user list.
- New: Support BSB code for bank account in Australia.
- New: Can set date of payment for autocreate invoice/payment when
       creating a foundation subscription.
- New: Can edit note of payment.
- New: Option to make login not mandatory in member module.
- New: Add box for last members for foundation module.
- New: A specialized menu can now be used when using smartphones.
- New: Can add information on current user on ODT generation.
- New: Prefix on third party is not used by default. Hidden option
       SOCIETE_USEPREFIX can restore old feature.
- New: Standing orders module use bank account from banks module.
- New: Ask password when creating a user from a contact.
- New: task #10577: Use a numbering module for shipment and contract.
- New: Can create manually order from proposal.
- New: Add a first workflow module to create automatic action on some
       events (create order on proposal closing).
- New: Use autocompletion on invoice select when creating replacement
       or credit note invoice.
- New: task #10885: Add a week view for calendar.
- New: task #11018: Add a status "not applicable" on events.
- New: Add subscriptions/country/region/town statistics for member module.
- New: Can define a proxy for external web access.
- New: task #11003: checkbox on checks for deposit.
- New: Add status into export. Add third party default language into export.
- New: Can filter on date and bank account when building check receipts.
- New: task #10958 : Add link to cheque receipts into bank transaction
       line if exists
- New: Can import external ical url into dolibarr agenda view.
- New: Can add a logo on third parties card.
- New: task #11194 : Can delete uploaded photos
- New: task #9744 : Add the barcode to select products on Point of Sale module
- New: Subscription/Unsubscription to mailman mailing-list can be done on
       validate/resiliate in foundation module.
- New: Can use extrafields on third parties.
- New: Add chart to report counts by status on element home area pages.
- New: Look: Usage of Jquery Notify to show result or error messages on action.
- New: Look: Minor enhancements into agenda view.
- New: Look: Nicer tooltips with transparency and shadow.
- New: task #11004: Create invoice from intervention.
- New: task #10501: Can use point of sale with different bank accounts.
- Fix: Better Postgresql compatibility.
- Fix: Numbering module for invoices use same number for invoice
       and credit note if mask is same.
- Fix: Debug and clean withdraw module.
- Fix: Allow access permission for point of sale module.
- Fix: Permissions issues with suppliers.
- Fix: Admin dict data is showing with active language

For developers:
- New: External modules can add tabs on agenda views.
- New: External modules can also remove default tabs.
- New: External modules can force skin directory so force their own skins.
- New: External modules can add their own menu manager.
- New: External modules can force menu manager.
- New: External modules can overwrite all default language files by
       forcing priority on langs directories on its own lang directory.
- New: External modules can show export list with an "enabled" condition.
- New: Support a backtopage parameter on contact creation page.
- New: Add id on div to show logo.
- New: Install wizard can activate a module at end of install.
- New: Dictionary setup works with very large external dictionnaries (Add
       page navigation).
- New: Add api to draw graphics with javascript (using Jquery Flot).
- New: Can add user login into menu urls added by modules.

For translators:
- New: Add fa_IR language.
- Fix: Move language ar_AR to ar_SA, sv_SV to sv_SE and da_Da to da_DK.



***** ChangeLog for 3.0 compared to 2.9.* *****
For users:
- New: Can edit date of cheque receipts.
- New: Add Sales journal and Purchase journal report.
- New: Can create supplier invoice from supplier order.
- New: Support login by openid
- New: Support "full day" event in calendar module.
- New: Add a weather on dashboard.
- New: Add a Paypal module.
- New: Can choose third party to use in point of sale module during logon.
- New: A lot of enhancements into ECM module:
       Directories can contains special characters,
       Speed enhancements,
       Directories can be created outside of Dolibarr, refresh button will
       update database,
       Can rename a file.
- New: Reordering lines in invoice, orders, commercial proposal is faster (use Ajax
       technology).
- New: Can import members using assistant.
- New: Can exclude deposit, replacement or credit notes in script rebuild_merge_pdf.
- New: task #10473 : Option MAIN_PROFIDx_IN_ADDRESS must no more be hidden.
- New: Can generate business card for on particular member.
- New: Task #10553 : Can attach files on members card.
- New: Can filter on payment type and bank account in payment lists.
- New: When sending supplier orders by mail, a text is predefined.
- New: Upgrade process works with Postgresql.
- New: Task #10538: Add filter on expiration date of subscription for
       foundation module email selector.
- New: Task #9643: Add 2 status (tosell/tobuy) on products instead of only
       1 status for both selling and buying.
- New: Can input payment conditions on several lines.
- New: Add hidden option MAIN_LOGOUT_GOTO_URL to set the exit url after
       a logout.
- New: For germany, we invert order of address.
- New: Add hidden option MAIN_SERVICES_ARE_ECOMMERCE_200238EC.
- New: Support NPR in customer product prices.
- New: Add more volume units (ounce, gallon, inch, feet, ...)
- New: Delivery date accepts hours and minutes.
- New: Can add a comment on stock dispatching to be save into stock movements.
- New: Can filter product list with too low stocks.
- New: Add option to send all emails sent to a bulk carbon copy.
- New: Preview of emails sent by member module is shown.
- New: task #10100 : Add button to create invoice from a subscription
- New: Reorganize tabs on third parties.
- New: Option MAIN_INVERT_SENDER_RECIPIENT is available in einstein pdf template.
- New: Easier way to define url for clicktodial module.
- New: Add a fckeditor test area in fckeditor module setup.
- New: Add property "Event on full day" on agenda
- New: Enhancement and better compatibility (google, thunderbird) for agenda export.
- New: Can use image editor on user photo.
- New: Task #10796: Add Spain ProfId1 Verification
- New: Page "supplier summary" is now available.
- New: Task #10611: Add option to choose order of field in bank account info on PDF
- New: If a transaction was reconciliated and should not, there was no way to reverse error.
- New: Ubuntu package now works also on debian.
- Perf: Avoid reading database to determine country code after each
        page call.
- Fix: Special chars are now supported in ECM module for filename (not yet for
       directories).
- Fix: Better Postgresql compatibility.
- Fix: Box order is saved when moved.
- Fix: Database name can contains "-" characters.
- Fix: In coloring negative amounts.
- Fix: Date input use date format of user and not dd/mm/yyyy format.
- Fix: Fixed a very old bug making file attachment fails with some emails
       readers when using "mail php function".
- Fix: When cloning commercial proposal, due date is creation date + delay
       by default.
- Fix: Can edit ordering methods.

For translators:
- New: Update and complete slovenian language sl_SL.
- New: Add full manually translated files for de_AT en de_DE (thanks to eCleaner.at).
- New: Create the language ja_JP.
- New: Add el_GR language.

For developers:
- New: Add jquery by default.
- New: Removed PWC libraries.
- New: Removed Scriptaculous libraries.
- New: Removed Prototype libraries.
- New: Add first Selenium GUI tests.
- New: Enhance a lot of internal function to build external modules
       more easily.
- New: Add a user field ref_ext in object tables to allow external
       systems to store their id and make self-developed synchronizing
       functions easier to build.
- New: Local user timezone is saved into session (not used yet).
- New: Works with Mysql 5.5.
- Qual: Menu system code is simpler.
- Qual: Mutualize some duplicate code.
- Qual: Renamed some fields into database to be more internationnal.
- Qual: Removed deprecated code.


***** ChangeLog for 2.9 compared to 2.8.* *****
For users:
- New: POS module allow to choose which warehouse to use.
- New: Support "Department/State" field on company setup, contact,
       bank account and members card.
- New: Can reopen a refused/canceled supplier order.
- New: Add Gant diagramm on project module.
- New: Add a new mode for automatic stock increase: Can be increased
       on dispatching of products from a supplier order receipt.
- New: Can set a past delay to limit calendar export.
- New: Can attach files on emailing campaigns.
- New: Add statistics on trips and expenses module.
- New: Can reopen a closed customer order.
- New: Add module externalsite to add a web site/tools inside
       menu and a Dolibarr frame.
- New: Can link trips and fees to a project.
- New: Add civility title in foundation module.
- New: Can set accountancy code for product (buy and sell).
- New: Can filter third parties lists on categories.
- New: Can filter products and services lists on categories.
- New: task #10202 : Support categories for members.
- New: Can build documents for third parties (Using ODT templates, need PHP 5.2+).
- New: Support new products properties: length and area.
- New: Add the "payment due before" field in invoice exports.
- New: Add feature to resize or crop image files (for products photos)
- New: task #10113 : Show list of emailing on clicking on "number of mass emailing received"
- New: Add default language for third parties and use it when multilang is enabled
       to define default language for document generation.
- New: Can reopen a closed supplier invoice.
- New: Move permission "see hidden categories" into "see hidden products/services".
- New: Can delete several files at once in FTP module.
- New: Add box "last contracts".
- New: Works even if Web hosting provider has disabled PHP "glob" function.
- New: Can now send supplier orders by email.
- New: task #10076 : Show content of message in notification module.
- New: Bank name is shown on invoice.
- New: IBAN value is called IFSC if country is India.
- New: Add option to choose to show firstname then name or name then firstname on PDF.
- New: Add company in fields exported by export of members tool.
- New: Reorganise bank menus.
- New: Bookmarks can be sorted on a particular order.
- New: Support spanish RE and IRPF taxes on invoices.
- New: Module category offers categories for foundation module.
- New: Can filter on category on third parties, products and members listings.
- New: A flag is visible before country labels.
- New: When activating a new module, permissions for admin user are set. This save
       time when configuring Dolibarr.
- New: Dolibarr 2.9 is faster than 2.8.
- New: A lot of more predefined VAT values, states, regions for
       miscelaneous contries.
- New: Enhance skin engine to make themes easier.
- New: Add images into menu "eldy".
- New: Auguria theme is now more modern.
- New: Update tools refers to www.dolibarr.org but also www.dolistore.com web site.
- New: Postgresql experimental support seems to work completely.
- New: Changes in Dolibarr core to allow to use cache servers (see Memcached module on
       dolistore.com).
- New: Default choice for interactive confirm box is yes by default, and no only for
       delete actions. This reduce number of clicks required to validate actions and
       is still safe to dangerous actions.
- Fix: Durations are correctly shown for languages using PM/AM dates.
- Fix: A lot of fixes in Point of Sale module.
- Fix: Debug experimental module widthrawal.
- Fix: Format number was wrong for ar_AR language.
- Fix: Can change password if user has only permission "change password".
- Fix: Project PDF document shows all tasks.
- Fix: bug #29278 : SMTP fails with IP instead of hostname.
- Fix: Default language on login page was wrong.
- Fix: Complete support of euros sign (even in PDF).
- Fix: Bad setup of phpMyAdmin for DoliWamp installer.
- Fix: Tracking number should be available on sending sheets.
- Fix: Stock value is not reset when product is transfered into other warehouse.
- Fix: A lot of not tracked bugs fixed.
- Fix: Some fixes in barcode management.
- Fix: Access to phpMyAdmin is now ok on new DoliWamp installation.

For translators:
- Fix: Major update of italian translation (it_IT).
- Fix: A lot of translation fixes in all languages.
- New: Added translations (sl_SL, is_IS).
- New: Add translations for the DoliWamp installer.

For developers:
- More comments in code.
- Uniformize some code.
- All arrays "lignes" were renamed into "lines".
- Delete all useless pre.inc.php files (this also increase speed).
- Fix W3C errors in page forging.
- Qual: Mutualize code of menu managers.
- Better isolation of modules files and dolibarr core files.
- Task #8682 : Remove functions unix_timestamp.
- The makepack tool now make pack with UID 500.
- More css class and div to output menu to allow more skins.
- Generated documentation can be build from Eclipse using Doxygen plugin.
- Snapshot is provided with PHPunit tests.

WARNING:
- A lot of class files (*.class.php) has moved into subdirectories. So If you use
  or develop non official modules that includes Dolibarr classes, you will have to rename
  path to thoose classes into the include function.
- Also, parameters of the "fetch()" method for class "User" has changed to reflect
  other fetch methods.
- If you build a personalised themes, you must rename the style sheet into style.css.php.
- This version is also the last one to support PHP 4.*, Mysql 3.1, IE6.
  Dolibarr 3.* will be supported with PHP 5+ and MySql 4.1+ only.


***** ChangeLog for 2.8.1 compared to 2.8 *****
For users:
- Fix: Works on database with _ in name.
- Fix: Broken feature in trips and expense module.
- Fix: Can use $ in database and login/pass values.
- Fix: No error on upgrade if there is orphelins tasks.
- Fix: Failed to login when user agent string was longer than 128.
- Fix: bug #29526 : Numérotation Proposition Incorrecte après duplication


***** ChangeLog for 2.8 compared to 2.7.* *****
For users:
- New: Support note on trips module
- New: Can link contacts to projects
- New: Can removed attached file on email form if attachment was wrong.
- New: Add option to show your logo on top of left menu.
- New: task #9935: Can edit accountancy code.
- New: Add an option to make users email required.
- New: Module notification can send email on order or proposal validation.
- New: Can use any command line antivirus on file upload.
- New: A customer can also be a prospect.
- New: task #9802 : Can link an action to a project and use project to
       filter agenda.
- New: Project can be set on contract creation.
- New: Initial sold can be conciliated on bank module.
- New: Add a default errors-to email for emailing module.
- New: Can filter on user on stock movement list.
- New: When creating a third party from a member, it is set as a new
       customer.
- New: Can use {tttt} in numbering mask setup. It will be replaced
       with third party type.
- New: VAT number is stored in one field. This is more "international".
- New: task #9782 : Add possibility to delete a warehouse.
- New: task #9640 : Add label for stock movements.
- New: task #9916 : Add FREE text for interventions card.
- New: Can define the new product ref when cloning.
- New: Project module support status of project and end date.
- New: Provide a ubuntu package.
- New: Add link to check a SIREN for french users.
- New: Add link "now" to fill date when creating invoices.
- Fix: Import module works even if prefix is empty in source file.
- Fix: bug #28055 : Unable to modify the date of a cloned command.
- Fix: bug #27891.
- Fix: Change of numbering module was not effective.
- Fix: Change error management when adding already used supplier ref
       for a product.
- Fix: Running sending-email.php
- Fix: Warning should not appears for invoice closed
- Fix: Import for companies works even with prefix empty.
- Fix: bug #28895 : Création d'utilisateur impossible.
- Fix: Can change password if has only permission change password.

For developers:
- Qual: Reorganize /dev directory.
- Qual: Change the way items are linked together.
- Qual: The login page now use a template in /core/template/login.tpl.php.
- New: Modules can add their own tab on projects cards.
- New: Add management of triger FICHEINTER_VALIDATE


***** ChangeLog for 2.7.1 compared to 2.7 *****
For users:
- Fix: Bad decimal management for it_IT and fr_BE languages.
- Fix: A third party created from a member is created as a
       customer.
- Fix: Change of numbering module was not effective.
- Fix: Report of balance missing supplier invoices.
- Fix: Running sendmaing-email.php script.
- Fix: Detection of country for IBAN management.
- Fix: Update member photo.


***** ChangeLog for 2.7 compared to 2.6.* *****
For users:
- New: Add a print icon to show a page to print without menus.
- New: Can add a free text on bank cheque receipts.
- New: Price level can be defined also for prospects.
- New: Add a help and support center.
- New: Can export commercial proposals.
- New: Can use a cache for xcal exports.
- New: Option for faster confirmation process with one ajax popup.
- New: Complete theme bluelagoon and rodolphe
- New: Can select third parties emails in emailing module for all
       third parties with expired contract's lines.
- New: Can add a field errors-to in emailing.
- New: Can use inline images in emails.
- New: Add predefined invoices (can be use for repeated invoices).
- New: Add a confirmation when cloning products.
- New: Add stock in product lists.
- New: Can filter list of stock movement on date or product.
- New: Added a link from product list to their stock movements.
- New: Several speed enhancements after using the Google Page speed
  plugin for FireBug.
- New: Add a confirmation on dangerous admin purge feature.
- New: Add navigation on donation sheets.
- New: Added estimated value for stocks.
- New: Added module Gravatar to found photo of users or members
       from their email on gravatar.com.
- New: Include Dolibarr version in suggested dump filename.
- New: Enhancement in project module.
- New: Add log tab on emailing module.
- New: Minor enhancements in look themes.
- New: Add option to hide help in menu.
- New: Added a "force LDAP synchronize" on member and contact cards.
- New: Can split a discount into two smaller discount. This allows to use a
       discount on an invoice even if invoice amount is lower than discount
       credit available.
- New: Can use variables into the free text on PDF (__TOTAL_TTC_, __TOTAL_VAT...)
- New: Increase page loading speed (all changes reported by Google PageSpeed
       tool has been added).
- New: Add support of constant MAIN_ONLY_LOGIN_ALLOWED to allow to lock all
       access to any users except the one defined in constant.
- New: Add an admin page of PHP sessions with a way to lock new connections
       for other users than yourself. Can also purge existing sessions.
- New: Add point of sale module.
- New: Better usage when using with smartphones.
- New: Add module FTP client.
- New: Can set first day of week.
- New: Installer now create a .htaccess to protect documents directory.
- New: Experimental support for Postgresql.
- New: Full support of SMTPS (can works with Google SMTP).
- Fix: "Now" link works when date popup is not used.
- Fix: Debug seriously the email notification module.
- Fix: Error Call to a member function trans when refusing a supplier order.
- Fix: Fix payment conditions on commercial proposals.
- Fix: Nb of orders to process was wrong.
- Fix: Customer code was not correct on PDF it if contains special
       characters.
- Fix: Can update price even with "NPR" VAT rates.
- Fix: When product type is missing, description is not lost when adding
       new product lines.
- Fix: CC and BCC in emails was not used if using SMTPS handler.
- Fix: Last character was lost when text end with n or r.
- Fix: LDAP synchronization is now more robust (transaction and
  use modify instead of delete/add).
- Fix: Fix: Setup of member synchronization does not conflict
  with contact or user synchronization.

For translators:
- Update some language files.
- Can accept right to left languages. Added an "automatic" arabe translation.

For developers:
- An external module can force the third party code to be required whatever
  is the rule of third party code module.
- Update fckeditor to 2.6.4.
- Update Smarty to 2.6.26.
- Removed some deprecated code and files.
- Creation of directory in module descriptor is simpler.
- Can use an alternate document_root directory to develop with
  sources on two repositories.
- Removed useless code of old commercial module.
- Move some modules into the CVS modules repository dolibarrmod. This reduces
  amount of code in main branch.
- Updated wiki documentation.
- Better W3C standard.
- Can add init data when enabling a module.
- Can fix some corruptions in database by calling the update page
  /install/repair.ksh
- Log files contains more information (PHP_SELD added and OS user used for
  log of command lines scripts)
- Can protect a module to not being enabled if javascript disabled.
- If module numberwords is installed, code can use langs->getLabelFromNumber
  to get value of an amount in text.
- A module can add subsitution keys in makesubsitutions() functions.
- Add $conf->browser->phone defined to optimise code for smartphone browsers.
- All external libs are now in same directory /includes.
- All install files are now in same directory /install.


***** ChangeLog for 2.6 compared to 2.5.* *****
For users:
- New: Add filter on status in emailing selector for Dolibarr users.
- New: Can add bookmarks on all pages.
- New: Enhance bank transactions reporting.
- New: When creating a contact from a third party, informations from third
  party card are automatically suggested.
- New: Sort list of languages in combo box.
- New: EMails links are show with function dol_print_email
- New: Add graph report on number of entities in product statistics page.
- New: Can delete a supplier order whatever is its status.
- New: No limit on free text on PDF generated documents.
- New: Can force login value when creating a user from a member.
- New: Can clone commercial proposals and orders.
- New: Major enhancement of project module.
- New: Added product label in invoice exports fields.
- New: Add VAT number in export fields.
- New: Upgrade FPDF to 1.6
- New: Upgrade Scriptaculous to 1.8.2 and Prototype to 1.6.0.3
- New: Added keywords in PDF.
- New: Add hidden option MAIN_DISABLE_PDF_COMPRESSION.
- New: Add attachments on intervention cards.
- New: Can add personalized fields in emailing selectors.
- New: Customer code and supplier code can be defined automatically.
- New: Emailing feature can extract civility from contacts.
- New: Can create a third party from a member of foundation module.
- New: Can set a limit for stock alert to 0.
- New: Support SMTPS.
- New: Added a page /support to provide a help center service on Dolibarr.
- New: Distinct status "running not expired" from "running expired" in lines
  contract status.
- New: Add a first version of a module for Paybox.
- New: Can add contact to suppliers orders.
- New: Changes to support the external Bit Torrent module.
- New: Can filter on social contribution type in list.
- New: Upload of joined files need create/modify permissions to work.
- New: For admin users, show the SQL request in export build.
- New: Can modify proposal date if status is draft.
- New: The help link on some pages now links directly to the wiki web page.
- New: Enhancements in barcode module.
- New: Can use decimal values in stocks.
- Fix: Partial payment on social contributions not shown on main page.
- Fix: Handle correctly the comment in status changing of supplier orders.
- Fix: Author, title and topic are correctly encoded in PDF.
- Fix: Now HTML output is always UTF8, this solve bad PDF encoding on old
  users.
- Fix: Save new model when changed on interventions.
- Fix: Failed to go on the future view of bank transaction if there is no
  future bank transaction already wrote.
- Fix: Bad ref in supplier list.
- Fix: Bad link in product statistics for supplier referrers.
- Fix: Usage of reset of cursor in personalized numbering modules for a particular
  month (@ option) was broken.
- Can add contacts to a supplier invoice.
- Fix: When an invoice is changed back to status draft, warehouse is increased
  back.
- Fix: Category of a bank transaction was not saved.
- Fix: Clicktodial plugin works correctly now
- Fix: Multiprices features works correctly.
- Fix: Project module and task creation.
- Fix: Validation of order if a file was attached.
- Fix: A lot of fixes in PDF generators.
- Fix: Bad line/page break with long description of products on PDF.
- Fix: Option force invoice date to validation date working correctly.
- Fix: Creation of a member from the example public page works.

For translators:
- Added 10 more new language files.
- Added autotranslator tool. A tool to build/update automatically
  languages files using Google API for a new language. Wonderful to start a
  new translation.

For developers:
- Removed some deprecated files.
- Removed treemenu library.
- Renamed all function dolibarr_xxx into dol_xxx to have same prefix everywhere.
- Rewrite clone feature for supplier invoice to work like other clone features.
- First change to manage a future feature "stock PMP value".
- A module can add a new tab in third party view tabs.
- First change for future geoip module.


***** ChangeLog for 2.5 compared to 2.4.* *****
For users:
- Sessions timeout can be configured to overwrite PHP setup.
- Can filter on date in services list.
- Support bookmark add of product cards.
- Enhancement in stock management (Automatic increase/decrease
  from order or invoice is possible).
- New filter options in prospect lists (category and level).
- New view in ECM module.
- Look enhancements for graphics (add transparency).
- Added statistics report for supplier invoices.
- Added average amount in invoices statistics reports.
- Can move a contract line to another contract of same third party.
- Add an export definition to export interventions.
- Can set umask file permissions on Unix/Linux/BSD systems.
- Miscelanous bug fixes.
- A lot of other enhancements to increase productivity.
- All phone numbers show the clicktodial link if module is enabled.
- Can define hour and minutes in intervention cards.
- Can edit a validated intervention.
- Add filters on intervention list.
- Add juridical status and number of employees in third party
  export definition.
- A lot of enhancements and translation in withdraw module.
- Full support of Mysql option mode=strict.
- Added a new event from member module to agenda tracked events.
- Can attach a file to suppliers orders.
- Change to make Bank Account Number form more "internationnal".
- Can clone an invoice.
- Can clone an emailing.
- Reduce memory usage (about 2%).
- Add weight and size in sendings module.
- Add a fast search form on left menu for member module.
- Fix: Do not show export filter for disabled modules
- Show greyed lines for not allowed export filters.
- Add nature in product fields (manufactured product or not).
- Add export filters for category module and trip and expenses module.
- Can choose login of dolibarr account created when create from contact

For translators:
- The errors language file contains only error or warning messages with
  prefix Error or Warning.
- HTML Output is by default in UTF8 and language files can be provided
  in UTF8.

For developers:
- Update skeletons (some fixes and add function createFromClone).
- Add an experimental Cash Desk module.
- Added new triggers events in agenda module.
- All submodules are moved in the includes directory.
- Removed some deprecated files.
- Menu managers now use same class name for their menu entry
  and add a different value in an HTML id for each entry. This allows
  to build skins that use different style for each menu entry.
- All emails and url HTML output use same function.
- Add more integrity check on database
- Can disable modules on logon page. This make possible to
  have several profiles of demo with only one demo. Also added a new
  Dolibarr demo front page (in htdocs/public/demo).
- Allow modules to add new tabs.



***** ChangeLog for 2.4 compared to 2.2.* *****
For users:
- Add a calendar module (module agenda) with ical/vcal/rss export.
- Look enhancement in graphics (thanks artichow).
- Add tel and fax on delivery addresses.
- Add a tool to edit personalized menu.
- Add an ical and vcal export link in agenda and webcalendar module.
- Reduce memory usage.
- Now triggers are enabled/disabled according to module they refers to.
- Fix infinite loop on popup calendar.
- Change in tanslation to make Dolibarr easier to understand.
- Add a warning when sending a mail from a user with no email defined.
- Added clicktodial module.
- Add a property private/public in contact. This allows to user Dolibarr
  for a personnal address book.
- French NAF code can accept 5 chars.
- Supplier prices can be input with or without taxe.
- New generic numbering modules to offer more solutions for generating
  automatic id.
- Add new predefined exports wizards (stocks, suppliers, taxes...).
- Add feature to log security events (logon, change of users, passwords).
- Can link all documents (included supplier invoices and orders) to a
  project.
- Can attach several files to email when sending an invoice, order or
  proposal by email.
- Can choose accuracy (number of decimals) for prices.
- Localization for decimal and thousand delimiter on number is fully
  supported.
- More informations reported in system information pages.
- Add a budget report.
- Added a security audit report.
- Other minor changes (features, look, fixes)
- Added compatibility with Firefox 3.
- Changes for compatibility with PHP6/Mysql6.
- Some bug fixes.

For translators:
- Added spanish es_ES translation.
- Added en_AU translation.

For developers:
- Removed useless code:
  Replaced phplot and phplot5 librairies by artichow.
  Removed cryptograph library replaced by artichow.
- Login functions are now externalised as modules.
- Update code skeletons examples.
- Several enhancements to make addon development easier.
- Add a tool to generate PHP classes completely mapped to a table.
- Added a check to enable external modules only if dolibarr version is
  high enough.
- Changes in wizard installer to allow building autoexe installer for
  Windows with Apache and Mysql included.


***** ChangeLog for 2.2 compared to 2.1.* *****
- Add more statistics on main page.
- Add option to add message on login page.
- Management of categories for third parties.
- Add volume on products properties.
- Support for LDAP authentication.
- Full member synchronisation with LDAP database in
  fundation module.
- More LDAP fields supported for user synchronization.
- Better logger for install.
- First changes to support UTF8.
- Add a "forget password" feature.
- Setup process can run several migrate files if need
  to jump several versions to upgrade.
- Support for webcalendar 1.1 in webcalendar module.
- Support for menu in database.
- Better support for using Dolibarr on more WHP.
- Removed some deprecated files and clean code.
- New theme: Auguria
- Removed PHP warnings.
- Some bugs fixes.
- Traduction more complete.
- Better code comments for Doxygen documentation.
- Better support of vcard export format.
- A lot of security enhancements (no more password in log files,
  crypted password in database, in config file...).
- Themes are full CSS compliant.
- A lot of other minor changes...
- Option to scan uploaded document by an antivirus.
- Transparency for picto files works with IE.
- Can drag and drop boxes on main page.


***** ChangeLog for 2.1 compared to 2.0.* *****
- Added a better installer.
- Support user and groups permissions.
- Translation in english and support for several languages.
- New enhanced look and several new themes.
- Small search boxes for each Dolibarr elements (invoices, contracts,
  orders, proposals...)
- Added an export assistant module to export main dolibarr data.
- Added backup tool to backup database via mysqldump.
- Added product categories management with a categorie tree.
- Management of companies' discounts (relative or absolute).
- Support credit note and discounts (relative and absolute) on
  commercial proposal, orders and invoices.
- Support multi-langual description for products.
- Graphical enhancements (picto to describe all status).
- Added more permissions (ie: can restrict access for a commercial user
  to elements of its companies only).
- Little enhancements to OSCommerce module.
- Added a second OSCommerce module working through web services.
- Added a Mantis module to have a Mantis application in Dolibarr menu.
- Building a PDF document for invoices works like other modules. You
  can change model just before generating the PDF.
- Can generate documents (PDF) for customer orders. Can send them by mail.
- Added FPDI and FPDI_Protection (ie: PDF with password-protection)
- Can make one payment for several supplier invoices.
- Rule to suggests passwords when creating a user are in modules
  allowing to add easily other rules.
- Option to encrypt passwords in database (MD5).
- Add Dolibarr triggers support on users creation/change.
- Add Dolibarr triggers support on payments.
- Add Dolibarr triggers on supplier and customers orders.
- Webcalendar triggers for actions on Member module.
- Support optional new javascript popup selector for date fields.
- Support for several RSS boxes in external RSS module. Setup easier.
- Can attach documents on Action, Orders, Invoices, Commercial proposals.
- Can attach contacts on proposals, orders, contracts, invoices.
- Preview on results of PDF generator modules in setup pages.
- Code cleaner. Remove unused or duplicate code.
- Save and show last connexion date for users.
- Enhancements on a lot of forms for better ergonomy.
- Can add/remove company logo.
- Added LDAP synchronisation for users, groups and/or contacts.
- Can configure your own SMTP server/port for mail sendings.
- Works even on "UTF8 by default" systems (Mysql, Linux...)
- Better compatibility with different PHP version or setup.
- Added mysqli driver.
- Add a WISIWYG editor (FCKEditor) to edit note and comment areas.
- Added AJAX features like a 'search product selector'.
- Modules boxes on main page can be dragged and dropped (with firefox only).
- Support for PHP5.
- Experimental support for Postgresql (not working yet, but waiting feedbacks).
- Removed obsolete files and documentation.
- Added admin tools (backup and files purge).
- Added a tool to build a lang package.
- Added a tool to build a module package.
- Added a tool to build a theme package.
- Traduction more complete.
- Added skeletons for code examples.
- Lot of fixes after 2.0 release not fixed in 2.0.1.
- Added more security option (ie: encrypted password in database)




***** ChangeLog for 2.0.1 compared to 2.0 *****
Minor bug fixes



***** ChangeLog for 2.0 compared to 1.0.* *****
ChangeLog file size is so important, that it is not included inside Dolibarr
package. You can find it at www.dolibarr.org<|MERGE_RESOLUTION|>--- conflicted
+++ resolved
@@ -3,7 +3,6 @@
 --------------------------------------------------------------
 
 
-<<<<<<< HEAD
 ***** ChangeLog for 13.0.0 compared to 12.0.0 *****
 
 For users:
@@ -249,7 +248,9 @@
 * Depreciate all methods with name ->valide(). Use instead methods ->validate().
 * Function showStripePaymentUrl, getStripePaymentUrl, showPaypalPaymentUrl and getPaypalPaymentUrl has been removed. The generic one showOnlinePaymentUrl and getOnlinePaymentUrl are always used.
 * Context for hook showSocinfoOnPrint has been moved from "showsocinfoonprint" to "main"
-=======
+* Library htdocs/includes/phpoffice/phpexcel as been removed (replaced with htdocs/includes/phpoffice/PhpSpreadsheet)
+
+
 ***** ChangeLog for 12.0.4 compared to 12.0.3 *****
 FIX: make formConfirm an addreplace-type hook
 FIX: regex to remove 'action' parameter: taking feedback from PR#15213 into account
@@ -344,7 +345,6 @@
 FIX: wrong tab
 FIX: Yogosha report 4425 (backport)
 FIX: Yogosha report 4434 (backport)
->>>>>>> 56c32e3c
 
 ***** ChangeLog for 12.0.3 compared to 12.0.2 *****
 FIX: 10.0 - when the mime file name is different from the filesystem name, the attachment name should be the mime filename
