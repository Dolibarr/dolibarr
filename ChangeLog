--- conflicted
+++ resolved
@@ -17,12 +17,9 @@
 Fix: [ bug #2576 ] Unable to edit a dictionary entry that has # in its ref
 Fix: [ bug #2758 ] Product::update sets product note to "null" when $prod->note is null
 Fix: [ bug #2757 ] Deleting product category photo gives "Forbidden access" error
-<<<<<<< HEAD
 Fix: [ bug #2976 ] "Report" tab is the current tab but it is not marked as selected by the UI
 Fix: [ bug #2861 ] Undefined variable $res when migrating
-=======
 Fix: [ bug #2837 ] Product list table column header does not match column body
->>>>>>> 2051a66c
 
 ***** ChangeLog for 3.5.6 compared to 3.5.5 *****
 Fix: Avoid missing class error for fetch_thirdparty method #1973
