--- conflicted
+++ resolved
@@ -35,18 +35,10 @@
   Set constant PRODUCT_ADD_FORM_ADD_TO to retrieve it.
 - The javascript "datatables" library was previously provided into Dolibarr sources, but it was not used by application.
   So there is no reason to maintain its compatibility with other dolibarr components. If an external module need this 
-<<<<<<< HEAD
-  library, this external module must embed hte library in his own sources/packages.
-- Trigger name SUPPLIER_PROPOSAL_CREATE has been renamed into PROPOSAL_SUPPLIER_CREATE
-- A new paramater sqlfilters was introduced to allow filter on any fields int the REST API. Few old parameters
-  no more required were also removed. Use this new one if you ware using one of them.
-- Method commande->deleteline($lindeid) has been replaced with commande->deleteline($user, $lineid).
-=======
   library, this external module must embed the library in his own sources/packages.
 - Trigger name SUPPLIER_PROPOSAL_CREATE has been renamed into PROPOSAL_SUPPLIER_CREATE.
 - A new paramater sqlfilters was introduced to allow filter on any fields int the REST API. Few old parameters,
   no more required, were also removed. Use this new one if you were using one of them.
->>>>>>> 52080fb9
 
 
 
