--- conflicted
+++ resolved
@@ -10,15 +10,12 @@
 Fix: [ bug #1797 ] Tulip supplier invoice module takes creation date instead of invoice date
 Fix: [ bug #1792 ] Users are not allowed to see margins module index page when no product view permission is enabled
 Fix: [ bug #1846 ] Browser IE11 not detected
-<<<<<<< HEAD
-Fix: [ bug #1786 ] Spanish localtax2 calculation errors with corrective invoices
-=======
 Fix: [ bug #1906 ] Deplacement does not allow translated decimal format
 Fix: [ bug #1905 ] Custom deplacement types do not get translated in deplacement card
 Fix: [ bug #2583 ] Unable to create a bank transfer with localized numbers
 Fix: [ bug #2577 ] Incorrect invoice status in "Linked objects" page of a project
 Fix: [ bug #2576 ] Unable to edit a dictionary entry that has # in its ref
->>>>>>> b8c512a3
+Fix: [ bug #1786 ] Spanish localtax2 calculation errors with corrective invoices
 
 ***** ChangeLog for 3.5.6 compared to 3.5.5 *****
 Fix: Avoid missing class error for fetch_thirdparty method #1973
