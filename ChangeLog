--- conflicted
+++ resolved
@@ -18,11 +18,8 @@
 FIX [ bug #3198 ] Trigger LINECONTRACT_INSERT passes Contrat as $object instead of ContratLigne
 FIX: Not showing delivery date on rouget pdf
 FIX: Not showing task extrafields when creating from left menu
-<<<<<<< HEAD
+FIX [ bug #3288 ] Tasks box is not properly drawn
 FIX [ bug #3211 ] Outstading bill amount of a client showed wrong amounts
-=======
-FIX [ bug #3288 ] Tasks box is not properly drawn
->>>>>>> 9374b4f3
 
 NEW: Created new ContratLigne::insert function
 
@@ -283,7 +280,6 @@
 - Fix: [ bug #2696 ] Adding complementary attribute fails if code is numerics
 - Fix: [ bug #3074 ] Accruals accounting use payment date instead of commitment date in turnover reports for salaries
 - Fix: Not showing product supplier reference when page break
-- Fix: [ bug #3341 ] Missing translation in /compta/paiement_charge.php
 
 ***** ChangeLog for 3.6.2 compared to 3.6.1 *****
 - Fix: fix ErrorBadValueForParamNotAString error message in price customer multiprice.
