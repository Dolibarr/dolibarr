--------------------------------------------------------------
English Dolibarr ChangeLog
--------------------------------------------------------------

***** ChangeLog for 6.0.5 compared to 6.0.4 *****
FIX: security vulnerability reported by ADLab of Venustech
     CVE-2017-17897, CVE-2017-17898, CVE-2017-17899, CVE-2017-17900 
FIX: #7379: Compatibility with PRODUCT_USE_OLD_PATH_FOR_PHOTO variable
FIX: #7903
FIX: #7933
FIX: #8029 Unable to make leave request in holyday module
FIX: #8093
FIX: Bad name alias showing in name of third column
FIX: Cashdesk should not sell to inactive third parties
FIX: Edit accountancy account and warning message on loan
FIX: $accounts[$bid] is a label !
FIX: $oldvatrateclean & $newvatrateclean must be set if preg_match === false
FIX: product best price on product list
FIX: search on contact list
FIX: stats trad for customerinvoice
FIX: translate unactivate on contractline
FIX: email sent was not in HTML
FIX: missing hook invoice index
FIX: subject mail sepa


***** ChangeLog for 6.0.4 compared to 6.0.3 *****
FIX: #7737
FIX: #7751
FIX: #7756 Add better error message
FIX: #7786
FIX: #7806
FIX: #7824
FIX: add line bad price and ref
FIX: A lot of several fix on local taxes and NPR tax
FIX: createfromorder
FIX: CSS for IE10
FIX: external user cannot be set as internal
FIX: Filter type on actioncomm with multiselect doesn't work
FIX: list of donation not filtered on multicompany
FIX: list of module not complete when module mb_strlen not available
FIX: Locatax were not propagated when cloning order or proposal
FIX: Searching translation should not be case sensitive
FIX: Search into language is ok for file into external modules two.
FIX: test for filter fk_status
FIX: too much users on holiday list
FIX: Wrong alias sql

***** ChangeLog for 6.0.3 compared to 6.0.2 *****
FIX: #7211 Update qty dispatched on qty change
FIX: #7458
FIX: #7593
FIX: #7616
FIX: #7619
FIX: #7626
FIX: #7648
FIX: #7675
FIX: Agenda events are not exported in the ICAL, VCAL if begin exactly with the same $datestart
FIX: API to get object does not return data of linked objects
FIX: Bad localtax apply
FIX: Bad ressource list in popup in gantt view
FIX: bankentries search conciliated if val 0
FIX: hook formObjectOptions() must use $expe and not $object
FIX: make of link to other object during creation
FIX: Missing function getLinesArray
FIX: old batch not shown in multi shipping
FIX: paid supplier invoices are shown as abandoned
FIX: selection of thirdparty was lost on stats page of invoices
FIX: sql syntax error because of old field accountancy_journal
FIX: Stats on invoices show nothing
FIX: substitution in ODT of thirdparties documents
FIX: wrong key in selectarray
FIX: wrong personnal project time spent

***** ChangeLog for 6.0.2 compared to 6.0.1 *****
FIX: #7148
FIX: #7288
FIX: #7366 renaming table with pgsql
FIX: #7435 Can't add payment term
FIX: #7461
FIX: #7464
FIX: #7471
FIX: #7473 Mass update of vat rates and other bugs on localtax
FIX: #7475
FIX: #7486 Empty value for multicurrency rate must be forbidden
FIX: #7490
FIX: #7505
FIX: #7510 Bug: extrafield content disappear when generate pdf within intervention
FIX: #7514
FIX: #7531 #7537
FIX: #7541
FIX: #7546
FIX: #7550
FIX: #7554
FIX: #7567
FIX: Accountancy export model for Agiris Isacompta
FIX: Allow create shipping if STOCK_SUPPORTS_SERVICES option is enabled
FIX: Bad preview on scroping when special file names
FIX: Generation of invoice from bulk action "Bill Orders"
FIX: Implementation of a Luracast recommandation for the REST api server (#7370)
FIX: Missing space in request
FIX: Only modified values must be modified
FIX: replenish if line test GETPOST on line 0
FIX: Stripe not working on live mode
FIX: wrong basePath in the swagger view
FIX: Implementation of a Luracast recommandation for the REST api server

***** ChangeLog for 6.0.1 compared to 6.0.* *****
FIX: #7000 Dashboard link for late pending payment supplier invoices do not work
FIX: #7325 Default VAT rate when editing template invoices is 0%
FIX: #7330
FIX: #7359
FIX: #7367
FIX: #7368
FIX: #7391
FIX: #7420
FIX: Add some missing attributes in Adherent:makeSubstitution (type, phone…
FIX: Bad const name
FIX: Bad link to unpayed suppliers invoices
FIX: Better protection to no send email when we change limit
FIX: Calculation in the activity box
FIX: Clean bad parameters when inserting line of template invoice
FIX: dateSelector was not taken into account
FIX: hidden option MAIN_PROPAGATE_CONTACTS_FROM_ORIGIN
FIX: journalization for bank journal should not rely on a label.
FIX: menu enty when url is external link
FIX: missing supplier qty and supplier discount in available fields for product export.
FIX: multicompany better accuracy in rounding and with revenue stamp.
FIX: Must use pdf format page as default for merging PDF.
FIX: PDF output was sharing 2 different currencies in same total
FIX: Position of signature on strato template
FIX: Protection to avoid to apply credit note discount > remain to pay
FIX: Remove warning when using log into syslog
FIX: Responsive
FIX: Security fixes (filter onload js, less verbose error message in
FIX: SEPA recording payment must save one payment in bank per customer
FIX: Several problem with the last event box on project/tasks
FIX: Sign of amount in origin currency on credit note created from lines
FIX: Some page of admin were not responsive
FIX: SQL injection
FIX: time.php crashed without project id in param
FIX: transfer of line extrafields from order to invoice
FIX: Upgrade missing on field
FIX: View of timespent for another user
FIX: ODT generation
FIX: CVE-2017-9840, CVE-2017-14238, CVE-2017-14239, CVE-2017-14240, CVE-2017-14241,
     CVE-2017-14242 

***** ChangeLog for 6.0.0 compared to 5.0.* *****
NEW: Add experimental BlockeLog module (to log business events in a non reversible log file).
NEW: Add a payment module for Stripe. 
NEW: Add module "Product variant" (like red, blue for the product shoes)
NEW: Accountancy - Activate multi-journal & Add journal_label to database (FEC)
NEW: Add a tracking id into mass emailing.
NEW: Tax system more compatible with the new tax rollout in India (IGST / CGST / SGST).
NEW: Add calculation function for Loan schedule
NEW: Add "depends on" and "required by" into module informations
NEW: Add hidden option THIRDPARTY_INCLUDE_PARENT_IN_LINKTO
NEW: Add key __USERID__ and __ENTITYID__ as key for dynamic filters.
NEW: Add last activation author and ip of modules
NEW: Add mass actions (pdf merge and delete) for interventions
NEW: Add module resources import/export
NEW: Add option PROJECT_THIRDPARTY_REQUIRED
NEW: Add page statistics for project tasks
NEW: add property to show warnings when activating modules
NEW: add rapport file for supplier paiement
NEW: Add statistics on supplier tab.
NEW: Add tooltip help on shipment weight and volume calculation
NEW: An external module can hook and add mass actions.
NEW: Better reponsive design
NEW: Bookmarks are into a combo list.
NEW: Bulk actions available on supplier orders
NEW: Can add a background image on login page
NEW: Can change customer from POS
NEW: Can clone expense report on another user
NEW: Can control constants values into file integrity checker
NEW: Can define default values for create forms. 
NEW: Can define default filters for list pages. 
NEW: Can define default sort order for list pages.
NEW: Can deploy an external module from the module setup area.
NEW: Can disable all overwrote translations in one click.
NEW: Can edit background color for odd and even lines in tables
NEW: Can filter on code in dictionnaries
NEW: Can filter on year and product tags on the product statistic page
NEW: Can import users
NEW: Can read time spent of others (hierarchy only or all if granted)
NEW: Can send an email to a user from its card.
NEW: Can send email to multiple destinaries from the mailform combo list.
NEW: Can set margins of PDFs
NEW: Can set number of dump to keep with job "local database backup"
NEW: Can sort customer balance summary on date.
NEW: Can sort thumbs visible on product card.
NEW: Can use a credit note into a "down payment/deposit".
NEW: Can use dol_fiche_end without showing bottom border.
NEW: Can use translations into all substitutions (watermark, freetext...)
NEW: Change to allow a specific numbering rule for invoice with POS module.
NEW: convert exceiss received to reduc
NEW: custom dir is enabled dy default on first install.
NEW: Description of feature of a module visible into a dedicated popup.
NEW: Direct open of card after a search if one record only found.
NEW: download button
NEW: Enable bulk actions delete on supplier invoices.
NEW: Extrafields support formulas to be computed using PHP expressions.
NEW: Feature to crop/resize images available on user and expense reports.
NEW: Filechecker can include custom dir and report added files.
NEW: fix listview class and add a demo for product list
NEW: [FP17] Accountancy - Add select field in list of accounts
NEW: get amount base on hourly rate for ficheinter
NEW: hidden Easter egg to display commitstrip strip on login page
NEW: Include an hourglass icon when we click on online payment button
NEW: Index upload files into database.
NEW: Introduce mass action on product list ('delete' for the moment)
NEW: Introduce mass actions on contacts
NEW: Introduce option MAIN_HTTP_CONTENT_SECURITY_POLICY
NEW: It's easier to switch between sandbox and live for paypal
NEW: Mass action delete available on project and tasks
NEW: Move login information on home page into a widget
NEW: new demo entry page
NEW: No external check of version without explicit click in about page.
NEW: ODT docs for USER USERGROUP CONTRACT and PRODUCT class
NEW: odt usergroup
NEW: On invoices generated by template, we save if invoice come from a source template.
NEW: option to copy into attachement files of events, files send by mail (with auto event creation)
NEW: PDF with numbertoword
NEW: Permit multiple file upload in linked documents
NEW: PHP 7.1 compatibility
NEW: Reduce memory usage by removing deprecated constant loading.
NEW: Report page and menu for suppliers paiements
NEW: Show by default README.md file found into root dir of ext module.
NEW: Show company into combo list of projects
NEW: show files in the bank statement + download
NEW: Show local taxes in facture list
NEW: Show local taxes in supplier facture list
NEW: Small PDF template for products
NEW: Option SUPPLIER_ORDER_EDIT_BUYINGPRICE_DURING_RECEIPT
NEW: The substitution keys available for emailing edition are now visible into a popup.
NEW: Uniformize behaviour: Action to make order is an action button.
NEW: Use autocompletion on the "Add widget list".
NEW: Use html5 type "number" on select field for year and duration.
NEW: Can use pdktk to concat mass pdf because tcpdf generate avoid to split large file into multiple smaller file (all have same size) encounter issue with mailer provider virtual delivery service
NEW: Default theme of v6 is cleaner.
NEW: When down payment is entered, discount to reuse into final invoice is automatically created. This save one click into invoice workflow.
NEW: Add UI to configure MEMBER_NEWFORM_FORCETYPE
NEW: #2763 Go to document block after clicking in Generate document button
NEW: #6280: Generate PDF after creating an invoice from a customer order
NEW: #6915 Simplest change.
NEW: Uniformize the look and feel with v6 new look.

For developers:
NEW: Add a lot of API REST: dictionaryevents, memberstypes, ...
NEW: Big refactorization of multicompany transverse mode.
NEW: getEntity function use true $shared value by default.
NEW: Add font-awesome css.
NEW: Add function ajax_autoselect
NEW: Add function dolMd2Html
NEW: Add hook doUpgrade2
NEW: Add hook "formatNotificationMessage"
NEW: Add index and constraints keys on supplier proposal detail table
NEW: Add phpunit to check the engine is defined into sql create files.
NEW: Add project and Hook to Loan
NEW: Add REST API to push a file.
NEW: Allow extrafields list select to be dependands on other standard list and not only other extrafields list
NEW: Architecture to manage search criteria persistance (using save_lastsearch_values=1 on exit links and restore_lastsearch_values=1 in entry links)
NEW: data files are now also parsed by phpunit for sql syntax
NEW: Hook to allow inserting custom product head #6001
NEW: Introduce fields that can be computed during export in export profiles.
NEW: Introduce function dol_compress_dir
NEW: Removed commande_pdf_create, contract_pdf_create,expedition_pdf_create, facture_pdf_create, delivery_order_pdf_create, task_pdf_create, project_pdf_create, propale_pdf_create, supplier_invoice_pdf_create, supplier_order_pdf_create, supplier_proposal_pdf_create deprecated functions
NEW: tooltip can be on hover or on click with textwithpicto function.
NEW: Upgrade jquery to 3.3.1 and jquery-ui to 1.12

WARNING: 

Following changes may create regression for some external modules, but were necessary to make Dolibarr better:
* The hook getNodeList has been replaced by a normalized 'addreplace' hook getDirList.
* The trigger USER_SETINGROUP and USER_REMOVEFROMGROUP has been replaced with trigger USER_MODIFY.
* The page societe/soc.php was renamed into societe/card.php to match page naming conventions.
* The page compta/facture.php was renamed into compta/facture/card.php to match page naming conventions.
* The signature of method ->delete() of class Product and PriceExpression was changed from 
  ->delete(id, notrigger) to ->delete(User, notrigger) to match standard dev rules.
* The signature of method ->delete() of class Adherent was changed from 
  ->delete(id) to ->delete(id, User, notrigger) to match standard dev rules.
* Removed CommonObject::displayMarginInfos (was deprecated in 3.8). Use same method into
  html.formmargin.class.php
* Removed Societe::set_commnucation_level (was deprecated in 4.0). Was not used.
* Removed the trigger file of PAYPAL module that stored data that was not used by Dolibarr. The trigger event still
  exists, but if an external module need action on it, it must provides itself its trigger file.
* Use $conf->global->MULTICOMPANY_TRANSVERSE_MODE instead $conf->multicompany->transverse_mode. So, if you set var
  $multicompany_transverse_mode to 1 into your conf file, you must remove this line and a new key into 
<<<<<<< HEAD
  the Home - setup - other admin page. 
=======
  the Home - setup - other admin page.
* If you use Multicompany transverse mode, it will be necessary to check the activation of the modules in the children
  entities and to review completely the rights of the groups and the users.
>>>>>>> 64dd6439
* Use getEntity('xxx') instead getEntity('xxx', 1) and use getEntity('xxx', 0) instead getEntity('xxx')
* Some other change were done in the way we read permission of a user when module multicompany is enabled. You can 
  retreive the old behavior by adding constant MULTICOMPANY_BACKWARD_COMPATIBILITY to 1.
* The hook formObjectOptions was not implemented correctly in previous version. Sometimes, you had to return output 
content by doing a print into function, sometimes by returning content into "resprint". This has been fixed to follow
hook specifications so you must return output into "resprint".


***** ChangeLog for 5.0.7 compared to 5.0.6 *****
FIX: #7000 Dashboard link for late pending payment supplier invoices do not work
FIX: #7148
FIX: #7325 Default VAT rate when editing template invoices is 0%
FIX: #7366 renaming table with pgsql
FIX: #7391
FIX: #7510 Bug: extrafield content disappear when generate pdf within intervention
FIX: Agenda events are not exported in the ICAL, VCAL if begin exactly with the same $datestart
FIX: Bad link to unpayed suppliers invoices
FIX: bankentries search conciliated if val 0
FIX: multicompany better accuracy in rounding and with revenue stamp.
FIX: PDF output was sharing 2 different currencies in same total
FIX: Upgrade missing on field
FIX: wrong key in selectarray
FIX: wrong personnal project time spent

***** ChangeLog for 5.0.6 compared to 5.0.5 *****
FIX: Removed a bad symbolic link into custom directory.
FIX: Renaming a resource ref rename also the directory of attached files.

***** ChangeLog for 5.0.5 compared to 5.0.4 *****
FIX: #7075 : bad path for document
FIX: #7156
FIX: #7173
FIX: #7224
FIX: #7226
FIX: #7239
FIX: add supplierproposaldet without price (new product)
FIX: amount overlap other amount when a pagebreak is done due to an image at the bottom of page.
FIX: Bad tax calculation with expense report
FIX: Best buy price calculation
FIX: Buying prices must always be in positive value.
FIX: calculate correct remain to pay for planned bank transactions
FIX: delete linked element on facture rec
FIX: edit sociale was emptying label
FIX: Error when updating thirdparty not returned
FIX: holidays with postgresql like on rowid integer
FIX: id of user not saved when making a payment of expense report
FIX: invoice page list
FIX: invoice situation VAT total rounding into PDF crabe
FIX: PgSQL compatibility.
FIX: remove order rights on invoice page
FIX: status were wrong on product referent list
FIX: supplier id was not passed to hooks
FIX: Support of vat code when using price per customer
FIX: User id correction on holiday request
FIX: value of user id filled to 0 in llx_bank_url when recording an expense report.
FIX: we have to check if contact doesn't already exist on add_contact() function
FIX: We should be able to insert data with value '0' into const
FIX: install process with DoliWamp

***** ChangeLog for 5.0.4 compared to 5.0.3 *****
FIX: #5640 Prices of a predefined product/service were incorrect under certain circumstances
FIX: #6541 since 4.0.4 to 5.0.0 autofill zip/town not working
FIX: #6880 #6925
FIX: #6885
FIX: #6926
FIX: #7003
FIX: #7012
FIX: #7040
FIX: #7048 #6075
FIX: Can set supplier invoice to billed.
FIX: Can't create invoice if PO disapproved
FIX: contratligne update
FIX: CVE-2017-7886
FIX: default param
FIX: Line of invoices not inserted when using POS module and VAT NPR.
FIX: origin & originid on supplierproposal
FIX: Redirect to payment page from member subscription page failed if a unique security key was defined.
FIX: REST api to get project when user has permission to read all.
FIX: situation_progress param default value must be 100 and not 0
FIX: SQL injection on user/index.php parameter search_statut.
FIX: vat code not saved during product creation.
FIX: Warnings

***** ChangeLog for 5.0.3 compared to 5.0.2 *****
FIX: #6677 Expired contracts dashboard box does not show the name of the thirdparty
FIX: #6813
FIX: 6863
FIX: #6877
FIX: #6881
FIX: Better sanitizing of search all parameter.
FIX: Correction with author and validator user on orders
FIX: dialog window with md theme must not be hidden by left menu part.
FIX: doactions hook missing in invoice model page
FIX: Fullname when member is a moral entity with no name.
FIX: Link to files on bank account tab broken with multicompany FIX: Link to preview on thirdparty broken with multicompany
FIX: New vat code not correctly implemented if "1 price per customer".
FIX: Pagination of invoices
FIX: pagination on resources
FIX: REST API not possible to add agendaevents
FIX: situation invoice broken due to the all percent application form inside addline form
FIX: SQL injection on user/index.php parameter search_statut.
FIX: XSS

***** ChangeLog for 5.0.2 compared to 5.0.1 *****
FIX: #6468 + Fix missing translation
FIX: #6517 #6525 Autocompletion of thirdparty after n chars not implemented
FIX: #6613 Default subject for Supplier proposal emails is filled with a non-existing key
FIX: #6614
FIX: #6619 Template invoices list do not respect restricted thirdparty user rights
FIX: #6621 Documents tab shows greyed out upload form even if the option to show actions not available is disabled
FIX: #6623 User card shows "Return to list" link even if the user has no rights to list users
FIX: #6636 Complete fix
FIX: #6669 User with no permission to edit customer invoices can see a edit button in project entry
FIX: #6671 Cannot remove thirdparty type with "#" in its name
FIX: #6673 Missing "nature" table header in thirdparty list
FIX: #6675 Restricted user with no agenda permissions can see a button to create appointment in thirdparty contact list
FIX: #6679 User with restricted supplier invoice permissions can edit project, payment conditions, payment mode
FIX: #6680 User with restricted supplier invoice permissions sees "reopen" button even if he has no permission to do it
FIX: #6718 Bug: Discount amount is not locally formatted in CommonObject View
FIX: #6767 serious critical error, no login possible with postgresql and ipv6.
FIX: #6795 #6796
FIX: Add option MAIN_MAIL_USE_MULTI_PART to include text content into HTML email and add option MAIN_MAIL_ADD_INLINE_IMAGES_IF_IN_MEDIAS to restore the inline images feature.
FIX: ajax autocomplete on clone
FIX: A non admin user can not download files attached to user.
FIX: Can't download delivery receipts (function dol_check_secure_access_document)
FIX: complete hourly rate when not defined into table of time spent
FIX: dont get empty "Incoterms : - " string if no incoterm
FIX: dont lose supplier ref if no supplier price in database
FIX: Enter a direct bank transaction
FIX: extrafield css for boolean type
FIX: forgotten parameter for right multicompany use
FIX: Found duplicate line when it is not.
FIX: global $dateSelector isn't the good one, then date selector on objectline_create tpl was hidden
FIX: Journal code of bank must be visible of accountaing module on.
FIX: length_accounta return variable name
FIX: limit+1 dosn't show Total line
FIX: No filter on company when showing the link to elements.
FIX: overwrapping of weight/volume on rouget template
FIX: Several bugs in accounting module.
FIX: shared bank account with multicompany not visible in invoice setup
FIX: spaces not allowed into vat code
FIX: supplier default condition not retrieved on create
FIX: supplier order line were always created with rang = 0

***** ChangeLog for 5.0.1 compared to 5.0.0 *****
FIX: #6503: SQL error in "Last pending payment invoices"
FIX: #6505 Project elements page shows greyed-out links even if the option to show actions not available is disabled
FIX: #6507: Statistics counter show wrong total Contract numbers when the user does not have full access
FIX: #6533 #6590
FIX: #6535
FIX: bank account not visible on payment card
FIX: colspan
FIX: Data lost during merge of thirdparties
FIX: Detection of color brightness
FIX: Filter on date lost after submit on time spent page
FIX: forgottent fk_unit field on llx_supplier_propaldet
FIX: list of projects
FIX: LOG_ERROR does not exists. Use LOG_ERR.
FIX: Missing total on project overview.
FIX: multicurrency management on supplier order/invoice
FIX: Notification sending was broken.
FIX: origin & origin id on supplier order line
FIX: param php doc
FIX: Picto of project on dol_banner and box
FIX: Some errors when downloading files.
 
***** ChangeLog for 5.0.0 compared to 4.0.* *****
For users:
NEW: Add module mulicurrency.
NEW: Add module accoutancy expert (double party accountancy). 
NEW: Better responsive design, above all on smartphone.
NEW: #5801 More complete change to allow to disable supplier invoice document generation.
NEW: #5830 Can choose a generic email or use remail in the mail from field.
NEW: #5896 More complete data on event sent by email (name in title, emails list in details)
NEW: Add a better icon to show when "run" in cron jobs is disabled.
NEW: Add account statement into fields of bank account transaction list.
NEW: Add a direct debit mandate PDF template.
NEW: add clone contract feature.
NEW: Add color regarding stock even on ajax autocompleter product selector.
NEW: Add date into list of print jobs for Google Print.
NEW: add field and filters on turnover by third party report.
NEW: Add last activation date as info in module list.
NEW: add option to limit stock product by warehouse.
NEW: Add missing unique key on table llx_links.
NEW: Add option "Hide images in Top menu".
NEW: Add option PROJECT_LINES_PERWEEK_SHOW_THIRDPARTY to show thirdparty on page to submit time.
NEW: Add option "Stock can be negative". Off by default.
NEW: Add option SUPPLIER_ORDER_3_STEPS_TO_BE_APPROVED.
NEW: Add hidden option to include parent products too in stats of orders (not supported in rest of app yet).
NEW: Add Panama datas.
NEW: Add ressource extrafields.
NEW: add restrictions on standard exports (agenda, order, deplacement, facture, fournisseur, societe, propal, expedition)
NEW: Add substitution keys __SHIPPINGTRACKNUM__, __SHIPPINGTRACKNUMURL__ into shipping email template.
NEW: Add status Done on interventions.
NEW: Add system tool "Files integrity checker" to detect modified files for packaged versions.
NEW: Add tooltip in payment term edition in dictionnary.
NEW: Add type "url" as possible extrafield.
NEW: Add workflow to calculated supplier order status on stock dispatch.
NEW: Add workflow to classifed propal bill on invoice validation.
NEW: allow to save a parent warehouse.
NEW: Better filtering of automatic/manually inserted events.
NEW: Bill orders from order list.
NEW: Can add event from the card listing events.
NEW: Can change thirdparty when cloning a project.
NEW: Can create expense report for someone else (advanced permission). 
NEW: Can clone an expense report.
NEW: Can edit a label for each price segment when using several segment prices for products.
NEW: Can filter on fields on admin translation page.
NEW: Can filter on project/task ref/label on the "new time consumed" page.
NEW: Can filter on status on objects on the "statistics" pages.
NEW: Can filter on type of leave requests in list.
NEW: Can generate SEPA mandate for each bank account of your customers.
NEW: Can see/make bank conciliation from bank transaction list.
NEW: Can edit RUM number of a customer bank account.
NEW: Can link template invoice to other objects. Generated invoices will be linked to same objects (example: contracts).
NEW: Can renamed attached files on some documents tabs (like products and expense reports).
NEW: Can see/edit the customer ref of a shipment.
NEW: Can select fields/extrafields on contract list + Mass delete action.
NEW: Can select fields on expense report list. Can make mass delete.
NEW: Can select fields to show on list of bank transaction.
NEW: Can set to paid automatically social or fiscal taxes after a payment was recorded.
NEW: Can sort on status of recurring invoice in list of template invoices.
NEW: Can use native php and dolibarr object on pages of module website.
NEW: Checkbox 'close order to "Everything received" automatically if all products are received' is visible on supplier orders.
NEW: conf to allow payments on different thirdparties bills but same parent company.
NEW: Consumption view on thirdparty total line and total HT by element.
NEW: Display bookkeeping by accounting account - Bookkeeping ordered by accounting account - Link with customers and suppliers invoices - Sub Total by accounting account - Ability to display more than 25 lines and filter by customer/supplier, invoice and accounting account
NEW: Each user can select its landing page (on tab "user display setup").
NEW: Editing translation GUI become easier with tool to search existing translation.
NEW: Error code of each email sent is visible in list of email targets
NEW: Export thirdparty with payment terms and mode.
NEW: filter actiontype on thirdparty tab.
NEW: filter by supplier and fk_warehouse on replenishment page.
NEW: Filters can accept generic search key like __DAY__, __MONTH__, __YEAR__ replaced with current day, month year before making the search.
NEW: Function "crop" images available on project, product and holiday attachment tab.
NEW: function to display full path to current warehouse.
NEW: Generation of document is available on member card.
NEW: Introduce mass action "delete" on sales orders.
NEW: Introduce option MAIN_DEFAULT_PAYMENT_TERM_ID to set default payment term on company level.
NEW: introduce option PROJECT_DISABLE_PRIVATE_PROJECT and PROJECT_DISABLE_PUBLIC_PROJECT.
NEW: Link between objects can be done on both side and on all objects.
NEW: More filter on bank transaction list.
NEW: Mutualize mass action. So "Send by email" is also available on orders.
NEW: New set of icon for status easier to understand.
NEW: option "Current/Next" for limit payment date (in payment term dictionary setup) to use a specific day of current month or jump to same day of next month.
NEW: Option DOC_SHOW_FIRST_SALES_REP shows name of "user buyer or saler" on PDF.
NEW: Option MAIN_INFO_SOCIETE_MAIL_ALIASES to be able to use several identities into the "email from".
NEW: Pagination available on list of users.
NEW: Phone formatting for Canada. Add dol_print_phone into phpunit tests.
NEW: Reduce nb of picto visible after reference of an object into lists, merging preview and download.
NEW: Reduce space lost on EDM module.
NEW: Reopen a paid bill is a user advanced permission.
NEW: can set a default bank account on thirdparty card.
NEW: Show photo of contacts on thirdparty card.
NEW: Show subtotal into list of linked elements.
NEW: Show total line (planned workload and time spent) on list of tasks.
NEW: Start to introduce search filters on dictionnaries for vat list.
NEW: Support extrafields for expense reports.
NEW: Support extrafields on product lot.
NEW: Support free bottom text and watermark on expense report template.
NEW: Support mass actions for proposals
NEW: Table with list of lots/serial can be viewed (module product batch).
NEW: The autofill zip/town table option is on by default.
NEW: the count of linked files on card includes external links.
NEW: Usage of vat code seems ok everywhere.
NEW: User date of employment added.
NEW: Use small photo of user on all user links.
NEW: Use new archi to select fields into list of time spent.
NEW: Available substitution key (__INVOICE_MONTH__, __INVOICE_PREVIOUS_MONTH__, ...) to use into note text of recurring invoices.

For developers:
NEW: Add ORDER_MODIFY trigger on each order modification.
NEW: Trigger on delete stock
NEW: The getURLContent return more information on success and error.
NEW: Uniformize code and correct deal with triggers
NEW: REST API explorer. Can create invoice and orders with lines.
NEW: Add a lot of API REST: expense reports, orders, commercial proposals, projects, agenda events, users, invoices, ...
NEW: Default collation for mysql is now utf8_unicode_ci
NEW: Can use any filter on all REST API to list.
NEW: ckeditor accept a parameter to disable all html filtering.
NEW: Complete table llx_ecm_files with field generated_or_uploaded
NEW: Enhance function setValueFrom so we can use it for "edit in form" feature.
NEW: getNomUrl displays full path to warehouse
NEW: Hook formObjectOptions
NEW: hook in element overview
NEW: Hook on stock product card
NEW: param socid find_min_price_product_fournisseur() function
NEW: More phpunit tests

WARNING: 

Following changes may create regression for some external modules, but were necessary to make
Dolibarr better:
- Function delete of class Facture (invoice) need the object $user as first parameter. Also you must
  check you make a fetch on object before calling the delete.
- The old driver of "mysql" has been removed. Dolibarr use the new one (mysqli) by default.
- Remove not used function calculate_byte(). Use dol_print_size() instead.
- Function pdf_getTotalQty is now deprecated. Not used by Dolibarr core.
- Method commande->deleteline($lineid) has been replaced with commande->deleteline($user, $lineid).
- Method expensereport->delete(id, user) has been replaced with ->delete(user)
  Method warehouse->delete(id) has been replace with ->delete(user)
  This is to follow good practice to make a fetch on object before deleting it.
- The form to add a product to a draft proposal/order/invoice, from the product card, is hidden by default.
  It was not commonly used and usage generates some problems (cost price for margin calculation not entered, vat setting).  
  Set constant PRODUCT_ADD_FORM_ADD_TO to retrieve it.
- The javascript "datatables" library was previously provided into Dolibarr sources, but it was not used by application.
  So there is no reason to maintain its compatibility with other dolibarr components. If an external module need this 
  library, this external module must embed the library in his own sources/packages.
- Trigger name SUPPLIER_PROPOSAL_CREATE has been renamed into PROPOSAL_SUPPLIER_CREATE.
- A new paramater sqlfilters was introduced to allow filter on any fields int the REST API. Few old parameters,
  no more required, were also removed. Use this new one if you were using one of them.
- The trigger that activate or close a contract line is run on a contract line, not on contract.
- Method commande->set_availability(user, availability_id) removed from commande class, use method commande->availability(availability_id, notrigger).

Dolibarr 5.0 was frozen before PHP 7.1 was released. Unit tests are successful on PHP 7.1 but we don't have enough
feedback to confirm whole application is compatible. Current officiel supported PHP versions are PHP 5.3 to 7.0.


***** ChangeLog for 4.0.6 to 4.0.5 *****
FIX: #6613 Default subject for Supplier proposal emails is filled with a non-existing key
FIX: #6623 User card shows "Return to list" link even if the user has no rights to list users
FIX: #6636 Complete fix
FIX: #6669 User with no permission to edit customer invoices can see a edit button in project entry
FIX: #6671 Cannot remove thirdparty type with "#" in its name
FIX: #6673 Missing "nature" table header in thirdparty list
FIX: #6675 Restricted user with no agenda permissions can see a button to create appointment in thirdparty contact list
FIX: #6677 Expired contracts dashboard box does not show the name of the thirdparty
FIX: #6679 User with restricted supplier invoice permissions can edit project, payment conditions, payment mode
FIX: #6680 User with restricted supplier invoice permissions sees "reopen" button even if he has no permission to do it
FIX: #6813
FIX: Correction with author and validator user on orders
FIX: doactions hook missing in invoice model page
FIX: dont get empty "Incoterms : - " string if no incoterm
FIX: dont lose supplier ref if no supplier price in database
FIX: forgotten parameter for right multicompany use
FIX: global $dateSelector isn't the good one, then date selector on objectline_create tpl was hidden
FIX: limit+1 dosn't show Total line
FIX: supplier order line were always created with rang = 0


***** ChangeLog for 4.0.5 to 4.0.4 *****
FIX: #6234
FIX: #6259
FIX: #6330
FIX: #6360
FIX: #6411
FIX: #6443
FIX: #6444
FIX: #6453
FIX: #6503: SQL error in "Last pending payment invoices"
FIX: #6505 Project elements page shows greyed-out links even if the option to show actions not available is disabled
FIX: #6507: Statistics counter show wrong total Contract numbers when the user does not have full access
FIX: #6533 #6590
FIX: #6619 Template invoices list do not respect restricted thirdparty user rights
FIX: #6621 Documents tab shows greyed out upload form even if the option to show actions not available is disabled
FIX: add entity param to document link
FIX: Can use quote into supplier ref on order line add
FIX: Change the customer code only if error on duplicate
FIX: Creation of credit note on invoice with deposit stole the discount.
FIX: delete bank class lines when we delete bank_categ
FIX: deletion of bank tag
FIX: detail of deposit and credit not was not visible into final invoice
FIX: Error management during bank account creation
FIX: error management in bank account deletion.
FIX: event status is not modified when assign an user
FIX: forgotten fk_facture_fourn attribute on supplierinvoice line object
FIX: If bank module on, field must be required to register payment of expense report.
FIX: load multicurrency informations on supplier order and bill lines fetch
FIX: Missing total on project overview.
FIX: multicurrency_subprice
FIX: param billed when we change page
FIX: protection against infinite loop on hierarchy
FIX: Supplier Order list filter by project
FIX: the dolCopyDir fails if target dir does not exists.
FIX: use param for http links

***** ChangeLog for 4.0.4 to 4.0.3 *****
FIX: #6227 Document models table header "Unit" is shown in 2 lines in Spanish
FIX: #6230
FIX: #6237
FIX: #6245 Thirdparty link in supplier invoices list, links to "comm/card" instead of "fourn/card" page
FIX: #6253 Supplier invoice list filter does not respect "thirdparty" filter
FIX: #6277
FIX: project list and ajax completion return wrong list.
FIX: bug margin calculation by user with multicompany
FIX: Can make a stock transfert on product not on sale/purchase.
FIX: extrafield input for varchar was not working with special char within (ie double quotes)
FIX: javascript error
FIX: link for not found photo when using gravatar. Must use external url.
FIX: Protection so even if link is output for external user, links is disabled.
FIX: repair tool was ko to restore extrafields with type select.
FIX: Security access problem with external users on projects/tasks
FIX: We must not drop extrafield column if there is still record on other entities.
FIX: regression with sedning email when introducing security options to restrict nb of email sending.
t 
***** ChangeLog for 4.0.3 to 4.0.2 *****
FIX: #5853 $conf->global->$calc==0 || $conf->global->$calc==1
FIX: #5958 no discount on supplier command made by replenishment
FIX: #5966 Bug: getNomUrl tooltips show Proposal info even if user has no rights to read them
FIX: #5972 #5734
FIX: #6007
FIX: #6010
FIX: #6029
FIX: #6043 - Payment mode not visible on supplier invoice list
FIX: #6051
FIX: #6062
FIX: #6088
FIX: A draft can be deleted by a user with create permission.
FIX: bad permission to see contract on home page
FIX: bad permission to see contract statistics
FIX: Bcc must not appears to recipient when using SMTPs lib
FIX: Consistent description for add or edit product
FIX: delete contract extrafields on contract deletion
FIX: Deposits and credit notes weren't added in the received and pending columns
FIX: export extrafields must not include separe type
FIX: Export of opportunity status must be code, not id.
FIX: False positive on services not activated
FIX: Filter was wrong or lost during navigation
FIX: HT and TTC price should always be displayed together
FIX: if a supplier price reference is changed after creating an order, we can't clone order.
FIX: in export. Error when using a separate extrafields.
FIX: Introduce hidden option MAIL_PREFIX_FOR_EMAIL_ID to solve pb of tracking email.
FIX: javascript error when using on mobile/smartphone
FIX: javascript xss injection and a translation
FIX: Label of project is in field title not label.
FIX: List of people able to validate an expense report was not complete.
FIX: Missing field
FIX: Module gravatar was not triggered on thirdparty and contact card
FIX: Must use external link into a forged email content.
FIX: Pb in management of date end of projects
FIX: Regression when deleting product
FIX: rendering of output of estimated amount on project overview page.
FIX: Sanitize title of ajax_dialog
FIX: Security to restrict email sending was not efficient
FIX: Setting supplier as client when accept a supplier proposal
FIX: Some statistics not compatible with multicompany module.
FIX: the time spent on project was not visible in its overwiew
FIX: Update intervention lline crash with PgSQL
FIX: wrong test on dict.php
FIX: wrong var name

***** ChangeLog for 4.0.2 compared to 4.0.1 *****
FIX: #5340
FIX: #5779
FIX: #5849
FIX: #5866
FIX: #5907
FIX: Addline if $txlocaltax1 is empty
FIX: Avoid error 500 if phpexcel is disabled
FIX: Avoid errors on debian
FIX: Can edit the customer ref even if order is not draft.
FIX: Documents not moved in new directory if we change reference of the task.
FIX: Error when CATEGORIE_RECURSIV_ADD is enabled and new category is child of an already linked to object
FIX: Extra fields of task not copied on project cloning
FIX: Hidden option PRODUCT_MAX_VISIBLE_PHOTO
FIX: Link on supplier invoice in widget was not clickable
FIX: margin tab on customer card must filter on current entity invoices
FIX: missing column into SQL on thirdparty list
FIX: Nber of attached files were not reported in event report of email sent
FIX: only show projects of related third if external user
FIX: Search provider by price
FIX: Solve backup when using mysqldump that return warning
FIX: Sql error in widget of product for stock alerts
FIX: updateligne if $txlocaltax1 is null

***** ChangeLog for 4.0.1 compared to 4.0.0 *****
FIX: #2853
FIX: #2991
FIX: #3128
FIX: #5699
FIX: #5734
FIX: #5742 error on project list if an extra field separator is added.
FIX: #5746 chrome php Try a fix. Not sure it solved all problems reported
FIX: #5748 Bug: Error updating to 4.0.1 with Postgresql. Field must be varchar.
FIX: #5750 Bug: CmailFile::server_parse enters an infinite loop if $server_response is false
FIX: #5752 Bug VAT NPR not propagated during proposal cloning
FIX: #5763 Bug: Cannot Create Supplier Price Request
FIX: #5770 Dolibarr doesn't modify correctly the hour of a task
FIX: #5776
FIX: #5802 Incoterms not set
FIX: #5813 Bug: Incoterms not being read correctly
FIX: #5818
FIX: alignement of intervention status
FIX: Clean of search fields
FIX: Creation of donation should go back on card after creation
FIX: Date visible on project overview
FIX: Execute a dedicated job from its id may results of launching other jobs too.
FIX: Failed to export contact categories with contact extra fields
FIX: inversion customer/supplier price
FIX: link "back to list" was not visible.
FIX: Lost filter on opportunities
FIX: Mandatory field payment term was not css highlighted.
FIX: Menu users not visible on dolidroid.
FIX: SEC for HTB23302
FIX: The email test sender in email setup was broken
FIX: Translation of "Name" is not a good choice for floow-up.
FIX: Update of maxnbrun on job list failed.
FIX: Value of payment term and project are not set on correct default value when invoice generated from template.
FIX: vat dictionary should allow enter and edit multiple values for localtaxes, separated by: (ex -19:-15)
FIX: Vat not visible in dictionnary

***** ChangeLog for 4.0.0 compared to 3.9.* *****
For users:
NEW: Add recurring invoice feature and automatic generation of invoices.
NEW: Add module "Loan" as stable.
NEW: Add module "Supplier commercial proposal" (price request) with stable status.
NEW: Can select dynamicaly number of lines to show on page on product, shipment, contact, orders, thirdparties. 
NEW: Can select fields to show on list also for list of customer orders, supplier orders, shipments, proposals and invoices.
NEW: Show into badge on tab head, the number of dedicated contacts for all objects.
NEW: Add a checkbox to select/unselect all lines on page that support mass actions (like invoice list page)
NEW: Add a new method for margin calculation. Added margin on "cost price" in addition to margin on WAP price and margin on "best supplier price".
NEW: Add an explanation message on shipment page to explain you can't make shipment if order is not validated
NEW: Add date_rum into table of thirdparty bank account.
NEW: The probability of lead/opportunity can be defined per lead.
NEW: Added Malta VAT into migration script
NEW: Add Expense report into accountancy report
NEW: Add Expense report to approve into workboard 
NEW: Selection of boxes is moved on top of home page
NEW: Add filter on a keyword, status and nature into list of modules.
NEW: Add hidden option BANK_DISABLE_CHECK_DEPOSIT to disable check deposit feature.
NEW: Add hidden option MAIN_PUBLIC_NOTE_IN_ADDRESS
NEW: Add index on invoice status 
NEW: Add constant MAIN_LOGTOHTML to 0 into setup by default to save time when we need to make debug on hosted instance.
NEW: Add list of billed
NEW: Add minimum stock and desired stock into import/export profiles. 
NEW: Add state into thirdparty export fields.
NEW: Add more trackable events (create, submit and receive supplier order).
NEW: Add hidden option MAIN_PROPAGATE_CONTACTS_FROM_ORIGIN
NEW: Add picto on module list to show warning and if module is an external module.
NEW: Add product type filter on turnover report
NEW: Add state into list of fields available for personalized fields of thirdparties
NEW: Add statistics for interventions module
NEW: Add statistics on number of projets on home page
NEW: Add statistics and late records into dashboard for supplier proposals.
NEW: Add the admin info on combo of type of contact
NEW: Add the event BILL_PAYED to the list of supported events for module notification.
NEW: Add total weight and volume on PDF. 
NEW: Add hidden option to hide column qty ordered on shipments.
NEW: Add view of virtual stock into product list (when appropriate)
NEW: Add warning on tasks when they are late (add also the warning tolerance parameter)
NEW: Add weight/volume for one product into shipment export
NEW: Add width and height on product table
NEW: allow a document to be linked to project from another customer on config
NEW: allow project to be shared across entities (for multicompany module)
NEW: All variant of ckeditor config can be tested into the setup page of module.
NEW: Can change dynamically number of records visible into lists.
NEW: Can change type of extrafields (for some combinations only).
NEW: Can define number of first and last line to import into import wizard.
NEW: Can edit next execution date of a cron job.
NEW: Can edit value date of a vat payment after recording it.
NEW: Can filter modules on publisher.
NEW: Can filter on employee status when building emailing from users.
NEW: Can reopen an closed shipment.
NEW: Can search on shipments into the quick search box.
NEW: Can select language from a combo list on page to overwrite a translation.
NEW: Can select number of lines on page list for projects and tasks.
NEW: Can use ^ and $ (to say start with or end with like regex syntax) into search fields when search field is text. Bonus: ^$ can filter all lines with field not defined.
NEW: Clean and enhance code for cron engine
NEW: Can decrease stock on shipment closing/classifying (only if module lot is not enabled for the moment)
NEW: Disabled users are striked.
NEW: Enhance navigation of project module
NEW: fichinter lines ordered by rang AND DATE
NEW: hidden conf to use input file multiple from mail form
NEW: hidden feature: SUPPLIER_ORDER_WITH_NOPRICEDEFINED allow supplier order even if no supplier price defined
NEW: Hidden option MAIN_LANDING_PAGE to choose the first page to show after login works as a "global" option (llx_const) and as a "per user" option (llx_user_param).
NEW: Holiday is a now a RH module. All RH module provides by default visilibity on users of its hierarchy.
NEW: If error is reported during migration process, you can ignore it to avoid to be locked.
NEW: if nb total of lines provided in print barre_liste, display in title
NEW: If option to see non stable modules is on, add a filter into module list to filter on level (deprecated, experimental, development)
NEW: Include number of linked files into badge counter of "Linked files" tab.
NEW: Include sales representative into export of thirdparties
NEW: Indicator on workboard are red/green if late or not.
NEW: Into GED module, filename is truncated only if there is not enough space into table
NEW: Introduce a predefined job to run database backup
NEW: Introduce option MAIN_WEIGHT_DEFAULT_UNIT and MAIN_VOLUME_DEFAULT_UNIT to force output unit for weight and volume.
NEW: Introduce position of records into dictionnary of type of contacts
NEW: Link on a user in leave page reach to leave tab of user.
NEW: List of user in agenda view per user show photo thumb.
NEW: Margins module - Check/update buying price on invoice lines
NEW: Merge all admin tools (system and module admin tools) into same entry "Admin tools", so now things are clear: All features restricted to an admin user is inside "setup" (for setup) or "admin tools" (for action tools) instead of 3 different entries.
NEW: Merge all boxes "related objects" into one. This save a lot of room on most card and avoid often horizontal scoll.
NEW: Moved code that deals with bank categories to BankCateg. Created BankCateg::fetchAll function
NEW: Move HRM dictionary from module to core dictionaries.
NEW: Mutualize code to manage email substitution variables. Show available variables into page to edit email templates.
NEW: Mutualize code: Use one call of function "addThumbs", when possible, to generate thumbs files instead of several call of "vignette" function.
NEW: On translation admin page, admin can overwrite a translation value.
NEW: Option MAIN_LIST_FILTER_ON_DAY is supported on proposal list.
NEW: Add reputation field for price supplier.
NEW: Selection of fields is available on member list.
NEW: Show a badge with number of withdraw requests done on the withdraw tab of invoice.
NEW: Add option to show detail per warehouse into reassort.
NEW: Show total number of modules into the module list.
NEW: Survey system has now a status like other objects. You can close or reopen a survey.
NEW: The note on time spent can be entered when using the "view per day".
NEW: Use ellipsis truncation on too large left menu text.
NEW: When a new field to show into lists is selected, the form is automatically submited and field added.
NEW: When creating a template invoice from a draft invoice, if there is link to contract on draft invoice, link is kept on template invoice.
NEW: When emailing is not sent completely, show progression.
NEW: Experimental module Accountancy Expert.
NEW: Experimental module Multicurency

For developers:
NEW: Add entity field in llx_societe_remise_except and llx_societe_remise.
NEW: Rest API token is no more reset at each call. We can reset it with param reset=1 on login call.
NEW: Add html id/class to locate value in the DOM html
NEW: Add a css class style called 'reposition', so when clicking on a link with this class will move scrollbarr to be placed at same page location.
NEW: TimeZone can be supplied to mktime
NEW: hook in shipment card
NEW: Deprecated Societe::set_prospect_level, Societe::set_commnucation_level, Societe::set_OutstandingBill functions
NEW: A module can add, into its import profiles, a sql request to execute at end of import. This allow to update dernormalized data after import.
NEW: Add hook pdf_build_address 
NEW: Add a parameter on graph function to show a generic graph when no data are available.
NEW: Add $object in parameter of pdf_build_address so we could include hook into the function.
NEW: Add a tool for developers to purge database with no loose of setup
NEW: Can disable a module by renaming dir of module into module.disabled (this save time for maintenance when working with FTP).
NEW: Created AccountLine::insert function and started using it for transaction creation
NEW: Created Account::__toString, Account::getFieldsToShow and Account::getAccountNumberOrder to refactor the way account number was shown
NEW: Created FormBank::getIBANLabel function to get the label of "IBAN" depending on bank account country
NEW: prepare for additional warehouse statuses
NEW: project sharing in select_projetcs_list function
NEW: Removed deprecated CommonObject::client property. Please use CommonObject::thirdparty instead
NEW: Removed unused FormOrder::selectSourcesCommande function
NEW: Renamed ActionComm::add function to ActionComm::create
NEW: Rename Form::select_date to Form::selectDate and Form::form_date to Form::formDate
NEW: Rename path for generic media files
NEW: More phpunit tests. Include some REST API into automatic tests.
NEW: Move Expense report menu from module to menu files.


WARNING: 

Dolibarr 4.0 should be compatible with PHP 7 but more feedbacks are still expected to confirm that.

Following changes may create regression for some external modules, but were necessary to make
Dolibarr better:
- Function log() of class CommandeFournisseur has been removed. Using it is no more required.
- Class Resource was renamed into DolResource to avoid conflict with a reserved PHP word.
- Method commonobject->add_thumb() has been renamed into commonobject->addThumbs().
- Method select_type_comptes_financiers() has been renamed into selectTypeOfBankAccount() 
- Property ->client that was deprecated 6 years ago, is replaced in all core code with ->thirdparty.
- File '/core/tpl/document_actions_pre_headers.tpl.php' were renamed into '/core/actions_linkedfiles.inc.php'.
So if you included it into your module, change your code like this to be compatible with all version:
  $res=@include_once DOL_DOCUMENT_ROOT . '/core/actions_linkedfiles.inc.php';
  if (! $res) include_once DOL_DOCUMENT_ROOT . '/core/tpl/document_actions_pre_headers.tpl.php';



***** ChangeLog for 3.9.4 compared to 3.9.3 *****
FIX: #2853
FIX: #3128
FIX: #4447
FIX: #5128 if create method return duplicated code error not use GETPOST in order to get a new code
FIX: #5340
FIX: #5473
FIX: #5474 Country_id of "Don" object is still empty
FIX: #5534
FIX: #5535 bad dependency.
FIX: #5537 AJAX project search does not work properly
FIX: #5540 getFormMail is not registered as addReplace hook
FIX: #5544 Disabled Contact still appear in lists to send emails
FIX: #5549 getNomUrl tooltips show Order info even if user has no rights to read them
FIX: #5568
FIX: #5594
FIX: #5629 PgSQL Interger string stylish error
FIX: #5651
FIX: #5660
FIX: #5853 $conf->global->$calc==0 || $conf->global->$calc==1
FIX: #5907
FIX: #5966 Bug: getNomUrl tooltips show Proposal info even if user has no rights to read them
FIX: #6051
FIX: #6088
FIX: Can correct stock of lot using eatby or sell by date
FIX: Can make a movement on "out of sell" products
FIX: cannot update bank account on invoice if module order not activated
FIX: Can't create withdrawal document
FIX: delete contract extrafields on contract deletion
FIX: Direction of movement lost if an error occurs
FIX: Error when CATEGORIE_RECURSIV_ADD is enabled and new category is daughter of an already linked to object
FIX: export extrafields must not include separe type
FIX: External user must not be able to edit its discounts
FIX: Failed to export contact categories with contact extra fields
FIX: header title in commercial area
FIX: HT and TTC price should always be displayed together
FIX: incoterms
FIX: incoterms do not output into crabe invoice PDF
FIX: in PgSQL no quote "word style" is permitted around column name
FIX: Introduce hidden option MAIL_PREFIX_FOR_EMAIL_ID to solve pb of tracking email.
FIX: margin tab on customer card must filter on current entity invoices
FIX: missing column into SQL on thridparty list
FIX: only show projects of related third if external user
FIX: PgSQL Module Ressource list crash #5637
FIX: php Strict
FIX: Regression when deleting product
FIX: Security to restrict email sending was not efficient
FIX: tag for date rfc in odt substitution
FIX: Update intervention lline crash with PgSQL
FIX: update limit stock on product stock
FIX: vat dictionary should allow enter and edit multiple values for localtaxes, separated by: (ex -19:-15)
FIX: wrong test on dict.php


***** ChangeLog for 3.9.4 compared to 3.9.3 *****
FIX: #2853
FIX: #3128
FIX: #4447
FIX: #5128 if create method return duplicated code error not use GETPOST in order to get a new code
FIX: #5340
FIX: #5473
FIX: #5474 Country_id of "Don" object is still empty
FIX: #5534
FIX: #5535 bad dependency.
FIX: #5537 AJAX project search does not work properly
FIX: #5540 getFormMail is not registered as addReplace hook
FIX: #5544 Disabled Contact still appear in lists to send emails
FIX: #5549 getNomUrl tooltips show Order info even if user has no rights to read them
FIX: #5568
FIX: #5594
FIX: #5629 PgSQL Interger string stylish error
FIX: #5651
FIX: #5660
FIX: #5853 $conf->global->$calc==0 || $conf->global->$calc==1
FIX: #5907
FIX: #5966 Bug: getNomUrl tooltips show Proposal info even if user has no rights to read them
FIX: #6051
FIX: #6088
FIX: Can correct stock of lot using eatby or sell by date
FIX: Can make a movement on "out of sell" products
FIX: cannot update bank account on invoice if module order not activated
FIX: Can't create withdrawal document
FIX: delete contract extrafields on contract deletion
FIX: Direction of movement lost if an error occurs
FIX: Error when CATEGORIE_RECURSIV_ADD is enabled and new category is daughter of an already linked to object
FIX: export extrafields must not include separe type
FIX: External user must not be able to edit its discounts
FIX: Failed to export contact categories with contact extra fields
FIX: header title in commercial area
FIX: HT and TTC price should always be displayed together
FIX: incoterms
FIX: incoterms do not output into crabe invoice PDF
FIX: in PgSQL no quote "word style" is permitted around column name
FIX: Introduce hidden option MAIL_PREFIX_FOR_EMAIL_ID to solve pb of tracking email.
FIX: margin tab on customer card must filter on current entity invoices
FIX: missing column into SQL on thridparty list
FIX: only show projects of related third if external user
FIX: PgSQL Module Ressource list crash #5637
FIX: php Strict
FIX: Regression when deleting product
FIX: Security to restrict email sending was not efficient
FIX: tag for date rfc in odt substitution
FIX: Update intervention lline crash with PgSQL
FIX: update limit stock on product stock
FIX: vat dictionary should allow enter and edit multiple values for localtaxes, separated by: (ex -19:-15)
FIX: wrong test on dict.php


***** ChangeLog for 3.9.3 compared to 3.9.2 *****
FIX: #4383 $userid not defined
FIX: #4448 $filebonprev is not used, $this->filename now
FIX: #4455
FIX: #4749
FIX: #4756
FIX: #4828
FIX: #4926
FIX: #4964 buyprice in customer from shipping buyprice wasn't load in expedition::fetch_lines
FIX: #5004
FIX: #5068
FIX: #5170 tva sign with INVOICE_POSITIVE_CREDIT_NOTE option
FIX: #5338 use of not initialized var $aphour, $apmin, etc
FIX: #5343
FIX: #5380
FIX: #5383 bad object id on don delete
FIX: #5414
FIX: #5470 User of expense report in bank transactions page is not correct
FIX: a case of corrupted ODT by Word that insert <text:s> when it should not.
FIX: Can't create thirdparty or validate invoice if profid is mandatory and profid does not exists for other countries
FIX: dasboard wrong for late invoice
FIX: duplicate jquery.js files
FIX: extrafield cloned on project clone
FIX: Failed to open file
FIX: Filter on opportunity amount and budget
FIX: form_confirm to delete payment on supplier invoice
FIX: javascript error with german-switzerland language
FIX: large expense note
FIX: Missing original .js file (license violation if sources are not provided)
FIX: Option strict mode compatibility
FIX: product stats all bloc module without enbaled test
FIX: receiving link never works
FIX: task ODT company object not correctly retrieved
FIX: Translate group perms as it is done into user perms
FIX: We must take the last recent defined price when using price level

***** ChangeLog for 3.9.2 compared to 3.9.1 *****
FIX: #4813 Won translation for the key OppStatusWON instead OppStatusWIN
FIX: #5008 SQL error when editing the reference of a supplier invoice that already exists
FIX: #5236 Cron module activated but "Modules tools" does not appear in the left menu.
FIX: Accountancy - 3.9 - Chart of accounts are limited on only one country
FIX: bug on email template
FIX: Can't create a stock transfer from product card
FIX: can't fetch by siret or siren because of first "if"
FIX: Check stock of product by warehouse if $entrepot_id defined on shippings
FIX: Compatible with multicompany
FIX: Creation of the second ressource type fails.
FIX: end of select when no fournprice
FIX: Filter on assigned to was preselected on current user on list "All events" (instead of no filtering)
FIX: Filter on category tag for suppliers
FIX: hook on group card called but not initialized
FIX: Infinite loop on menu tree output for edition 
FIX: Can show tree of entries added by external modules using fk_mainmenu and fk_leftmenu instead of fk_menu.
FIX: init var at wrong place report incorrect "shippable" flag on draft order.
FIX: It doesn't check if there is enough stock to update the lines of orders/invoices
FIX: Menu statistics was not visible if module proposal was not enabled
FIX: Merge manually PR #5161 - Bad translation key
FIX: missing column when module was installed before standard integration
FIX: Missing number total of modules
FIX: Not filtering correctly when coming from dashboard
FIX: PROPAL_MERGE_PDF with PRODUCT_USE_OLD_PATH
FIX: Remove PHP Warning: Creating default object from empty value.
FIX: same page added several times on mergepropal option
FIX: search on date into supplier invoice list dont work because of status -1
FIX: Search supplier ref on contract
FIX: Split of credit note into discount page generates records not correctly recognised as credit note.
FIX: SQL error function on getAvailableDiscounts function, on bill create mode if socid is empty
FIX: #5087
FIX: #5108
FIX: #5163
FIX: #5195
FIX: #5203
FIX: #5207
FIX: #5209
FIX: #5230

***** ChangeLog for 3.9.1 compared to 3.9.* *****
FIX: #3815 Call to undefined function local_by_date()
FIX: #4424 Missing email of user popup in supplier orders area
FIX: #4442 Missing translation in Banks menu
FIX: #4737 Bank transacion type selector translation is cropped
FIX: #4742 Able to delete a supplier invoice with a registered payment
FIX: #4743 UI glitch in project summary page
FIX: #4747 Missing UI background when registering a supplier invoice payment
FIX: #4748 Supplier invoice payment confirmation amount is not translated
FIX: #4766 VAT not shown in supplier invoice popup
FIX: #4784
FIX: #4809 Duplicate functions with different content
FIX: #4812
FIX: #4839
FIX: #4851 Project selector in supplier invoices shows the project label twice
FIX: #4870
FIX: #4874 SQL error when listing users
FIX: #4880
FIX: #4961
FIX: #4989
FIX: If oauth has never been activated two tables are missing and printing is not working
FIX: A not enabled field for list must not into fields to add
FIX: Bad color of message password changed
FIX: Bad error and style message when changing its own login
FIX: Bad function name call on delete
FIX: Bad include and param for project numbering module call
FIX: bad translation language loaded FIX: When changing thirdparty on event card, the showempty option of contact was lost. FIX: Bad placeholder shown on combo to select a thirdparty.
FIX: Bad vat definition when using POS module
FIX: Box disabled because bugged
FIX: Can not select a commercial on the creation of a third
FIX: Check of EAN13 barcode when mask was set to use 13 digits instead of 12
FIX: correct display of minimum buying price
FIX: Creation of thumb image for size "small" was not done.
FIX: Damn, where was the project ref ?
FIX: Default vat is not set correctly when an error occured and we use VAT identified by a code.
FIX: dont retrieve new buying price on margin display
FIX: Duplicate records into export
FIX: Each time we edit a line, we loose the unit price.
FIX: Email templates not compatible with Multicompany
FIX: Export must use a left join to not loose lines
FIX: fetchAllEMailTemplate
FIX: Filter/search on extrafields on lists
FIX: finished parameters not used
FIX: Generated thumbs must always use the png format so using thumbs can work.
FIX: Hook resprint  be printed
FIX: image extension must be in lower case
FIX: Missing clean of criteria
FIX: Missing database escaping on supplier price insert/update
FIX: Missing function
FIX: Multiprice generator didn't recalculate prices if only the price_base_type property changes
FIX: Not removing code into vatrate.
FIX: Not showing sellprice properly on product list
FIX: Parsing of amount to pay vat
FIX: PHPCS
FIX: PMP is deprecated at warehouse level
FIX: real min buying price
FIX: Same term to create than other objects
FIX: Some records were lost into margin per product report
FIX: systematic rounding causes prices to be updated without reason
FIX: Template email must take care of positino column
FIX: VAT rate can be negative. Example spain selling to morroco.
FIX: When cloning an order the order result from clone must be now
FIX: When using option Price per level, when adding a predefined product, the vat for customer was not correctly set.

***** ChangeLog for 3.9.0 compared to 3.8.* *****
For users:
NEW: A new and more modern look for "eldy" theme.
NEW: Introduce a new theme called "Material Design". 
NEW: #3767 Allow changing multiple prices of a product at once
NEW: Add a button to purge criteria in user list
NEW: Add a filter field to restrict list of member when doing a LDAP list request. Use also this filter into ldap command line script making sync from ldap to dolibarr.
NEW: Add all assigned users and all extrafields data in new event when we createFromClone
NEW: Add hidden option to use standard position address in crabe model For electronic sending solutions
NEW: Add a refresh button on page list of direct print jobs.
NEW: Add a tab "document" in donation card
NEW: Add cancel button on thirdparty create page
NEW: Add chart of product statistics
NEW: Add color on categories
NEW: Add date value filter on account records list
NEW: Add __PROJECT_NAME__ tag for customer invoice emails
NEW: Add option PDF_ALLOW_HTML_FOR_FREE_TEXT to be able to enter pdf footer text with wysiwyg editor.
NEW: Add fields into llx_cronjobs to be able to use job table to queue one shot jobs.
NEW: Add filter on status on invoice list
NEW: Add filter on status on shipments
NEW: Add gender property managed on user card FIX: Better error messages when uploading photo of user when permission to write are not granted
NEW: Add help tooltips on fields of dictionary edit pages.
NEW: Add hidden option MAIN_MAILFORM_DISABLE_ENTERKEY to disable the key enter into the form to send email.
NEW: Add $ID$ into extrafields management to allow use of current object id on filter for select list from table and checkbox list from table
NEW: Add info page on product card
NEW: Add into about page, a sample text to use to promote new version release (visible only if version is last stable)
NEW: Add none/all selection into list of files for FTP browser module
NEW: Add opportunity amount on project card.
NEW: Add link "date of invoice" to select date of invoice when creating a payment in one click.
NEW: Add planned workload and declared progress on project summary list on project home page (data aggregated from tasks of project)
NEW: Add ref and label of project into export
NEW: Add status into filters of graph
NEW: Add tab document on salaries payment
NEW: Add thumb of users into stats box on home page
NEW: A link to the bugtracker report tool can be enabled in the GUI
NEW: Better look for POS. More responsive design.
NEW: Can add project search on left menu search area
NEW: Can assign a task to yourself to have it appear on timesheet.
NEW: Can close a project that has draft status with no need to switch it to validate status before.
NEW: Can edit Background color for Top menu and Background color for table title line.
NEW: Can edit email templates using WYSIWYG editor.
NEW: Can edit list of prospect status for customers/prospects. Add a new entry into dictionary table to manage list fo status.
NEW: Can filter on contact status in prospect list. Removed deprecated menu entry.
NEW: Can filter proposal on a tag of a product.
NEW: Can filter proposal, orders or invoices with criteria "contain at least one product with following tag"
NEW: Can choose fields to show on project list.
NEW: Can choose fields to show in product list. Extrafields are also supported.
NEW: Can choose fields to show into the contact list. Extrafields are also supported.
NEW: Can choose fields to show into list of users. Extrafields are also supported.
NEW: Can set default value of event type when creating an event (if option "manage type of event" is used).
NEW: Can upload files on leave requests. Use more standard permissions.
NEW: Can use a "|" to make a OR search on several different criterias into search text filters of tables.
NEW: Can use the * as a joker characters into search boxes of lists.
NEW: Clean code into salary module, debug and add indexes 
NEW: Can filter on user list and salary payments on user with naural search.
NEW: Can clone agenda events.
NEW: Color category is visible onto the thumb of tags on thirdparty, or products cards.
NEW: Conf to use next product/service ref when we clone a product/service
NEW: Contract module can be used to follow both sold and bought contracts/recurring subscriptions.
NEW: Can change amount when creating withdraws requests.
NEW: FEATURE PROPOSAL: on proposal, order or invoice creation from scratch, reload page after customer selection so its informations can be loaded
NEW: Filter "active" by default on user list. Fix label of permission of project module.
NEW: Forms are using the "tab look", even in creation mode.
NEW: Free text for cheque deposit receipt can be HTML content.
NEW: Hidden option THEME_ELDY_USE_HOVER is stable enough to become officialy visible into setup.
NEW: If module salaries is on, you can set a hourly value for time consumed by users. When a user enter its time consumed on a project, a calculation is done to provide the cost for human services. This value appears into the "Overview" of project.
NEW: Add import profile to import sales representatives of third parties.
NEW: Increase length of bank code to 128 char #3704
NEW: Into the overview of projects, the name of thirdparty appears into combo lists of elements to link to project.
NEW: Introduce a "code" into table of vats to describe VAT. This will allow to suggest different vat lines with same value with ability to differentiate them.
NEW: Introduce cost price on products.
NEW: Introduce hidden option MAIN_LANDING_PAGE to decide the home page visible just after login.
NEW: Introduce hidden option MAIN_REPLACE_TRANS_xx_XX to allow simple replacement of translated string on the fly. Prefer to use next method.
NEW: Introduce table llx_overwrite_trans to be able to overwrite translations by simple database edition.
NEW: Introduce use of cache for thumbs images of users to save bandwith.
NEW: Experimental level multiprice generator based on per cent variations over base price.
NEW: List of projects of a thirdparty are visible on a project tab for the thirdparty.
NEW: Merge all left menu search boxes into one.
NEW: Merge all search fields of an area page into one search box.
NEW: Next ref on clone doesn't need conf, it's used if mask exists.
NEW: Only arrow of current sorted field is visible into table views. This save a lot of space. You can click on the column title to sort. This make clickable area larger and click to sort is easier.
NEW: On page to see/edit contact of an ojbect, the status of contact is visible (for both external and internal users).
NEW: Option "encrypt password" into database is set to on by default on first install.
NEW: Print event type on third party card tab agenda list (only if AGENDA_USE_EVENT_TYPE = 1)
NEW: Provide an easier way to understand if an order can be shipped.
NEW: Quick search filter works also on invoice, proposal, order, intervention, contract and expense reports.
NEW: Replace category edition page on members with new select2 component.
NEW: Show photo of logged user into login top right block. 
NEW: If no photo is available for user, we show a generic photo depending on gender.
NEW: Show photo of user into user list.
NEW: Show which fields were used for search when doing a "generic search" from the "quick search" form on left menu.
NEW: Statistic graphs on products offer a filter on product type (product / service or both)
NEW: Syslog displays configuration errors
NEW: The clicktodial module is now able to provide link "tel:" on phone numbers. So it is also possible to use clicktodial with a client solution like the "xivo" local client.
NEW: The conditional IF into ODT templates works also on not defined var so we can show data only if defined. Close #3819
NEW: The free text in PDF footers can now be a HTML content. So the WYSIWYG editor is on by default to edit it into module setup.
NEW: The thirdparties tabs, the contacts tabs and the members tabs are now presented using a new "top banner", saving space and using a same way to show address, status and navigation arrows.
NEW: Thumbs for statistics on main page are fully clicable (not only link inside the thumb)
NEW: Translate extrafield's labels.
NEW: Use new select2 component for juridical status, country and state selection.
NEW: When creating order, proposal or invoice from thirdparty card, the project is asked during creation. A link to create project if it does not exists is also available. 
NEW: Uniformize form creation of proposal to add public and private notes during creation like for order and invoice.
NEW: More robust antiXSS engine.
NEW: Compatibility with Mysql 5.7+

For developers:
NEW: The search box and the bookmarks are now rendered by the menu manager.
NEW: Add a new widget $form->selectArrayAjax() to use combo list with content coming from an Ajax URL.
NEW: Add doActions hook method call in contract card
NEW: Added doActions hooks to user cards
NEW: Add a new component to select categories/tags from the main edit page of product. The dedicated tab is also removed.
NEW: upgrade jQuery Component Datable (and extras) to 1.10.7
NEW: script to build API class from existing class
NEW: Prepare database to store information per files (for example to define if an image can be used as a cover or not)
NEW: log hooks loading
NEW: Introduce property module_position so a module can decide where it appears into list of modules.
NEW: Introduce function dolGetFirstLineOfText
NEW: Introduce a method getDefaultCreateValueForField for developers to get a default value to use for a form in create mode. Implement it for public and private notes.
NEW: A module can add its entries into cron module.
NEW: Framework feature. To have a page being loaded at same scrollbar level after a click on a href link, just add the class "reposition" on this link.
NEW: Add exemple of setup for multitail to render dolibarr log files
NEW: Add restler framework. First step to build REST API into Dolibarr.
NEW: Add css class and ids on column of detail lines to allow module to easily manipulate fields.
NEW: Add hook in send mail
NEW: Add hooks on list of members to allow an external module to add more fields into list view.
NEW: Add hooks to allow an external module to complete list of events into calendar views.
NEW: Add "productpricecard" hook and uniformize code
NEW: Enhance also the prototype test_arrays to include select form before table.
NEW: Enhance prototype, project list and proposal list with new hooks to have an external module able to add more fields.
NEW: Enhance style engine. Add option to set color of links.
NEW: ODT generators can now also set meta properties of ODT file.
NEW: Add missing columns into llx_expedition to match other tables.
NEW: A new function getImageFileNameForSize was also introduced to choose image best size according to usage to save bandwith.
NEW: Support logging to a Sentry server
NEW: Prepare database to have agenda able to store more detailed emails events. 

WARNING: 

Dolibarr 3.9 is not yet fully compatible with PHP 7 even if most features seems to work.

Mysql minimum version is now 5.0.3 

Following changes may create regression for some external modules, but were necessary to make
Dolibarr better:
- Deprecated Product::setPriceExpression. Use Product::update instead
- Deprecated hidden option MAIN_USE_CUSTOM_TRANSLATION has been removed. Use table llx_overwrite_trans instead.
- Trigger LINECONTRACT_INSERT has been renamed into LINECONTRACT_CREATE to match common denomination.
- A lot hooks used into PDF generation were not correctly implemented. We had to fix this. The result si that
the following hook were set as hook of type "replace". This means if your module implement such hooks, it must 
return 0 to execute standard code or 1 to replace standard code (value to output should be set into resPrints instead).
This is list of hooks modified:
'pdf_getlinenum', 'pdf_getlineref', 'pdf_getlineref_supplier', 'pdf_getlinevatrate', 'pdf_getlineupexcltax',
'pdf_getlineupwithtax', 'pdf_getlineqty', 'pdf_getlineqty_asked', 'pdf_getlineqty_shipped', 'pdf_getlineqty_keeptoship',
'pdf_getlineunit', 'pdf_getlineremisepercent', 'pdf_getlineprogress', 'pdf_getlinetotalexcltax', 'pdf_getlinetotalwithtax'
- Renamed Product::isservice and Product::isproduct to match PSR-2
- Remove deprecated Product::hidden property



***** ChangeLog for 3.8.5 compared to 3.8.4 *****
FIX: #3815 Call to undefined function local_by_date().
FIX: #4424 Missing email of user popup in supplier orders area
FIX: #4442 Missing translation in Banks menu
FIX: #4448 $filebonprev is not used, $this->filename now
FIX: #4455
FIX: #4737 Bank transacion type selector translation is cropped
FIX: #4742 Able to delete a supplier invoice with a registered payment
FIX: #4743 UI glitch in project summary page
FIX: #4747 Missing UI background when registering a supplier invoice payment
FIX: #4748 Supplier invoice payment confirmation amount is not translated
FIX: #4749
FIX: #4756
FIX: #4766 VAT not shown in supplier invoice popup
FIX: #4809 - Duplicate functions with different content
FIX: #4851 Project selector in supplier invoices shows the project label twice
FIX: #4870
FIX: #5008 SQL error when editing the reference of a supplier invoice that already exists
FIX: #5048 Product supplier list display only one produc
FIX: #5170 tva sign with INVOICE_POSITIVE_CREDIT_NOTE option
FIX: #5203
FIX: #5207
FIX: #5338 use of not initialized var $aphour, $apmin, etc
FIX: #5380
FIX: #5383 bad object id on don delete
FIX: #5474 Country_id of "Don" object is still empty
FIX: Accountancy - 3.8 - Chart of accounts are limited on only one country
FIX: Bad include and param for project numbering module call
FIX: Box disabled because bugged
FIX: bug on email template
FIX: Can correct stock of lot using eatby or sell by date
FIX: Can make a movement on "out of sell" products
FIX: Can't create thirdparty or validate invoice if profid is mandatory and profid does not exists for other countries
FIX: can't fetch by siret or siren because of first "if"
FIX: Check stock of product by warehouse if $entrepot_id defined on shippings
FIX: correct display of minimum buying price
FIX: Creation of thumb image for size "small" was not done.
FIX: Direction of movement lost if an error occurs
FIX: dont retrieve new buying price on margin display
FIX: Duplicate records into export
FIX: Email templates not compatible with Multicompany
FIX: end of select when no fournprice
FIX: finished parameters not used
FIX: hook on group card called but not initialized
FIX: It doesn't check if there is enough stock to update the lines of orders/invoices
FIX: large expense note
FIX: missing column when module was installed before standard integration
FIX: Missing database escaping on supplier price insert/update
FIX: Not filtering correctly when come from dashboard
FIX: PROPAL_MERGE_PDF with PRODUCT_USE_OLD_PATH
FIX: real min buying price
FIX: receiving link never works
FIX: same page added several times on mergepropal option
FIX: search on date into supplier invoice list dont work because of status -1
FIX: Search supplier ref on contract
FIX: SQL error function on getAvailableDiscounts function, on bill create mode if socid is empty
FIX: systematic rounding causes prices to be updated without reason
FIX: task ODT company object not correctly retrieved
FIX: Template email must take care of positino column
FIX: VAT rate can be negative. Example spain selling to morroco.

***** ChangeLog for 3.8.4 compared to 3.8.3 *****
FIX: #3694
FIX: #3798 #2519 Cron jobs would never be executed
FIX: #4155 Search Categories error
FIX: #4239
FIX: #4272 Error when trying to print the page "Linked objects" of a Thirdparty
FIX: #4291 Correctly filter bank card GETPOSTs
FIX: #4291 Correctly filter external calendar GETPOSTs
FIX: #4341
FIX: #4394 Untranslated label in list of expense reports
FIX: #4414 Supplier invoices use FAC_FORCE_DATE_VALIDATION client invoices property
FIX: #4418
FIX: #4425 Missing "VAT" translation in supplier order popup
FIX: #4434 Weird behaviour when enabling multiprices
FIX: #4440 Wrong price is filled by Product::fetch into multiprices arrays
FIX: #4453 SEPA Direct Debit generated XML shows a trailing comma in RmtInf field
FIX: #4528
FIX: #4556 desiredstock and seuil_stock_alerte cleared on modify product card
FIX: #4580
FIX: #4583 Incorrect call of Categories::containing throws a DoliDB error
FIX: #4649 Wrong parameters order
FIX: #4768
FIX: #4785
FIX: Add a test to show bugged module with a bad declaration of dictionaries to avoid to see clean module to be breaked.
FIX: add Croatia into list of country in EEC
FIX: add missing global def for ttc column
FIX: ajax error with multicompany module
FIX: Avoid errors when batch stock is negative
FIX: bad field in select
FIX: bad path
FIX: bad transaction level due to code of situation invoices
FIX: best sql request
FIX: bookmark's user change after update if the user hasn't superadmin right
FIX: call trigger LINEBILL_SUPPLIER_CREATE
FIX: Can not disabled an opened service line in a contract
FIX: can't clone event
FIX: can't send mail to thirdparty contact if no mail defined on thirdparty card
FIX: Check stock of batch on shippment
FIX: code corrupting database
FIX: compatibility with multicompany transversal mode
FIX: compatibility with multicompany transversal mode and more security issue
FIX: Contrat card don't consider user permissions to show active/unactive service button
FIX: CVE CVE-2015-8685
FIX: Deadlock situation. Can't edit anymore contract. FIX: List of automatic events was not visible.
FIX: disable main.inc.php hooks
FIX: do not show warning if account defined
FIX: don't see the sales representative of anothers entities
FIX: duration format
FIX: Correct problem of rights beetween tax and salaries module
FIX: Email templates not compatible with Multicompany
FIX: $fileparams is not defined
FIX: filter by socid if from customer card
FIX: for avoid conflict with "global $m" in memory.lib.php
FIX: for avoid division by 0
FIX: hover css
FIX: If option to hide automatic ECM is on, dont show menu.
FIX: if we dont use SUPPLIER_ORDER_USE_HOUR_FOR_DELIVERY_DATE the hour is displayed on pdf
FIX: Introduce hidden option to disable feature than hangs when too much data
FIX: ISSUE #4506 : make working the PROPAL_CLONE_ON_CREATE_PAGE hidden constant
FIX: issue when bank module is disabled FIX: missing entity filter for lines of payment
FIX: list of leave request was not showing label correctly.
FIX: MAIN_THIRDPARTY_CREATION_INDIVIDUAL syntax error in name
FIX: markRate can be 100
FIX: minor css error (pixel size must have "px"). Compatibility with old behaviour.
FIX: missing field "label"
FIX: missing signature and uniformize code between card and script
FIX: missing traduction
FIX: missing translation
FIX: missing translation key
FIX: nblignes not calculated after hook and hook can't modify this value. Usefull for modules
FIX: no database structure change is allowed into minor versions
FIX: no transaction in this place
FIX: Noway to validate a leave request for some uer even if they have permission for.
FIX: Option to disable meteo was not set correctly in edit mode
FIX: $outputlangs is not defined (dolibarr 3.7, 3.8, 3.9)
FIX: path to copyrighted files
FIX: php unit to work both with old and new setup
FIX: Purge of temp files was broken
FIX: Relative discount decimals are not saved
FIX: Removed a bugged list. Fixed another one to not count data of previous year.
FIX: retrieve correct pu_ttc (set by printObjectLine function) like in 3.7
FIX: search product in customer product prices doesn't work
FIX: Some filters are lost when paging
FIX: sql injection #4341
FIX: sql injection even when code is on several lines
FIX: sql request and total for time spen for current month
FIX: Sql syntax error in doc_generic_task_odt
FIX: Status filter don't work
FIX: Strict Standards: Only variables should be passed by reference
FIX: The part added with hidden option MAIN_DOC_USE_TIMING was included with a . instead of -. This make os think it is part of extension instead of file name.
FIX: The third dashboard don't consider user permissions
FIX: the view my task must show only task you are assigned to
FIX: to allow phpunit of migration process for 3.4 to 3.5
FIX: to allow phpunit of migration process for 3.5 to 3.6
FIX: userlocaltax
FIX: view of product image when using old path 
FIX: size of image uploaded on user.
FIX: We must ue the "small" size of imge to show on card pages.
FIX: When we make a direct assignement on a task to a user, we must check he is also assigned to project (and if not assign it)
FIX: wrong fk_parent_line in credit note with invoiceAvoirWithLines option
FIX: wrong modelpdf var name
FIX: wrong object name

***** ChangeLog for 3.8.3 compared to 3.8.2 *****
FIX: #3805
FIX: #3231 [Members] Public subscription page displays GeoIP error
FIX: #3240
FIX: #3293 Login page form icons not shown
FIX: #3508 Useless tooltip in 3.8 boxes
FIX: #3661 Margin is not selected correctly when adding a product
FIX: #3679 Error when deleting a Localtax2 special payment
FIX: #3707 Thirdparty bank account page table has a glitch
FIX: #3726 When upload file, don't test if PRODUCT_USE_OLD_PATH_FOR_PHOTO variable is empty or not
FIX: #3734 Do not show empty links of deleted source objects in stock movement list
FIX: #3836 Unable to upload a document to an invoice under some circunstances
FIX: #3878 Storing and deleting files on emailing was done at wrong place
FIX: #3880
FIX: #3882
FIX: #3890 Expected transactions bank account page, shows negative numbers
FIX: #3912
FIX: #3928 Creating a Customer order and a Customer invoice from a project, does not inherit payment conditions and method of payment of customer card
FIX: #3953 Don't round supplier price
FIX: #3953 rounding of buying price
FIX: #3980 Search field in "product by supplier" list sends empty result 3.8 and 3.7
FIX: #3987 Undefined variable $newref in CommandeFournisseur::approve
FIX: #3988 Undefined variable $conf and $error in CommandeFournisseur::addline
FIX: #3989 Undefined variable $conf in CommandeFournisseur::getNomUrl
FIX: #3990
FIX: #3992 CommandeFournisseur::ref is marked as deprecated and it shouldn't be
FIX: #3996 Dictionnary hooks are not working in 3.8
FIX: #3997 Wrong permission key used for Margins > Read all
FIX: #4016 User link is not correctly formed in emailing receivers
FIX: #4018 SQL error if trying to access the mailing/card.php page without an ID defined
FIX: #4036 Direct printing module without any driver configured, shows an unformatted error message
FIX: #4043 Incorrect translation in error mesage in menu creation admin page
FIX: #4049 PHP warning when trying to access a non-existing product/service
FIX: #4055 SQL error when trying to access a non-existing expedition
FIX: #4081 Added missing translation
FIX: #4097 Public holiday calculation
FIX: #4182 SQL error when deleting an unexisting bank entry
FIX: #4242 Allow disabling dashes in documents
FIX: #4243 sql injection
FIX: #4281
FIX: #4282 Defined shipping time were not shown in Customer order's PDF documents
FIX: #4285 SQL query shown when accessing an unexisting invoice
FIX: #4287 SQL error when accessing an unexisting proposal
FIX: #4302 Undefined variable $conf in Commande::LibStatut
FIX: Allow to search on alias name into select
FIX: Add a protection to not make release if ChangeLog was not generated.
FIX: autofocus on input search product
FIX: bad calculation for stock value
FIX: Better compatibility for users that used the not supported option MAIN_USE_JQUERY_MULTISELECT set to 1.
FIX: Bug: $this is not accessible in static context in Mailing::libStatutDest #4050
FIX: can not have access to the new ids or propal lines on PROPAL_CLONE
FIX: Can't update line's duration
FIX: Can use formated float number on old expense report module.
FIX: change object statut on close shipping and remove erratic db commit
FIX: change order date on clone (as everywhere else)
FIX: event's data lost on user assign update
FIX: export propal and order with extrafields
FIX: export with category contact extrafields
FIX: jquery select of project generate js error on change event
FIX: label of line is set in description field if empty
FIX: loss data also if update was cancel by error of ended state with no end date, try a generic patch
FIX: mail isn't display in title on event in mode view
FIX: Missing to set context into workflow actions, so triggers can't know we are creating an invoice from order or an order from a proposal.
FIX: NB task and percent progress in box project
FIX: Not delete a product when have customer price
FIX: Not deleting contrats on element_element table
FIX: Not use localtaxes when invoice some orders
FIX: only active customer should be available into select list thirdparty on invoice creation
FIX: only active customer should be return into new invoice creation select list
FIX: AWP calculation
FIX: product link in project box
FIX: Remove  column creation for table llx_product_fournisseur_price, the column use un calss is fk_supplier_price_expression, and fk_price_expression does not exist into lx_product_fournisseur_price sql file declaration
FIX: Show category selector if we have permission to view products or services
FIX: showrefnav htmlspecialchar instead of < >
FIX: The label hidden was not supported when using jmobile
FIX: Too many information were hidden. A lot of users still need bank account on PDF.
FIX: Use "WHERE true" instead of "WHERE 1" #4132

***** ChangeLog for 3.8.2 compared to 3.8.1 *****
FIX: Add a protection to not make release if ChangeLog was not generated.
FIX: 1/ update_extra() function must not be in  "if(!empty(MAIN_DISABLE_CONTACTS_TAB)" test. 2/ Reindented code
FIX: #3240
FIX: #3541 Bypass authentication when user was created using LDAP
FIX: #3605 deleting a shipping
FIX: #3661 Margin is not selected correctly when adding a product
FIX: #3689 Bug on workflow module
FIX: #3724 Bug: Blank page after cloning proposal if we changed client
FIX: #3726 Better support for PRODUCT_USE_OLD_PATH_FOR_PHOTO
FIX: #3726 Not showing images on product card
FIX: #3757 Can't set amount in a social contribution with some languages
FIX: #3786 Translation of select box.
FIX: #3841 creation of a task completed has not status set to finished by default
FIX: #3878 Storing and deleting files on emailing was done at wrong place
FIX: #3880
FIX: #3882
FIX: action not appear before an update because of a lack of line in action ressource
FIX: add tag myuser_job into ODT replacement
FIX: Avoid changing the state to a thirdparty who shouldn't be contacted anymore
FIX: bad calculation for stock value
FIX: Bad parameters
FIX: Bad picto for expense report
FIX: bad property so after creating an event from calendar, filter were lost.
FIX: bad stock valorisation
FIX: better fix to generate a PROV ref after clone
FIX: bug invoice classified in propale next update commonobject class in 3.8
FIX: Can export a field into task time table with export project profile
FIX: change order date on clone (as everywhere else)
FIX: clone customer order create new order with validate ref and not with PROV
FIX: Contacts are not added to the list with the status "no contact"
FIX: Default thirdparty when cloning invoice was not set.
FIX: double db escape add too quote
FIX: event's data lost on user assign update
FIX: Filter in customer price per product of a thirdparty returned error
FIX: filters on supplier invoices list are not used, search_status instead
FIX: fix HTML into formconfirm box
FIX: IF autocomplete was set on thirdparty list, it was not possible to open list of extrafields.
FIX: If no end date is set on survey, we should be able to vote.
FIX: loss data also if update was cancel by error of ended state with no end date, try a generic patch
FIX: no need to remove file into mail form, the temp dir will be deleted after any sending
FIX: pmp calculation
FIX: Preview pages was not using correct style for ref
FIX: project was not retrieved on invoice creation form
FIX: Revert option WORKFLOW_PROPAL_CAN_CLASSIFIED_BILLED_WITHOUT_INVOICES into option WORKFLOW_PROPAL_NEED_INVOICE_TO_BE_CLASSIFIED_BILLED for better compatibility with old versions
FIX: Search status not saved into list
FIX: search_status not used in mergefusiontool
FIX: Show category selector if we have permission to view products or services
FIX: Show product image on getNomUrl()
FIX: skeleton class must use db->order rather than ORDER BY into fetchAll
FIX: Societe::set_parent() function needs societe object to be fetched to update parent
FIX: supplier rights for orderToInvoice
FIX: tag object_total_vat_x need x to be a string with unknown decimal lenght. Now use for x the real vat real with no more decimal (x = 20 or x = 8.5 or x = 5.99, ...)
FIX: The preview of PDF was never refreshed if PDF document was changed
FIX: The thumb of user into top menu was using the image in full size. This make a large download at each page call. We must use the mini thumbs.
FIX: Total in summary was not same than into detail on the referrer page.

***** ChangeLog for 3.8.1 compared to 3.8.0 *****
FIX: #3521 postgresql migration error
FIX: #3524
FIX: #3529
FIX: #3530
FIX: #3533
FIX: #3533 Load categories language
FIX: #3534
FIX: #3572 Impossible to attach project in order
FIX: #3599 Not saving legal form
FIX: #3606
FIX: #3607 Better categories setting and unsetting
FIX: #3628
FIX: #3630 - Wrong balance report when module salaries and donation disabled
FIX: Add a test to save life when ref of object (invoice ref, order ref, ...) was empty. The was no way to go back to a clean situation, even after vaidating again the object.
FIX: Admin fiche inter page do not take good action
FIX: Always use type send in parameters in showCategories method
FIX: avoid SQL error in getValueFrom common object when all params are not send
FIX: avoid SQL error when no sortfield send to method
FIX: bad link into project box
FIX: Bad title line in project view when using jmobile
FIX: Bad translation key for project "Overview"
FIX: Can create Proposal on close thridparty #3526
FIX: Can't change state on a contact
FIX: Can't change the admin with default setup
FIX: Can't delete thirdparty if there is some discounts
FIX: Can't reopen a canceled invoice.
FIX: Creation of tables or keys must not be done with a random order.
FIX: debian install when module mysqli is not installed.
FIX: Description of tags was mandatory in edit mode but not in create mode. Should not be mandatory.
FIX: display error on extrafields on ficheinter
FIX: Email selector contact must not include inactive contact
FIX: error in SQL due to a previous fix
FIX: Error retrieving customer prices
FIX: Event from ical stream should not be movable into calendar view
FIX: facturestat bad sql when customer view is limited
FIX: Filter on status of thirdparty list and bad encoding of url
FIX: icon into export profile may be not correctly output
FIX: Init into bad var
FIX: Link of project must be cickable if user has permission to read all projects FIX: Missing information into the alt of project picto
FIX: List of project for user that are restrited as sale repreentative to some thirdparties.
FIX: Mass Mailing activity don't display all status
FIX: Missing contracts into list in page of Refering objects of a thirdparty.
FIX: Missing menu entry for list of thirdparties when using auguria menu manager
FIX: Missing validate button if permission are not valid.
FIX: New adherent from, always redirect on entity
FIX: not closing CSS.
FIX: not responsive part for project page
FIX: Only are showing one object linked
FIX: order ref must not be translated
FIX: Payment form for paypal and paybox was not centered.
FIX: Pb into pagination scroll widget FIX: Style of previous-next card when using dolidroid
FIX: Regression on bad use of fk_account showing the bad bank account on PDF.
FIX: Removed warnings
FIX: remove twice same test
FIX: select of project using ajax autocomplete option
FIX: sortder field was missing so manually added values were moved to begin.
FIX: Syntax error in Debian Apache configuration
FIX: The admin flag is mising.
FIX: The filter on thirdparty prices should be visible if there is at least one thirdparty price.
FIX: Thirdparty is missing on card
FIX: update2.php test res befre assign it
FIX: When delete actioncomm also delete actioncomm_resources
FIX: when editing time spent, date of line suggested was a rubbish value
FIX: When filter with empty status, by default get canceled status (-1)
FIX: When update a member login for a member linked to a user, the login of user was not sync (not updated).
FIX: Wizard for restore does not show import command


***** ChangeLog for 3.8 compared to 3.7.* *****
For users:
FIX: #2519
FIX: #2758 Product::update sets product note to "null" when $prod->note is null
FIX: #2832: Fixed a problem with special characters in expense report PDF model
FIX: #2856 : Wrong table design
FIX: #2901
FIX: #2957 : missing $langs object for trigger
FIX: #2983 Load gravatar avatar images securely over HTTPS
FIX: #2987: removed dead function moneyMeter()
FIX: #3009: Better filtering to prevent SQL injection
FIX: #3009: Better filtering to prevent SQL injection
FIX: #3091 TotalHT amount in supplier order is bold unlike the rest of Dolibarr
FIX: #3138 - Too much visible thing when access is denied on public pages
FIX: #3173 Overlapping of shipment ref
FIX: Adding 5 more choice link into survey module was not working with chrome
FIX: bad calculation for stock value
FIX: Bad link to login page into email for password renewal.
FIX: Bad logo for status "Do not contact" of thirdparty.
FIX: Bad variable usage
FIX: Better management error into the color conversion functions
FIX: [bug #1883] missing field in SQL installation
FIX: Bug on order and supplier invoice numeration mask when use supplier code
FIX: Bug on order and supplier invoice numeration mask when use supplier code
FIX: button create payment hide if tax amount is less than 1
FIX: can receive new batch product on supplier order
FIX: can show print page after product save
FIX: Close #2835 Customer prices of a product shows incorrect history order
FIX: Close #2837 Product list table column header does not match column body
FIX: Close bug #2855 Wrong translation key in localtax report page
FIX: Close bug #2861 Undefined variable $res when migrating from 3.6.2 to 3.7.0
FIX: Close bug #2891 Category hooks do not work
FIX: Close bug #2900 Courtesy title is not stored in create thirdparty form
FIX: Close bug #2976: "Report" tab is the current tab but it is not marked as selected by the UI
FIX: Correct migration script
FIX: create contact with extrafiel is null when it is require
FIX: Description of contract line was not visible.
FIX: Correct path of loan class
FIX: Correct problem field with note - Add note_private & use wysiwyg editor
FIX: Edit in place of "Outstanding Limit"
FIX: Module Expense Report - Correct init
FIX: Update licence to GPLv3
FIX: End log must use same level then start log.
FIX: event for restricted user was restricted if company null
FIX: event not linked to contact on creation
FIX: Export of tags for contact and member
FIX: extrafields required on thirdparty
FIX: Force ref
FIX: Function expects an int, not a boolean
FIX: Function was expecting a boolean not a string
FIX: hide category if it's not enable
FIX: If supplier invoice block linked element is display after other block total HT amount is not reset to 0 and sum other block (like customer orders values)
FIX: jdate returning -62169955200 on x64 machine
FIX: Let ability to use IDPROF verifications even if new entry is "private"
FIX: migration error
FIX: moved built-in bug report system to GitHub Issues
FIX: Moved code to where the variable is defined
FIX: No check warehouse is provided if module stock is not enabled.
FIX: Payed invoices are showed as canceled FIX: Bad date filter on customer order
FIX: Ref/label of product on contract line was not visible, nor into page, nor into PDF.
FIX: Removed concatenation on undeclared variable
FIX: Remove deprecated property 'libelle' on product object
FIX: Replaced some deprecated call
FIX: Replaced some deprecated property
FIX: Save of filters into export profiles failed.
FIX: "script" balise with wrong syntax
FIX: send mail, copy sendto don't read the list of contact
FIX: top links menu have target attribute with wrong value
FIX: total amount in tpl linked object are not reset
FIX; Unknown field 'sc.fk_soc' in field list
FIX: update usergroup name
FIX: Variable declared boolean
FIX: Variable might not be traversable
FIX: We did a test on a permission to export contract when permission did not exists.
FIX: when mailing is deleted, the targets list was kept in database
FIX: when multicompany was enabled, this function didn't check just on the good entity (problem when both company use same mask)
FIX: When we automatically creta an order from a proposal with workflow module, if some extrafields of propal don't exist in order object, insertExtraFields() function tries to insert extrafields in unexistant column of commande_extrafields table.
FIX: When we clone a propal, if it has a project which is not assigned to a third, it was not on new propal because fk_project was always set to empty string if new propal is for another third.
FIX: when we create an agenda event with "Not applicable" status, it is automatically saved with "To do" status
FIX: width multiselect
FIX: Wrong type hinting
FIX: XSS security using the onerror and missing escapement on type of member page.
FIX: Missing visibility of static property
NEW: Add a button to purge criteria in user list
NEW: add all assigned users and all extrafields data in new event when we createFromClone
NEW: Add a new component to select categories/tags from the main edit page of product. The dedicated tab is also removed.
NEW: Add a search field and report on hrm area
NEW: Add a tab document in donation card
NEW: Add bank account owner in invoice/proposal/orders footer
NEW: Add button to purge search criteria into list
NEW: Add close date and user for projects.
NEW: Add company information into  category contact export
NEW: Add current salary on list of payment
NEW: add date value filter on account records list
NEW: Add exemple of setup for multitail to render dolibarr log files
NEW: Add filter on status on invoice list
NEW: Add filter on task ref and task label into list of tasks
NEW: Add filter on user contact or user task into task list
NEW: Add gender property managed on user card FIX: Better error messages when uploading photo of user when permission to write are not granted
NEW: Add help tooltips on fields of dictionary edit pages. Fix: visible list of tasks are for opened project only.
NEW: Add hidden option MAIN_MAILFORM_DISABLE_ENTERKEY to disable the key enter into the form to send email.
NEW: add hook in send mail
NEW: Add hooks on list of members to allow an external module to add more fields into list view.
NEW: Add hooks to allow an external module to complete list of events into calendar views.
NEW: Add opportunity amount on project card.
NEW: Add option THEME_TOPMENU_DISABLE_IMAGE to disable images into menu eldy.
NEW: add PDF icon on linked element into project
NEW: add "productpricecard" hook and uniformize code
NEW: Add ref and label of project into export
NEW: Add search box for supplier order search.
NEW: Add status into filters of graph
NEW: Add tab document on salaries payment
NEW: A link to the bugtracker can be enabled in the GUI
NEW: A module can add its entries into cron module.
NEW: autofocus on product selection dropdown list or search field
NEW: Backup and restore tool is easier to use
NEW: Can add all user of a project as user of a task, in one step.
NEW: Can add project search on left menu search area
NEW: Can assign a task to yourself to have it appear on timesheet
NEW: Can close a project that has draft status with no need to switch it to validate status before.
NEW: Can edit Background color for Top menu and Background color for table title line (works only with theme menu eldy).
NEW: Can edit email template using WYSIWYG editor
NEW: Can edit internal label of invoice even when closed (this is a private information)
NEW: Can edit list of prospect status for customers/prospects. Add a new entry into dictionary table to manage list fo status. Removed deprecated files.
NEW: Can filter on contact status in prospect list. Removed deprecated menu entry.
NEW: Can filter proposal on a tag of a product Enhance also the prototype test_arrays to include select form before table.
NEW: Can filter proposal, orders or invoices with criteria "contain at least one product with following tag"
NEW: Can install an external module from admin pages, if web server has permission for and if setup is ok for.
NEW: Can search on customer order amount into customer order list.
NEW: Can upload files on leave requests. Use more standard permissions.
NEW: Can use a "|" to make a OR search on several different criterias into text filters of tables.
NEW: Clean code into salary module, debug and add indexes NEW: Can filter on user list and salary payments on user with naural search.
NEW: clone action on agenda events
NEW: dev feature : replace conf filename with "conf" parameter on url by GET
NEW: display linked object in edit mode when we create an event from an order, propal...
NEW: Enhancement of module 'Notification by Email'. Show nb of notifications set. Can set several emails. Can set a threshold on amount for notifications. Add notification on supplier order validation.
NEW: Enhance prototype, project list and proposal list with new hook to have an external module able to add more fields.
NEW: Enhance the natural_search function so we can use it to search numeric fields with criteria with operator <>= inside (< 100, >= 1000)
NEW: Enter amount for withdraws requests
NEW: Feature request: A page to merge two thirdparties into one #2613
NEW: Feature to build a merged pdf with all unpaid invoice can work for paid invoices.
NEW: Filter "active" by default on user list. Fix label of permission of project module
NEW: For a contract line, price is no more mandatory.
NEW: Forms are using the tab look, even in creation mode.
NEW: Hidden option THEME_ELDY_USE_HOVER is stable enough to become officialy visible into setup.
NEW: If module salaries is on, you can set a hourly value for tome consumed by users. Each time a user enter its time consumed on a project, a calculation is done to provide the cost for human services. This value appears into the "Transversal view" of project.
NEW: Implement option SUPPLIER_ORDER_USE_DISPATCH_STATUS to add a status into each dispathing line of supplier order to "verify" a reception is ok. Status of order can be set to "total/done" only if line is verified.
NEW: Into the overview of projects, the name of thirdparty appears into combo lists of elements to link to project.
NEW: Introduce option SUPPLIER_ORDER_DOUBLE_APPROVAL to allow 2 approvals to make a supplier order approved. Activating this option introduce a new permission to the second level approval.
NEW: Introduce TCPDI as replacement of FPDI.
NEW: List of recent modified supplier product prices in Supplier card
NEW: Module notification should details of emails into confirm box, not only number.
NEW: On page to see/edit contact of an ojbect, the status of contact is visible (for both external and internal users).
NEW: Product stock and subproduct stock are independant
NEW: Propal merge product card PDF into azur
NEW: Rename install etape to step
NEW: Replace category edition page on members with new select2 component.
NEW: Show difference between timespent by everybody and time spent by user making timesheet into timesheet pages. NEW: Can enter start hours of task when creating timesheet
NEW: Show last official stable version into system - update page.
NEW: Show photo of logged user into login top right block. NEW: If no photo is available for user, we show a generic photo depending on gender
NEW: [T1758] Merge bank card & account card
NEW: [ task 1191 ] AJAX selector for projects
NEW: [ task #851 ] Add a new field: Commercial name
NEW: [ task #977 ] New option to manage product unit Migrated code from GPCSolutions/dolibarr:3.2-units branch and adapted for 3.8 with some improvements
NEW: The line where mouse is over can be highlight with option THEME_ELDY_USE_HOVER (on by default)
NEW: The notification module accept keyword __SUPERVISOR__ to send notification to supervisor of user.
NEW: Thumbs for statistics on main page are fully clicable (not only link inside the thumb)
NEW: Title of page project contains project ref and label
NEW: update skeleton and class builder
NEW: Use new select2 component for juridical status, country and state selection.
NEW: Web service to create or update product can correct stock during creation/update.
NEW: When creating order, proposal or invoice from thirdparty card, the project is asked during creation. A link to create project if it does not exists is also available. NEW: Uniformize form creation of proposal to add public and private notes during creation like done for order and invoice.
NEW: When using transfer or correct stock from warehouse, after recording we go back to the warehouse page.
NEW: Add Option to not change date on cloning project
NEW: Add check list from table for extrafield type
NEW: Use new combobox.
NEW: Add hidden option MAXTABS_IN_CARD.
NEW: A default label is suggested for stock correction and transfer instead of empty string.
NEW: Add Weighted average price as default price for buying price for margin calculation. Add option MARGIN_PMP_AS_DEFAULT_BUY_PRICE to replace with first supplier price.
NEW: Introduce option MAIN_HTML_TITLE to start to control format of html title content.
NEW: Add extrafields on bank account cards.
NEW: Added delay between mails in Newsletter module.
NEW: [ task #1793 ] Create new permission to restrict commercial agent margin to logged user.
NEW: Add experimental module ask supplier price to request supplier quotation.
NEW: Add module batch management.

For translators:
NEW: Update language files.
NEW: When a translation is not available we always jump to en_US and only en_US.
NEW: All language tranlsations (except source en_US) is now managed on https://www.transifex.com/projects/p/dolibarr/.
FIX: Typo errors in translation.

For developers:
NEW: Function yn can show a visual checkbox.
NEW: Introduced select2 jquery plugin.
NEW: Possibility to add javascript in main login page with "getLoginPageOptions" hook.
NEW: possibility to defined a tab for all entities in module descriptor.
NEW: add restler framework First step to build REST API into Dolibarr.
NEW: add an explorer for REST API consultation & documentation.
NEW: script to build API class from existing class.
NEW: Add function dolCopyDir to copy directory with recursive content.
NEW: Introduce function dolGetFirstLineOfText.

WARNING: Following changes may create regression for some external modules, but were necessary to make
Dolibarr better:
- Removed hook supplierorderdao into supplier order creation. This is a business event, so we must use the 
  trigger ORDER_SUPPLIER_CREATE instead.
- Hooks 'printLeftBlock' and 'formConfirm' are now compliant with hook development rules. They are
  "addreplace" hooks, so you must return content with "->resprints='mycontent'" and not with "return 'mycontent'"  
- All fields "fk_societe" and "fk_soc" are now named "fk_soc" (same name for all fields).
- Method select_PriceBaseType and load_PriceBaseType were merged into selectPriceBaseType.
- The triggers USER_LOGIN* are deprecated. They are still working but you should prefer use the 
  hook afterLogin or afterLoginFailed instead.
- The trigger USER_CREATE_FROM_CONTACT has been replace with USER_CREATE and property context is now filled
  to make difference between creation from contact or not.
- Function get_exdir require now 6 parameters. This is to prepare a future feature.


***** ChangeLog for 3.7.4 compared to 3.7.3 *****
FIX: #3694
FIX: #4239
FIX: #4291 Correctly filter external calendar GETPOSTs
FIX: #4341
FIX: #4414 Supplier invoices use FAC_FORCE_DATE_VALIDATION client invoices property
FIX: #4440 Wrong price is filled by Product::fetch into multiprices arrays
FIX: add missing global def for ttc column
FIX: Contrat card don't consider user permissions to show active/unactive service button
FIX: CVE CVE-2015-8685
FIX: Email templates not compatible with Multicompany
Fix: for avoid division by 0
FIX: ISSUE #4506 : make working the PROPAL_CLONE_ON_CREATE_PAGE hidden constant
FIX: $outputlangs is not defined (dolibarr 3.7, 3.8, 3.9)
FIX: sql injection even when code is on several lines
FIX: The third dashboard don't consider user permissions

***** ChangeLog for 3.7.3 compared to 3.7.2 *****
FIX: #3734 Do not show empty links of deleted source objects in stock movement list
FIX: #3890 Expected transactions bank account page, shows negative numbers
FIX: #3928 Creating a Customer order and a Customer invoice from a project, does not inherit payment conditions and method of payment of customer card
FIX: #3980 Search field in "product by supplier" list sends empty result 3.8 and 3.7
FIX: #4081 Added missing translation
FIX: #4097 Public holiday calculation
FIX: #4242 Allow disabling dashes in documents
FIX: #4243 sql injection
FIX: Can use formated float number on old expense report module.
FIX: Change object statut when closing shipment and remove erratic db commit
FIX: Export with category contact extrafields
FIX: NB task and percent progress in box project
FIX: Not delete a product when have customer price
FIX: Not deleting contrats on element_element table
FIX: Not use localtaxes when invoice some orders
FIX: Product link in project box
FIX: Use "WHERE true" instead of "WHERE 1" #4132

***** ChangeLog for 3.7.2 compared to 3.7.1 *****
FIX: #2957 : missing $langs object for trigger
FIX: #2983 Load gravatar avatar images securely over HTTPS
FIX: #3009: Better filtering to prevent SQL injection
FIX: #3091 TotalHT amount in supplier order is bold unlike the rest of Dolibarr
FIX: #3262 Webservice getProductsForCategory()
FIX: #3318
FIX: [ #3460 ] Selected bank account was not saved when an error happened when trying to create a customer invoice
FIX: #3530
FIX: #3630 - Wrong balance report when module salaries and donation disabled
FIX: #3679 Error when deleting a Localtax2 special payment
FIX: #3707 Thirdparty bank account page table has a glitch
FIX: #3724 Bug: Blank page after cloning proposal with changed client
FIX: #3836 Unable to upload a document to an invoice under some circunstances
FIX: #3841 creation of a task completed has not status set to finished by default
FIX: Add a protection to not make release if ChangeLog was not generated.
FIX: adjusted test for affecting supplier reference
FIX: Admin fiche inter page do not take good action
FIX: Avoid warning strict mode when hosting server do not have php5_curl installed
FIX: bad calculation for stock value
FIX: Bad condition into invoice export request making reporting too many rows.
FIX: bad stock valorisation
FIX: Bad visualization of suppliers name on Incomes-Expenses mode
FIX: Better management error into the color conversion functions
FIX: [ bug 1634 ] Error deleting a project when it had many linked objects
FIX: [ bug 1925 ] "Link to order" option in supplier invoices is not working properly
FIX: [ bug #2893 ] Dolibarr error when viewing an invoice after changing invoice mask
FIX: [ bug #3211 ] Error about sold to pay (Montant encours)
FIX: [ bug #3321 ] Users with certain permissions were shown a "forbidden access" page even if they had the rights
FIX: [ bug #3358 ] Tasks box does not work with PostgreSQL
FIX: [ bug #3383 ] Company name is overlapped with company direction in PDF models
FIX: [ bug #3426 ] Unable to create an invoice from a contract with extrafields
FIX: [ bug #3431 ] Invoice bank account is not respected
FIX: [ bug #3432 ] Spaces should be removed from IBAN when formatting it
FIX: Can create Proposal on close thridparty #3526
FIX: change order date on clone (as everywhere else)
FIX: Close #2835 Customer prices of a product shows incorrect history order
FIX: Close #2837 Product list table column header does not match column body
FIX: Close bug #2855 Wrong translation key in localtax report page
FIX: Close bug #2861 Undefined variable $res when migrating from 3.6.2 to 3.7.0
FIX: Close bug #2891 Category hooks do not work
FIX: Close bug #2900 Courtesy title is not stored in create thirdparty form
FIX: Close bug #2976: "Report" tab is the current tab but it is not marked as selected by the UI
FIX: contact country had wrong display if the country dont have translate
FIX: Display country name instead of country id (display country id makes no sense on vcard files)
FIX: display error on extrafields on ficheinter
FIX: double db escape add too quote
FIX: Email selector contact must not include inactive contact
FIX: End log must use same level then start log.
FIX: error in SQL due to a previous fix
FIX: event's data lost on user assign update
FIX: Export of tags for contact and member
FIX: facturestat bad sql when customer view is limited
FIX: if multicompany enabled, call to undifend method _setCookie instead of setCookie
FIX: If supplier invoice block linked element is display after other block total HT amount is not reset to 0 and sum other block (like customer orders values)
FIX: keep filter by category or by not enough stock if we switch page
FIX: Line break display as a block
FIX: load propal langs for availability traduction
FIX: loss data also if update was cancel by error of ended state with no end date, try a generic patch
FIX: Mass Mailing activity don't display all status
FIX: Missing to set context into workflow actions, so triggers can't know we are creating an invoice from order or an order from a proposal.
FIX: multientity warehouse management
FIX: New adherent from, always redirect on entity
FIX: No check warehouse is provided if module stock is not enabled.
FIX: no need to remove file into mail form, the temp dir will be deleted after any sending
FIX: no projet_task_time id from trigger TASK_TIMESPENT_CREATE
FIX: Not showing task extrafields when creating from left menu
FIX: only active customer should be return into new invoice creation select list
FIX: Payed invoices are showed as canceled FIX: Bad date filter on customer order
FIX: WAP calculation
FIX: Save of filters into export profiles failed.
FIX: supplier rights for orderToInvoice
FIX: Syntax error in Debian Apache configuration
FIX: The hours of date filter aren't correct
FIX: tool export handle the type "select" extrafields and return the value instead of id
FIX: total amount in tpl linked object are not reset
FIX: translate Jabberid on contact page with edit view
FIX: translation for 1 word do not work if product/service module are disabled because the translation search in products.lang
FIX: update2.php test res befre assign it
FIX: When delete actioncomm also delete actioncomm_resources
FIX: when fetch_optionnal_by_label in Extrafields with $this->db cannot work because this->db is never instanciated
FIX: when mailing is deleted, the targets list was kept in database
FIX: when multicompany was enabled, this function didn't check just on the good entity (problem when both company use same mask)
FIX: When we add an user on event in create mode, we lose linked object
FIX: When we automatically creta an order from a proposal with workflow module, if some extrafields of propal don't exist in order object, insertExtraFields() function tries to insert extrafields in unexistant column of commande_extrafields table.
FIX: When we clone a propal, if it has a project which is not assigned to a third, it was not on new propal because fk_project was always set to empty string if new propal is for another third.
FIX: XSS security using the onerror and missing escapement on type of member page.

NEW: Created new ContratLigne::insert function

***** ChangeLog for 3.7.1 compared to 3.7.* *****
FIX Bug in the new photo system
FIX Error management
FIX [ Bug #2714 ] Members -> Memberxy-> Agenda -> technical Error
FIX [ Bug #2713 ] 3.7.0 mailing-unsubscribe.php not unsubscribe
FIX #2901
FIX when we create an agenda event with "Not applicable" status, it is automatically saved with "To do" status
FIX check the user status during authentication
FIX top links menu have target attribute with wrong value
FIX extrafields required on thirdparty
FIX create contact with extrafield is null when it is require
FIX width multiselect
FIX "script" tag with wrong syntax
Fix bug debian 786479
FIX update usergroup name
Fix facturestats was not filtering on invoice type
FIX #2856 : Wrong table design
FIX button create payment hide if tax amount is less than 1
FIX event for restricted user was restricted if company null
FIX send mail, copy sendto don't read the list of contact
FIX Properly escape untrusted data to prevent HTML injection.
FIX send mail, copy sendto don't read the list of contact

WARNING:

Path to save photos of products was moved to match path of other attached files. If you had loose your photo
on the photo tab of products, you can set the constant "PRODUCT_USE_OLD_PATH_FOR_PHOTO" to 1 (home - setup - other)
to restore old path and get back working links without having to resubmit images.

WARNING:

Do not try to make any Dolibarr upgrade if you are running Mysql version 5.5.40.
Mysql version 5.5.40 has a very critical bug making your data beeing definitely lost.
You may also experience troubles with Mysql 5.5.41 with error "Lost connection" during migration.
Upgrading to any other version or database system is abolutely required BEFORE trying to
make a Dolibarr upgrade.

***** ChangeLog for 3.7 compared to 3.6.* *****
For users:
- New: Match other auth system: Login can be done entering login or user
       email (this open the road for SSO).
- New: Agenda export by project #1967.
- New: Increase length of thirdparty to 128 chars.
- New: "Is Order shippable" icon #1975.
- New: statistics on supplier orders and invoices on home page.
- New: Add permissions to read all trips and expenses.
- New: Can filter on date into tab "Referring object" of a project.
- New: Module notification has been enhanced:
       EMail use now language of target contact.
       Can also define a fixed email for notifications.
- New: Feature to link manually an order to an invoice does not disappear once
       link has been done.
- New: Can set a color on user card (visible into agenda view).
- New: extrafields for projects and tasks are exported to ODT documents.
- New: Add number of active notification into tab title (like we do for notes and documents)
- New: Can add product into category from category card.
- New: PDF event report show project and status of event.
- New: Can filter on status on interventions.
- New: Add help info of field type into dictionary of payment types.
- New: Add proposals into referer page of thirdparty.
- New: On contact list can set filter on both active and not active (no more exclusive select).
- New: Intervention documents are now available in ECM module.
- New: Can attach supplier order to a customer order.
- New: Supervisor is now visible into user list.
- New: Add user of creation and validation on invoice export.
- New: Add info page about browser.
- New: Enable feature developed for 3.6 we forgot to enabled: Adding prefix
       on uploaded file names.
- New: No more dependency between contract and service module.
- New: [ task #867 ] Remove ESAEB external module code from core.
- New: Can create proposal from an intervention.
- New: An event can be assigned to several users.
- New: Can filter events on a group of users.
- New: Can filter events of a thirdparty.
- New: Onto event summary of elements, end date and status are visible.
- New: Split Agenda view (month, week, day) into different tabs.
- New: Add a view "per user" of agenda events (with different colors according to type of event).
- New: Each user can include its own external ics calendar into dolibarr agenda view.
- New: Add event FICHINTER_CLASSIFY_BILLED into list of possible events to
       create an automatic event into agenda.
- New: Add new type of event (when type of events are used, not by default).
- New: Can disable predefined type of events.
- New: Form to add a photo is immediatly available on photo page if
       permissions are ok (save one click per photo to add).
- New: Add option PRODUCT_MAX_VISIBLE_PHOTO to limit number of photos
       shown on main product card.
- New: Add country into table of thirdparties type. This will allow to provide
       a list of thirdparty types specific to a country (like argentina that
       need type A or B).
- New: Can force a specific bank account onto an invoice/order.
- New: Home page of project area shows list of draft project (like other main page).
- New: Can search on project ref or string from project main page (like other main page).
- New: First change to match accessibility rules: http://www.w3.org/TR/WCAG10-HTML-TECHS/
       Differentiate text and img.
       Use label into quick search form.
       Use accesskey on form search.
- New: Intervention documents are now available in ECM module.
- New: Add attachments on user card + in ECM module.
- New: Can add __PROJECT_REF__ and __THIRDPARTY_NAME__ into email topic or content template.
- New: [ task #1204 ] add Numering contrat module free (like leopard in product module).
- New: [ task #712 ] Add warning when creating invoice from proposal or order, when there is already one invoice.
- New: Enable supplier price log table.
- New: [ task #1204 ] add a supplier reference to contract.
- New: [ task #1218 ] Can drag and drop an event from calendar to change its day.
- New: Optimize size of image static resources.
- New: Add hourly and daily amount on user card. Add weekly working hours and salary on user card.
- New: Content of predefined email come firstly from table llx_c_email_template, then translation key.
- New: Add option MAIN_GENERATE_INVOICES_WITH_PICTURE to show picture
       onto PDF like MAIN_GENERATE_PROPOSALS_WITH_PICTURE dir for proposals.
- New: Add more search field in list of cheque deposits.
- New: Add feature to order to invoice on supplier part.
- New : Use of MAIN_USE_FILECACHE_EXPORT_EXCEL_DIR to use disk cache for big excel export.
- New: Direct invoice creation from predefined invoice.
- New: Add dunning into accountancy report.
- New: Add favorite button into country dictionary to put value on top select list
- Upgrade phpexcel lib to 1.7.8
- New : Use of MAIN_USE_FILECACHE_EXPORT_EXCEL_DIR to use disk cache for big excel export.
- New : Option on extrafields to have them always editable regardless of the document status.
- New : New module PrintIPP to print without opening document is available as stable.
- New : Introduce hidden option STOCK_WAREHOUSE_NOT_REQUIRED_FOR_SHIPMENTS to solve at no risk
        a missing control on missing warehouse.
- Fix: [ bug #1487 ] PAYMENT_DELETE trigger does not intercept trigger action
- Fix: [ bug #1470, #1472, #1473] User trigger problem
- Fix: [ bug #1489, #1491 ] Intervention trigger problem
- Fix: [ bug #1492, #1493 ] Member trigger problem
- Fix: [ bug #1474, #1475 ] Contract trigger problem
- Fix: [ bug #1496 ] ACTION_DELETE trigger does not show trigger error
- Fix: [ bug #1494 ] CATEGORY_CREATE and CATEGORY_MODIFY triggers do not intercept trigger action
- Fix: [ bug #1502 ] DON_CREATE trigger does not intercept trigger action
- Fix: [ bug #1505, #1504] Project trigger problem
- Fix: [ bug #1463, #1464 ] Proposal triggers problem
- Fix: [ bug #1498, #1499 ] Shipment/Delivery triggers problem
- Fix: [ bug #1465, #1466 ] Product triggers problem
- Fix: [ bug #1508 ] STOCK_MOVEMENT does not show trigger error message
- Fix: [ bug #1501 ] DEPLACEMENT_CREATE trigger do not intercept trigger action
- Fix: [ bug #1506, #1507 ] ECM trigger error problem
- Fix: [ bug #1469 ] Triggers CONTACT_MODIFY and CONTACT_DELETE duplicates error message
- Fix: [ bug #1533 ] Links triggers do not show trigger error message
- Fix: [ bug #1537 ] Difference between societe.nom and adherent.societe.
- Fix: [ bug #1535 ] Supplier invoice Extrafields are not shown
- Fix: datepicker first day of week can be monday by setting into display setup
- Fix: [ bug #575 ] GED doesn't works if there is "/" in a mask
- Fix: [ task #1728 ] Deactivate RIB suggest in proposals / invoices / orders

For users, new experimental module (need to set feature level of instance to experimental to see them):
- New: Module Accounting Expert to manage accountancy
		Special Thanks to developpers :
			Olivier Geffroy
			Alexandre Spangaro
			Ari Elbaz
			Florian Henry
			Juanjo Menent
		And to the contributors :
			Jeff Info				2000 euros
			Nord Anim		 		 120 euros
			Hydroflex		 		 120 euros
			Asysteo			 		 120 euros
			Fournisseur médical		 120 euros
- Removed: unmaintained OScommerce module

For translators:
- Update language files.
- New: When a translation is not available we always jump to en_US and only en_US.

For developers:
- New: Syslog module can be set to use ChromePHP plugin to output log server into browser console.
- New: Add a css style "cursorpointer".
- New: Select list of users can return user into hierarchy.
- New: getBrowserInfo can return type of layout of browser (classic/phone/tablet)
- New: Add hook "searchAgendaFrom" and "beforePDFCreation".
- New: Add trigger DON_UPDATE, DON_DELETE
- New: Add country iso code on 3 chars into table of countries.
- Qual: Removed hard coded rowid into data init of table llx_c_action_trigger.
- LINEBILL_DELETE, LINK_DELETE, ORDER_SUPPLIER_DELETE, RESOURCE_DELETE trigger called before SQL delete
- New: [ Task #1481 ] Add trigger BILL_SUPPLIER_UPDATE.
- New: [ Task #1495 ] Add trigger LINECONTRACT_CREATE.
- New: Added hook "formConfirm" and "doActions" for supplier invoice card.
- New: [ task #1511, #1426 ] Added hook "doActions" for supplier card and supplier order card.
- New: renamed table llx_c_pays to llx_c_country & libelle field to label.
- New: Added hook "formConfirm" and "doActions" for fichinter card
- New: Can search list of thirdparties from web service on part of name.
- New: Function getCurrencyAmount is marked as deprecated. Use function price to output a price
       including currency symbol.
- Qual: Renamed table llx_c_civilite into llx_c_civility,
		field civilite into label in the same table,
		and field civilite into civility in other table.
- Qual: Renamed all files & links "liste.php" into "list.php".
- Qual: Renamed all files & links "fiche.php" into "card.php".
- Qual: Replace all constants COMPTA_* by ACCOUNTING_*.
- Qual: Replace all constants ACCOUNTINGEX_* by ACCOUNTING_* to simplify migration of the module
- Fix: [ bug #1724 ] Can't add a submenu to projects

WARNING:

Do not try to make any Dolibarr upgrade if you are running Mysql version 5.5.40.
Mysql version 5.5.40 has a very critical bug making your data beeing definitely lost.
You may also experience troubles with Mysql 5.5.41 with error "Lost connection" during migration.
Upgrading to any other version or database system is abolutely required BEFORE trying to
make a Dolibarr upgrade.

WARNING: 

Following changes may create regression for some external modules, but was necessary to make
Dolibarr better:

- Path to save photos of products was moved to match path of other attached files. If you had loose your photo
  on the photo tab of products, you can set the constant "PRODUCT_USE_OLD_PATH_FOR_PHOTO" to 1 (home - setup - other)
  to restore old path and get back working links without having to resubmit images.
- If you can't see trips and expenses records, check that you have the new permission "read all
  trips and expenses".
- Deprecated module "oscommerce" were removed.
- Changed the way parameters are provided to scripts sync_xxx_ldap2dolibarr.php
- Some field into database were renamed from "libelle" to "label".
- Table llx_c_pays were renamed into llx_c_country.
- Triggers *_BUILDDOC are removed. Building a doc is not a business event. For action after
  creation of a pdf or odt, hook "afterPDFCreation" or "afterODTCreation" must be used instead.
- A lot of pages named fiche.php were renamed into card.php
- A lot of pages named liste.php were renamed into list.php
- If you used warehouse/stock module, recheck setup of stock increase/decrease rules of the
  warehouse module and your Point Of Sale module setup if you use one.
- Replaced USER_UPDATE_SESSION trigger with an updateSession hook may break modules using it.



***** ChangeLog for 3.6.7 compared to 3.6.6 *****
FIX: #4291 Correctly filter external calendar GETPOSTs
FIX: CVE CVE-2015-8685

***** ChangeLog for 3.6.6 compared to 3.6.5 *****
FIX: #3734 Do not show empty links of deleted source objects in stock movement list
FIX: #4081 Added missing translation
FIX: #4097 Public holiday calculation
FIX: #4242 Allow disabling dashes in documents
FIX: #4243 sql injection
FIX: Add a protection to not make release if ChangeLog was not generated. Prepare package 3.6.5
FIX: export with category contact extrafields
FIX: Not delete a product when have customer price
FIX: Not deleting contrats on element_element table

***** ChangeLog for 3.6.5 compared to 3.6.4 *****
FIX: #2957 : missing $langs object for trigger
FIX: #2983 Load gravatar avatar images securely over HTTPS
FIX: #3009: Better filtering to prevent SQL injection
FIX: #3841 creation of a task completed has not status set to finished by default
FIX: #3890 Expected transactions bank account page, shows negative numbers
FIX: #3928 Creating a Customer order and a Customer invoice from a project, does not inherit payment conditions and method of payment of customer card
FIX: bad calculation for stock value
FIX: bad stock valo
FIX: bad stock valorisation
FIX: [ bug #2893 ] Dolibarr error when viewing an invoice after changing invoice mask
FIX: button create payment hide if tax amount is less than 1
FIX: change object statut on close shipping and remove erratic db commit
FIX: change order date on clone (as everywhere else)
FIX: Close #2835 Customer prices of a product shows incorrect history order
FIX: Close #2837 Product list table column header does not match column body
FIX: Close bug #2861 Undefined variable $res when migrating from 3.6.2 to 3.7.0
FIX: Close bug #2891 Category hooks do not work
FIX: Close bug #2976: "Report" tab is the current tab but it is not marked as selected by the UI
FIX: contact country had wrong display if the country dont have translate
FIX: double db escape add too quote
FIX: End log must use same level then start log.
FIX: error in SQL due to a previous fix
FIX: event for restricted user was restricted if company null
FIX: facturestat bad sql when customer view is limited
FIX: If supplier invoice block linked element is display after other block total HT amount is not reset to 0 and sum other block (like customer orders values)
FIX: keep filter by category or by not enough stock if we switch page
FIX: no need to remove file into mail form, the temp dir will be deleted after any sending
FIX: no projet_task_time id from trigger TASK_TIMESPENT_CREATE
FIX: pmp
FIX: send mail, copy sendto don't read the list of contact
FIX: The hours of date filter aren't correct
FIX: tool export handle the type "select" extrafields and return the value instead of id
FIX: top links menu have target attribute with wrong value
FIX: total amount in tpl linked object are not reset
FIX: when multicompany was enabled, this function didn't check just on the good entity (problem when both company use same mask)

***** ChangeLog for 3.6.4 compared to 3.6.3 *****
- Fix: [ bug #2893 ] Dolibarr error when viewing an invoice after changing invoice mask

***** ChangeLog for 3.6.3 compared to 3.6.2 *****
- Fix: ref_ext was not saved when recording a customer order from web service
- Fix: withdrawal create error if in the same month are deleted previus withdrawals.
- Fix: amarok is a bugged theme making dolidroid failed. We switch to eldy automatically with dolidroid.
- Fix: [ bug #1788 ] Duplicated doActions hook in product/fournisseurs.php
- Fix: withdrawal create error if in the same month are deleted previous withdrawals.
- Fix: [ bug #1801 ] FAC_FORCE_DATE_VALIDATION constant alters supplier invoice date given to numeration modules
- Fix: [ bug #1802 ] SQL error when updating a task with PostgreSQL database
- Fix: [ bug #1785 ] Start date is lost in Project > Linked objects
- Fix: [ bug #1804 ] SQL error when sending email without address
- Fix: [ bug #1803 ] AJAX company contact input is not aligned
- Fix: [ bug #1787 ] Incorrect behaviour of doActions hook
- Fix: [ bug #1796 ] Unable to use numeration modules from an external module
- Fix: [ bug #1783 ] SQL error when enabling 3rd party module with PostgreSQL and MySQL strict mode ON
- Fix: [ bug #1717 ] Sorting unpaid invoices by amount received brings due amount
- Fix: [ bug #1784 ] MOTD doesn't show up in Amarok theme
- Fix: Tracking number not visible on shipment pdf
- Fix: [ bug #1812 ] SQL Error message while sending emailing with PostgreSQL database
- Fix: [ bug #1819 ] SQL error when searching for an invoice payment
- Fix: [ bug #1827 ] Tax reports gives incorrect amounts when using external modules that create lines with special codes
- Fix: [ bug #1822 ] SQL error in clientfourn.php report with PostgreSQL
- Fix: [ bug #1832 ] SQL error when adding a product with no price defined to an object
- Fix: [ bug #1833 ] user permissions in contact/note.php not working
- Fix: [ bug #1826 ] Supplier payment types are not translated into fourn/facture/paiement.php
- Fix: [ bug #1830 ] Salaries payment only allows checking accounts
- Fix: [ bug #1825 ] External agenda: hide/show checkbox doesn't work
- Fix: [ bug #1790 ] Email form behaves in an unexpected way when pressing Enter key
- Fix: Bad SEPA xml file creation
- Fix: [ bug #1892 ] PHP Fatal error when using USER_UPDATE_SESSION trigger and adding a supplier invoice payment
- Fix: Showing system error if not enough stock of product into orders creation with lines
- Fix: [ bug #2543 ] Untranslated "Contract" origin string when creating an invoice from a contract
- Fix: [ bug #2534 ] SQL error when editing a supplier invoice line
- Fix: [ bug #2535 ] Untranslated string in "Linked objects" page of a project
- Fix: [ bug #2545 ] Missing object_margin.png in Amarok theme
- Fix: [ bug #2542 ] Contracts store localtax preferences
- Fix: Bad permission assignments for stock movements actions
- Fix: [ bug #2891 ] Category hooks do not work
- Fix: [ bug #2696 ] Adding complementary attribute fails if code is numerics
- Fix: [ bug #3074 ] Accruals accounting use payment date instead of commitment date in turnover reports for salaries
- Fix: Not showing product supplier reference when page break
- Fix: [ bug #3341 ] Missing translation in /compta/paiement_charge.php
- Fix: [ bug #3342 ] Taxes dictionary page does not accept localized decimals for localtax2 rate

***** ChangeLog for 3.6.2 compared to 3.6.1 *****
- Fix: fix ErrorBadValueForParamNotAString error message in price customer multiprice.
- Fix: bug 1588 : relative discount.
- Fix: label of input method not translated.
- Fix: box of customer and prospects were not correctly disabled.
- Fix: [ bug #1618 ] PHP Error thrown when saving a barcode
- Fix: Civility & birthdate wasn't save into adherent module.
- Fix: webservice Thirdparty parameter lastname for individual creation is now lastname and not ref
- Fix: Chars - is no more allowed into value for code for extra fields.
- Fix: [ bug #1622 ] Requesting holiday than spans across two years cause high CPU usage by Apache
- Fix: [ bug #1595 ] Selected boolean extrafield in intervention creation page, does not save state
- Fix: Show sender Country on PDF docs when sender Country <> receiver Country
- Fix: [ bug #1624 ] Use lowest buying price for margin when selling with POS
- Fix: [ bug #1749 ] Undefined $mailchimp
- Fix: [ bug #1736 ] Failing supplier Elephant numeration module with some masks
- Fix: [ bug #1649 ] Cancel button of several thirdparty actions, does the same thing as modify
- Fix: [ bug #1736 ] Failing supplier Elephant numeration module with some masks
- Fix: [ bug #1731 ] Can't use quick navigation on project tasks secondary tabs

***** ChangeLog for 3.6.1 compared to 3.6.* *****
For users:
- Fix: Can upload files on services.
- Fix: sql errors on update fichinter.
- Fix: debian script syntax error.
- Fix: error "menu param is not inside list" into pos module.
- Fix: Salary payments are not reflected on the reporting sheets.
- Fix: Unsubscribe emailing not working.
- Fix: Trigger on create category call failed because user is not passed on card.
- Fix: list event view lost type event filter.
- Fix: Save also code event.
- Fix: VAT payment - Add control on field date value.
- Fix: Salaries payment - Field date value is now required and add control on it.
- Fix: Iban was used instead of Bic into SEPA file.
- Fix: Must unaccent strings into SEPA file.
- Fix: Extrafield feature select from table should try to translate multiple column when not needed 
- Fix: cents for indian ruppes are called paisa and paise.
- Fix: Invoices payments may be older than invoices.
- Fix: Withdrawal total amount is double
- Fix: [ bug #1593 ] Spanish Localtax IRPF not being calculated since 3.6.0 in supplier invoices when adding a line
- Fix: Web service categorie WDSL declaration is correct
- Fix: ErrorBadValueForParamNotAString was displayed in virtual product if no base price defined
- Fix: Category creation failed and no message output
- Fix: Lang for Payment Type
- Fix: PHPCheckstyle 1.5.5

***** ChangeLog for 3.6 compared to 3.5.* *****
For users:
- New: Update ckeditor to version 4.
- New: Add form "search customer order" on commercial main page.
- New: Can create contract from an order.
- New: Add list of orders products in tab "consumption" on thirdparties.
- New: Add graph stats for suppliers orders in tab "stats" on products.
- New: Add option MAIN_HIDE_INACTIVETAB_ON_PRINT to hide inactive tabs when you
       use the "print" view on screen.
- New: Add option MAIN_AUTO_TIMESTAMP_IN_PUBLIC_NOTES and MAIN_AUTO_TIMESTAMP_IN_PRIVATE_NOTES
       to automatically add timestamp and user line into edition field when editing a note.
- New: Add button cancel into edition of notes.
- New: Improved Barcode module:
       Can input barcode during product creation step.
       Add autonumbering of barcode value for products.
       Add a page/tool for mass barcode generation.
- New: Improved Opensurvey module:
       Added options to disable comments and disable public votes.
       Limit dates use calendar popup.
       Description of survey use wysiwyg editor.
       More information shown on result tab.
       Renamed "survey" into "poll" (better translation).
- New: Add filter on text and status into survey list. Can also sort on id, text and date end.
- New: The box "balance of bank accounts" show all opened accounts.
- New: Add option MAIN_ADD_SALE_REP_SIGNATURE_IN_NOTE to add sale representative into public
       note of generated documents.
- New: Add warning if supplier payment is higher that due amount.
- New: Increase length of url into bookmark module.
- New: Automatic events sending mails add info about linked objects into email content. 
- New: Price management enhancement (multiprice level, price by customer, if MAIN_FEATURES_LEVEL=2 Price by qty).
- New: Add option MAIN_FAVICON_URL.
- New: Created {line_price_ht_locale}, {line_price_vat_locale} and {line_price_ttc_locale} ODT tags.
- New: Add filter on project status into task list. By default, only "opened" project are visible.
- New: Status "validated" for project are renamed into "opened".
- New: Add barcode fields into user database.
- New: Add manager name (ceo, director, president...) into main company information page.
- New: Add field url as product properties.
- New: More options to create a credit note (can be filled automatically according to remain to pay).
- New: Can define custom fields for categories.
- New: Prepare generation of SEPA files into module withdrawal.
- New: [ task #1164 ] Add "Ref. supplier" search box in supplier orders
- New: [ task #1345 ] Can filter on status for supplier order.
- New: Add option FACTURE_SENDBYEMAIL_FOR_ALL_STATUS to allow to send invoice by email 
       whatever is its status.
- New: Add filter date in bank writing list page.
- New: Extrafields can be used as substitution key %EXTRA_XXX% into emails texts for members.
- New: Add categories translation.
- New: Enable option "clone target emailing".
- New: Improved tax module: Add specific page for salaries payment	
- New: Add composer.json file so Dolibarr can be publish onto packagist.org.
- New: The combo list of juridical status is now sorted
- New: [ task #926 ] Add extrafield feature on order lines.
- New: [ task #927 ] Add extrafield feature on Proposal lines.
- New: [ task #928 ] Add extrafield feature on invoice lines.
- New: Paypal/paybox email sent after backcall of a payment is now a formatted and translated
       HTML content. For member subscription renewal, there is also a link to member.
- New: When a subscription is recorded with invoice and payment:
       - the document (PDF) of invoice is also generated.
       - the invoice is set to status paid.
- New: Can enter holiday for someone else if user has permission for.
- Fix: Project Task numbering customs rule works.
- Fix: Add actions events not implemented.
- Fix: Price min of composition is not supplier price min by quantity.
- Fix: [ bug #1356 ] Bank accountancy number is limited to 8 numbers.
- Fix: [ bug #1439 ] impossible to remove a a translation (multilanguage-feature)
- New: If multilangue is enabled, mail (from propal, invoice, etc...) message is pre-defaulted in Customer language
- Fix: [ bug #1459 ] _ADD_CONTACT and _DEL_CONTACT triggers do not intercept insertion when reported an error
- Fix: [ bug #1478 ] BILL_PAYED trigger action does not intercept failure under some circumstances
- Fix: [ bug #1479 ] Several customer invoice triggers do not intercept trigger action
- Fix: [ bug #1477 ] Several customer invoice triggers do not show trigger error messages
- Fix: [ bug #1471 ] Several PHP warnings when intercepting USER_CREATE trigger.
- Fix: [ bug #1517 ] Packages sizes.
- Fix: [ bug #1521 ] The second order's page from a provider shows all orders

For translators:
- Update language files.

For developers:
- New: Add path file of trigger into admin trigger list page.
- New: More phpunit tests.
- New: Payments and supplier payment pages tabs can now be extended from modules.
- New: Add option 'aZ' into GETPOST function to check parameters contains 
       only a to z or A to Z characters.
- New: Opensurvey polls tab cards can now be extended from external modules.
- New: Triggers OPENSURVEY_CREATE, OPENSURVEY_DELETE added.
- New: Add new hook function addMoreActionsButtons to allow a module to add/replace
       action buttons into an element.
- New: Normalize code for barcode generation to match other modules.
- New: Uniformize code for contacts forms.
- New: Add some hooks for financial reports.
- New: A module can add its own ECM view.
- New: A module can disable a standard ECM view.
- New: Add multilang support into product webservice.
- New: Add hooks on project card page.
- New: Add call_trigger method on CommonObject class. So new trigger call within object is just :
$result = $this->call_trigger($trigger_name, $user)

WARNING: Following change may create regression for some external modules, but was necessary to make
Dolibarr better:

- The deprecated way (with 4 parameters) to declare a new tab into a module descriptor file has been
removed. You must now use the 6 parameters way. See file modMyModule.class.php for example. 
- Remove the javascript function ac_delay() that is not used anymore by core code.
- Properties "dictionnaries" into module descriptor files have been renamed into "dictionaries".
- Method form->select_currency() has been removed. Use instead print form->selectCurrency().
- Method form->select_methodes_commande() has been renamed into english name selectInputMethod().
- The following hooks are now 'addreplace' hooks: "formCreateThirdpartyOptions" 
  So check that return value is 0 to keep default standard behaviour after hook, or 1 to disable
  default standard behaviour.
- Properties "civilite_id" were renamed into "civility_id".
- Remove add_photo_web() that is not used anymore by core code.


***** ChangeLog for 3.5.8 compared to 3.5.7 *****
FIX: #4291 Correctly filter external calendar GETPOSTs
FIX: bad calculation for stock value
FIX: bad stock valo
FIX: change order date on clone (as everywhere else)
FIX: CVE CVE-2015-8685
FIX: The hours of date filter aren't correct
FIX: #3442 Remove useless syslog
FIX: #3448 Pass expected date format
FIX: #3471 3.5 Rounding issue when dispatching non-integer

***** ChangeLog for 3.5.7 compared to 3.5.6 *****
Fix: Paypal link were broken due to SSL v3 closed.
Fix: [ bug #1769 ] Error when installing to a PostgreSQL DB that contains numbers
Fix: [ bug #1752 ] Date filter of margins module, filters since 12H instead of 00H
Fix: [ bug #1757 ] Sorting breaks product/service statistics
Fix: [ bug #1797 ] Tulip supplier invoice module takes creation date instead of invoice date
Fix: [ bug #1792 ] Users are not allowed to see margins module index page when no product view permission is enabled
Fix: [ bug #1846 ] Browser IE11 not detected
Fix: [ bug #1906 ] Deplacement does not allow translated decimal format
Fix: [ bug #1905 ] Custom deplacement types do not get translated in deplacement card
Fix: [ bug #2583 ] Unable to create a bank transfer with localized numbers
Fix: [ bug #2577 ] Incorrect invoice status in "Linked objects" page of a project
Fix: [ bug #2576 ] Unable to edit a dictionary entry that has # in its ref
Fix: [ bug #2758 ] Product::update sets product note to "null" when $prod->note is null
Fix: [ bug #2757 ] Deleting product category photo gives "Forbidden access" error
Fix: [ bug #2976 ] "Report" tab is the current tab but it is not marked as selected by the UI
Fix: [ bug #2861 ] Undefined variable $res when migrating
Fix: [ bug #2837 ] Product list table column header does not match column body
Fix: [ bug #2835 ] Customer prices of a product shows incorrect history order
Fix: [ bug #2814 ] JPEG photos are not displayed in Product photos page
Fix: [ bug #2715 ] Statistics page has broken layout with long thirdparty names
Fix: [ bug #2570 ] [Contacts] Page should not process if ID is invalid
Fix: [ bug #3268 ] SQL error when accessing thirdparty log page without a socid parameter
Fix: [ bug #3180 ] formObjectOptions hook when editing thirdparty card does not print result
Fix: [ bug #1791 ] Margin menu not available if any Finance module is not enabled
Fix: [ bug #3310 ] OrderLine::fetch, FactureLigne::fetch and PropaleLigne::fetch do not return anything
Fix: [ bug #3206 ] PropaleLigne, OrderLine and FactureLigne given to triggers through update function does not contain all the information
Fix: [ bug #3313 ] Error enabling module with PostgreSQL database

***** ChangeLog for 3.5.6 compared to 3.5.5 *****
Fix: Avoid missing class error for fetch_thirdparty method #1973
Fix: Can't update phone_pro from web service
Fix: Some security holes.
Fix: copy extrafields when creating order from proposal.
Fix: report on action was not filtering by environment.
Fix: Avoid missing class error.
Fix: Add function dolEscapeXML.
Fix: Bad days and month reported by function.
Fix: Bad margin calculation.

***** ChangeLog for 3.5.5 compared to 3.5.4 *****
Fix: Holiday module was broken. Initialization of amount of holidays failed.
Fix: [ bug #1523 ] suite bug #1334 : filtre et ordre de tri conjoints ne s'appliquent pas.
Fix: Fusion PDF button on unpaid invoice is no more displayed.
Fix: Unpaid invoice launch fusion PDF action even if it is only search (with enter keyboard input instead of lens click).
Fix: Pb when showing log list of holiday module with some mysql versions.
Fix: Error with bad timezone pushed by some browsers.
Fix: shipping list SQL request was not filtering on shipping element
Fix: debian package provided by dolibarr team must use embedded libraries.
Fix: [ bug #1528 ] Leopard Services numeration module description is not translated.
Fix: [ bug #1523 ] suite bug #1334 : filtre et ordre de tri conjoints ne s'appliquent pas.
Fix: [ bug #1534 ] Unknown error when deleting a product photo under special circumstances.
Fix: Update impayees.php
Fix: Link product, In list view and label product.
Fix: visible task into area "time" for "My task" must limit task to tasks i am assigned to.
Fix: When disabled, all fields to add time into task line must be disabled.
Fix: Missing include files.lib.php in some pages that use dol_delete_recursive
Fix: [ bug #1558 ] Product/service edit page title shows new Ref instead of old ref.
Fix: [ bug #1553 ] Saving User displays setup removes menu.
Fix: [ bug #1544 ] Can remove date from invoice.
Fix: list event view lost type event filter.
Fix: Add code save on create event.
Fix: SQL injection.
Fix: [ bug #1589 ] Menu type in "Edit menu" page is not translated
Fix: [ bug #1591 ] Linked object block shows Total HT/TTC even if not having permission to read them
Fix: [ bug #1577 ] When creating new Private individual third, selected third type is ignored
Fix: [ bug #1555 ] Update accountancy code of products does not throw PRODUCT_MODIFY trigger
Fix: [ bug #1548 ] Supplier payment card shows type in French
Fix: [ bug #1546 ] Incorrect page number when searching in the list of bank transactions

***** ChangeLog for 3.5.4 compared to 3.5.3 *****
Fix: Hide title of event when agenda module disabled.
Fix: When using option MAIN_MAIL_ALLOW_SENDMAIL_F, a mail was sent to sender.
Fix: Question about warehouse must not be done when module stock is disabled.
Fix: Option STOCK_SUPPORTS_SERVICES was not correctly implemented
     (missing test at some places).
Fix: Renaming a project with uploaded files failed.
Fix: [ bug #1476 ] Invoice creation form loses invoice date when there is a validation error.
Fix: [ bug #1431 ] Reception and Send supplier order box has a weird top margin.
Fix: [ bug #1428 ] "Nothing" is shown in the middle of the screen in a supplier order.
Fix: The object deliverycompany was not used anymore and output of
     details for delivery reports was lost during 3.5. Rewrite code to
     restore feature.
Fix: [ bug #1445 ] html fix : missing </tr>
Fix: [ bug #1415 ] Intervention document model name and suppliers model names is not shown
     properly in module configuration
Fix: [ bug #1416 ] Supplier order does not list document models in the select box of the 
     supplier order card
Fix: [ bug #1443 ] Payment conditions is erased after editing supplier invoice label or 
     limit date for payment
Fix: Filter on status was not visible when selected from url.
Fix: Filtering on status was last when asking to sort.
Fix: [ bug #1432 ] Trigger SHIPPING_CREATE ignores interception on error.
Fix: [ bug #1449 ] Trigger ORDER_CREATE, LINEORDER_DELETE, LINEORDER_UPDATE and LINEORDER_INSERT ignore interception on error.
Fix: [ bug #1450 ] Several Customer order's triggers do not report the error from the trigger handler.
Fix: [ bug #1451 ] Interrupted order clone through trigger, loads nonexistent order.
Fix: [ bug #1454 ] Mention de bas de page erroné
Fix: Do not display dictionary for non activated module 
Fix: Link element from element project pages
Fix: [ bug #1509 ] Expedition admin free text & watermark submit error
Fix: [ bug #1349 ] AJAX contact selector does not work fine in Project card
Fix: [ bug #1452 ] variable used but not defined
Fix: If multiprice level is used the VAT on addline is not correct
Fix: [ bug #1254 ] Error when using "Enter" on qty input box of a product (on supplier order part)
Fix: [ bug #1462, 1468, 1480, 1483, 1490, 1497] $this instead of $object
Fix: [ bug #1455 ] outstanding amount
Fix: [ bug #1425 ] LINEBILL_SUPPLIER_DELETE failure trigger leads to an endless loop
Fix: [ bug #1460 ] Several supplier order triggers do not show error messages
Fix: [ bug #1461 ] LINEORDER_SUPPLIER_CREATE does not intercept supplier order line insertion
Fix: [ bug #1484 ] BILL_SUPPLIER_PAYED trigger action does not intercept failure under some circumstances
Fix: [ bug #1482 ] Several supplier invoice triggers do not show trigger error messages
Fix: [ bug #1486 ] LINEBILL_SUPPLIER_CREATE and LINEBILL_SUPPLIER_UPDATE triggers do not intercept trigger action
Fix: [ bug #1522 ] Element list into associate object into project are no more filterd by project thirdparty
Fix: [ bug #1526 ] Thumbs of files uploaded with dots in their names do not load correctly
Fix: Import ProfId1 to siren and ProfId2 to siret

***** ChangeLog for 3.5.3 compared to 3.5.2 *****
Fix: Error on field accountancy code for export profile of invoices.
Fix: [ bug #1351 ] VIES verification link broken.
Fix: [ bug #1352 ] Removing a shipping does not remove the delivery.
Fix: Option MAIN_INVERT_SENDER_RECIPIENT broken with typhon template.
Fix: Can disable features with PHPEXCEL (no DLSF compatible).
Fix: Can disable features with CKEDITOR. 
Fix: Pb of records not correctly cleaned when module marge is
     uninstalled (conflict between 'margin' and 'margins').
Fix: [ bug #1341 ] Lastname not added by file or direct input in mass e-mailing.
Fix: [ bug #1357 ] Invoice creator state not printed in generated invoice documents.
Fix: Suppliers invoice mask fails using {tttt} in numbering.
Fix: [ bug #1350 ] pdf template name for typhon was not correctly set when enabling module.
Fix: Navigation on notes for shipments was not working.
Fix: [ bug #1353 ] Email notifications, wrong URL.
Fix: [ bug #1362 ] Note is not saved.
Fix: tr/td balance.
Fix: [ bug #1360 ] note indicator for member tab.
Fix: Nb of notes and doc not visible onto tasks.
Fix: [ bug #1372 ] Margin calculation does not work in proposals.
Fix: [ bug #1381 ] PHP Warning when listing stock transactions page.
Fix: [ bug #1367 ] "Show invoice" link after a POS sell throws an error.
Fix: TCPDF error file not found in member card generation.
Fix: [ bug #1380 ] Customer invoices are not grouped in company results report.
Fix: [ bug #1393 ] PHP Warning when creating a supplier invoice.
Fix: [ bug #1399 ] [pgsql] Silent warning when setting a propal as "facturée" in propal.php
Fix: When number reach 9999 with default numbering module, next number
     will be 10000 instead of 0000 and error.
Fix: element page on project give wrong href link.
Fix: [ bug #1397 ] Filter by supplier orders with status Draft does not filter.
Fix: [ bug #1388 ] Wrong date when invoicing several orders.
Fix: [ bug #1411 ] Unable to set an expedition note if invoices module is not enabled.
Fix: [ bug #1407 ] Rouget pdf overlapped when using tracking number and public notes.
Fix: [ bug #1405 ] Rouget PDF expedition incorrect when two expeditions under the same commande
Fix: [ bug #1434 ] Muscadet supplier order document model linked objects overlap the text

***** ChangeLog for 3.5.2 compared to 3.5.1 *****
Fix: Can't add user for a task.
Fix: Autoselect of warehouse if there is only one warehouse.
Fix: Install of odt template for project and tasks.
Fix: [ bug #1318 ] Problem with enter key when adding an existing
     product to a customer invoice.
Fix: [ bug #1307 ] Quotes get removed from several inputs.
Fix: [ bug #1317 ] Removing a category does not remove all child categories
Fix: [ bug #1312 ] Call to undefined function _()
Fix: Restore build for obs and launchpad.
Fix: deleting files into backup system tools.
Fix: Dump using php not not include lock on tables that are deleted.
Fix: Fixed a problem with bank accounts sharing across entities.
Fix: fields into group by of sql requests for module margins must be
     same than fields into select.
Fix: When select_date is called with '' as preselected date,
     automatic user date was not correctly et (We must set a date into PHP
     server timezone area)
Fix: First param of select_date must always be forged with a dolibarr
     date function and not time().
Fix: fix can't add line with product in supplier order
Fix: [bug #1309]   
Fix: Solve pb of too many embedded tables     
Fix: [ bug #1306 ] Fatal error when adding an external calendar
Fix: A fix to manage automatic creation of code for import.
Fix: Try to add code to provide easy way to fix warning on timezone not
     defined.
Fix: Several fix into workflow/condition for invoice payments or convert
     into discount.
Fix: Option MAIN_PDF_DASH_BETWEEN_LINES was not working when tcpdf was
     making a pagebreak higher than 2 pages.     
Fix: form to add images should not show link form.
Fix: Correction when adding order line with price as '0'.
Fix: [ bug #1283 ] ROUGET Shipment PDF.
Fix: [ bug #1300 ]
Fix: Miscellaneous problems on task tabs (withproject parameter lost and
     download fails).
Fix: Avoid home project page to hung when too many tasks opened.
Fix: bug #1295: Error when creating an agenda extrafield with a number as reference
Fix: Translation of number for pt_PT.
Fix: Error on ajax_constantonoff function.
Fix: [ bug #1323 ] problème pour générer un odt depuis les taches dans projet.
Fix: Can not make withdrawals 

***** ChangeLog for 3.5.1 compared to 3.5.0 *****
Fix: Do not report trigger errors twice.
Fix: Error when creating event was not reported.
Fix: Bug of import of agenda when using https link
Fix: Field nature not saved correctly
Fix: Substitution of extra field was ko for order
Fix: Bad translation of date format for pt_BR.
Fix: priority field of agenda record is smallint.
Fix: Missing loading of lang in some pages.
Fix: Write note in invoice when using pos module.
Fix: Link to paypal was invalid into email text.
Fix: ref and date of supplier invoice.
Fix: Check on bank account.
Fix: Problem with file upload and download.
Fix: Page load not ending when large number of thirdparties. We 
     added option MAIN_DISABLE_AJAX_COMBOX to disable javascript
     combo feature that is root cause of problem.
Fix: [ bug #1231 ] PDF always generated in interventions
Fix: Be sure there is no duplicate default rib.
Fix: Enable extrafields for customer order, proposal and invoice lines. This feature
     was developed for 3.5 but was disabled (hidden) because of a bug not possible to
     fix enough quickly for 3.5.0 release. 
Fix: user right on Holiday for month report nor working.
Fix: [ bug #1250 ] "Supplier Ref. product" sidebar search box does not work
Fix: Bad space in predefined messages. 
Fix: [ bug #1256 ] Signature was not added for email sent from thirdparty page.
Fix: Action event SHIPPING_VALIDATE is not implemented
Fix: The customer code was set to uppercase when using numbering module leopard. We
     must keep data safe of any change.
Fix: [ bug #1291 ] Loading actions extrafields fails.
Fix: [ bug #1123 ] Paid deposit invoices are always shown as partially paid when fully paid
Fix: Corrected project contact types translation.
Fix: [ bug #1206 ] PMP price is bad calculated.
Fix: [ bug #520 ] Product statistics and detailed lists are wrong.
Fix: [ bug #1240 ] traduction.
Fix: [ bug #1238 ] When creating accompte with a %, free product are used for calculation.
Fix: [ bug #1280 ] service with not end of date was tagged as expired.
Fix: [ bug #1295 ] Error when creating an agenda extrafield with a number as reference.
Fix: [ bug #1306 ] Fatal error when adding an external calendar.
New: Added es_CL language
Fix: Margin tabs bad data show
Fix: [ bug #1318 ] Problem with enter key when adding an existing product to a customer invoice.
Fix: [ bug #1410 ] Add customer order line asks for required Unit Price but doesn't interrupt the creation of the line

***** ChangeLog for 3.5 compared to 3.4.* *****
For users:
- New: Add hidden option BANK_DISABLE_DIRECT_INPUT.
- New: More options to select status of users into select user list.
- New: [ task #862 ] Add ODT on shipments.
- New: [ task #149 ] Add # of notes and attachments in tabs.
- New: Can edit customer ref at any time.
- New: [ task #877 ] Reorganize menus.
- New: [ task #858 ] Holiday module: note on manual holiday assignation.
- New: [ task #892 ] Add hidden option in thirdparty customer/supplier module to hide non active
  companies in select_company method.
- New: [ task #531 ] Add a workload field on tasks.
- New: Add graph of bank account input/output into input-output report page.
- New: Add script export-bank-receipts.php
- New: Add option "filter=bank" onto script rebuild_merge_pdf.php to merge PDF that
  has one payment on a specific bank account.*
- New: [ task #901 ] Add Extrafield on Fiche Inter.
- New: Show process id in all command line scripts.
- New: Module mailman can subscribe/unsubscribe to ML according to categories or type of member.
- New: Add object_hour and object_date_rfc as substitution tag for open document generation.
- New: Add options to send an email when paypal or paybox payment is done.
- New: Clone product/service composition.
- New: Add option ADHERENT_LOGIN_NOT_REQUIRED.
- New: Add a cron module to define scheduled jobs.
- New: Add new graphical boxes (customer and supplier invoices and orders per month).
- New: [ task #286 ] Enhance rounding function of prices to allow round of sum instead of sum of rounding.
- New: Can add an event automatically when a project is create. 
- New: Add option MAIN_GENERATE_DOCUMENT_WITH_PICTURE.
- New: Add option excludethirdparties and onlythirdparties into merge pdf scripts.
- New: [ task #925 ] Add ODT document generation for Tasks in project module.
- New: [ task #924 ] Add numbering rule on task.
- New: [ task #165 ] Add import/export of multiprices.
- New: Add Maghreb regions and departments.
- New: A more responsive design for statistic box of home page.
- New: [ task #1005 ] Adapting to Spanish legislation bill numbering
- New: [ task #1011 ] Now supplier order and invoice deal with payment terms and mode.
- New: [ task #1014 ] Add option to recursively add parent category.
- New: [ task #1016 ] Can define a specific numbering for deposits.
- New: [ task #918 ] Stock replenishment.
- New : Add pdf link into supplier invoice list and supplier order list.
- New : Genrate auto the PDF for supplier invoice.
- New : Add category into filter webservice thirdparty method getListOfThirdParties.
- New : Allow to define margin or mark rate during quoting, ordering, invoicing.
- New : User permissions on margin module.
- New : Add ref supplier into muscadet model/
- New : Add ability to copy contact address to clipboard.
- New: Can use tag {mm} before {yy} even when there is a reset into numbering masks.
- New: [ task #1060 ] Register fields localtax(1|2)_type into details tables.
- New: [ task #923 ] Localtax support for ODT templates. 
- New: [ task #90 ] Barcode search.
- New: Add hidden option MAIN_VAT_DEFAULT_IF_AUTODETECT_FAILS.
- New: Can send an email from thirdparty card.
- New: Can cancel holidays that were previously validated.
- New: Can choose contact on event (action com) creation, and filtered by thirdparty.
- New: Add hidden option MAIN_FORCE_DEFAULT_STATE_ID.
- New: Add page to make mass stock movement.
- New: Add field oustanding limit into thirdparty properties.
- New: Can enter a vat payment of zero.
- New: Add path to installed dir of external modules + Name and web of module provider.
- New: Add option to use a specific mask for uploaded filename.
- New: Can attach external links to objects as we can attach files.
- Qual: Implement same rule for return value of all command line scripts (0 when success, <>0 if error).
- Fix: [ bug #992 ] Proforma invoices don't have a separated numeric count.
- Fix: [ bug #1022 ] correct margin calculation for credit notes.
- Fix: Better management of using ajax for upload form (to solve problem when enabling ajax jquery multifile upload in some cases).
- Fix: Lost stats filters into year selection.
- Fix: Some config data are shared between suppliers orders and suppliers invoices

New experimental module:
- New: [ task #157 ] Add a Skype button (adherents / third parties / contacts)

For translators:
- Qual: Normalized sort order of all languages files with English reference files.
- New: Add language code files for South Africa, France new Caledonia, Vietnam.
- New: Translate string for email to change password.

For developers:
- New: DolGraph can build graph with three lines.
- New: DolGraph accept a parameter to cache data of graph getNbByMonthWithPrevYear.
- New: Can enable tuning info with option MAIN_SHOW_TUNING_INFO.
- New: Show version of client lib used by mysql drivers.
- New: Add function to get content of an url (using all dolibarr setup like timeout, proxies...)
- New: Upgrade lib of TCPDF to 6.0
- New: Upgrade jquery flot library to 0.8.1
- New: Add property "hidden" into module descriptors to allow to hide a module according to
  some dynamic conditions.
- New: Add option MAIN_MOTD_SETUPPAGE to add a content onto setup page. Also content for
  MAIN_MOTD_SETUPPAGE, MAIN_MOTD_SETUPPAGE, MAIN_HOME now accept "|langfile" into translation
  key to use a specific language file.
- New: Make some changes to allow usage of several alternative $dolibarr_main_url_root variables.
- Qual: All nowrap properties are now using CSS class nowrap.
- Qual: Move hard coded code of module mailmanspip into trigger.
- New: Into POST forms, if you can add a parameter DOL_AUTOSET_COOKIE with a value that is list name,
  separated by a coma, of other POST parameters, Dolibarr will automatically save this parameters
  into user cookies.
- New: Add hook addHomeSetup.
- New: Add trigger CATEGORY_LINK and CATEGORY_UNLINK.
- New: A trigger can return an array of error strings instead of one error string.
- New: Add method to use a dictionary as a combo box.
- New: Add update method for web service product.
- Fix also several bugs with old code. 

WARNING: Following change may create regression for some external modules, but was necessary to make
Dolibarr better:

1) We started to clean hooks code. 
If your hook want to modify value of $actions, it's role of your hook to modify it. Dolibarr 
hook code will no more decide this for your module. If your action class for hook was returning
a string or an array, instead your module must set $actionclassinstance->results (to return array) 
or $actionclassinstance->resprints (to return string) to return same thing. The return value must 
be replaced by a "return 0";
Goal is to fix old compatibility code that does not match hook specifications: 
 http://wiki.dolibarr.org/index.php/Hooks_system   

2) If you implemented hook printTopRightMenu, check that output does not include '<td>' tags any more.
All content added must be tagged by a '<div>' with css class="login_block_elem"

3) Some methods object->addline used a first parameter that was object->id, some not. Of course
this was not a good practice, since object->id is already known, there is no need to provide id as 
parameter. All methods addline in this case were modified to remove this parameter. 

4) Method ->classer_facturee() is deprecated. It must be replace with ->classifyBilled().

5) Property ->tel on objects is now ->phone

6) Trigger LINEPROPAL_MODIFY is renamed into LINEPROPAL_UPDATE and
   Trigger CONTRACT_LINE_DELETE rnamed into LINECONTRACT_DELETE to match naming rules.



***** ChangeLog for 3.4.3 compared to 3.4.2 *****
Fix: Bad get of localtaxes into contracts add lines
Fix: Warning into bank conciliation feature.
Fix: Bad get of localtaxes into contracts add lines.
Fix: Add a limit into list to avoid browser to hang when database is too large.
Fix: [ bug #1212 ] 'jqueryFileTree.php' directory traversal vulnerability
Fix: Agenda and Banks module were not working with multicompany module
Fix: [ bug #1317 ] Removing a category does not remove all child categories
Fix: [ bug #1380 ] Customer invoices are not grouped in company results report.

***** ChangeLog for 3.4.2 compared to 3.4.1 *****
Fix: field's problem into company's page (RIB).
Fix: Document cerfa doesn't contained firstname & lastname from donator.
Fix: Bad rounding on margin calculations and display.
Fix: Option drop table into backup was broken.
Fix: [ bug #1105 ] Searching Boxes other search option.
Fix: wrong buy price update.
Fix: [ bug #1142 ] Set paiement on invoice (PGSql).
Fix: [ bug #1145 ] Agenda button list type do not display.
Fix: [ bug #1148 ] Product consomation : supplier order bad status.
Fix: [ bug #1159 ] Commercial search "other" give p.note do not exists.
Fix: [ bug #1174 ] Product translated description not good into PDF.
Fix: [ bug #1163 ] SQL Error when searching for supplier orders.
Fix: [ bug #1162 ] Translaction for morning and afternoon.
Fix: [ bug #1161 ] Search on product label.
Fix: [ bug #1075 ] POS module doesn't decrement stock of products in delayed payment mode.
Fix: [ bug #1171 ] Documents lost in interventions after validating.
Fix: fix unsubscribe URL into mailing when sending manually (not by script).
Fix: [ bug #1182 ] ODT company_country tag is htmlencoded.
Fix: [ bug #1196 ] Product barcode search does not expect 13th digit on EAN13 type.
Fix: [ bug #1202 ] Wrong amount in deposit % invoice from proposal.
Fix: Removed analytics tags into doc page.
Fix: Call Image on this instead of pdf.
Fix: Missing parameter for photo.
Fix: Bad SQL request for turnover report.

***** ChangeLog for 3.4.1 compared to 3.4.0 *****
Fix: Display buying price on line edit when no supplier price is defined.
Fix: Retrieving of margin info when invoice created automatically from order.
Fix: Reordering supplier products in list by supplier or supplier ref was crashing.
Fix: [ bug #1029 ] Tulip numbering mask.
Fix: Supplier invoice and supplier order are not displayed into object link into agenda event card.
Fix: [ bug #1033 ] SUPPLIER REF disappeared.
Fix: update extrafield do not display immediatly after update.
Fix: Fix bug with canvas thirdparty.
Fix: [ bug #1037 ] Consumption> Supplier invoices related.
Fix: User group name do not display in card (view or edit mode).
Fix: Link "Show all supplier invoice" on suplier card not working. 
Fix: [ bug #1039 ] Pre-defined invoices conversion.
Fix: If only service module is activated, it's impossible to delete service.
Fix: [ bug #1043 ] Bad interventions ref numbering.
Fix: Mailing module : if an email is already in destinaires list all other email from selector was not inserted.
Fix: Localtaxes balance not showing.
Fix: Intervention box links to contracts id.
Fix: Compatiblity with multicompany module.
Fix: Edit propal line was losing product supplier price id.
Fix: Delete linked element to supplier invoice when deleted.
Fix: [ bug #1061 ] Bad info shipped products.
Fix: [ bug #1062 ] Documents lost in propals and contracts validating.
Fix: Supplier price displayed on document lines and margin infos didnt take discount.
Fix: sorting on qty did not work in supplier product list.
Fix: there was no escaping on filter fields in supplier product list.
Fix: bugs on margin reports and better margin calculation on credit notes.
Qual: Add travis-ci integration.

***** ChangeLog for 3.4 compared to 3.3.* *****
For users:
- New: Can use ODS templates as document templates.
- New: Add link to autofill/reset with quantity to ship when creating a
  delivery receipt.
- New: Event into calendar use different colors for different users.
- New: Support revenue stamp onto invoices.
- New: Add a tab "consumption" on thirdparties to list products bought/sells.
- New: Some performance enhancements.
- New: Can attach files onto trip and expenses modules.
- New: Add hidden option MAIN_PDF_TITLE_BACKGROUND_COLOR.
- New: Merge tab customer and prospect.
- New: Add ES formated address country rule.
- New: Can define a hierarchical responsible on user and add a tree view to 
  see hierarchy of users.
- New: Can expand/collapse menus, categories and users list.
- New: extra parameters are supported into ODT/ODS templates.
- New: total per vat rate are available as tags for ODT/ODS templates.
- New: Some part of interface use more CSS3 (ie: agenda)
- New: [ task #707 ] Create option "ProfIdx is mandatory to validate a invoice".
- New: Can define if we want to use VAT or not for subscriptions (foundation module).
- New: Can define a default choice for "More action when recording a
  subscription" (foundation module).
- New: Add link to check professional id for India.
- New: [ task #731 ] Uniformize ref generation
- New: [ task #748 ] Add a link "Dolibarr" into left menu
- New: Script email_unpaid_invoices_to_representative accepts now a parameter "test"
  and a "late delay".
- New: Can define different clicktodial setups for each user.
- New: Add hidden option INVOICE_CAN_NEVER_BE_REMOVED.
- New: Enhance agenda module to reach RFC2445 ("type" not enabled by default and add
  "busy" information).
- New: Add module Opensurvey.
- New: Default approver for holidays is set by default to hierchical parent.
- First change to prepare feature "click to print" (IPP) for PDF.
- New: [ task #350 ] Merge tab customer and prospect.
- New: [ task #710 ] Add substitution into mailing send (and HTML is now valid).
- New: [ task #711 ] Add combobox for contact, as done for product/thirdparty.
- New: [ task #714 ] In Emailing module admin autogenerate security key of READRECEIPT.
- New: [ task #743 ] GED : Add aministration option to disable autotree display.
- New: [ task #767 ] Customer Address fallback when a contact doesn't have an address.
- New: [ task #768 ] WYSIWYG for all mails.
- New: [ task #773 ] Add Project document in GED(ECM) modules.
- New: [ task #783 ] Add more types for extra parameters (lists, phone, emails, checkbox,
  prices, radio).
- New: [ task #798 ] Add range limit date on product/services as it is done on order 
  and invoice.
- New: [ task #814 ] Add extrafield feature for projects ands tasks.
- New: [ task #770 ] Add ODT document generation for Projects module.
- New: [ task #741 ] Add intervention box.
- New: [ task #826 ] Optionnal increase stock when deleting an invoice already validated.
- New: [ task #823 ] Shipping_validate email notification.
- New: [ task #900 ] Review code of ficheinter.class.php
- Fix: [Bug #958] LocalTax2 for Spain fails on Suppliers
- Fix: [ bug #972 ] Auto completion contact field do not take account the min caract number before search
- Fix: [ bug #971 ] html.form.class.php select_contact with autocomplete do not exclude id from exclude array
- Fix: Expedition creation, can retreive product from other expedition

For translators:
- Update language files.

For developers:
- System of menu managers has been rewritten to reduce code to do same things. 
- An external module can force its theme.
- Add function dol_set_focus('#xxx').
- A mymodule can bring its own core/modules/mymodule/modules_mymodule.php file.
- Removed not used libraries.
- More web services. 
- Renamed some database fields, code variables and parameters from french to english.
- First change to manage margins on contracts.
- Add hook getFormMail.
- Function plimit of databases drivers accept -1 as value (it means default value set
  into conf->liste_limit).
- New: Add option dol_hide_topmenu, dol_hide_leftmenu, dol_optimize_smallscreen,
  dol_no_mouse_hover and dol_use_jmobile onto login page (to support different terminal).
- New: dol_syslog method accept a suffix to use different log files for log. 
- New: Type of fields are received by export format handlers.
- New: when adding an action, we can define a free code to tag it for a specific need.
- New: Enhance Dolibarr migration process to include migration script of external 
  modules.
- New: [ task #811 ] Uniformanize note field.
  

WARNING: If you used external modules, some of them may need to be upgraded due to:
- Fields of classes were renamed to be normalized (nom, prenom, cp, ville, adresse, tel
  were renamed into lastname, firstname, zip, town, address, phone).
  This may also be true for some fields into web services.
- If module use hook pdf_writelinedesc, module may have to add return 1 at end of 
  function to keep same behaviour.

TODO:
backport commit 53672dff75f4fdaeeed037ff9d15f860968022ca to fix confirm with jmobile
backport commit 384e3812eb73a15adafb472cacfb93397a54459b to fix W3C/edit contract
 


***** ChangeLog for 3.3.5 compared to 3.3.4 *****
- Fix: Change to make debian package ok despite removal of ckeditor.
- Fix: jcrop file to match debian rules
- Fix: Add missing country UK.
- Fix: Minor fix into package.
- Fix: Add missing label on project field.

***** ChangeLog for 3.3.4 compared to 3.3.3 *****
- Fix: [ bug #1001 ] Social Contribution : State not correct
- Fix: Better management of pdf generation when tcpdf is not available.
- Fix: Change to be more debian compliant natively.

***** ChangeLog for 3.3.3 compared to 3.3.2 *****
- Fix: [ bug #903 ] Fatal error: Call to undefined function dol_get_first_day() in htdocs/commande/liste.php
- Fix: [ bug #934 ] Error on proformat invoice creation (pgsql)
- Fix: [ bug #947 ] Can't create proposal lines with unit price = 0

***** ChangeLog for 3.3.2 compared to 3.3.1 *****
- Fix: Dutch (nl_NL) translation
- Generalize fix: file with a specific mask not found, again
- Fix: translations and BILL_SUPPLIER_BUILDDOC trigger
- Fix: Can't reset payment due date
- Fix: Orderstoinvoice didn't act as expected when no order was checked
- Fix: Bad link to all proposals into Third party card if customer is prospect
- Fix: Some bugs on withdrawal rejects
- Fix: [ bug #774 ] Bug on creating event with box "all day" crossed
- Fix: [ bug #787 ] Invoice supplier box incorrect tooltip when delay on payment
- Fix: [ bug #789 ] VAT not being calculated in POS
- Fix: [ bug #790 ] Spanish localtax RE not being correctly calculated
- Fix: [ bug #794 ] Lost filter on zipcode in prospect list 
- Fix: [ bug #806 ] Margins module with orders2invoice does not respect cost price
- Fix: [ bug #810 ] Cannot update ODT template path
- Fix: [ bug #816 ] Sales journal does not reflect localtaxes
- Fix: [ bug #817 ] Purchases journal does not reflect localtaxes
- Fix: [ bug #824 ] MAIN_DB_PREFIX not use into dictionary
- Fix: [ bug #828 ] Error when code_region is not a number in llx_c_regions (with postgres)
- Fix: [ bug #855 ] Holiday approval email in French
- Fix: [ bug #856 ] (Holidays module) Mail error if destination user doesn't have an email
- Fix: [ bug #857 ] Invoice created from shipment does not have the order discount
- Fix: [ bug #861 ] Impossible to create a new event in agenda
- Fix: [ bug #827 ] AJAX search does not respect multiprice level
- Fix: [ bug #865 ] Dolibarr navigation array in project/task do not work
- Fix: [ bug #866 ] Standing order from an invoice suggests invoice total amount instead of remaining to pay
- Fix: [ bug #788 ] Date of linked interventions are not shown
- Fix: external users should not see costprice and margin infos
- Fix: [ bug #806 ] Tasks are ordered alphabetically instead of chronological order

***** ChangeLog for 3.3.1 compared to 3.3 *****
- Fix: [ bug #733 ] Mass emailing tools do not support <style HTML tag
- Fix: Package for launchpad
- Fix: [ bug #736 ] Missing column in llx_c_chargesociales  
- Fix: Localtax2 for Spain must be based into buyer
- Fix: [ bug #762 ] Bad profit calculation in Reporting
- Fix: bug dictionary with wrong prefix table

***** ChangeLog for 3.3 compared to 3.2.* *****
For users:
- New: Add holiday module, to declare and follow holidays of your employees.
- New: Add margin management module.
- New: Add new theme Amarok.
- New: [ task #289 ] Can reorder tasks.
- New: Add field "signature" into user card. If filled, text is added 
       at end of predefined email texts. If option MAIN_MAIL_DO_NOT_USE_SIGN is on, this
       feature is disabled.
- New: Can input a payment back onto an credit note.
- New: Add link "Back to list" on all cards.
- New: After first install, warning are visible onto mandatory setup not
       configured. Show also total number of activated modules.
- New: Can filter list of proposal, order or invoice on sales representative.
- New: Add supplier ref on supplier orders.
- New: Can export supplier orders and customers shipments.
- New: First change to install external plugins from gui (experimental). 
- New: Monaco is like France for default vat calculation
- New: Can list elements (invoices, orders or proposals) on a particular
  user contact). This allow to view a "basket" of its elements.
- New: Show bank account on payment list of invoice card.
- New: Cloning project allow to clones task, notes, projects files, tasks files, contacts. 
- New: Enhance default style.
- New: Can edit and resiliate member status from list.
- New: Can insert URL links into elements lines. Also reported into PDF.
- New: When a member is validated, we can subscribe to mailing-lists
       according to its type.
- New: Add a tab into members statistics to count members by nature.
- New: Add link to third party into sells and purchase journal.
- New: Suggest a method to generate a backup file for user with no access
       to mysqldump binary.
- New: Can also use extrafields on contacts/addresses and users.
- New: Support unique field for extrafields.
- New: Extra fields supports more types (int, string, double, date, datetime).
- New: Can correct stock of a warehouse from warehouse card.
- New: [ task #185 ] Can input amount when correcting stock to recalculate PMP.
- New: [ task #454 ] Add "No category" into filters on category.
- New: Auto check box on page to edit interface options of user.
- New: More surface control on stock correction page.
- New: Add great britain provinces.
- New: [ task #494 ] Send an email to foundation when a new member has auto-subscribed.
- New: [ task #326 ] Add a numbering module to suggest automatically a product ref.
- New: Add conditional substitution IF/ELSEIF/ENDIF for ODT templates.
- New: Add unit foot2, inch2, foot3 and inch3 for surface and volumes.
- New: Can select thirdparties into emailing targets, even if module category is not enabled.
- New: [ task #498 ] Improvement of the block to add products/services lines.
- New: ECM autodir works also for files joined to products and services.
- New: Add a selection module for emailing to enter a recipient from gui.
- New: Allow to search thirds and products from barcodes directly from the permanent mini search left box.
- New: Allow to search product from barcodes directly from invoices, proposals... through AJAX.
- New: Can make one invoice for several orders.
- New: POS module can works with only one payment method (cach, chq, credit card).
- New: Add possibility to defined position/job of a user.
- New: Add hidden option to add slashes between lines into PDF.
- New: [ task #210 ] Can choose cash account during POS login.
- New: [ task #104 ] Can create an invoice from several orders.
- New: Update libs/tools/logo for DoliWamp (now use PHP 5.3).
- New: Added ODT Template tag {object_total_discount_ht}
- New: Add new import options: Third parties bank details, warehouses and stocks, categories and suppliers prices
- New: English bank account need a bank code (called sort code) to identify an account. 
- New: Can choose menu entry to show with external site module.
- New: Add hidden option MAIN_PDF_MARGIN_LEFT, MAIN_PDF_MARGIN_RIGHT, MAIN_PDF_MARGIN_TOP, MAIN_PDF_MARGIN_BOTTOM to force margins of generated PDF.
- New: [ task #314 ] Can define if prof id are mandatory or not.
- New: Add button on order card to create intervention from services.
- New: Add search box to find products by supplier reference.
- New: Add option MAIN_HELPCENTER_LINKTOUSE to define target link "I need help" onto logon page. 
- New: [ task #608 ] Can clone a supplier order with prices updates
- New: [ task #559 ] Can define a discount % regarding quantity in supplier prices and price by quantity in customer prices
- New: [ task #527 ] After cloning a suplier invoice, go onto invoice ref into edit mode

New experimental module:
- New: Add commissions management module.

- Fix: [ bug #499 ] Supplier order input method not translated
- Fix: No images into product description lines as PDF generation does not work with this.
- Fix: Errors weren't being shown in customer's & supplier's orders
- Fix: Lastname wasn't being recorded in xinputuser emailing module.
- Fix: [ bug #653 ] Error while creating agenda additional attributes
- Fix: [ bug #654 ] Event rapport PDF showing ActionAC_OTH_AUTO
- Fix: [ bug #658 ] Search on bank do not work for description
- Fix: [ bug #659 ] Comment in recurrent invoices is not stored
- Fix: [ bug #622 ] Attaching wrong file when sending the invoice via e-mail

For developers:
- New: Add webservice for thirdparty creation and list.
- New: A module can overwrite templates parts.
- New: Can add a link on title field of added dictionary.
- New: Uniformize code.
- New: Add option WORKFLOW_DISABLE_CREATE_INVOICE_FROM_ORDER and 
       WORKFLOW_DISABLE_CLASSIFY_BILLED_FROM_ORDER.
- New: A module can add several css and js.
- New: removed deprecated methods
       ldap::connect, formadmin::select_lang,
       html::select_tva
- New: Add custom substitution function for ODT product lines: mymodule_completesubstitutionarray_lines()
- New: Basic implementation of hooks and triggers for a lot (most) of core modules: 
  action/calendar, trips and expenses, dons, vat payment, contact/society, contract, product lines, 
  expedition, order supplier and order invoice (lines included), intervention card, project, tasks.
- New: Add ChromePHP output into syslog module.
- New: Add PRODUCT_PRICE_MODIFY trigger.
- New: Created function to retrieve total amount of discount of an invoice/proposal...
- New: We can use a dynamic value ($conf->global->XXX for example) into titles of menus.
- New: Use PHP classes DateTime* for some data functions instead of adodb 
- Qual: Renamed SUPPLIER_INVOICE_BUILDDOC trigger to BILL_SUPPLIER_BUILDDOC
- Qual: Renamed INVOICE_SUPPLIER_DELETE trigger to BILL_SUPPLIER_DELETE
- Qual: Renamed SUPLIER_ORDER_BUILDDOC trigger to ORDER_SUPPLIER_BUILDDOC
- Qual: Renamed CONTRACTLINE_DELETE trigger to CONTRACT_LINE_DELETE
- Qual: Renamed all ficheinter.class.php triggers so that they start with 'FICHINTER_'
- Fix: [ bug #655 ] ORDER_REOPEN trigger incorrectly named
- Fix: [ bug #656 ] Contracts trigger CONTRACT_MODIFY incorrectly named
- Fix: [ bug #657 ] Usergroup class' GROUP_DELETE trigger incorrectly named

For translators:
- New: Update language files (de, tr, pt, ca, es, en, fr).
- New: Added bg_BG autotranslated language.
- New: Translate the donation receipt.

Dolibarr license has also been updated from GPLv2+ to GPLv3+.



***** ChangeLog for 3.2.3 compared to 3.2.2 *****
- Fix: Some permission into agenda module.
- Fix: Generation of PDF was not using correct font for some languages.
- Fix some translations.
- Fix: [ bug #607 ] Nom de société avec guillemets.
- Fix: Option MAIN_MAIL_SENDMAIL_FORCE_BA and MAIN_FIX_BUGGED_MTA was not
  complete.
- Fix: comaptiblity with multicompany module.
- Fix: Bad label when validating/paying an invoice from POS module.
- Fix: Correct recipient into rouget template.
- Fix: A lot of fix into PDF pagebreak management.
- Update VAT for some countries.
- Firstname was missing when sending email from file list.
- Added en_SA language.



***** ChangeLog for 3.2.2 compared to 3.2.1 *****
- Fix: Modify spanish VAT to new rates.
- Fix: Add error message when creating already existing product.
- Fix: Edition of percentage of an event.
- Fix: Minor look fix for theme bureau2crea.
- Fix: Start and end date not saved at project creation
- Fix: Default vat is zero for customer invoices if company does not use vat
- Fix: Localtaxes unit prices precision



***** ChangeLog for 3.2.1 compared to 3.2.0 *****
- Fix: Edit of projects.
- Fix: Activation of modules does not fails if directory install was removed.
- Fix: [ bug #444 ] Regression on auto-closing for proposals and orders.
- Fix: Update translations (catalan, french, spanish, brazilian).
- Fix: [ bug #445 ] Hex escaping in descriptions.
- Fix: error when validating shipment for non predefined products with a
  selected warehouse.
- Fix: Bad local taxes if price base type is TTC for spanish local taxes.
- Fix: Phone not saved when using web service.
- Fix: [ bug #464 ] Payment form should allow to add transmitter for bank transfers.
- Fix: Allows to use a comma decimal separator in supplier invoices payments.
- Fix: Translation for tr_TR, es_ES, pt_BR.
- Fix: Products with no prices not visible.
- Fix: Access to product card created with very old version of Dolibarr.
- Fix: Delete temporary files after validating an invoice.
- Fix: preview of supplier order and invoice template.
- Fix: [ bug #485 ] Configurated amount for public auto-subscription form is not taken into account
- Fix: Average amount graphs weren't comparing the previous year stats
- Fix: Closed project didn't show the new status unless the page was refreshed
- Fix: Files were not being uploaded to a project's task
- Fix: [ bug #503 ] Unable to delete linked file to a deposit
- Fix: [ bug #501 ] Error while trying to modify an user
- Fix: [ bug #506 ] Can't set percentage of a started event
- Fix: Bad assignation of const for pdf delivery module name



***** ChangeLog for 3.2.0 compared to 3.1.* *****
WARNING: PHP lower than 5.x are no more supported.
WARNING: Because of a major datastructure change onto supplier prices tables, be aware
to make a backup of your database before making upgrade.

For users:
- New: Each user can remove/add its own boxes.
- New: Add signature at end of predefined email text.
- New: Can use personalized fields on products/services.
- New: Can attach files on social contributions.
- New: Show payments terms and conditions onto muscadet template.
- New: Can open back a closed commercial proposal.
- New: show thirdparty barcode on main tab.
- New: Can input note (private and public) during note and expenses creation.
- New: Print ticket show invoice ref into POS module.
- New: Can edit customer discounts from invoice create and edit card.
- New: task #11243: Show quantity into stocks for each sub-products into the sub-product tab.
- New: task #10500: Option to choose if professional id are unique.
- New: Add hidden option FOURN_PRODUCT_AVAILABILITY.
- New: task #11123: Add best supplier price.
- New: Enhancement in styles.
- New: Can conciliate several lines in one operation.
- New: task #11289 : Modify third party accountancy code generator aquarium.
- New: task #10606 : more comprehensive message error.
- New: task #11278 : Option into point of sale module to add services in list.
- New: task #11261 : Add an entry into menu called "New shipment".
- New: [ task #187 ] Gerer les evenement recurrents dans les imports ical.
- New: Make option MAIN_GENERATE_DOCUMENTS_WITHOUT_VAT available by default.
- New: Can build PDF in USLetter format or canada format (change paper size).
- New: Can export into Excel 2007 format.
- New: Add hidden option CASHDESK_FORCE_STOCK_ON_BILL
- New: Can search on part of barcode into POS module.
- New: Cheques into cheques receipts are ordered by operation date.
- New: Add hidden option MAIN_DISABLE_PDF_AUTOUPDATE to avoid generating pdf each time data change.
- New: Add hidden option PROJECT_HIDE_UNSELECTABLES to hide project you can't select into combo list.
- New: Add option INVOICE_POSITIVE_CREDIT_NOTE.
- New: Support zip/town autocompletion into warehouses.
- New: Add box for last expired services.
- New: Reduce seriously size of packages.
- New: Can define country code for import.
- New: When invoice was generated from order, order date is visible on PDF, after order ref.
- New: [ task #181 ] Hide password of click2dial in user card.
- New: Chart are faster to build
- New: Value of data into charts are visible on mouse hover.
- New: Import wizard can import contacts.
- New: Import wizard can import personalized fields.
- New: Personalized fields support int type.
- New: Install process is now two times faster.
- New: Can sort files into backup tool.
- New: Default output charset are utf8 into backup tool.
- New: Add brazilian states.
- New: Increase usability of module project.
- New: [ task #285 ] Add search filter on project in tasks list.
- New: Automatic list of documents in ECM module is ok for customers,
       suppliers invoice, orders, customers orders, proposals and social contributions.
- New: All professional id can contains up to 128 chars instead of 32. 
- New: [ task #176 ] Allow to use ODT templates for proposals and orders like it's done for invoices
- New: Add hidden option MAIN_ADD_PDF_BACKGROUND to add a PDF as background of invoice/order generated PDF.
- New: Can convert a product/service into service/product.
- New: Show delivery date into proposal template azur. 
- New: Support tags into header and footer into ODT templates.
- Fix: Can use POS module with several concurrent users.
- Fix: Installer don't fails with Mysql version that added a ssl_cypher field.
- Fix: Sanitize input parameters.
- Fix: [ bug #368 ] Product list
- Fix: [ bug #370 ] Filter in accountancy -> suppliers_bills
- Fix: [ bug #399 ] Bad calculation of local taxes in update line products
- Fix: [ bug #427 ] Bad links to wiki help in certains menus

For developers:
- New: Can add a left menu into an existing top menu or left menu.
- New: Add webservice to get or create a product or service.
- New: Add webservice to get a user.
- New: Add more "hooks" (like hooks to change way of showing/editing lines into dictionnaries).
- New: Log module outputs can be setup with "or" rule (not only "xor").
- New: Add FirePHP output for logging module.
- New: Add trigger ACTION_DELETE and ACTION_MODIFY.
- New: Trigger now have a priority to define sort execution order.
- New: Can define different requests according to database type into migration files.
- New: Add "canvas" feature to overwrite page of thirdparty, contact, product with yours.
- New: Removed artichow deprecated libraries.
- New: A page can force reload of css style sheet
- New: A module can add import description for import wizard, even for tables with foreign keys.
- New: Can add tabs on statistics views.
- New: Add CSS id/class into public payment pages.
- Qual: Add a lot of more PHPUnit tests.
- Qual: Data structure for supplier prices is simpler.
- Qual: Removed no more used external libraries.
- Qual: Cleaned a lot of dead code.
- Qual: More OOP (usage of "abstract", "static", ...), uniformize constructors.
- Qual: Fix a lot of checkstyle warnings.
- Qual: task #216 : Move /lib into /core/lib directory
- Qual: task #217 : Move core files into core directory (login, menus, triggers, boxes, modules)
WARNING: To reduce technic debt, all functions dolibarr_xxx were renamed int dol_xxx.



***** ChangeLog for 3.1.3 compared to 3.1.2 *****
Fix: PgSQL - property must be set if success
Fix: Provide a solution for backup when mysqldump is not available
Fix: Bug #460 - Wrong entity assignment when creating a warehouse
Fix: bug #405 - Late icon always displayed on comm/propal.php



***** ChangeLog for 3.1.2 compared to 3.1.1 *****
- Fix: Can clone a proposal
- Fix: Add member ID in substitution method
- Fix: Duplicate end tag and missing form parts
- Fix: Support companies with no prof id.
- Fix: Sanitize data
- Fix: Bug #318
- Fix: Bug #369
- Fix: More bugs



***** ChangeLog for 3.1.1 compared to 3.1.0 *****
- New: Add option FACTURE_DEPOSITS_ARE_JUST_PAYMENTS. With this option added, 
       credit notes are not removed from total amount of invoice but are just 
       payments used to reducs remain to pay.
- New: Added hidden option MAIN_FIX_FOR_BUGGED_MTA to fix bugged MTA.       
- Fix: Removed warnings during install.
- Fix: State into address of paypal payments were lost.
- Fix: Currency into paypal payments were always euros.
- Fix: Removed Bare LF from emails sent with smtps method.
- Fix: Can show report on selected period.
- Fix: product removed from list after deleted into order.
- Fix: [bug #270] PostgreSQL backend try to connect throught TCP socket for 
- Fix: price was not without tax when using multiprice into POS module.
- Fix: Can delete bank account.
- Fix: [ bug #277 ] Year dropdown in table header of supplier invoices.
- Fix: Some other very minor fixes.


***** ChangeLog for 3.1 compared to 3.0 *****
WARNING: IE6 browser is no more supported in this version.
For users:
- New: War against number of clicks:
     - When adding a free bank transaction, form to add next one is still
       visible (save one click).
     - task #10969 : Add checkbox to close automatically invoice if
       payment is complete (save 3 clicks).
     - Reduce a step into supplier order workflow to save time. If user
       has permission to approve, order is approved when order is validated.
       (Save 2 clicks).
     - In commercial main menu, left menu are already opened. This save one click
       to open a proposal or order.
     - Can add a discount for third party, during invoice edition (and we 
       saved clicks again).
     - When creating a contract, sales representative are preset to user. This save
       4 clicks.
     - Can edit several fields in bank transaction line page into one update.
     - Creation of contacts from third party page go back to third party.
     - Preselect model if there is only one. This save 2 clicks. 
     - Can remove a project if project has tasks. No need to delete task one by one.
- New: Enhance donation module. Add a status "canceled".
- New: Add filters on all statistics report pages.
- New: If a service contains subproducts, subpoducts are decrease when service
       is decrease.
- New: Add status for third parties to disable a third party.
- New: Can send interventions cards by email.
- New: Increase list of available notifications into module Notifications.
- New: Add option MAIN_FIRST_TO_UPPER to force upper case of first 
       letters for names and firstname.
- New: Can filter of payment type in bank transaction list.
- New: Status of users is visible into user list.
- New: Support BSB code for bank account in Australia.
- New: Can set date of payment for autocreate invoice/payment when 
       creating a foundation subscription.
- New: Can edit note of payment.
- New: Option to make login not mandatory in member module.
- New: Add box for last members for foundation module.
- New: A specialized menu can now be used when using smartphones.
- New: Can add information on current user on ODT generation.
- New: Prefix on third party is not used by default. Hidden option
       SOCIETE_USEPREFIX can restore old feature.
- New: Standing orders module use bank account from banks module.
- New: Ask password when creating a user from a contact.
- New: task #10577: Use a numbering module for shipment and contract.
- New: Can create manually order from proposal.
- New: Add a first workflow module to create automatic action on some
       events (create order on proposal closing).
- New: Use autocompletion on invoice select when creating replacement 
       or credit note invoice.
- New: task #10885: Add a week view for calendar.
- New: task #11018: Add a status "not applicable" on events.
- New: Add subscriptions/country/region/town statistics for member module.
- New: Can define a proxy for external web access.
- New: task #11003: checkbox on checks for deposit.
- New: Add status into export. Add third party default language into export.
- New: Can filter on date and bank account when building check receipts.
- New: task #10958 : Add link to cheque receipts into bank transaction 
       line if exists
- New: Can import external ical url into dolibarr agenda view.
- New: Can add a logo on third parties card.
- New: task #11194 : Can delete uploaded photos 
- New: task #9744 : Add the barcode to select products on Point of Sale module
- New: Subscription/Unsubscription to mailman mailing-list can be done on 
       validate/resiliate in foundation module.
- New: Can use extrafields on third parties.
- New: Add chart to report counts by status on element home area pages.
- New: Look: Usage of Jquery Notify to show result or error messages on action.
- New: Look: Minor enhancements into agenda view.
- New: Look: Nicer tooltips with transparency and shadow.
- New: task #11004: Create invoice from intervention.
- New: task #10501: Can use point of sale with different bank accounts.
- Fix: Better Postgresql compatibility.
- Fix: Numbering module for invoices use same number for invoice 
       and credit note if mask is same.
- Fix: Debug and clean withdraw module.
- Fix: Allow access permission for point of sale module.
- Fix: Permissions issues with suppliers.
- Fix: Admin dict data is showing with active language 

For developers:
- New: External modules can add tabs on agenda views.
- New: External modules can also remove default tabs.
- New: External modules can force skin directory so force their own skins.
- New: External modules can add their own menu manager.
- New: External modules can force menu manager.
- New: External modules can overwrite all default language files by
       forcing priority on langs directories on its own lang directory.
- New: External modules can show export list with an "enabled" condition.
- New: Support a backtopage parameter on contact creation page.
- New: Add id on div to show logo.
- New: Install wizard can activate a module at end of install.
- New: Dictionary setup works with very large external dictionnaries (Add 
       page navigation).
- New: Add api to draw graphics with javascript (using Jquery Flot).
- New: Can add user login into menu urls added by modules.

For translators:
- New: Add fa_IR language.
- Fix: Move language ar_AR to ar_SA, sv_SV to sv_SE and da_Da to da_DK.



***** ChangeLog for 3.0 compared to 2.9.* *****
For users:
- New: Can edit date of cheque receipts.
- New: Add Sales journal and Purchase journal report.
- New: Can create supplier invoice from supplier order.
- New: Support login by openid
- New: Support "full day" event in calendar module.
- New: Add a weather on dashboard.
- New: Add a Paypal module.
- New: Can choose third party to use in point of sale module during logon.
- New: A lot of enhancements into ECM module:
       Directories can contains special characters,
       Speed enhancements,
       Directories can be created outside of Dolibarr, refresh button will 
       update database,
       Can rename a file.
- New: Reordering lines in invoice, orders, commercial proposal is faster (use Ajax
       technology).      
- New: Can import members using assistant.
- New: Can exclude deposit, replacement or credit notes in script rebuild_merge_pdf.
- New: task #10473 : Option MAIN_PROFIDx_IN_ADDRESS must no more be hidden.
- New: Can generate business card for on particular member.
- New: Task #10553 : Can attach files on members card.
- New: Can filter on payment type and bank account in payment lists.
- New: When sending supplier orders by mail, a text is predefined.
- New: Upgrade process works with Postgresql.
- New: Task #10538: Add filter on expiration date of subscription for
       foundation module email selector.
- New: Task #9643: Add 2 status (tosell/tobuy) on products instead of only
       1 status for both selling and buying.       
- New: Can input payment conditions on several lines.
- New: Add hidden option MAIN_LOGOUT_GOTO_URL to set the exit url after
       a logout.
- New: For germany, we invert order of address.
- New: Add hidden option MAIN_SERVICES_ARE_ECOMMERCE_200238EC.
- New: Support NPR in customer product prices.
- New: Add more volume units (ounce, gallon, inch, feet, ...)
- New: Delivery date accepts hours and minutes.
- New: Can add a comment on stock dispatching to be save into stock movements.
- New: Can filter product list with too low stocks.
- New: Add option to send all emails sent to a bulk carbon copy.
- New: Preview of emails sent by member module is shown.
- New: task #10100 : Add button to create invoice from a subscription
- New: Reorganize tabs on third parties.
- New: Option MAIN_INVERT_SENDER_RECIPIENT is available in einstein pdf template.
- New: Easier way to define url for clicktodial module.
- New: Add a fckeditor test area in fckeditor module setup.
- New: Add property "Event on full day" on agenda
- New: Enhancement and better compatibility (google, thunderbird) for agenda export.
- New: Can use image editor on user photo.
- New: Task #10796: Add Spain ProfId1 Verification
- New: Page "supplier summary" is now available.
- New: Task #10611: Add option to choose order of field in bank account info on PDF
- New: If a transaction was reconciliated and should not, there was no way to reverse error.
- New: Ubuntu package now works also on debian.
- Perf: Avoid reading database to determine country code after each
        page call.
- Fix: Special chars are now supported in ECM module for filename (not yet for
       directories).
- Fix: Better Postgresql compatibility.
- Fix: Box order is saved when moved.
- Fix: Database name can contains "-" characters.
- Fix: In coloring negative amounts.
- Fix: Date input use date format of user and not dd/mm/yyyy format.
- Fix: Fixed a very old bug making file attachment fails with some emails 
       readers when using "mail php function".
- Fix: When cloning commercial proposal, due date is creation date + delay
       by default.
- Fix: Can edit ordering methods.

For translators:
- New: Update and complete slovenian language sl_SL.
- New: Add full manually translated files for de_AT en de_DE (thanks to eCleaner.at).
- New: Create the language ja_JP.
- New: Add el_GR language.

For developers:
- New: Add jquery by default.
- New: Removed PWC libraries.
- New: Removed Scriptaculous libraries.
- New: Removed Prototype libraries.
- New: Add first Selenium GUI tests.
- New: Enhance a lot of internal function to build external modules
       more easily.
- New: Add a user field ref_ext in object tables to allow external
       systems to store their id and make self-developed synchronizing
       functions easier to build.        
- New: Local user timezone is saved into session (not used yet).
- New: Works with Mysql 5.5.
- Qual: Menu system code is simpler.
- Qual: Mutualize some duplicate code.
- Qual: Renamed some fields into database to be more internationnal.
- Qual: Removed deprecated code.


***** ChangeLog for 2.9 compared to 2.8.* *****
For users:
- New: POS module allow to choose which warehouse to use.
- New: Support "Department/State" field on company setup, contact, 
       bank account and members card.
- New: Can reopen a refused/canceled supplier order.
- New: Add Gant diagramm on project module.
- New: Add a new mode for automatic stock increase: Can be increased
       on dispatching of products from a supplier order receipt.
- New: Can set a past delay to limit calendar export.
- New: Can attach files on emailing campaigns.
- New: Add statistics on trips and expenses module.
- New: Can reopen a closed customer order.
- New: Add module externalsite to add a web site/tools inside 
       menu and a Dolibarr frame.
- New: Can link trips and fees to a project.
- New: Add civility title in foundation module.
- New: Can set accountancy code for product (buy and sell).
- New: Can filter third parties lists on categories.
- New: Can filter products and services lists on categories.
- New: task #10202 : Support categories for members.
- New: Can build documents for third parties (Using ODT templates, need PHP 5.2+). 
- New: Support new products properties: length and area.
- New: Add the "payment due before" field in invoice exports.
- New: Add feature to resize or crop image files (for products photos)
- New: task #10113 : Show list of emailing on clicking on "number of mass emailing received"
- New: Add default language for third parties and use it when multilang is enabled
       to define default language for document generation.
- New: Can reopen a closed supplier invoice.
- New: Move permission "see hidden categories" into "see hidden products/services".
- New: Can delete several files at once in FTP module.
- New: Add box "last contracts".
- New: Works even if Web hosting provider has disabled PHP "glob" function.
- New: Can now send supplier orders by email.
- New: task #10076 : Show content of message in notification module.
- New: Bank name is shown on invoice.
- New: IBAN value is called IFSC if country is India.
- New: Add option to choose to show firstname then name or name then firstname on PDF.
- New: Add company in fields exported by export of members tool.
- New: Reorganise bank menus.
- New: Bookmarks can be sorted on a particular order.
- New: Support spanish RE and IRPF taxes on invoices.
- New: Module category offers categories for foundation module.
- New: Can filter on category on third parties, products and members listings.
- New: A flag is visible before country labels.
- New: When activating a new module, permissions for admin user are set. This save
       time when configuring Dolibarr.
- New: Dolibarr 2.9 is faster than 2.8.
- New: A lot of more predefined VAT values, states, regions for 
       miscelaneous contries.
- New: Enhance skin engine to make themes easier.
- New: Add images into menu "eldy".
- New: Auguria theme is now more modern.
- New: Update tools refers to www.dolibarr.org but also www.dolistore.com web site.
- New: Postgresql experimental support seems to work completely. 
- New: Changes in Dolibarr core to allow to use cache servers (see Memcached module on
       dolistore.com).
- New: Default choice for interactive confirm box is yes by default, and no only for
       delete actions. This reduce number of clicks required to validate actions and 
       is still safe to dangerous actions.
- Fix: Durations are correctly shown for languages using PM/AM dates.
- Fix: A lot of fixes in Point of Sale module.
- Fix: Debug experimental module widthrawal.
- Fix: Format number was wrong for ar_AR language.
- Fix: Can change password if user has only permission "change password".
- Fix: Project PDF document shows all tasks.
- Fix: bug #29278 : SMTP fails with IP instead of hostname.
- Fix: Default language on login page was wrong.
- Fix: Complete support of euros sign (even in PDF).
- Fix: Bad setup of phpMyAdmin for DoliWamp installer.
- Fix: Tracking number should be available on sending sheets.
- Fix: Stock value is not reset when product is transfered into other warehouse. 
- Fix: A lot of not tracked bugs fixed.
- Fix: Some fixes in barcode management.
- Fix: Access to phpMyAdmin is now ok on new DoliWamp installation.

For translators:
- Fix: Major update of italian translation (it_IT).
- Fix: A lot of translation fixes in all languages.
- New: Added translations (sl_SL, is_IS).
- New: Add translations for the DoliWamp installer.

For developers:
- More comments in code.
- Uniformize some code. 
- All arrays "lignes" were renamed into "lines".
- Delete all useless pre.inc.php files (this also increase speed).
- Fix W3C errors in page forging.
- Qual: Mutualize code of menu managers.
- Better isolation of modules files and dolibarr core files. 
- Task #8682 : Remove functions unix_timestamp.
- The makepack tool now make pack with UID 500.
- More css class and div to output menu to allow more skins.
- Generated documentation can be build from Eclipse using Doxygen plugin.
- Snapshot is provided with PHPunit tests.

WARNING: 
- A lot of class files (*.class.php) has moved into subdirectories. So If you use
  or develop non official modules that includes Dolibarr classes, you will have to rename
  path to thoose classes into the include function.
- Also, parameters of the "fetch()" method for class "User" has changed to reflect
  other fetch methods.   
- If you build a personalised themes, you must rename the style sheet into style.css.php.   
- This version is also the last one to support PHP 4.*, Mysql 3.1, IE6.
  Dolibarr 3.* will be supported with PHP 5+ and MySql 4.1+ only.


***** ChangeLog for 2.8.1 compared to 2.8 *****
For users:
- Fix: Works on database with _ in name.
- Fix: Broken feature in trips and expense module.
- Fix: Can use $ in database and login/pass values.
- Fix: No error on upgrade if there is orphelins tasks.
- Fix: Failed to login when user agent string was longer than 128.
- Fix: bug #29526 : Numérotation Proposition Incorrecte après duplication


***** ChangeLog for 2.8 compared to 2.7.* *****
For users:
- New: Support note on trips module
- New: Can link contacts to projects
- New: Can removed attached file on email form if attachment was wrong.
- New: Add option to show your logo on top of left menu.
- New: task #9935: Can edit accountancy code.
- New: Add an option to make users email required.
- New: Module notification can send email on order or proposal validation.
- New: Can use any command line antivirus on file upload.
- New: A customer can also be a prospect.
- New: task #9802 : Can link an action to a project and use project to 
       filter agenda.
- New: Project can be set on contract creation.
- New: Initial sold can be conciliated on bank module.
- New: Add a default errors-to email for emailing module.
- New: Can filter on user on stock movement list.
- New: When creating a third party from a member, it is set as a new
       customer.
- New: Can use {tttt} in numbering mask setup. It will be replaced
       with third party type.
- New: VAT number is stored in one field. This is more "international".
- New: task #9782 : Add possibility to delete a warehouse.
- New: task #9640 : Add label for stock movements.
- New: task #9916 : Add FREE text for interventions card.
- New: Can define the new product ref when cloning.
- New: Project module support status of project and end date.
- New: Provide a ubuntu package.
- New: Add link to check a SIREN for french users.
- New: Add link "now" to fill date when creating invoices.
- Fix: Import module works even if prefix is empty in source file.
- Fix: bug #28055 : Unable to modify the date of a cloned command.
- Fix: bug #27891.
- Fix: Change of numbering module was not effective.
- Fix: Change error management when adding already used supplier ref
       for a product.
- Fix: Running sending-email.php
- Fix: Warning should not appears for invoice closed
- Fix: Import for companies works even with prefix empty.
- Fix: bug #28895 : Création d'utilisateur impossible.
- Fix: Can change password if has only permission change password.

For developers:
- Qual: Reorganize /dev directory.
- Qual: Change the way items are linked together.
- Qual: The login page now use a template in /core/template/login.tpl.php.
- New: Modules can add their own tab on projects cards.
- New: Add management of triger FICHEINTER_VALIDATE


***** ChangeLog for 2.7.1 compared to 2.7 *****
For users:
- Fix: Bad decimal management for it_IT and fr_BE languages.
- Fix: A third party created from a member is created as a 
       customer.
- Fix: Change of numbering module was not effective.
- Fix: Report of balance missing supplier invoices.
- Fix: Running sendmaing-email.php script.
- Fix: Detection of country for IBAN management.
- Fix: Update member photo.


***** ChangeLog for 2.7 compared to 2.6.* *****
For users:
- New: Add a print icon to show a page to print without menus.
- New: Can add a free text on bank cheque receipts.
- New: Price level can be defined also for prospects.
- New: Add a help and support center.
- New: Can export commercial proposals.
- New: Can use a cache for xcal exports.
- New: Option for faster confirmation process with one ajax popup.
- New: Complete theme bluelagoon and rodolphe
- New: Can select third parties emails in emailing module for all
       third parties with expired contract's lines.
- New: Can add a field errors-to in emailing.
- New: Can use inline images in emails.
- New: Add predefined invoices (can be use for repeated invoices).
- New: Add a confirmation when cloning products.
- New: Add stock in product lists.
- New: Can filter list of stock movement on date or product.
- New: Added a link from product list to their stock movements.
- New: Several speed enhancements after using the Google Page speed 
  plugin for FireBug.
- New: Add a confirmation on dangerous admin purge feature.
- New: Add navigation on donation sheets.
- New: Added estimated value for stocks.
- New: Added module Gravatar to found photo of users or members
       from their email on gravatar.com.
- New: Include Dolibarr version in suggested dump filename.
- New: Enhancement in project module.
- New: Add log tab on emailing module.
- New: Minor enhancements in look themes.
- New: Add option to hide help in menu.
- New: Added a "force LDAP synchronize" on member and contact cards.
- New: Can split a discount into two smaller discount. This allows to use a
       discount on an invoice even if invoice amount is lower than discount
       credit available.
- New: Can use variables into the free text on PDF (__TOTAL_TTC_, __TOTAL_VAT...)
- New: Increase page loading speed (all changes reported by Google PageSpeed
       tool has been added).
- New: Add support of constant MAIN_ONLY_LOGIN_ALLOWED to allow to lock all
       access to any users except the one defined in constant.
- New: Add an admin page of PHP sessions with a way to lock new connections
       for other users than yourself. Can also purge existing sessions.
- New: Add point of sale module.
- New: Better usage when using with smartphones.
- New: Add module FTP client.
- New: Can set first day of week.
- New: Installer now create a .htaccess to protect documents directory.
- New: Experimental support for Postgresql.
- New: Full support of SMTPS (can works with Google SMTP).
- Fix: "Now" link works when date popup is not used.
- Fix: Debug seriously the email notification module.
- Fix: Error Call to a member function trans when refusing a supplier order.
- Fix: Fix payment conditions on commercial proposals.
- Fix: Nb of orders to process was wrong.
- Fix: Customer code was not correct on PDF it if contains special 
       characters.
- Fix: Can update price even with "NPR" VAT rates.
- Fix: When product type is missing, description is not lost when adding 
       new product lines.
- Fix: CC and BCC in emails was not used if using SMTPS handler.
- Fix: Last character was lost when text end with n or r.
- Fix: LDAP synchronization is now more robust (transaction and 
  use modify instead of delete/add).
- Fix: Fix: Setup of member synchronization does not conflict 
  with contact or user synchronization.

For translators:
- Update some language files.
- Can accept right to left languages. Added an "automatic" arabe translation.

For developers:
- An external module can force the third party code to be required whatever
  is the rule of third party code module.
- Update fckeditor to 2.6.4.
- Update Smarty to 2.6.26.
- Removed some deprecated code and files.
- Creation of directory in module descriptor is simpler.
- Can use an alternate document_root directory to develop with 
  sources on two repositories.
- Removed useless code of old commercial module.
- Move some modules into the CVS modules repository dolibarrmod. This reduces
  amount of code in main branch.
- Updated wiki documentation.
- Better W3C standard.
- Can add init data when enabling a module.
- Can fix some corruptions in database by calling the update page 
  /install/repair.ksh
- Log files contains more information (PHP_SELD added and OS user used for 
  log of command lines scripts) 
- Can protect a module to not being enabled if javascript disabled.
- If module numberwords is installed, code can use langs->getLabelFromNumber 
  to get value of an amount in text.
- A module can add subsitution keys in makesubsitutions() functions.
- Add $conf->browser->phone defined to optimise code for smartphone browsers.
- All external libs are now in same directory /includes.
- All install files are now in same directory /install.


***** ChangeLog for 2.6 compared to 2.5.* *****
For users:
- New: Add filter on status in emailing selector for Dolibarr users.
- New: Can add bookmarks on all pages.
- New: Enhance bank transactions reporting.
- New: When creating a contact from a third party, informations from third
  party card are automatically suggested.
- New: Sort list of languages in combo box.
- New: EMails links are show with function dol_print_email
- New: Add graph report on number of entities in product statistics page.
- New: Can delete a supplier order whatever is its status.
- New: No limit on free text on PDF generated documents.
- New: Can force login value when creating a user from a member.
- New: Can clone commercial proposals and orders.
- New: Major enhancement of project module.
- New: Added product label in invoice exports fields.
- New: Add VAT number in export fields.
- New: Upgrade FPDF to 1.6
- New: Upgrade Scriptaculous to 1.8.2 and Prototype to 1.6.0.3
- New: Added keywords in PDF.
- New: Add hidden option MAIN_DISABLE_PDF_COMPRESSION.
- New: Add attachments on intervention cards.
- New: Can add personalized fields in emailing selectors.
- New: Customer code and supplier code can be defined automatically.
- New: Emailing feature can extract civility from contacts.
- New: Can create a third party from a member of foundation module.
- New: Can set a limit for stock alert to 0.
- New: Support SMTPS.
- New: Added a page /support to provide a help center service on Dolibarr.
- New: Distinct status "running not expired" from "running expired" in lines 
  contract status.
- New: Add a first version of a module for Paybox.
- New: Can add contact to suppliers orders.
- New: Changes to support the external Bit Torrent module.
- New: Can filter on social contribution type in list.
- New: Upload of joined files need create/modify permissions to work.
- New: For admin users, show the SQL request in export build.
- New: Can modify proposal date if status is draft.
- New: The help link on some pages now links directly to the wiki web page.
- New: Enhancements in barcode module.
- New: Can use decimal values in stocks.
- Fix: Partial payment on social contributions not shown on main page.
- Fix: Handle correctly the comment in status changing of supplier orders.
- Fix: Author, title and topic are correctly encoded in PDF.
- Fix: Now HTML output is always UTF8, this solve bad PDF encoding on old
  users.
- Fix: Save new model when changed on interventions.
- Fix: Failed to go on the future view of bank transaction if there is no 
  future bank transaction already wrote.  
- Fix: Bad ref in supplier list.
- Fix: Bad link in product statistics for supplier referrers.
- Fix: Usage of reset of cursor in personalized numbering modules for a particular
  month (@ option) was broken.
- Can add contacts to a supplier invoice.
- Fix: When an invoice is changed back to status draft, warehouse is increased 
  back.
- Fix: Category of a bank transaction was not saved.
- Fix: Clicktodial plugin works correctly now
- Fix: Multiprices features works correctly.
- Fix: Project module and task creation.
- Fix: Validation of order if a file was attached.
- Fix: A lot of fixes in PDF generators.
- Fix: Bad line/page break with long description of products on PDF.
- Fix: Option force invoice date to validation date working correctly.
- Fix: Creation of a member from the example public page works.

For translators:
- Added 10 more new language files.
- Added autotranslator tool. A tool to build/update automatically
  languages files using Google API for a new language. Wonderful to start a
  new translation.
  
For developers:
- Removed some deprecated files.
- Removed treemenu library.
- Renamed all function dolibarr_xxx into dol_xxx to have same prefix everywhere.
- Rewrite clone feature for supplier invoice to work like other clone features.
- First change to manage a future feature "stock PMP value".
- A module can add a new tab in third party view tabs.
- First change for future geoip module.


***** ChangeLog for 2.5 compared to 2.4.* *****
For users:
- Sessions timeout can be configured to overwrite PHP setup.
- Can filter on date in services list.
- Support bookmark add of product cards.
- Enhancement in stock management (Automatic increase/decrease
  from order or invoice is possible).
- New filter options in prospect lists (category and level).
- New view in ECM module.
- Look enhancements for graphics (add transparency).
- Added statistics report for supplier invoices.
- Added average amount in invoices statistics reports.
- Can move a contract line to another contract of same third party.
- Add an export definition to export interventions.
- Can set umask file permissions on Unix/Linux/BSD systems.
- Miscelanous bug fixes.
- A lot of other enhancements to increase productivity.
- All phone numbers show the clicktodial link if module is enabled.
- Can define hour and minutes in intervention cards.
- Can edit a validated intervention.
- Add filters on intervention list.
- Add juridical status and number of employees in third party 
  export definition.
- A lot of enhancements and translation in withdraw module.
- Full support of Mysql option mode=strict.
- Added a new event from member module to agenda tracked events.
- Can attach a file to suppliers orders.
- Change to make Bank Account Number form more "internationnal".
- Can clone an invoice.
- Can clone an emailing.
- Reduce memory usage (about 2%).
- Add weight and size in sendings module.
- Add a fast search form on left menu for member module.
- Fix: Do not show export filter for disabled modules
- Show greyed lines for not allowed export filters.
- Add nature in product fields (manufactured product or not).
- Add export filters for category module and trip and expenses module.
- Can choose login of dolibarr account created when create from contact

For translators:
- The errors language file contains only error or warning messages with 
  prefix Error or Warning.
- HTML Output is by default in UTF8 and language files can be provided
  in UTF8.

For developers:
- Update skeletons (some fixes and add function createFromClone).
- Add an experimental Cash Desk module.
- Added new triggers events in agenda module.
- All submodules are moved in the includes directory.
- Removed some deprecated files.
- Menu managers now use same class name for their menu entry
  and add a different value in an HTML id for each entry. This allows
  to build skins that use different style for each menu entry.
- All emails and url HTML output use same function.
- Add more integrity check on database
- Can disable modules on logon page. This make possible to
  have several profiles of demo with only one demo. Also added a new
  Dolibarr demo front page (in htdocs/public/demo).
- Allow modules to add new tabs.

   

***** ChangeLog for 2.4 compared to 2.2.* *****
For users:
- Add a calendar module (module agenda) with ical/vcal/rss export.
- Look enhancement in graphics (thanks artichow).
- Add tel and fax on delivery addresses.
- Add a tool to edit personalized menu.
- Add an ical and vcal export link in agenda and webcalendar module.
- Reduce memory usage.
- Now triggers are enabled/disabled according to module they refers to.
- Fix infinite loop on popup calendar.
- Change in tanslation to make Dolibarr easier to understand.
- Add a warning when sending a mail from a user with no email defined.
- Added clicktodial module.
- Add a property private/public in contact. This allows to user Dolibarr
  for a personnal address book.
- French NAF code can accept 5 chars.
- Supplier prices can be input with or without taxe.
- New generic numbering modules to offer more solutions for generating
  automatic id.
- Add new predefined exports wizards (stocks, suppliers, taxes...).
- Add feature to log security events (logon, change of users, passwords).
- Can link all documents (included supplier invoices and orders) to a 
  project.
- Can attach several files to email when sending an invoice, order or
  proposal by email.
- Can choose accuracy (number of decimals) for prices.
- Localization for decimal and thousand delimiter on number is fully
  supported.
- More informations reported in system information pages.
- Add a budget report.
- Added a security audit report.
- Other minor changes (features, look, fixes)
- Added compatibility with Firefox 3.
- Changes for compatibility with PHP6/Mysql6.
- Some bug fixes.

For translators:
- Added spanish es_ES translation.
- Added en_AU translation.

For developers:
- Removed useless code:
  Replaced phplot and phplot5 librairies by artichow.
  Removed cryptograph library replaced by artichow.
- Login functions are now externalised as modules.
- Update code skeletons examples.
- Several enhancements to make addon development easier.
- Add a tool to generate PHP classes completely mapped to a table.
- Added a check to enable external modules only if dolibarr version is
  high enough.
- Changes in wizard installer to allow building autoexe installer for
  Windows with Apache and Mysql included.


***** ChangeLog for 2.2 compared to 2.1.* *****
- Add more statistics on main page.
- Add option to add message on login page.
- Management of categories for third parties.
- Add volume on products properties.
- Support for LDAP authentication.
- Full member synchronisation with LDAP database in
  fundation module.
- More LDAP fields supported for user synchronization.
- Better logger for install.
- First changes to support UTF8.
- Add a "forget password" feature.
- Setup process can run several migrate files if need
  to jump several versions to upgrade.
- Support for webcalendar 1.1 in webcalendar module.
- Support for menu in database.
- Better support for using Dolibarr on more WHP.
- Removed some deprecated files and clean code.
- New theme: Auguria
- Removed PHP warnings.
- Some bugs fixes.
- Traduction more complete.
- Better code comments for Doxygen documentation.
- Better support of vcard export format.
- A lot of security enhancements (no more password in log files,
  crypted password in database, in config file...).
- Themes are full CSS compliant.
- A lot of other minor changes...
- Option to scan uploaded document by an antivirus.
- Transparency for picto files works with IE.
- Can drag and drop boxes on main page.


***** ChangeLog for 2.1 compared to 2.0.* *****
- Added a better installer.
- Support user and groups permissions.
- Translation in english and support for several languages.
- New enhanced look and several new themes.
- Small search boxes for each Dolibarr elements (invoices, contracts,
  orders, proposals...)
- Added an export assistant module to export main dolibarr data.
- Added backup tool to backup database via mysqldump.
- Added product categories management with a categorie tree.
- Management of companies' discounts (relative or absolute).
- Support credit note and discounts (relative and absolute) on
  commercial proposal, orders and invoices.
- Support multi-langual description for products.
- Graphical enhancements (picto to describe all status).
- Added more permissions (ie: can restrict access for a commercial user
  to elements of its companies only).
- Little enhancements to OSCommerce module.
- Added a second OSCommerce module working through web services.
- Added a Mantis module to have a Mantis application in Dolibarr menu.
- Building a PDF document for invoices works like other modules. You
  can change model just before generating the PDF.
- Can generate documents (PDF) for customer orders. Can send them by mail.
- Added FPDI and FPDI_Protection (ie: PDF with password-protection)
- Can make one payment for several supplier invoices.
- Rule to suggests passwords when creating a user are in modules
  allowing to add easily other rules.
- Option to encrypt passwords in database (MD5).
- Add Dolibarr triggers support on users creation/change.
- Add Dolibarr triggers support on payments.
- Add Dolibarr triggers on supplier and customers orders.
- Webcalendar triggers for actions on Member module.
- Support optional new javascript popup selector for date fields.
- Support for several RSS boxes in external RSS module. Setup easier.
- Can attach documents on Action, Orders, Invoices, Commercial proposals.
- Can attach contacts on proposals, orders, contracts, invoices.
- Preview on results of PDF generator modules in setup pages.
- Code cleaner. Remove unused or duplicate code.
- Save and show last connexion date for users.
- Enhancements on a lot of forms for better ergonomy.
- Can add/remove company logo.
- Added LDAP synchronisation for users, groups and/or contacts.
- Can configure your own SMTP server/port for mail sendings.
- Works even on "UTF8 by default" systems (Mysql, Linux...)
- Better compatibility with different PHP version or setup.
- Added mysqli driver.
- Add a WISIWYG editor (FCKEditor) to edit note and comment areas.
- Added AJAX features like a 'search product selector'.
- Modules boxes on main page can be dragged and dropped (with firefox only).
- Support for PHP5.
- Experimental support for Postgresql (not working yet, but waiting feedbacks).
- Removed obsolete files and documentation.
- Added admin tools (backup and files purge).
- Added a tool to build a lang package.
- Added a tool to build a module package.
- Added a tool to build a theme package.
- Traduction more complete.
- Added skeletons for code examples.
- Lot of fixes after 2.0 release not fixed in 2.0.1.
- Added more security option (ie: encrypted password in database)




***** ChangeLog for 2.0.1 compared to 2.0 *****
Minor bug fixes



***** ChangeLog for 2.0 compared to 1.0.* *****
ChangeLog file size is so important, that it is not included inside Dolibarr
package. You can find it at www.dolibarr.org<|MERGE_RESOLUTION|>--- conflicted
+++ resolved
@@ -287,13 +287,9 @@
   exists, but if an external module need action on it, it must provides itself its trigger file.
 * Use $conf->global->MULTICOMPANY_TRANSVERSE_MODE instead $conf->multicompany->transverse_mode. So, if you set var
   $multicompany_transverse_mode to 1 into your conf file, you must remove this line and a new key into 
-<<<<<<< HEAD
-  the Home - setup - other admin page. 
-=======
   the Home - setup - other admin page.
 * If you use Multicompany transverse mode, it will be necessary to check the activation of the modules in the children
   entities and to review completely the rights of the groups and the users.
->>>>>>> 64dd6439
 * Use getEntity('xxx') instead getEntity('xxx', 1) and use getEntity('xxx', 0) instead getEntity('xxx')
 * Some other change were done in the way we read permission of a user when module multicompany is enabled. You can 
   retreive the old behavior by adding constant MULTICOMPANY_BACKWARD_COMPATIBILITY to 1.
