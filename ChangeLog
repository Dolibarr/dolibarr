--- conflicted
+++ resolved
@@ -258,21 +258,12 @@
 NEW: Add the event BILL_PAYED to the list of supported events for module notification.
 NEW: Add total weight and volume on PDF. 
 NEW: Add hidden option to hide column qty ordered on shipments.
-<<<<<<< HEAD
-NEW: Add view of virtual stock into product list (when appropriate).
-NEW: Add warning on tasks when they are late (add also the warning tolerance parameter).
-NEW: Add weight/volume for one product into shipment export.
-NEW: Add width and height on product card
-NEW: allow a document to be linked to project of another customer by config setup.
-NEW: allow project to be shared across entities (for multicompany module).
-=======
 NEW: Add view of virtual stock into product list (when appropriate)
 NEW: Add warning on tasks when they are late (add also the warning tolerance parameter)
 NEW: Add weight/volume for one product into shipment export
 NEW: Add width and height on product table
 NEW: allow a document to be linked to project from another customer on config
 NEW: allow project to be shared across entities (for multicompany module)
->>>>>>> 08f27a5c
 NEW: All variant of ckeditor config can be tested into the setup page of module.
 NEW: Can change dynamically number of records visible into lists.
 NEW: Can change type of extrafields (for some combinations only).
