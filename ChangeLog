--------------------------------------------------------------
English Dolibarr ChangeLog
--------------------------------------------------------------

***** ChangeLog for 3.6.3 compared to 3.6.2 *****
- Fix: ref_ext was not saved when recording a customer order from web service
- Fix: amarok is a bugged theme making dolidroid failed. We swith to eldy automatically with dolidroid.
- Fix: [ bug #1788 ] Duplicated doActions hook in product/fournisseurs.php
- Fix: withdrawal create error if in the same month are deleted previus withdrawals.
- Fix: [ bug #1801 ] FAC_FORCE_DATE_VALIDATION constant alters supplier invoice date given to numeration modules
<<<<<<< HEAD
- Fix: [ bug #1802 ] SQL error when updating a task with PostgreSQL database
- Fix: [ bug #1785 ] Start date is lost in Project > Linked objects
- Fix: [ bug #1804 ] SQL error when sending email without addresee

=======
- Fix: [ bug #1803 ] AJAX company contact input is not aligned
>>>>>>> 068045f6
***** ChangeLog for 3.6.2 compared to 3.6.1 *****
- Fix: fix ErrorBadValueForParamNotAString error message in price customer multiprice.
- Fix: bug 1588 : relative discount.
- Fix: label of input method not tranlated.
- Fix: box of customer and propsects were not correctly disabled.
- Fix: [ bug #1618 ] PHP Error thrown when saving a barcode
- Fix: Civility & birthdate wasn't save into adherent module.
- Fix: webservice Thirdparty parameter lastname for invidual creation is now lastname and not ref
- Fix: Chars - is no more allowed into value for code for extra fields.
- Fix: [ bug #1622 ] Requesting holiday than spans across two years cause high CPU usage by Apache
- Fix: [ bug #1595 ] Selected boolean extrafield in intervention creation page, does not save state
- Fix: Show sender Country on PDF docs when sender Country <> receiver Country
- Fix: [ bug #1624 ] Use lowest buying price for margin when selling with POS
- Fix: [ bug #1749 ] Undefined $mailchimp
- Fix: [ bug #1649 ] Cancel button of several thirdparty actions, does the same thing as modify
- Fix: [ bug #1736 ] Failing supplier Elephant numeration module with some masks
- Fix: [ bug #1731 ] Can't use quick navigation on project tasks secondary tabs

***** ChangeLog for 3.6.1 compared to 3.6.* *****
For users:
- Fix: Can upload files on services.
- Fix: sql errors on update fichinter.
- Fix: debian script syntax error.
- Fix: error "menu param is not inside list" into pos module.
- Fix: Salary payments are not reflected on the reporting sheets.
- Fix: Unsubscribe emailing not working.
- Fix: Trigger on create category call failed because user is not passed on card.
- Fix: list event view lost type event filter.
- Fix: Save also code event.
- Fix: VAT payment - Add control on field date value.
- Fix: Salaries payment - Field date value is now required and add control on it.
- Fix: Iban was used instead of Bic into SEPA file.
- Fix: Must unaccent strings into SEPA file.
- Fix: Extrafield feature select from table should try to translate multiple column when not needed 
- Fix: cents for indian ruppes are calle paisa and paise.
- Fix: Invoices payments may be older than invoices.
- Fix: Withdrawal total amount is double
- Fix: [ bug #1593 ] Spanish Localtax IRPF not being calculated since 3.6.0 in supplier invoices when adding a line
- Fix: Web service categorie WDSL declaration is correct
- Fix: ErrorBadValueForParamNotAString was displayed in virtual product if no base price defined
- Fix: Category creation failed and no message output
- Fix: Lanf for Payment Type
- Fix: PHPCheckstyle 1.5.5

***** ChangeLog for 3.6 compared to 3.5.* *****
For users:
- New: Update ckeditor to version 4.
- New: Add form "search customer order" on commercial main page.
- New: Can create contract from an order.
- New: Add list of orders products in tab "consumption" on thirdparties.
- New: Add graph stats for suppliers orders in tab "stats" on products.
- New: Add option MAIN_HIDE_INACTIVETAB_ON_PRINT to hide inactive tabs when you
       use the "print" view on screen.
- New: Add option MAIN_AUTO_TIMESTAMP_IN_PUBLIC_NOTES and MAIN_AUTO_TIMESTAMP_IN_PRIVATE_NOTES
       to automatically add timestamp and user line into edition field when editing a note.
- New: Add button cancel into edition of notes.
- New: Improved Barcode module:
       Can input barcode during product creation step.
       Add autonumbering of barcode value for products.
       Add a page/tool for mass barcode generation.
- New: Improved Opensurvey module:
       Added options to disable comments and disable public votes.
       Limit dates use calendar popup.
       Description of survey use wysiwig editor.
       More information shown on result tab.
       Renamed "survey" into "poll" (better translation).
- New: Add filter on text and status into survey list. Can also sort on id, text and date end.
- New: The box "balance of bank accounts" show all opened accounts.
- New: Add option MAIN_ADD_SALE_REP_SIGNATURE_IN_NOTE to add sale represnative into public
       note of generated documents.
- New: Add warning if supplier payment is higher that due amount.
- New: Increase length of url into bookmark module.
- New: Automatic events sending mails add info about linked objects into email content. 
- New: Price management enhancement (multiprice level, price by customer, if MAIN_FEATURES_LEVEL=2 Price by qty).
- New: Add option MAIN_FAVICON_URL.
- New: Created {line_price_ht_locale}, {line_price_vat_locale} and {line_price_ttc_locale} ODT tags.
- New: Add filter on project status into task list. By default, only "opened" project are visible.
- New: Status "validated" for project are renamed into "opened".
- New: Add barcode fields into user database.
- New: Add manager name (ceo, director, president...) into main company information page.
- New: Add field url as product properties.
- New: More options to create a credit note (can be filled autatically according to remain to pay).
- New: Can define custom fields for categories.
- New: Prepare generation of SEPA files into module withdrawal.
- New: [ task #1164 ] Add "Ref. supplier" search box in supplier orders
- New: [ task #1345 ] Can filter on status for supplier order.
- New: Add option FACTURE_SENDBYEMAIL_FOR_ALL_STATUS to allow to send invoice by email 
       whatever is its status.
- New: Add filter date in bank writing list page.
- New: Extrafields can be used as substitution key %EXTRA_XXX% into emails texts for members.
- New: Add categories translation.
- New: Enable option "clone target emailing".
- New: Improved tax module: Add specific page for salaries payment	
- New: Add composer.json file so Dolibarr can be publish onto packagist.org.
- New: The combo list of juridical status is now sorted
- New: [ task #926 ] Add extrafield feature on order lines.
- New: [ task #927 ] Add extrafield feature on Proposal lines.
- New: [ task #928 ] Add extrafield feature on invoice lines.
- New: Paypal/paybox email sent after backcall of a payment is now a formated and translated
       HTML content. For member subscription renewal, there is also a link to member.
- New: When a subscription is recorded with invoice and payment:
       - the document (PDF) of invoice is also generated.
       - the invoice is set to status paid.
- New: Can enter holiday for someone else if user has permission for.
- Fix: Project Task numbering customs rule works.
- Fix: Add actions events not implemented.
- Fix: Price min of composition is not supplier price min by quantity.
- Fix: [ bug #1356 ] Bank accountancy number is limited to 8 numbers.
- Fix: [ bug #1478 ] BILL_PAYED trigger action does not intercept failure under some circumstances
- Fix: [ bug #1479 ] Several customer invoice triggers do not intercept trigger action
- Fix: [ bug #1477 ] Several customer invoice triggers do not show trigger error messages
- Fix: [ bug #1471 ] Several PHP warnings when intercepting USER_CREATE trigger.
- Fix: [ bug #1517 ] Packages sizes.
- Fix: [ bug #1521 ] The second order's page from a provider shows all orders

For translators:
- Update language files.

For developers:
- New: Add path file of trigger into admin trigger list page.
- New: More phpunit tests.
- New: Payments and supplier payment pages tabs can now be extended from modules.
- New: Add option 'aZ' into GETPOST function to check parameters contains 
       only a to z or A to Z characters.
- New: Opensurvey polls tab cards can now be extended from external modules.
- New: Triggers OPENSURVEY_CREATE, OPENSURVEY_DELETE added.
- New: Add new hook function addMoreActionsButtons to allow a module to add/replace
       action buttons into an element.
- New: Normalize code for barcode generation to match other modules.
- New: Uniformize code for contacts forms.
- New: Add some hooks for financial reports.
- New: A module can add its own ECM view.
- New: A module can disable a standard ECM view.
- New: Add multilang support into product webservice.
- New: Add hooks on project card page.

WARNING: Following change may create regression for some external modules, but was necessary to make
Dolibarr better:

- The deprecated way (with 4 parameters) to declare a new tab into a module descriptor file has been
removed. You must now use the 6 parameters way. See file modMyModule.class.php for example. 
- Remove the javascript function ac_delay() that is not used anymore by core code.
- Properties "dictionnaries" into module descriptor files has been renamed into "dictionaries".
- Method form->select_currency() has been removed. Use instead print form->selectCurrency().
- Method form->select_methodes_commande() has been renamed into english name selectInputMethod().
- The following hooks are now 'addreplace' hooks: "formCreateThirdpartyOptions" 
  So check that return value is 0 to keep default standard behaviour after hook or 1 to disable
  default standard behaviour.
- Properties "civilite_id" were renamed into "civility_id".
- Remove add_photo_web() that is ot used anymore by core code.


***** ChangeLog for 3.5.7 compared to 3.5.6 *****
Fix: Paypal link were broken dur to SSL v3 closed.
Fix: [ bug #1769 ] Error when installing to a PostgreSQL DB that contains numbers
Fix: [ bug #1752 ] Date filter of margins module, filters since 12H instead of 00H
Fix: [ bug #1757 ] Sorting breaks product/service statistics
Fix: [ bug #1797 ] Tulip supplier invoice module takes creation date instead of invoice date

***** ChangeLog for 3.5.6 compared to 3.5.5 *****
Fix: Avoid missing class error for fetch_thirdparty method #1973
Fix: Can't update phone_pro from web service
Fix: Some security holes.
Fix: copy extrafields when creating order from proposal.
Fix: report on action was not filtering by environment.
Fix: Avoid missing class error.
Fix: Add function dolEscapeXML.
Fix: Bad days and month reported by function.
Fix: Bad margin calculation.

***** ChangeLog for 3.5.5 compared to 3.5.4 *****
Fix: Holiday module was broken. Initializaion of amount of holidays failed.
Fix: [ bug #1523 ] suite bug #1334 : filtre et ordre de tri conjoints ne s'appliquent pas.
Fix: Fusion PDF button on unpaid invoice is no more displayed.
Fix: Unpaid invoice launch fusion PDF action even if it is only search (with enter keyboard input instead of lens click).
Fix: Pb when showing log list of holiday module with some mysql versions.
Fix: Error with bad timezone pushed by some browsers.
Fix: shipping list SQL request was not filtering on shipping element
Fix: debian package provided by dolibarr team must use embedded libraries.
Fix: [ bug #1528 ] Leopard Services numeration module description is not translated.
Fix: [ bug #1523 ] suite bug #1334 : filtre et ordre de tri conjoints ne s'appliquent pas.
Fix: [ bug #1534 ] Unknown error when deleting a product photo under special circumstances.
Fix: Update impayees.php
Fix: Link product, In list view and label product.
Fix: visible task into area "time" for "My task" must limit task to tasks i am assigned to.
Fix: When disabled, all fields to add time into task line must be disabled.
Fix: Missing include files.lib.php in some pages that use dol_delete_recursive
Fix: [ bug #1558 ] Product/service edit page title shows new Ref instead of old ref.
Fix: [ bug #1553 ] Saving User displays setup removes menu.
Fix: [ bug #1544 ] Can remove date from invoice.
Fix: list event view lost type event filter.
Fix: Add code save on create event.
Fix: SQL injection.
Fix: [ bug #1589 ] Menu type in "Edit menu" page is not translated
Fix: [ bug #1591 ] Linked object block shows Total HT/TTC even if not having permission to read them
Fix: [ bug #1577 ] When creating new Private individual third, selected third type is ignored
Fix: [ bug #1555 ] Update accountancy code of products does not throw PRODUCT_MODIFY trigger
Fix: [ bug #1548 ] Supplier payment card shows type in French
Fix: [ bug #1546 ] Incorrect page number when searching in the list of bank transactions

***** ChangeLog for 3.5.4 compared to 3.5.3 *****
Fix: Hide title of event when agenda module disabled.
Fix: When using option MAIN_MAIL_ALLOW_SENDMAIL_F, a mail was sent to sender.
Fix: Question about warehouse must not be done when module stock is disabled.
Fix: Option STOCK_SUPPORTS_SERVICES was not correctly implemented
     (missing test at some places).
Fix: Renaming a project with uplaoded files failed.
Fix: [ bug #1476 ] Invoice creation form loses invoice date when there is a validation error.
Fix: [ bug #1431 ] Reception and Send supplier order box has a weird top margin.
Fix: [ bug #1428 ] "Nothing" is shown in the middle of the screen in a supplier order.
Fix: The object deliverycompany was not used anymore and output of
     details for delivery reports was lost during 3.5. Rewrite code to
     restore feature.
Fix: [ bug #1445 ] html fix : missing </tr>
Fix: [ bug #1415 ] Intervention document model name and suppliers model names is not shown
     properly in module configuration
Fix: [ bug #1416 ] Supplier order does not list document models in the select box of the 
     supplier order card
Fix: [ bug #1443 ] Payment conditions is erased after editing supplier invoice label or 
     limit date for payment
Fix: Filter on status was not visible when selected from url.
Fix: Filtering on status was last when asking to sort.
Fix: [ bug #1432 ] Trigger SHIPPING_CREATE ignores interception on error.
Fix: [ bug #1449 ] Trigger ORDER_CREATE, LINEORDER_DELETE, LINEORDER_UPDATE and LINEORDER_INSERT ignore interception on error.
Fix: [ bug #1450 ] Several Customer order's triggers do not report the error from the trigger handler.
Fix: [ bug #1451 ] Interrupted order clone through trigger, loads nonexistent order.
Fix: [ bug #1454 ] Mention de bas de page erroné
Fix: Do not display dictionnay for non activated module 
Fix: Link element from element project pages
Fix: [ bug #1509 ] Expedition admin free text & watermark submit error
Fix: [ bug #1349 ] AJAX contact selector does not work fine in Project card
Fix: [ bug #1452 ] variable used but not defined
Fix: If multiprice level is used the VAT on addline is not correct
Fix: [ bug #1254 ] Error when using "Enter" on qty input box of a product (on supplier order part)
Fix: [ bug #1462, 1468, 1480, 1483, 1490, 1497] $this instead of $object
Fix: [ bug #1455 ] outstanding amount
Fix: [ bug #1425 ] LINEBILL_SUPPLIER_DELETE failure trigger leads to an endless loop
Fix: [ bug #1460 ] Several supplier order triggers do not show error messages
Fix: [ bug #1461 ] LINEORDER_SUPPLIER_CREATE does not intercept supplier order line insertion
Fix: [ bug #1484 ] BILL_SUPPLIER_PAYED trigger action does not intercept failure under some circumstances
Fix: [ bug #1482 ] Several supplier invoice triggers do not show trigger error messages
Fix: [ bug #1486 ] LINEBILL_SUPPLIER_CREATE and LINEBILL_SUPPLIER_UPDATE triggers do not intercept trigger action
Fix: [ bug #1522 ] Element list into associate object into project are no more filterd by project thirdparty
Fix: [ bug #1526 ] Thumbs of files uploaded with dots in their names do not load correctly
Fix: Import ProfId1 to siren and ProfId2 to siret

***** ChangeLog for 3.5.3 compared to 3.5.2 *****
Fix: Error on field accountancy code for export profile of invoices.
Fix: [ bug #1351 ] VIES verification link broken.
Fix: [ bug #1352 ] Removing a shipping does not remove the delivery.
Fix: Option MAIN_INVERT_SENDER_RECIPIENT broken with typhon template.
Fix: Can disable features with PHPEXCEL (no DLSF compatible).
Fix: Can disable features with CKEDITOR. 
Fix: Pb of records not correctly cleaned when module marge is
     uninstalled (conflict between 'margin' and 'margins').
Fix: [ bug #1341 ] Lastname not added by file or direct input in mass e-mailing.
Fix: [ bug #1357 ] Invoice creator state not printed in generated invoice documents.
Fix: Suppliers invoice mask fails using {tttt} in numbering.
Fix: [ bug #1350 ] pdf template name for typhon was not correctly set when enabling module.
Fix: Navigation on notes for shipments was not working.
Fix: [ bug #1353 ] Email notifications, wrong URL.
Fix: [ bug #1362 ] Note is not saved.
Fix: tr/td balance.
Fix: [ bug #1360 ] note indicator for member tab.
Fix: Nb of notes and doc not visible onto tasks.
Fix: [ bug #1372 ] Margin calculation does not work in proposals.
Fix: [ bug #1381 ] PHP Warning when listing stock transactions page.
Fix: [ bug #1367 ] "Show invoice" link after a POS sell throws an error.
Fix: TCPDF error file not found in member card generation.
Fix: [ bug #1380 ] Customer invoices are not grouped in company results report.
Fix: [ bug #1393 ] PHP Warning when creating a supplier invoice.
Fix: [ bug #1399 ] [pgsql] Silent warning when setting a propal as "facturée" in propal.php
Fix: When number reach 9999 with default numbering module, next number
     will be 10000 instead of 0000 and error.
Fix: element page on project give wrong href link.
Fix: [ bug #1397 ] Filter by supplier orders with status Draft does not filter.
Fix: [ bug #1388 ] Wrong date when invoicing several orders.
Fix: [ bug #1411 ] Unable to set an expedition note if invoices module is not enabled.
Fix: [ bug #1407 ] Rouget pdf overlapped when using tracking number and public notes.
Fix: [ bug #1405 ] Rouget PDF expedition incorrect when two expeditions under the same commande
Fix: [ bug #1434 ] Muscadet supplier order document model linked objects overlap the text

***** ChangeLog for 3.5.2 compared to 3.5.1 *****
Fix: Can't add user for a task.
Fix: Autoselect of warehouse if there is only one warehouse.
Fix: Install of odt template for project and tasks.
Fix: [ bug #1318 ] Problem with enter key when adding an existing
     product to a customer invoice.
Fix: [ bug #1307 ] Quotes get removed from several inputs.
Fix: [ bug #1317 ] Removing a category does not remove all child categories
Fix: [ bug #1312 ] Call to undefined function _()
Fix: Restore build for obs and launchpad.
Fix: deleting files into backup system tools.
Fix: Dump using php not not include lock on tables that are deleted.
Fix: Fixed a problem with bank accounts sharing across entities.
Fix: fields into group by of sql requests for module margins must be
     same than fields into select.
Fix: When select_date is called with '' as preselected date,
     automatic user date was not correctly et (We must set a date into PHP
     server timezone area)
Fix: First param of select_date must always be forged with a dolibarr
     date function and not time().
Fix: fix can't add line with product in supplier order
Fix: [bug #1309]   
Fix: Solve pb of too many embedded tables     
Fix: [ bug #1306 ] Fatal error when adding an external calendar
Fix: A fix to manage automatic creation of code for import.
Fix: Try to add code to provide easy way to fix warning on timezone not
     defined.
Fix: Several fix into workflow/condition for invoice payments or convert
     into discount.
Fix: Option MAIN_PDF_DASH_BETWEEN_LINES was not working when tcpdf was
     making a pagebreak higher than 2 pages.     
Fix: form to add images should not show link form.
Fix: Correction when adding order line with price as '0'.
Fix: [ bug #1283 ] ROUGET Shipment PDF.
Fix: [ bug #1300 ]
Fix: Miscellaneous problems on task tabs (withproject parameter lost and
     download fails).
Fix: Avoid home project page to hung when too many tasks opened.
Fix: bug #1295: Error when creating an agenda extrafield with a number as reference
Fix: Translation of number for pt_PT.
Fix: Error on ajax_constantonoff function.
Fix: [ bug #1323 ] problème pour générer un odt depuis les taches dans projet.
Fix: Can not make withdrawals 

***** ChangeLog for 3.5.1 compared to 3.5.0 *****
Fix: Do not report trigger errors twice.
Fix: Error when creating event was not reported.
Fix: Bug of import of agenda when using https link
Fix: Field nature not saved correctly
Fix: Substitution of extra field was ko for order
Fix: Bad translation of date format for pt_BR.
Fix: priority field of agenda record is smallint.
Fix: Missing loading of lang in some pages.
Fix: Write note in invoice when using pos module.
Fix: Link to paypal was invalid into email text.
Fix: ref and date of supplier invoice.
Fix: Check on bank account.
Fix: Problem with file upload and download.
Fix: Page load not ending when large number of thirdparties. We 
     added option MAIN_DISABLE_AJAX_COMBOX to disable javascript
     combo feature that is root cause of problem.
Fix: [ bug #1231 ] PDF always generated in interventions
Fix: Be sure there is no duplicate default rib.
Fix: Enable extrafields for customer order, proposal and invoice lines. This feature
     was developed for 3.5 but was disabled (hidden) because of a bug not possible to
     fix enough quickly for 3.5.0 release. 
Fix: user right on Holiday for month report nor working.
Fix: [ bug #1250 ] "Supplier Ref. product" sidebar search box does not work
Fix: Bad space in predefined messages. 
Fix: [ bug #1256 ] Signature was not added for email sent from thirdparty page.
Fix: Action event SHIPPING_VALIDATE is not implemented
Fix: The customer code was set to uppercase when using numbering module leopard. We
     must keep data safe of any change.
Fix: [ bug #1291 ] Loading actions extrafields fails.
Fix: [ bug #1123 ] Paid deposit invoices are always shown as partially paid when fully paid
Fix: Corrected project contact types translation.
Fix: [ bug #1206 ] PMP price is bad calculated.
Fix: [ bug #520 ] Product statistics and detailed lists are wrong.
Fix: [ bug #1240 ] traduction.
Fix: [ bug #1238 ] When creating accompte with a %, free product are used for calculation.
Fix: [ bug #1280 ] service with not end of date was tagged as expired.
Fix: [ bug #1295 ] Error when creating an agenda extrafield with a number as reference.
Fix: [ bug #1306 ] Fatal error when adding an external calendar.
New: Added es_CL language
Fix: Margin tabs bad data show
Fix: [ bug #1318 ] Problem with enter key when adding an existing product to a customer invoice.
Fix: [ bug #1410 ] Add customer order line asks for required Unit Price but doesn't interrupt the creation of the line

***** ChangeLog for 3.5 compared to 3.4.* *****
For users:
- New: Add hidden option BANK_DISABLE_DIRECT_INPUT.
- New: More options to select status of users into select user list.
- New: [ task #862 ] Add ODT on shipments.
- New: [ task #149 ] Add # of notes and attachments in tabs.
- New: Can edit customer ref at any time.
- New: [ task #877 ] Reorganize menus.
- New: [ task #858 ] Holiday module: note on manual holiday assignation.
- New: [ task #892 ] Add hidden option in thirdparty customer/supplier module to hide non active
  companies in select_company method.
- New: [ task #531 ] Add a workload field on tasks.
- New: Add graph of bank account input/output into input-output report page.
- New: Add script export-bank-receipts.php
- New: Add option "filter=bank" onto script rebuild_merge_pdf.php to merge PDF that
  has one payment on a specific bank account.*
- New: [ task #901 ] Add Extrafield on Fiche Inter.
- New: Show process id in all command line scripts.
- New: Module mailman can subscribe/unsubscribe to ML according to categories or type of member.
- New: Add object_hour and object_date_rfc as substitution tag for open document generation.
- New: Add options to send an email when paypal or paybox payment is done.
- New: Clone product/service composition.
- New: Add option ADHERENT_LOGIN_NOT_REQUIRED.
- New: Add a cron module to define scheduled jobs.
- New: Add new graphical boxes (customer and supplier invoices and orders per month).
- New: [ task #286 ] Enhance rounding function of prices to allow round of sum instead of sum of rounding.
- New: Can add an event automatically when a project is create. 
- New: Add option MAIN_GENERATE_DOCUMENT_WITH_PICTURE.
- New: Add option excludethirdparties and onlythirdparties into merge pdf scripts.
- New: [ task #925 ] Add ODT document generation for Tasks in project module.
- New: [ task #924 ] Add numbering rule on task.
- New: [ task #165 ] Add import/export of multiprices.
- New: Add Maghreb regions and departments.
- New: A more responsive design for statistic box of home page.
- New: [ task #1005 ] Adapting to Spanish legislation bill numbering
- New: [ task #1011 ] Now supplier order and invoice deal with payment terms and mode.
- New: [ task #1014 ] Add option to recursively add parent category.
- New: [ task #1016 ] Can define a specific numbering for deposits.
- New: [ task #918 ] Stock replenishment.
- New : Add pdf link into supplier invoice list and supplier order list.
- New : Genrate auto the PDF for supplier invoice.
- New : Add category into filter webservice thirdparty method getListOfThirdParties.
- New : Allow to define margin or mark rate during quoting, ordering, invoicing.
- New : User permissions on margin module.
- New : Add ref supplier into muscadet model/
- New : Add ability to copy contact address to clipboard.
- New: Can use tag {mm} before {yy} even when there is a reset into numbering masks.
- New: [ task #1060 ] Register fields localtax(1|2)_type into details tables.
- New: [ task #923 ] Localtax support for ODT templates. 
- New: [ task #90 ] Barcode search.
- New: Add hidden option MAIN_VAT_DEFAULT_IF_AUTODETECT_FAILS.
- New: Can send an email from thirdparty card.
- New: Can cancel holidays that were previously validated.
- New: Can choose contact on event (action com) creation, and filtered by thirdparty.
- New: Add hidden option MAIN_FORCE_DEFAULT_STATE_ID.
- New: Add page to make mass stock movement.
- New: Add field oustanding limit into thirdparty properties.
- New: Can enter a vat payment of zero.
- New: Add path to installed dir of external modules + Name and web of module provider.
- New: Add option to use a specific mask for uploaded filename.
- New: Can attach external links to objects as we can attach files.
- Qual: Implement same rule for return value of all command line scripts (0 when success, <>0 if error).
- Fix: [ bug #992 ] Proforma invoices don't have a separated numeric count.
- Fix: [ bug #1022 ] correct margin calculation for credit notes.
- Fix: Better management of using ajax for upload form (to solve problem when enabling ajax jquery multifile upload in some cases).
- Fix: Lost stats filters into year selection.
- Fix: Some config data are shared between suppliers orders and suppliers invoices

New experimental module:
- New: [ task #157 ] Add a Skype button (adherents / third parties / contacts)

For translators:
- Qual: Normalized sort order of all languages files with English reference files.
- New: Add language code files for South Africa, France new Caledonia, Vietnam.
- New: Translate string for email to change password.

For developers:
- New: DolGraph can build graph with three lines.
- New: DolGraph accept a parameter to cache data of graph getNbByMonthWithPrevYear.
- New: Can enable tuning info with option MAIN_SHOW_TUNING_INFO.
- New: Show version of client lib used by mysql drivers.
- New: Add function to get content of an url (using all dolibarr setup like timeout, proxies...)
- New: Upgrade lib of TCPDF to 6.0
- New: Upgrade jquery flot library to 0.8.1
- New: Add property "hidden" into module descriptors to allow to hide a module according to
  some dynamic conditions.
- New: Add option MAIN_MOTD_SETUPPAGE to add a content onto setup page. Also content for
  MAIN_MOTD_SETUPPAGE, MAIN_MOTD_SETUPPAGE, MAIN_HOME now accept "|langfile" into translation
  key to use a specific language file.
- New: Make some changes to allow usage of several alternative $dolibarr_main_url_root variables.
- Qual: All nowrap properties are now using CSS class nowrap.
- Qual: Move hard coded code of module mailmanspip into trigger.
- New: Into POST forms, if you can add a parameter DOL_AUTOSET_COOKIE with a value that is list name,
  separated by a coma, of other POST parameters, Dolibarr will automatically save this parameters
  into user cookies.
- New: Add hook addHomeSetup.
- New: Add trigger CATEGORY_LINK and CATEGORY_UNLINK.
- New: A trigger can return an array of error strings instead of one error string.
- New: Add method to use a dictionary as a combo box.
- New: Add update method for web service product.
- Fix also several bugs with old code. 

WARNING: Following change may create regression for some external modules, but was necessary to make
Dolibarr better:

1) We started to clean hooks code. 
If your hook want to modify value of $actions, it's role of your hook to modify it. Dolibarr 
hook code will no more decide this for your module. If your action class for hook was returning
a string or an array, instead your module must set $actionclassinstance->results (to return array) 
or $actionclassinstance->resprints (to return string) to return same thing. The return value must 
be replaced by a "return 0";
Goal is to fix old compatibility code that does not match hook specifications: 
 http://wiki.dolibarr.org/index.php/Hooks_system   

2) If you implemented hook printTopRightMenu, check that output does not include '<td>' tags any more.
All content added must be tagged by a '<div>' with css class="login_block_elem"

3) Some methods object->addline used a first parameter that was object->id, some not. Of course
this was not a good practice, since object->id is already known, there is no need to provide id as 
parameter. All methods addline in this case were modified to remove this parameter. 

4) Method ->classer_facturee() is deprecated. It must be replace with ->classifyBilled().

5) Property ->tel on objects is now ->phone

6) Trigger LINEPROPAL_MODIFY is renamed into LINEPROPAL_UPDATE and
   Trigger CONTRACT_LINE_DELETE rnamed into LINECONTRACT_DELETE to match naming rules.



***** ChangeLog for 3.4.3 compared to 3.4.2 *****
Fix: Bad get of localtaxes into contracts add lines
Fix: Warning into bank conciliation feature.
Fix: Bad get of localtaxes into contracts add lines.
Fix: Add a limit into list to avoid browser to hang when database is too large.
Fix: [ bug #1212 ] 'jqueryFileTree.php' directory traversal vulnerability
Fix: Agenda and Banks module were not working with multicompany module
Fix: [ bug #1317 ] Removing a category does not remove all child categories
Fix: [ bug #1380 ] Customer invoices are not grouped in company results report.

***** ChangeLog for 3.4.2 compared to 3.4.1 *****
Fix: field's problem into company's page (RIB).
Fix: Document cerfa doesn't contained firstname & lastname from donator.
Fix: Bad rounding on margin calculations and display.
Fix: Option drop table into backup was broken.
Fix: [ bug #1105 ] Searching Boxes other search option.
Fix: wrong buy price update.
Fix: [ bug #1142 ] Set paiement on invoice (PGSql).
Fix: [ bug #1145 ] Agenda button list type do not display.
Fix: [ bug #1148 ] Product consomation : supplier order bad status.
Fix: [ bug #1159 ] Commercial search "other" give p.note do not exists.
Fix: [ bug #1174 ] Product translated description not good into PDF.
Fix: [ bug #1163 ] SQL Error when searching for supplier orders.
Fix: [ bug #1162 ] Translaction for morning and afternoon.
Fix: [ bug #1161 ] Search on product label.
Fix: [ bug #1075 ] POS module doesn't decrement stock of products in delayed payment mode.
Fix: [ bug #1171 ] Documents lost in interventions after validating.
Fix: fix unsubscribe URL into mailing when sending manually (not by script).
Fix: [ bug #1182 ] ODT company_country tag is htmlencoded.
Fix: [ bug #1196 ] Product barcode search does not expect 13th digit on EAN13 type.
Fix: [ bug #1202 ] Wrong amount in deposit % invoice from proposal.
Fix: Removed analytics tags into doc page.
Fix: Call Image on this instead of pdf.
Fix: Missing parameter for photo.
Fix: Bad SQL request for turnover report.

***** ChangeLog for 3.4.1 compared to 3.4.0 *****
Fix: Display buying price on line edit when no supplier price is defined.
Fix: Retrieving of margin info when invoice created automatically from order.
Fix: Reordering supplier products in list by supplier or supplier ref was crashing.
Fix: [ bug #1029 ] Tulip numbering mask.
Fix: Supplier invoice and supplier order are not displayed into object link into agenda event card.
Fix: [ bug #1033 ] SUPPLIER REF disappeared.
Fix: update extrafield do not display immediatly after update.
Fix: Fix bug with canvas thirdparty.
Fix: [ bug #1037 ] Consumption> Supplier invoices related.
Fix: User group name do not display in card (view or edit mode).
Fix: Link "Show all supplier invoice" on suplier card not working. 
Fix: [ bug #1039 ] Pre-defined invoices conversion.
Fix: If only service module is activated, it's impossible to delete service.
Fix: [ bug #1043 ] Bad interventions ref numbering.
Fix: Mailing module : if an email is already in destinaires list all other email from selector was not inserted.
Fix: Localtaxes balance not showing.
Fix: Intervention box links to contracts id.
Fix: Compatiblity with multicompany module.
Fix: Edit propal line was losing product supplier price id.
Fix: Delete linked element to supplier invoice when deleted.
Fix: [ bug #1061 ] Bad info shipped products.
Fix: [ bug #1062 ] Documents lost in propals and contracts validating.
Fix: Supplier price displayed on document lines and margin infos didnt take discount.
Fix: sorting on qty did not work in supplier product list.
Fix: there was no escaping on filter fields in supplier product list.
Fix: bugs on margin reports and better margin calculation on credit notes.
Qual: Add travis-ci integration.

***** ChangeLog for 3.4 compared to 3.3.* *****
For users:
- New: Can use ODS templates as document templates.
- New: Add link to autofill/reset with quantity to ship when creating a
  delivery receipt.
- New: Event into calendar use different colors for different users.
- New: Support revenue stamp onto invoices.
- New: Add a tab "consumption" on thirdparties to list products bought/sells.
- New: Some performance enhancements.
- New: Can attach files onto trip and expenses modules.
- New: Add hidden option MAIN_PDF_TITLE_BACKGROUND_COLOR.
- New: Merge tab customer and prospect.
- New: Add ES formated address country rule.
- New: Can define a hierarchical responsible on user and add a tree view to 
  see hierarchy of users.
- New: Can expand/collapse menus, categories and users list.
- New: extra parameters are supported into ODT/ODS templates.
- New: total per vat rate are available as tags for ODT/ODS templates.
- New: Some part of interface use more CSS3 (ie: agenda)
- New: [ task #707 ] Create option "ProfIdx is mandatory to validate a invoice".
- New: Can define if we want to use VAT or not for subscriptions (foundation module).
- New: Can define a default choice for "More action when recording a
  subscription" (foundation module).
- New: Add link to check professional id for India.
- New: [ task #731 ] Uniformize ref generation
- New: [ task #748 ] Add a link "Dolibarr" into left menu
- New: Script email_unpaid_invoices_to_representative accepts now a parameter "test"
  and a "late delay".
- New: Can define different clicktodial setups for each user.
- New: Add hidden option INVOICE_CAN_NEVER_BE_REMOVED.
- New: Enhance agenda module to reach RFC2445 ("type" not enabled by default and add
  "busy" information).
- New: Add module Opensurvey.
- New: Default approver for holidays is set by default to hierchical parent.
- First change to prepare feature "click to print" (IPP) for PDF.
- New: [ task #350 ] Merge tab customer and prospect.
- New: [ task #710 ] Add substitution into mailing send (and HTML is now valid).
- New: [ task #711 ] Add combobox for contact, as done for product/thirdparty.
- New: [ task #714 ] In Emailing module admin autogenerate security key of READRECEIPT.
- New: [ task #743 ] GED : Add aministration option to disable autotree display.
- New: [ task #767 ] Customer Address fallback when a contact doesn't have an address.
- New: [ task #768 ] WYSIWYG for all mails.
- New: [ task #773 ] Add Project document in GED(ECM) modules.
- New: [ task #783 ] Add more types for extra parameters (lists, phone, emails, checkbox,
  prices, radio).
- New: [ task #798 ] Add range limit date on product/services as it is done on order 
  and invoice.
- New: [ task #814 ] Add extrafield feature for projects ands tasks.
- New: [ task #770 ] Add ODT document generation for Projects module.
- New: [ task #741 ] Add intervention box.
- New: [ task #826 ] Optionnal increase stock when deleting an invoice already validated.
- New: [ task #823 ] Shipping_validate email notification.
- New: [ task #900 ] Review code of ficheinter.class.php
- Fix: [Bug #958] LocalTax2 for Spain fails on Suppliers
- Fix: [ bug #972 ] Auto completion contact field do not take account the min caract number before search
- Fix: [ bug #971 ] html.form.class.php select_contact with autocomplete do not exclude id from exclude array
- Fix: Expedition creation, can retreive product from other expedition

For translators:
- Update language files.

For developers:
- System of menu managers has been rewritten to reduce code to do same things. 
- An external module can force its theme.
- Add function dol_set_focus('#xxx').
- A mymodule can bring its own core/modules/mymodule/modules_mymodule.php file.
- Removed not used libraries.
- More web services. 
- Renamed some database fields, code variables and parameters from french to english.
- First change to manage margins on contracts.
- Add hook getFormMail.
- Function plimit of databases drivers accept -1 as value (it means default value set
  into conf->liste_limit).
- New: Add option dol_hide_topmenu, dol_hide_leftmenu, dol_optimize_smallscreen,
  dol_no_mouse_hover and dol_use_jmobile onto login page (to support different terminal).
- New: dol_syslog method accept a suffix to use different log files for log. 
- New: Type of fields are received by export format handlers.
- New: when adding an action, we can define a free code to tag it for a specific need.
- New: Enhance Dolibarr migration process to include migration script of external 
  modules.
- New: [ task #811 ] Uniformanize note field.
  

WARNING: If you used external modules, some of them may need to be upgraded due to:
- Fields of classes were renamed to be normalized (nom, prenom, cp, ville, adresse, tel
  were renamed into lastname, firstname, zip, town, address, phone).
  This may also be true for some fields into web services.
- If module use hook pdf_writelinedesc, module may have to add return 1 at end of 
  function to keep same behaviour.

TODO:
backport commit 53672dff75f4fdaeeed037ff9d15f860968022ca to fix confirm with jmobile
backport commit 384e3812eb73a15adafb472cacfb93397a54459b to fix W3C/edit contract
 


***** ChangeLog for 3.3.5 compared to 3.3.4 *****
- Fix: Change to make debian package ok despite removal of ckeditor.
- Fix: jcrop file to match debian rules
- Fix: Add missing country UK.
- Fix: Minor fix into package.
- Fix: Add missing label on project field.

***** ChangeLog for 3.3.4 compared to 3.3.3 *****
- Fix: [ bug #1001 ] Social Contribution : State not correct
- Fix: Better management of pdf generation when tcpdf is not available.
- Fix: Change to be more debian compliant natively.

***** ChangeLog for 3.3.3 compared to 3.3.2 *****
- Fix: [ bug #903 ] Fatal error: Call to undefined function dol_get_first_day() in htdocs/commande/liste.php
- Fix: [ bug #934 ] Error on proformat invoice creation (pgsql)
- Fix: [ bug #947 ] Can't create proposal lines with unit price = 0

***** ChangeLog for 3.3.2 compared to 3.3.1 *****
- Fix: Dutch (nl_NL) translation
- Generalize fix: file with a specific mask not found, again
- Fix: translations and BILL_SUPPLIER_BUILDDOC trigger
- Fix: Can't reset payment due date
- Fix: Orderstoinvoice didn't act as expected when no order was checked
- Fix: Bad link to all proposals into Third party card if customer is prospect
- Fix: Some bugs on withdrawal rejects
- Fix: [ bug #774 ] Bug on creating event with box "all day" crossed
- Fix: [ bug #787 ] Invoice supplier box incorrect tooltip when delay on payment
- Fix: [ bug #789 ] VAT not being calculated in POS
- Fix: [ bug #790 ] Spanish localtax RE not being correctly calculated
- Fix: [ bug #794 ] Lost filter on zipcode in prospect list 
- Fix: [ bug #806 ] Margins module with orders2invoice does not respect cost price
- Fix: [ bug #810 ] Cannot update ODT template path
- Fix: [ bug #816 ] Sales journal does not reflect localtaxes
- Fix: [ bug #817 ] Purchases journal does not reflect localtaxes
- Fix: [ bug #824 ] MAIN_DB_PREFIX not use into dictionnary
- Fix: [ bug #828 ] Error when code_region is not a number in llx_c_regions (with postgres)
- Fix: [ bug #855 ] Holiday approval email in French
- Fix: [ bug #856 ] (Holidays module) Mail error if destination user doesn't have an email
- Fix: [ bug #857 ] Invoice created from shipment does not have the order discount
- Fix: [ bug #861 ] Impossible to create a new event in agenda
- Fix: [ bug #827 ] AJAX search does not respect multiprice level
- Fix: [ bug #865 ] Dolibarr navigation array in project/task do not work
- Fix: [ bug #866 ] Standing order from an invoice suggests invoice total amount instead of remaining to pay
- Fix: [ bug #788 ] Date of linked interventions are not shown
- Fix: external users should not see costprice and margin infos
- Fix: [ bug #806 ] Tasks are ordered alphabetically instead of chronological order

***** ChangeLog for 3.3.1 compared to 3.3 *****
- Fix: [ bug #733 ] Mass emailing tools do not support <style HTML tag
- Fix: Package for launchpad
- Fix: [ bug #736 ] Missing column in llx_c_chargesociales  
- Fix: Localtax2 for Spain must be based into buyer
- Fix: [ bug #762 ] Bad profit calculation in Reporting
- Fix: bug dictionnary with wrong prefix table

***** ChangeLog for 3.3 compared to 3.2.* *****
For users:
- New: Add holiday module, to declare and follow holidays of your employees.
- New: Add margin management module.
- New: Add new theme Amarok.
- New: [ task #289 ] Can reorder tasks.
- New: Add field "signature" into user card. If filled, text is added 
       at end of predefined email texts. If option MAIN_MAIL_DO_NOT_USE_SIGN is on, this
       feature is disabled.
- New: Can input a payment back onto an credit note.
- New: Add link "Back to list" on all cards.
- New: After first install, warning are visible onto mandatory setup not
       configured. Show also total number of activated modules.
- New: Can filter list of proposal, order or invoice on sales representative.
- New: Add supplier ref on supplier orders.
- New: Can export supplier orders and customers shipments.
- New: First change to install external plugins from gui (experimental). 
- New: Monaco is like France for default vat calculation
- New: Can list elements (invoices, orders or proposals) on a particular
  user contact). This allow to view a "basket" of its elements.
- New: Show bank account on payment list of invoice card.
- New: Cloning project allow to clones task, notes, projects files, tasks files, contacts. 
- New: Enhance default style.
- New: Can edit and resiliate member status from list.
- New: Can insert URL links into elements lines. Also reported into PDF.
- New: When a member is validated, we can subscribe to mailing-lists
       according to its type.
- New: Add a tab into members statistics to count members by nature.
- New: Add link to third party into sells and purchase journal.
- New: Suggest a method to generate a backup file for user with no access
       to mysqldump binary.
- New: Can also use extrafields on contacts/addresses and users.
- New: Support unique field for extrafields.
- New: Extra fields supports more types (int, string, double, date, datetime).
- New: Can correct stock of a warehouse from warehouse card.
- New: [ task #185 ] Can input amount when correcting stock to recalculate PMP.
- New: [ task #454 ] Add "No category" into filters on category.
- New: Auto check box on page to edit interface options of user.
- New: More surface control on stock correction page.
- New: Add great britain provinces.
- New: [ task #494 ] Send an email to foundation when a new member has auto-subscribed.
- New: [ task #326 ] Add a numbering module to suggest automatically a product ref.
- New: Add conditional substitution IF/ELSEIF/ENDIF for ODT templates.
- New: Add unit foot2, inch2, foot3 and inch3 for surface and volumes.
- New: Can select thirdparties into emailing targets, even if module category is not enabled.
- New: [ task #498 ] Improvement of the block to add products/services lines.
- New: ECM autodir works also for files joined to products and services.
- New: Add a selection module for emailing to enter a recipient from gui.
- New: Allow to search thirds and products from barcodes directly from the permanent mini search left box.
- New: Allow to search product from barcodes directly from invoices, proposals... through AJAX.
- New: Can make one invoice for several orders.
- New: POS module can works with only one payment method (cach, chq, credit card).
- New: Add possibility to defined position/job of a user.
- New: Add hidden option to add slashes between lines into PDF.
- New: [ task #210 ] Can choose cash account during POS login.
- New: [ task #104 ] Can create an invoice from several orders.
- New: Update libs/tools/logo for DoliWamp (now use PHP 5.3).
- New: Added ODT Template tag {object_total_discount_ht}
- New: Add new import options: Third parties bank details, warehouses and stocks, categories and suppliers prices
- New: English bank account need a bank code (called sort code) to identify an account. 
- New: Can choose menu entry to show with external site module.
- New: Add hidden option MAIN_PDF_MARGIN_LEFT, MAIN_PDF_MARGIN_RIGHT, MAIN_PDF_MARGIN_TOP, MAIN_PDF_MARGIN_BOTTOM to force margins of generated PDF.
- New: [ task #314 ] Can define if prof id are mandatory or not.
- New: Add button on order card to create intervention from services.
- New: Add search box to find products by supplier reference.
- New: Add option MAIN_HELPCENTER_LINKTOUSE to define target link "I need help" onto logon page. 
- New: [ task #608 ] Can clone a supplier order with prices updates
- New: [ task #559 ] Can define a discount % regarding quantity in supplier prices and price by quantity in customer prices
- New: [ task #527 ] After cloning a suplier invoice, go onto invoice ref into edit mode

New experimental module:
- New: Add commissions management module.

- Fix: [ bug #499 ] Supplier order input method not translated
- Fix: No images into product description lines as PDF generation does not work with this.
- Fix: Errors weren't being shown in customer's & supplier's orders
- Fix: Lastname wasn't being recorded in xinputuser emailing module.
- Fix: [ bug #653 ] Error while creating agenda additional attributes
- Fix: [ bug #654 ] Event rapport PDF showing ActionAC_OTH_AUTO
- Fix: [ bug #658 ] Search on bank do not work for description
- Fix: [ bug #659 ] Comment in recurrent invoices is not stored
- Fix: [ bug #622 ] Attaching wrong file when sending the invoice via e-mail

For developers:
- New: Add webservice for thirdparty creation and list.
- New: A module can overwrite templates parts.
- New: Can add a link on title field of added dictionnary.
- New: Uniformize code.
- New: Add option WORKFLOW_DISABLE_CREATE_INVOICE_FROM_ORDER and 
       WORKFLOW_DISABLE_CLASSIFY_BILLED_FROM_ORDER.
- New: A module can add several css and js.
- New: removed deprecated methods
       ldap::connect, formadmin::select_lang,
       html::select_tva
- New: Add custom substitution function for ODT product lines: mymodule_completesubstitutionarray_lines()
- New: Basic implementation of hooks and triggers for a lot (most) of core modules: 
  action/calendar, trips and expenses, dons, vat payment, contact/society, contract, product lines, 
  expedition, order supplier and order invoice (lines included), intervention card, project, tasks.
- New: Add ChromePHP output into syslog module.
- New: Add PRODUCT_PRICE_MODIFY trigger.
- New: Created function to retrieve total amount of discount of an invoice/proposal...
- New: We can use a dynamic value ($conf->global->XXX for example) into titles of menus.
- New: Use PHP classes DateTime* for some data functions instead of adodb 
- Qual: Renamed SUPPLIER_INVOICE_BUILDDOC trigger to BILL_SUPPLIER_BUILDDOC
- Qual: Renamed INVOICE_SUPPLIER_DELETE trigger to BILL_SUPPLIER_DELETE
- Qual: Renamed SUPLIER_ORDER_BUILDDOC trigger to ORDER_SUPPLIER_BUILDDOC
- Qual: Renamed CONTRACTLINE_DELETE trigger to CONTRACT_LINE_DELETE
- Qual: Renamed all ficheinter.class.php triggers so that they start with 'FICHINTER_'
- Fix: [ bug #655 ] ORDER_REOPEN trigger incorrectly named
- Fix: [ bug #656 ] Contracts trigger CONTRACT_MODIFY incorrectly named
- Fix: [ bug #657 ] Usergroup class' GROUP_DELETE trigger incorrectly named

For translators:
- New: Update language files (de, tr, pt, ca, es, en, fr).
- New: Added bg_BG autotranslated language.
- New: Translate the donation receipt.

Dolibarr license has also been updated from GPLv2+ to GPLv3+.



***** ChangeLog for 3.2.3 compared to 3.2.2 *****
- Fix: Some permission into agenda module.
- Fix: Generation of PDF was not using correct font for some languages.
- Fix some translations.
- Fix: [ bug #607 ] Nom de société avec guillemets.
- Fix: Option MAIN_MAIL_SENDMAIL_FORCE_BA and MAIN_FIX_BUGGED_MTA was not
  complete.
- Fix: comaptiblity with multicompany module.
- Fix: Bad label when validating/paying an invoice from POS module.
- Fix: Correct recipient into rouget template.
- Fix: A lot of fix into PDF pagebreak management.
- Update VAT for some countries.
- Firstname was missing when sending email from file list.
- Added en_SA language.



***** ChangeLog for 3.2.2 compared to 3.2.1 *****
- Fix: Modify spanish VAT to new rates.
- Fix: Add error message when creating already existing product.
- Fix: Edition of percentage of an event.
- Fix: Minor look fix for theme bureau2crea.
- Fix: Start and end date not saved at project creation
- Fix: Default vat is zero for customer invoices if company does not use vat
- Fix: Localtaxes unit prices precision



***** ChangeLog for 3.2.1 compared to 3.2.0 *****
- Fix: Edit of projects.
- Fix: Activation of modules does not fails if directory install was removed.
- Fix: [ bug #444 ] Regression on auto-closing for proposals and orders.
- Fix: Update translations (catalan, french, spanish, brazilian).
- Fix: [ bug #445 ] Hex escaping in descriptions.
- Fix: error when validating shipment for non predefined products with a
  selected warehouse.
- Fix: Bad local taxes if price base type is TTC for spanish local taxes.
- Fix: Phone not saved when using web service.
- Fix: [ bug #464 ] Payment form should allow to add transmitter for bank transfers.
- Fix: Allows to use a comma decimal separator in supplier invoices payments.
- Fix: Translation for tr_TR, es_ES, pt_BR.
- Fix: Products with no prices not visible.
- Fix: Access to product card created with very old version of Dolibarr.
- Fix: Delete temporary files after validating an invoice.
- Fix: preview of supplier order and invoice template.
- Fix: [ bug #485 ] Configurated amount for public auto-subscription form is not taken into account
- Fix: Average amount graphs weren't comparing the previous year stats
- Fix: Closed project didn't show the new status unless the page was refreshed
- Fix: Files were not being uploaded to a project's task
- Fix: [ bug #503 ] Unable to delete linked file to a deposit
- Fix: [ bug #501 ] Error while trying to modify an user
- Fix: [ bug #506 ] Can't set percentage of a started event
- Fix: Bad assignation of const for pdf delivery module name



***** ChangeLog for 3.2.0 compared to 3.1.* *****
WARNING: PHP lower than 5.x are no more supported.
WARNING: Because of a major datastructure change onto supplier prices tables, be aware
to make a backup of your database before making upgrade.

For users:
- New: Each user can remove/add its own boxes.
- New: Add signature at end of predefined email text.
- New: Can use personalized fields on products/services.
- New: Can attach files on social contributions.
- New: Show payments terms and conditions onto muscadet template.
- New: Can open back a closed commercial proposal.
- New: show thirdparty barcode on main tab.
- New: Can input note (private and public) during note and expenses creation.
- New: Print ticket show invoice ref into POS module.
- New: Can edit customer discounts from invoice create and edit card.
- New: task #11243: Show quantity into stocks for each sub-products into the sub-product tab.
- New: task #10500: Option to choose if professional id are unique.
- New: Add hidden option FOURN_PRODUCT_AVAILABILITY.
- New: task #11123: Add best supplier price.
- New: Enhancement in styles.
- New: Can conciliate several lines in one operation.
- New: task #11289 : Modify third party accountancy code generator aquarium.
- New: task #10606 : more comprehensive message error.
- New: task #11278 : Option into point of sale module to add services in list.
- New: task #11261 : Add an entry into menu called "New shipment".
- New: [ task #187 ] Gerer les evenement recurrents dans les imports ical.
- New: Make option MAIN_GENERATE_DOCUMENTS_WITHOUT_VAT available by default.
- New: Can build PDF in USLetter format or canada format (change paper size).
- New: Can export into Excel 2007 format.
- New: Add hidden option CASHDESK_FORCE_STOCK_ON_BILL
- New: Can search on part of barcode into POS module.
- New: Cheques into cheques receipts are ordered by operation date.
- New: Add hidden option MAIN_DISABLE_PDF_AUTOUPDATE to avoid generating pdf each time data change.
- New: Add hidden option PROJECT_HIDE_UNSELECTABLES to hide project you can't select into combo list.
- New: Add option INVOICE_POSITIVE_CREDIT_NOTE.
- New: Support zip/town autocompletion into warehouses.
- New: Add box for last expired services.
- New: Reduce seriously size of packages.
- New: Can define country code for import.
- New: When invoice was generated from order, order date is visible on PDF, after order ref.
- New: [ task #181 ] Hide password of click2dial in user card.
- New: Chart are faster to build
- New: Value of data into charts are visible on mouse hover.
- New: Import wizard can import contacts.
- New: Import wizard can import personalized fields.
- New: Personalized fields support int type.
- New: Install process is now two times faster.
- New: Can sort files into backup tool.
- New: Default output charset are utf8 into backup tool.
- New: Add brazilian states.
- New: Increase usability of module project.
- New: [ task #285 ] Add search filter on project in tasks list.
- New: Automatic list of documents in ECM module is ok for customers,
       suppliers invoice, orders, customers orders, proposals and social contributions.
- New: All professional id can contains up to 128 chars instead of 32. 
- New: [ task #176 ] Allow to use ODT templates for proposals and orders like it's done for invoices
- New: Add hidden option MAIN_ADD_PDF_BACKGROUND to add a PDF as background of invoice/order generated PDF.
- New: Can convert a product/service into service/product.
- New: Show delivery date into proposal template azur. 
- New: Support tags into header and footer into ODT templates.
- Fix: Can use POS module with several concurrent users.
- Fix: Installer don't fails with Mysql version that added a ssl_cypher field.
- Fix: Sanitize input parameters.
- Fix: [ bug #368 ] Product list
- Fix: [ bug #370 ] Filter in accountancy -> suppliers_bills
- Fix: [ bug #399 ] Bad calculation of local taxes in update line products
- Fix: [ bug #427 ] Bad links to wiki help in certains menus

For developers:
- New: Can add a left menu into an existing top menu or left menu.
- New: Add webservice to get or create a product or service.
- New: Add webservice to get a user.
- New: Add more "hooks" (like hooks to change way of showing/editing lines into dictionnaries).
- New: Log module outputs can be setup with "or" rule (not only "xor").
- New: Add FirePHP output for logging module.
- New: Add trigger ACTION_DELETE and ACTION_MODIFY.
- New: Trigger now have a priority to define sort execution order.
- New: Can define different requests according to database type into migration files.
- New: Add "canvas" feature to overwrite page of thirdparty, contact, product with yours.
- New: Removed artichow deprecated libraries.
- New: A page can force reload of css style sheet
- New: A module can add import description for import wizard, even for tables with foreign keys.
- New: Can add tabs on statistics views.
- New: Add CSS id/class into public payment pages.
- Qual: Add a lot of more PHPUnit tests.
- Qual: Data structure for supplier prices is simpler.
- Qual: Removed no more used external libraries.
- Qual: Cleaned a lot of dead code.
- Qual: More OOP (usage of "abstract", "static", ...), uniformize constructors.
- Qual: Fix a lot of checkstyle warnings.
- Qual: task #216 : Move /lib into /core/lib directory
- Qual: task #217 : Move core files into core directory (login, menus, triggers, boxes, modules)
WARNING: To reduce technic debt, all functions dolibarr_xxx were renamed int dol_xxx.



***** ChangeLog for 3.1.3 compared to 3.1.2 *****
Fix: PgSQL - property must be set if success
Fix: Provide a solution for backup when mysqldump is not available
Fix: Bug #460 - Wrong entity assignment when creating a warehouse
Fix: bug #405 - Late icon always displayed on comm/propal.php



***** ChangeLog for 3.1.2 compared to 3.1.1 *****
- Fix: Can clone a proposal
- Fix: Add member ID in substitution method
- Fix: Duplicate end tag and missing form parts
- Fix: Support companies with no prof id.
- Fix: Sanitize data
- Fix: Bug #318
- Fix: Bug #369
- Fix: More bugs



***** ChangeLog for 3.1.1 compared to 3.1.0 *****
- New: Add option FACTURE_DEPOSITS_ARE_JUST_PAYMENTS. With this option added, 
       credit notes are not removed from total amount of invoice but are just 
       payments used to reducs remain to pay.
- New: Added hidden option MAIN_FIX_FOR_BUGGED_MTA to fix bugged MTA.       
- Fix: Removed warnings during install.
- Fix: State into address of paypal payments were lost.
- Fix: Currency into paypal payments were always euros.
- Fix: Removed Bare LF from emails sent with smtps method.
- Fix: Can show report on selected period.
- Fix: product removed from list after deleted into order.
- Fix: [bug #270] PostgreSQL backend try to connect throught TCP socket for 
- Fix: price was not without tax when using multiprice into POS module.
- Fix: Can delete bank account.
- Fix: [ bug #277 ] Year dropdown in table header of supplier invoices.
- Fix: Some other very minor fixes.


***** ChangeLog for 3.1 compared to 3.0 *****
WARNING: IE6 browser is no more supported in this version.
For users:
- New: War against number of clicks:
     - When adding a free bank transaction, form to add next one is still
       visible (save one click).
     - task #10969 : Add checkbox to close automatically invoice if
       payment is complete (save 3 clicks).
     - Reduce a step into supplier order workflow to save time. If user
       has permission to approve, order is approved when order is validated.
       (Save 2 clicks).
     - In commercial main menu, left menu are already opened. This save one click
       to open a proposal or order.
     - Can add a discount for third party, during invoice edition (and we 
       saved clicks again).
     - When creating a contract, sales representative are preset to user. This save
       4 clicks.
     - Can edit several fields in bank transaction line page into one update.
     - Creation of contacts from third party page go back to third party.
     - Preselect model if there is only one. This save 2 clicks. 
     - Can remove a project if project has tasks. No need to delete task one by one.
- New: Enhance donation module. Add a status "canceled".
- New: Add filters on all statistics report pages.
- New: If a service contains subproducts, subpoducts are decrease when service
       is decrease.
- New: Add status for third parties to disable a third party.
- New: Can send interventions cards by email.
- New: Increase list of available notifications into module Notifications.
- New: Add option MAIN_FIRST_TO_UPPER to force upper case of first 
       letters for names and firstname.
- New: Can filter of payment type in bank transaction list.
- New: Status of users is visible into user list.
- New: Support BSB code for bank account in Australia.
- New: Can set date of payment for autocreate invoice/payment when 
       creating a foundation subscription.
- New: Can edit note of payment.
- New: Option to make login not mandatory in member module.
- New: Add box for last members for foundation module.
- New: A specialized menu can now be used when using smartphones.
- New: Can add information on current user on ODT generation.
- New: Prefix on third party is not used by default. Hidden option
       SOCIETE_USEPREFIX can restore old feature.
- New: Standing orders module use bank account from banks module.
- New: Ask password when creating a user from a contact.
- New: task #10577: Use a numbering module for shipment and contract.
- New: Can create manually order from proposal.
- New: Add a first workflow module to create automatic action on some
       events (create order on proposal closing).
- New: Use autocompletion on invoice select when creating replacement 
       or credit note invoice.
- New: task #10885: Add a week view for calendar.
- New: task #11018: Add a status "not applicable" on events.
- New: Add subscriptions/country/region/town statistics for member module.
- New: Can define a proxy for external web access.
- New: task #11003: checkbox on checks for deposit.
- New: Add status into export. Add third party default language into export.
- New: Can filter on date and bank account when building check receipts.
- New: task #10958 : Add link to cheque receipts into bank transaction 
       line if exists
- New: Can import external ical url into dolibarr agenda view.
- New: Can add a logo on third parties card.
- New: task #11194 : Can delete uploaded photos 
- New: task #9744 : Add the barcode to select products on Point of Sale module
- New: Subscription/Unsubscription to mailman mailing-list can be done on 
       validate/resiliate in foundation module.
- New: Can use extrafields on third parties.
- New: Add chart to report counts by status on element home area pages.
- New: Look: Usage of Jquery Notify to show result or error messages on action.
- New: Look: Minor enhancements into agenda view.
- New: Look: Nicer tooltips with transparency and shadow.
- New: task #11004: Create invoice from intervention.
- New: task #10501: Can use point of sale with different bank accounts.
- Fix: Better Postgresql compatibility.
- Fix: Numbering module for invoices use same number for invoice 
       and credit note if mask is same.
- Fix: Debug and clean withdraw module.
- Fix: Allow access permission for point of sale module.
- Fix: Permissions issues with suppliers.
- Fix: Admin dict data is showing with active language 

For developers:
- New: External modules can add tabs on agenda views.
- New: External modules can also remove default tabs.
- New: External modules can force skin directory so force their own skins.
- New: External modules can add their own menu manager.
- New: External modules can force menu manager.
- New: External modules can overwrite all default language files by
       forcing priority on langs directories on its own lang directory.
- New: External modules can show export list with an "enabled" condition.
- New: Support a backtopage parameter on contact creation page.
- New: Add id on div to show logo.
- New: Install wizard can activate a module at end of install.
- New: Dictionary setup works with very large external dictionnaries (Add 
       page navigation).
- New: Add api to draw graphics with javascript (using Jquery Flot).
- New: Can add user login into menu urls added by modules.

For translators:
- New: Add fa_IR language.
- Fix: Move language ar_AR to ar_SA, sv_SV to sv_SE and da_Da to da_DK.



***** ChangeLog for 3.0 compared to 2.9.* *****
For users:
- New: Can edit date of cheque receipts.
- New: Add Sales journal and Purchase journal report.
- New: Can create supplier invoice from supplier order.
- New: Support login by openid
- New: Support "full day" event in calendar module.
- New: Add a weather on dashboard.
- New: Add a Paypal module.
- New: Can choose third party to use in point of sale module during logon.
- New: A lot of enhancements into ECM module:
       Directories can contains special characters,
       Speed enhancements,
       Directories can be created outside of Dolibarr, refresh button will 
       update database,
       Can rename a file.
- New: Reordering lines in invoice, orders, commercial proposal is faster (use Ajax
       technology).      
- New: Can import members using assistant.
- New: Can exclude deposit, replacement or credit notes in script rebuild_merge_pdf.
- New: task #10473 : Option MAIN_PROFIDx_IN_ADDRESS must no more be hidden.
- New: Can generate business card for on particular member.
- New: Task #10553 : Can attach files on members card.
- New: Can filter on payment type and bank account in payment lists.
- New: When sending supplier orders by mail, a text is predefined.
- New: Upgrade process works with Postgresql.
- New: Task #10538: Add filter on expiration date of subscription for
       foundation module email selector.
- New: Task #9643: Add 2 status (tosell/tobuy) on products instead of only
       1 status for both selling and buying.       
- New: Can input payment conditions on several lines.
- New: Add hidden option MAIN_LOGOUT_GOTO_URL to set the exit url after
       a logout.
- New: For germany, we invert order of address.
- New: Add hidden option MAIN_SERVICES_ARE_ECOMMERCE_200238EC.
- New: Support NPR in customer product prices.
- New: Add more volume units (ounce, gallon, inch, feet, ...)
- New: Delivery date accepts hours and minutes.
- New: Can add a comment on stock dispatching to be save into stock movements.
- New: Can filter product list with too low stocks.
- New: Add option to send all emails sent to a bulk carbon copy.
- New: Preview of emails sent by member module is shown.
- New: task #10100 : Add button to create invoice from a subscription
- New: Reorganize tabs on third parties.
- New: Option MAIN_INVERT_SENDER_RECIPIENT is available in einstein pdf template.
- New: Easier way to define url for clicktodial module.
- New: Add a fckeditor test area in fckeditor module setup.
- New: Add property "Event on full day" on agenda
- New: Enhancement and better compatibility (google, thunderbird) for agenda export.
- New: Can use image editor on user photo.
- New: Task #10796: Add Spain ProfId1 Verification
- New: Page "supplier summary" is now available.
- New: Task #10611: Add option to choose order of field in bank account info on PDF
- New: If a transaction was reconciliated and should not, there was no way to reverse error.
- New: Ubuntu package now works also on debian.
- Perf: Avoid reading database to determine country code after each
        page call.
- Fix: Special chars are now supported in ECM module for filename (not yet for
       directories).
- Fix: Better Postgresql compatibility.
- Fix: Box order is saved when moved.
- Fix: Database name can contains "-" characters.
- Fix: In coloring negative amounts.
- Fix: Date input use date format of user and not dd/mm/yyyy format.
- Fix: Fixed a very old bug making file attachment fails with some emails 
       readers when using "mail php function".
- Fix: When cloning commercial proposal, due date is creation date + delay
       by default.
- Fix: Can edit ordering methods.

For translators:
- New: Update and complete slovenian language sl_SL.
- New: Add full manually translated files for de_AT en de_DE (thanks to eCleaner.at).
- New: Create the language ja_JP.
- New: Add el_GR language.

For developers:
- New: Add jquery by default.
- New: Removed PWC libraries.
- New: Removed Scriptaculous libraries.
- New: Removed Prototype libraries.
- New: Add first Selenium GUI tests.
- New: Enhance a lot of internal function to build external modules
       more easily.
- New: Add a user field ref_ext in object tables to allow external
       systems to store their id and make self-developed synchronizing
       functions easier to build.        
- New: Local user timezone is saved into session (not used yet).
- New: Works with Mysql 5.5.
- Qual: Menu system code is simpler.
- Qual: Mutualize some duplicate code.
- Qual: Renamed some fields into database to be more internationnal.
- Qual: Removed deprecated code.


***** ChangeLog for 2.9 compared to 2.8.* *****
For users:
- New: POS module allow to choose which warehouse to use.
- New: Support "Department/State" field on company setup, contact, 
       bank account and members card.
- New: Can reopen a refused/canceled supplier order.
- New: Add Gant diagramm on project module.
- New: Add a new mode for automatic stock increase: Can be increased
       on dispatching of products from a supplier order receipt.
- New: Can set a past delay to limit calendar export.
- New: Can attach files on emailing campaigns.
- New: Add statistics on trips and expenses module.
- New: Can reopen a closed customer order.
- New: Add module externalsite to add a web site/tools inside 
       menu and a Dolibarr frame.
- New: Can link trips and fees to a project.
- New: Add civility title in foundation module.
- New: Can set accountancy code for product (buy and sell).
- New: Can filter third parties lists on categories.
- New: Can filter products and services lists on categories.
- New: task #10202 : Support categories for members.
- New: Can build documents for third parties (Using ODT templates, need PHP 5.2+). 
- New: Support new products properties: length and area.
- New: Add the "payment due before" field in invoice exports.
- New: Add feature to resize or crop image files (for products photos)
- New: task #10113 : Show list of emailing on clicking on "number of mass emailing received"
- New: Add default language for third parties and use it when multilang is enabled
       to define default language for document generation.
- New: Can reopen a closed supplier invoice.
- New: Move permission "see hidden categories" into "see hidden products/services".
- New: Can delete several files at once in FTP module.
- New: Add box "last contracts".
- New: Works even if Web hosting provider has disabled PHP "glob" function.
- New: Can now send supplier orders by email.
- New: task #10076 : Show content of message in notification module.
- New: Bank name is shown on invoice.
- New: IBAN value is called IFSC if country is India.
- New: Add option to choose to show firstname then name or name then firstname on PDF.
- New: Add company in fields exported by export of members tool.
- New: Reorganise bank menus.
- New: Bookmarks can be sorted on a particular order.
- New: Support spanish RE and IRPF taxes on invoices.
- New: Module category offers categories for foundation module.
- New: Can filter on category on third parties, products and members listings.
- New: A flag is visible before country labels.
- New: When activating a new module, permissions for admin user are set. This save
       time when configuring Dolibarr.
- New: Dolibarr 2.9 is faster than 2.8.
- New: A lot of more predefined VAT values, states, regions for 
       miscelaneous contries.
- New: Enhance skin engine to make themes easier.
- New: Add images into menu "eldy".
- New: Auguria theme is now more modern.
- New: Update tools refers to www.dolibarr.org but also www.dolistore.com web site.
- New: Postgresql experimental support seems to work completely. 
- New: Changes in Dolibarr core to allow to use cache servers (see Memcached module on
       dolistore.com).
- New: Default choice for interactive confirm box is yes by default, and no only for
       delete actions. This reduce number of clicks required to validate actions and 
       is still safe to dangerous actions.
- Fix: Durations are correctly shown for languages using PM/AM dates.
- Fix: A lot of fixes in Point of Sale module.
- Fix: Debug experimental module widthrawal.
- Fix: Format number was wrong for ar_AR language.
- Fix: Can change password if user has only permission "change password".
- Fix: Project PDF document shows all tasks.
- Fix: bug #29278 : SMTP fails with IP instead of hostname.
- Fix: Default language on login page was wrong.
- Fix: Complete support of euros sign (even in PDF).
- Fix: Bad setup of phpMyAdmin for DoliWamp installer.
- Fix: Tracking number should be available on sending sheets.
- Fix: Stock value is not reset when product is transfered into other warehouse. 
- Fix: A lot of not tracked bugs fixed.
- Fix: Some fixes in barcode management.
- Fix: Access to phpMyAdmin is now ok on new DoliWamp installation.

For translators:
- Fix: Major update of italian translation (it_IT).
- Fix: A lot of translation fixes in all languages.
- New: Added translations (sl_SL, is_IS).
- New: Add translations for the DoliWamp installer.

For developers:
- More comments in code.
- Uniformize some code. 
- All arrays "lignes" were renamed into "lines".
- Delete all useless pre.inc.php files (this also increase speed).
- Fix W3C errors in page forging.
- Qual: Mutualize code of menu managers.
- Better isolation of modules files and dolibarr core files. 
- Task #8682 : Remove functions unix_timestamp.
- The makepack tool now make pack with UID 500.
- More css class and div to output menu to allow more skins.
- Generated documentation can be build from Eclipse using Doxygen plugin.
- Snapshot is provided with PHPunit tests.

WARNING: 
- A lot of class files (*.class.php) has moved into subdirectories. So If you use
  or develop non official modules that includes Dolibarr classes, you will have to rename
  path to thoose classes into the include function.
- Also, parameters of the "fetch()" method for class "User" has changed to reflect
  other fetch methods.   
- If you build a personalised themes, you must rename the style sheet into style.css.php.   
- This version is also the last one to support PHP 4.*, Mysql 3.1, IE6.
  Dolibarr 3.* will be supported with PHP 5+ and MySql 4.1+ only.


***** ChangeLog for 2.8.1 compared to 2.8 *****
For users:
- Fix: Works on database with _ in name.
- Fix: Broken feature in trips and expense module.
- Fix: Can use $ in database and login/pass values.
- Fix: No error on upgrade if there is orphelins tasks.
- Fix: Failed to login when user agent string was longer than 128.
- Fix: bug #29526 : Numérotation Proposition Incorrecte après duplication


***** ChangeLog for 2.8 compared to 2.7.* *****
For users:
- New: Support note on trips module
- New: Can link contacts to projects
- New: Can removed attached file on email form if attachment was wrong.
- New: Add option to show your logo on top of left menu.
- New: task #9935: Can edit accountancy code.
- New: Add an option to make users email required.
- New: Module notification can send email on order or proposal validation.
- New: Can use any command line antivirus on file upload.
- New: A customer can also be a prospect.
- New: task #9802 : Can link an action to a project and use project to 
       filter agenda.
- New: Project can be set on contract creation.
- New: Initial sold can be conciliated on bank module.
- New: Add a default errors-to email for emailing module.
- New: Can filter on user on stock movement list.
- New: When creating a third party from a member, it is set as a new
       customer.
- New: Can use {tttt} in numbering mask setup. It will be replaced
       with third party type.
- New: VAT number is stored in one field. This is more "international".
- New: task #9782 : Add possibility to delete a warehouse.
- New: task #9640 : Add label for stock movements.
- New: task #9916 : Add FREE text for interventions card.
- New: Can define the new product ref when cloning.
- New: Project module support status of project and end date.
- New: Provide a ubuntu package.
- New: Add link to check a SIREN for french users.
- New: Add link "now" to fill date when creating invoices.
- Fix: Import module works even if prefix is empty in source file.
- Fix: bug #28055 : Unable to modify the date of a cloned command.
- Fix: bug #27891.
- Fix: Change of numbering module was not effective.
- Fix: Change error management when adding already used supplier ref
       for a product.
- Fix: Running sending-email.php
- Fix: Warning should not appears for invoice closed
- Fix: Import for companies works even with prefix empty.
- Fix: bug #28895 : Création d'utilisateur impossible.
- Fix: Can change password if has only permission change password.

For developers:
- Qual: Reorganize /dev directory.
- Qual: Change the way items are linked together.
- Qual: The login page now use a template in /core/template/login.tpl.php.
- New: Modules can add their own tab on projects cards.
- New: Add management of triger FICHEINTER_VALIDATE


***** ChangeLog for 2.7.1 compared to 2.7 *****
For users:
- Fix: Bad decimal management for it_IT and fr_BE languages.
- Fix: A third party created from a member is created as a 
       customer.
- Fix: Change of numbering module was not effective.
- Fix: Report of balance missing supplier invoices.
- Fix: Running sendmaing-email.php script.
- Fix: Detection of country for IBAN management.
- Fix: Update member photo.


***** ChangeLog for 2.7 compared to 2.6.* *****
For users:
- New: Add a print icon to show a page to print without menus.
- New: Can add a free text on bank cheque receipts.
- New: Price level can be defined also for prospects.
- New: Add a help and support center.
- New: Can export commercial proposals.
- New: Can use a cache for xcal exports.
- New: Option for faster confirmation process with one ajax popup.
- New: Complete theme bluelagoon and rodolphe
- New: Can select third parties emails in emailing module for all
       third parties with expired contract's lines.
- New: Can add a field errors-to in emailing.
- New: Can use inline images in emails.
- New: Add predefined invoices (can be use for repeated invoices).
- New: Add a confirmation when cloning products.
- New: Add stock in product lists.
- New: Can filter list of stock movement on date or product.
- New: Added a link from product list to their stock movements.
- New: Several speed enhancements after using the Google Page speed 
  plugin for FireBug.
- New: Add a confirmation on dangerous admin purge feature.
- New: Add navigation on donation sheets.
- New: Added estimated value for stocks.
- New: Added module Gravatar to found photo of users or members
       from their email on gravatar.com.
- New: Include Dolibarr version in suggested dump filename.
- New: Enhancement in project module.
- New: Add log tab on emailing module.
- New: Minor enhancements in look themes.
- New: Add option to hide help in menu.
- New: Added a "force LDAP synchronize" on member and contact cards.
- New: Can split a discount into two smaller discount. This allows to use a
       discount on an invoice even if invoice amount is lower than discount
       credit available.
- New: Can use variables into the free text on PDF (__TOTAL_TTC_, __TOTAL_VAT...)
- New: Increase page loading speed (all changes reported by Google PageSpeed
       tool has been added).
- New: Add support of constant MAIN_ONLY_LOGIN_ALLOWED to allow to lock all
       access to any users except the one defined in constant.
- New: Add an admin page of PHP sessions with a way to lock new connections
       for other users than yourself. Can also purge existing sessions.
- New: Add point of sale module.
- New: Better usage when using with smartphones.
- New: Add module FTP client.
- New: Can set first day of week.
- New: Installer now create a .htaccess to protect documents directory.
- New: Experimental support for Postgresql.
- New: Full support of SMTPS (can works with Google SMTP).
- Fix: "Now" link works when date popup is not used.
- Fix: Debug seriously the email notification module.
- Fix: Error Call to a member function trans when refusing a supplier order.
- Fix: Fix payment conditions on commercial proposals.
- Fix: Nb of orders to process was wrong.
- Fix: Customer code was not correct on PDF it if contains special 
       characters.
- Fix: Can update price even with "NPR" VAT rates.
- Fix: When product type is missing, description is not lost when adding 
       new product lines.
- Fix: CC and BCC in emails was not used if using SMTPS handler.
- Fix: Last character was lost when text end with n or r.
- Fix: LDAP synchronization is now more robust (transaction and 
  use modify instead of delete/add).
- Fix: Fix: Setup of member synchronization does not conflict 
  with contact or user synchronization.

For translators:
- Update some language files.
- Can accept right to left languages. Added an "automatic" arabe translation.

For developers:
- An external module can force the third party code to be required whatever
  is the rule of third party code module.
- Update fckeditor to 2.6.4.
- Update Smarty to 2.6.26.
- Removed some deprecated code and files.
- Creation of directory in module descriptor is simpler.
- Can use an alternate document_root directory to develop with 
  sources on two repositories.
- Removed useless code of old commercial module.
- Move some modules into the CVS modules repository dolibarrmod. This reduces
  amount of code in main branch.
- Updated wiki documentation.
- Better W3C standard.
- Can add init data when enabling a module.
- Can fix some corruptions in database by calling the update page 
  /install/repair.ksh
- Log files contains more information (PHP_SELD added and OS user used for 
  log of command lines scripts) 
- Can protect a module to not being enabled if javascript disabled.
- If module numberwords is installed, code can use langs->getLabelFromNumber 
  to get value of an amount in text.
- A module can add subsitution keys in makesubsitutions() functions.
- Add $conf->browser->phone defined to optimise code for smartphone browsers.
- All external libs are now in same directory /includes.
- All install files are now in same directory /install.


***** ChangeLog for 2.6 compared to 2.5.* *****
For users:
- New: Add filter on status in emailing selector for Dolibarr users.
- New: Can add bookmarks on all pages.
- New: Enhance bank transactions reporting.
- New: When creating a contact from a third party, informations from third
  party card are automatically suggested.
- New: Sort list of languages in combo box.
- New: EMails links are show with function dol_print_email
- New: Add graph report on number of entities in product statistics page.
- New: Can delete a supplier order whatever is its status.
- New: No limit on free text on PDF generated documents.
- New: Can force login value when creating a user from a member.
- New: Can clone commercial proposals and orders.
- New: Major enhancement of project module.
- New: Added product label in invoice exports fields.
- New: Add VAT number in export fields.
- New: Upgrade FPDF to 1.6
- New: Upgrade Scriptaculous to 1.8.2 and Prototype to 1.6.0.3
- New: Added keywords in PDF.
- New: Add hidden option MAIN_DISABLE_PDF_COMPRESSION.
- New: Add attachments on intervention cards.
- New: Can add personalized fields in emailing selectors.
- New: Customer code and supplier code can be defined automatically.
- New: Emailing feature can extract civility from contacts.
- New: Can create a third party from a member of foundation module.
- New: Can set a limit for stock alert to 0.
- New: Support SMTPS.
- New: Added a page /support to provide a help center service on Dolibarr.
- New: Distinct status "running not expired" from "running expired" in lines 
  contract status.
- New: Add a first version of a module for Paybox.
- New: Can add contact to suppliers orders.
- New: Changes to support the external Bit Torrent module.
- New: Can filter on social contribution type in list.
- New: Upload of joined files need create/modify permissions to work.
- New: For admin users, show the SQL request in export build.
- New: Can modify proposal date if status is draft.
- New: The help link on some pages now links directly to the wiki web page.
- New: Enhancements in barcode module.
- New: Can use decimal values in stocks.
- Fix: Partial payment on social contributions not shown on main page.
- Fix: Handle correctly the comment in status changing of supplier orders.
- Fix: Author, title and topic are correctly encoded in PDF.
- Fix: Now HTML output is always UTF8, this solve bad PDF encoding on old
  users.
- Fix: Save new model when changed on interventions.
- Fix: Failed to go on the future view of bank transaction if there is no 
  future bank transaction already wrote.  
- Fix: Bad ref in supplier list.
- Fix: Bad link in product statistics for supplier referrers.
- Fix: Usage of reset of cursor in personalized numbering modules for a particular
  month (@ option) was broken.
- Can add contacts to a supplier invoice.
- Fix: When an invoice is changed back to status draft, warehouse is increased 
  back.
- Fix: Category of a bank transaction was not saved.
- Fix: Clicktodial plugin works correctly now
- Fix: Multiprices features works correctly.
- Fix: Project module and task creation.
- Fix: Validation of order if a file was attached.
- Fix: A lot of fixes in PDF generators.
- Fix: Bad line/page break with long description of products on PDF.
- Fix: Option force invoice date to validation date working correctly.
- Fix: Creation of a member from the example public page works.

For translators:
- Added 10 more new language files.
- Added autotranslator tool. A tool to build/update automatically
  languages files using Google API for a new language. Wonderful to start a
  new translation.
  
For developers:
- Removed some deprecated files.
- Removed treemenu library.
- Renamed all function dolibarr_xxx into dol_xxx to have same prefix everywhere.
- Rewrite clone feature for supplier invoice to work like other clone features.
- First change to manage a future feature "stock PMP value".
- A module can add a new tab in third party view tabs.
- First change for future geoip module.


***** ChangeLog for 2.5 compared to 2.4.* *****
For users:
- Sessions timeout can be configured to overwrite PHP setup.
- Can filter on date in services list.
- Support bookmark add of product cards.
- Enhancement in stock management (Automatic increase/decrease
  from order or invoice is possible).
- New filter options in prospect lists (category and level).
- New view in ECM module.
- Look enhancements for graphics (add transparency).
- Added statistics report for supplier invoices.
- Added average amount in invoices statistics reports.
- Can move a contract line to another contract of same third party.
- Add an export definition to export interventions.
- Can set umask file permissions on Unix/Linux/BSD systems.
- Miscelanous bug fixes.
- A lot of other enhancements to increase productivity.
- All phone numbers show the clicktodial link if module is enabled.
- Can define hour and minutes in intervention cards.
- Can edit a validated intervention.
- Add filters on intervention list.
- Add juridical status and number of employees in third party 
  export definition.
- A lot of enhancements and translation in withdraw module.
- Full support of Mysql option mode=strict.
- Added a new event from member module to agenda tracked events.
- Can attach a file to suppliers orders.
- Change to make Bank Account Number form more "internationnal".
- Can clone an invoice.
- Can clone an emailing.
- Reduce memory usage (about 2%).
- Add weight and size in sendings module.
- Add a fast search form on left menu for member module.
- Fix: Do not show export filter for disabled modules
- Show greyed lines for not allowed export filters.
- Add nature in product fields (manufactured product or not).
- Add export filters for category module and trip and expenses module.
- Can choose login of dolibarr account created when create from contact

For translators:
- The errors language file contains only error or warning messages with 
  prefix Error or Warning.
- HTML Output is by default in UTF8 and language files can be provided
  in UTF8.

For developers:
- Update skeletons (some fixes and add function createFromClone).
- Add an experimental Cash Desk module.
- Added new triggers events in agenda module.
- All submodules are moved in the includes directory.
- Removed some deprecated files.
- Menu managers now use same class name for their menu entry
  and add a different value in an HTML id for each entry. This allows
  to build skins that use different style for each menu entry.
- All emails and url HTML output use same function.
- Add more integrity check on database
- Can disable modules on logon page. This make possible to
  have several profiles of demo with only one demo. Also added a new
  Dolibarr demo front page (in htdocs/public/demo).
- Allow modules to add new tabs.

   

***** ChangeLog for 2.4 compared to 2.2.* *****
For users:
- Add a calendar module (module agenda) with ical/vcal/rss export.
- Look enhancement in graphics (thanks artichow).
- Add tel and fax on delivery addresses.
- Add a tool to edit personalized menu.
- Add an ical and vcal export link in agenda and webcalendar module.
- Reduce memory usage.
- Now triggers are enabled/disabled according to module they refers to.
- Fix infinite loop on popup calendar.
- Change in tanslation to make Dolibarr easier to understand.
- Add a warning when sending a mail from a user with no email defined.
- Added clicktodial module.
- Add a property private/public in contact. This allows to user Dolibarr
  for a personnal address book.
- French NAF code can accept 5 chars.
- Supplier prices can be input with or without taxe.
- New generic numbering modules to offer more solutions for generating
  automatic id.
- Add new predefined exports wizards (stocks, suppliers, taxes...).
- Add feature to log security events (logon, change of users, passwords).
- Can link all documents (included supplier invoices and orders) to a 
  project.
- Can attach several files to email when sending an invoice, order or
  proposal by email.
- Can choose accuracy (number of decimals) for prices.
- Localization for decimal and thousand delimiter on number is fully
  supported.
- More informations reported in system information pages.
- Add a budget report.
- Added a security audit report.
- Other minor changes (features, look, fixes)
- Added compatibility with Firefox 3.
- Changes for compatibility with PHP6/Mysql6.
- Some bug fixes.

For translators:
- Added spanish es_ES translation.
- Added en_AU translation.

For developers:
- Removed useless code:
  Replaced phplot and phplot5 librairies by artichow.
  Removed cryptograph library replaced by artichow.
- Login functions are now externalised as modules.
- Update code skeletons examples.
- Several enhancements to make addon development easier.
- Add a tool to generate PHP classes completely mapped to a table.
- Added a check to enable external modules only if dolibarr version is
  high enough.
- Changes in wizard installer to allow building autoexe installer for
  Windows with Apache and Mysql included.


***** ChangeLog for 2.2 compared to 2.1.* *****
- Add more statistics on main page.
- Add option to add message on login page.
- Management of categories for third parties.
- Add volume on products properties.
- Support for LDAP authentication.
- Full member synchronisation with LDAP database in
  fundation module.
- More LDAP fields supported for user synchronization.
- Better logger for install.
- First changes to support UTF8.
- Add a "forget password" feature.
- Setup process can run several migrate files if need
  to jump several versions to upgrade.
- Support for webcalendar 1.1 in webcalendar module.
- Support for menu in database.
- Better support for using Dolibarr on more WHP.
- Removed some deprecated files and clean code.
- New theme: Auguria
- Removed PHP warnings.
- Some bugs fixes.
- Traduction more complete.
- Better code comments for Doxygen documentation.
- Better support of vcard export format.
- A lot of security enhancements (no more password in log files,
  crypted password in database, in config file...).
- Themes are full CSS compliant.
- A lot of other minor changes...
- Option to scan uploaded document by an antivirus.
- Transparency for picto files works with IE.
- Can drag and drop boxes on main page.


***** ChangeLog for 2.1 compared to 2.0.* *****
- Added a better installer.
- Support user and groups permissions.
- Translation in english and support for several languages.
- New enhanced look and several new themes.
- Small search boxes for each Dolibarr elements (invoices, contracts,
  orders, proposals...)
- Added an export assistant module to export main dolibarr data.
- Added backup tool to backup database via mysqldump.
- Added product categories management with a categorie tree.
- Management of companies' discounts (relative or absolute).
- Support credit note and discounts (relative and absolute) on
  commercial proposal, orders and invoices.
- Support multi-langual description for products.
- Graphical enhancements (picto to describe all status).
- Added more permissions (ie: can restrict access for a commercial user
  to elements of its companies only).
- Little enhancements to OSCommerce module.
- Added a second OSCommerce module working through web services.
- Added a Mantis module to have a Mantis application in Dolibarr menu.
- Building a PDF document for invoices works like other modules. You
  can change model just before generating the PDF.
- Can generate documents (PDF) for customer orders. Can send them by mail.
- Added FPDI and FPDI_Protection (ie: PDF with password-protection)
- Can make one payment for several supplier invoices.
- Rule to suggests passwords when creating a user are in modules
  allowing to add easily other rules.
- Option to encrypt passwords in database (MD5).
- Add Dolibarr triggers support on users creation/change.
- Add Dolibarr triggers support on payments.
- Add Dolibarr triggers on supplier and customers orders.
- Webcalendar triggers for actions on Member module.
- Support optional new javascript popup selector for date fields.
- Support for several RSS boxes in external RSS module. Setup easier.
- Can attach documents on Action, Orders, Invoices, Commercial proposals.
- Can attach contacts on proposals, orders, contracts, invoices.
- Preview on results of PDF generator modules in setup pages.
- Code cleaner. Remove unused or duplicate code.
- Save and show last connexion date for users.
- Enhancements on a lot of forms for better ergonomy.
- Can add/remove company logo.
- Added LDAP synchronisation for users, groups and/or contacts.
- Can configure your own SMTP server/port for mail sendings.
- Works even on "UTF8 by default" systems (Mysql, Linux...)
- Better compatibility with different PHP version or setup.
- Added mysqli driver.
- Add a WISIWYG editor (FCKEditor) to edit note and comment areas.
- Added AJAX features like a 'search product selector'.
- Modules boxes on main page can be dragged and dropped (with firefox only).
- Support for PHP5.
- Experimental support for Postgresql (not working yet, but waiting feedbacks).
- Removed obsolete files and documentation.
- Added admin tools (backup and files purge).
- Added a tool to build a lang package.
- Added a tool to build a module package.
- Added a tool to build a theme package.
- Traduction more complete.
- Added skeletons for code examples.
- Lot of fixes after 2.0 release not fixed in 2.0.1.
- Added more security option (ie: encrypted password in database)




***** ChangeLog for 2.0.1 compared to 2.0 *****
Minor bug fixes



***** ChangeLog for 2.0 compared to 1.0.* *****
ChangeLog file size is so important, that it is not included inside Dolibarr
package. You can find it at www.dolibarr.org<|MERGE_RESOLUTION|>--- conflicted
+++ resolved
@@ -8,14 +8,11 @@
 - Fix: [ bug #1788 ] Duplicated doActions hook in product/fournisseurs.php
 - Fix: withdrawal create error if in the same month are deleted previus withdrawals.
 - Fix: [ bug #1801 ] FAC_FORCE_DATE_VALIDATION constant alters supplier invoice date given to numeration modules
-<<<<<<< HEAD
 - Fix: [ bug #1802 ] SQL error when updating a task with PostgreSQL database
 - Fix: [ bug #1785 ] Start date is lost in Project > Linked objects
 - Fix: [ bug #1804 ] SQL error when sending email without addresee
-
-=======
 - Fix: [ bug #1803 ] AJAX company contact input is not aligned
->>>>>>> 068045f6
+
 ***** ChangeLog for 3.6.2 compared to 3.6.1 *****
 - Fix: fix ErrorBadValueForParamNotAString error message in price customer multiprice.
 - Fix: bug 1588 : relative discount.
