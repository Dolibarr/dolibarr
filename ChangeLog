--------------------------------------------------------------
English Dolibarr ChangeLog
--------------------------------------------------------------

***** ChangeLog for 3.4 compared to 3.3.2 *****
For users:
- New: Can use ODS templates as document templates.
- New: Add link to autofill/reset with quantity to ship when creating a
  delivery receipt.
- New: Event into calendar use different colors for different users.
- New: Support revenue stamp onto invoices.
- New: Add a tab "consumption" on thirdparties to list products bought/sells.
- New: Some performance enhancements.
- New: Can attach files onto trip and expenses modules.
- New: Add hidden option MAIN_PDF_TITLE_BACKGROUND_COLOR.
- New: Merge tab customer and prospect.
- New: Add ES formated address country rule.
- New: Can define a hierarchical responsible on user and add a tree view to 
  see hierarchy of users.
- New: Can expand/collapse menus, categories and users list.
- New: extra parameters are supported into ODT/ODS templates.
- New: total per vat rate are available as tags for ODT/ODS templates.
- New: Some part of interface use more CSS3 (ie: agenda)
- New: [ task #707 ] Create option "ProfIdx is mandatory to validate a invoice".
- New: Can define if we want to use VAT or not for subscriptions (foundation module).
- New: Can define a default choice for "More action when recording a
  subscription" (foundation module).
- New: Add link to check professional id for India.
- New: [ task #731 ] Uniformize ref generation
- New: [ task #748 ] Add a link "Dolibarr" into left menu
- New: Script email_unpaid_invoices_to_representative accepts now a parameter "test"
  and a "late delay".
- New: Can define different clicktodial setups for each user.
- New: Add hidden option INVOICE_CAN_NEVER_BE_REMOVED.
- New: Enhance agenda module to reach RFC2445 ("type" not enabled by default and add
  "busy" information).
- New: Add module Opensurvey.
- New: Default approver for holidays is set by default to hierchical parent.
- First change to prepare feature "click to print" (IPP) for PDF.
- New: [ task #350 ] Merge tab customer and prospect.
- New: [ task #710 ] Add substitution into mailing send (and HTML is now valid).
- New: [ task #711 ] Add combobox for contact, as done for product/thirdparty.
- New: [ task #714 ] In Emailing module admin autogenerate security key of READRECEIPT.
- New: [ task #743 ] GED : Add aministration option to disable autotree display.
- New: [ task #767 ] Customer Address fallback when a contact doesn't have an address.
- New: [ task #768 ] WYSIWYG for all mails.
- New: [ task #773 ] Add Project document in GED(ECM) modules.
- New: [ task #783 ] Add more types for extra parameters (lists, phone, emails, checkbox,
  prices, radio).
- New: [ task #798 ] Add range limit date on product/services as it is done on order 
  and invoice.
- New: [ task #814 ] Add extrafield feature for projects ands tasks.
- New: [ task #770 ] Add ODT document generation for Projects module.
- New: [ task #741 ] Add intervention box.
- New: [ task #826 ] Optionnal increase stock when deleting an invoice already validated.
- New: [ task #823 ] Shipping_validate email notification.
- New: [ task #900 ] Review code of ficheinter.class.php
- Fix: [Bug #958] LocalTax2 for Spain fails on Suppliers

<<<<<<< HEAD
For translators:
- Update language files.

For developers:
- System of menu managers has been rewritten to reduce code to do same things. 
- An external module can force its theme.
- Add function dol_set_focus('#xxx').
- A mymodule can bring its own core/modules/mymodule/modules_mymodule.php file.
- Removed some not used libraries.
- More web services.
- Renamed some database fields, code variables and parameters from french to english.
- First change to manage margins on contracts.
- Add hook getFormMail.
- Function plimit of databases drivers accept -1 as value (it means default value set
  into conf->liste_limit).
- New: Add option dol_hide_topmenu, dol_hide_leftmenu, dol_optimize_smallscreen,
  dol_no_mouse_hover and dol_use_jmobile onto login page (to support different terminal).
- New: dol_syslog method accept a suffix to use different log files for log. 
- New: Type of fields are received by export format handlers.
- New: when adding an action, we can define a free code to tag it for a specific need.
- New: Enhance Dolibarr migration process to include migration script of external 
  modules.
- New: [ task #811 ] Uniformanize note field.
  

WARNING: If you used external modules, some of them may need to be upgraded due to:
- Fields of classes were renamed to be normalized (nom, prenom, cp, ville, adresse, tel
  were renamed into lastname, firstname, zip, town, address, phone).
  This may also be true for some fields into web services.
- If module use hook pdf_writelinedesc, module may have to add return 1 at end of 
  function to keep same behaviour.
=======
- Fix: [ bug #903 ] Fatal error: Call to undefined function dol_get_first_day() in htdocs/commande/liste.php
- Fix: [ bug #934 ] Error on proformat invoice creation (pgsql)
- Fix: [ bug #947 ] Can't create proposal lines with unit price = 0
>>>>>>> 2af8f295



***** ChangeLog for 3.3.3 compared to 3.3.2 *****
  - Fix: [ bug #903 ] Fatal error: Call to undefined function dol_get_first_day() in htdocs/commande/liste.php

***** ChangeLog for 3.3.2 compared to 3.3.1 *****
- Fix: Dutch (nl_NL) translation
- Generalize fix: file with a specific mask not found, again
- Fix: translations and BILL_SUPPLIER_BUILDDOC trigger
- Fix: Can't reset payment due date
- Fix: Orderstoinvoice didn't act as expected when no order was checked
- Fix: Bad link to all proposals into Third party card if customer is prospect
- Fix: Some bugs on withdrawal rejects
- Fix: [ bug #774 ] Bug on creating event with box "all day" crossed
- Fix: [ bug #787 ] Invoice supplier box incorrect tooltip when delay on payment
- Fix: [ bug #789 ] VAT not being calculated in POS
- Fix: [ bug #790 ] Spanish localtax RE not being correctly calculated
- Fix: [ bug #794 ] Lost filter on zipcode in prospect list 
- Fix: [ bug #806 ] Margins module with orders2invoice does not respect cost price
- Fix: [ bug #810 ] Cannot update ODT template path
- Fix: [ bug #816 ] Sales journal does not reflect localtaxes
- Fix: [ bug #817 ] Purchases journal does not reflect localtaxes
- Fix: [ bug #824 ] MAIN_DB_PREFIX not use into dictionnary
- Fix: [ bug #828 ] Error when code_region is not a number in llx_c_regions (with postgres)
- Fix: [ bug #855 ] Holiday approval email in French
- Fix: [ bug #856 ] (Holidays module) Mail error if destination user doesn't have an email
- Fix: [ bug #857 ] Invoice created from shipment does not have the order discount
- Fix: [ bug #861 ] Impossible to create a new event in agenda
- Fix: [ bug #827 ] AJAX search does not respect multiprice level
- Fix: [ bug #865 ] Dolibarr navigation array in project/task do not work
- Fix: [ bug #866 ] Standing order from an invoice suggests invoice total amount instead of remaining to pay
- Fix: [ bug #788 ] Date of linked interventions are not shown
- Fix: external users should not see costprice and margin infos
- Fix: [ bug #806 ] Tasks are ordered alphabetically instead of chronological order

***** ChangeLog for 3.3.1 compared to 3.3 *****
- Fix: [ bug #733 ] Mass emailing tools do not support <style HTML tag
- Fix: Package for launchpad
- Fix: [ bug #736 ] Missing column in llx_c_chargesociales  
- Fix: Localtax2 for Spain must be based into buyer
- Fix: [ bug #762 ] Bad profit calculation in Reporting
- Fix: bug dictionnary with wrong prefix table

***** ChangeLog for 3.3 compared to 3.2.3 *****
For users:
- New: Add holiday module, to declare and follow holidays of your employees.
- New: Add margin management module.
- New: Add new theme Amarok.
- New: [ task #289 ] Can reorder tasks.
- New: Add field "signature" into user card. If filled, text is added 
       at end of predefined email texts. If option MAIN_MAIL_DO_NOT_USE_SIGN is on, this
       feature is disabled.
- New: Can input a payment back onto an credit note.
- New: Add link "Back to list" on all cards.
- New: After first install, warning are visible onto mandatory setup not
       configured. Show also total number of activated modules.
- New: Can filter list of proposal, order or invoice on sales representative.
- New: Add supplier ref on supplier orders.
- New: Can export supplier orders and customers shipments.
- New: First change to install external plugins from gui (experimental). 
- New: Monaco is like France for default vat calculation
- New: Can list elements (invoices, orders or proposals) on a particular
  user contact). This allow to view a "basket" of its elements.
- New: Show bank account on payment list of invoice card.
- New: Cloning project allow to clones task, notes, files, contacts. 
- New: Enhance default style.
- New: Can edit and resiliate member status from list.
- New: Can insert URL links into elements lines. Also reported into PDF.
- New: When a member is validated, we can subscribe to mailing-lists
       according to its type.
- New: Add a tab into members statistics to count members by nature.
- New: Add link to third party into sells and purchase journal.
- New: Suggest a method to generate a backup file for user with no access
       to mysqldump binary.
- New: Can also use extrafields on contacts/addresses and users.
- New: Support unique field for extrafields.
- New: Extra fields supports more types (int, string, double, date, datetime).
- New: Can correct stock of a warehouse from warehouse card.
- New: [ task #185 ] Can input amount when correcting stock to recalculate PMP.
- New: [ task #454 ] Add "No category" into filters on category.
- New: Auto check box on page to edit interface options of user.
- New: More surface control on stock correction page.
- New: Add great britain provinces.
- New: [ task #494 ] Send an email to foundation when a new member has auto-subscribed.
- New: [ task #326 ] Add a numbering module to suggest automatically a product ref.
- New: Add conditional substitution IF/ELSEIF/ENDIF for ODT templates.
- New: Add unit foot2, inch2, foot3 and inch3 for surface and volumes.
- New: Can select thirdparties into emailing targets, even if module category is not enabled.
- New: [ task #498 ] Improvement of the block to add products/services lines.
- New: ECM autodir works also for files joined to products and services.
- New: Add a selection module for emailing to enter a recipient from gui.
- New: Allow to search thirds and products from barcodes directly from the permanent mini search left box.
- New: Allow to search product from barcodes directly from invoices, proposals... through AJAX.
- New: Can make one invoice for several orders.
- New: POS module can works with only one payment method (cach, chq, credit card).
- New: Add possibility to defined position/job of a user.
- New: Add hidden option to add slashes between lines into PDF.
- New: [ task #210 ] Can choose cash account during POS login.
- New: [ task #104 ] Can create an invoice from several orders.
- New: Update libs/tools/logo for DoliWamp (now use PHP 5.3).
- New: Added ODT Template tag {object_total_discount_ht}
- New: Add new import options: Third parties bank details, warehouses and stocks, categories and suppliers prices
- New: English bank account need a bank code (called sort code) to identify an account. 
- New: Can choose menu entry to show with external site module.
- New: Add hidden option MAIN_PDF_MARGIN_LEFT, MAIN_PDF_MARGIN_RIGHT, MAIN_PDF_MARGIN_TOP, MAIN_PDF_MARGIN_BOTTOM to force margins of generated PDF.
- New: [ task #314 ] Can define if prof id are mandatory or not.
- New: Add button on order card to create intervention from services.
- New: Add search box to find products by supplier reference.
- New: Add option MAIN_HELPCENTER_LINKTOUSE to define target link "I need help" onto logon page. 
- New: [ task #608 ] Can clone a supplier order with prices updates
- New: [ task #559 ] Can define a discount % regarding quantity in supplier prices and price by quantity in customer prices
- New: [ task #527 ] After cloning a suplier invoice, go onto invoice ref into edit mode

New experimental module:
- New: Add commissions management module.

- Fix: [ bug #499 ] Supplier order input method not translated
- Fix: No images into product description lines as PDF generation does not work with this.
- Fix: Errors weren't being shown in customer's & supplier's orders
- Fix: Lastname wasn't being recorded in xinputuser emailing module.
- Fix: [ bug #653 ] Error while creating agenda additional attributes
- Fix: [ bug #654 ] Event rapport PDF showing ActionAC_OTH_AUTO
- Fix: [ bug #658 ] Search on bank do not work for description
- Fix: [ bug #659 ] Comment in recurrent invoices is not stored
- Fix: [ bug #622 ] Attaching wrong file when sending the invoice via e-mail

For developers:
- New: Add webservice for thirdparty creation and list.
- New: A module can overwrite templates parts.
- New: Can add a link on title field of added dictionnary.
- New: Uniformize code.
- New: Add option WORKFLOW_DISABLE_CREATE_INVOICE_FROM_ORDER and 
       WORKFLOW_DISABLE_CLASSIFY_BILLED_FROM_ORDER.
- New: A module can add several css and js.
- New: removed deprecated methods
       ldap::connect, formadmin::select_lang,
       html::select_tva
- New: Add custom substitution function for ODT product lines: mymodule_completesubstitutionarray_lines()
- New: Basic implementation of hooks and triggers for a lot (most) of core modules: 
  action/calendar, trips and expenses, dons, vat payment, contact/society, contract, product lines, 
  expedition, order supplier and order invoice (lines included), intervention card, project, tasks.
- New: Add ChromePHP output into syslog module.
- New: Add PRODUCT_PRICE_MODIFY trigger.
- New: Created function to retrieve total amount of discount of an invoice/proposal...
- New: We can use a dynamic value ($conf->global->XXX for example) into titles of menus.
- New: Use PHP classes DateTime* for some data functions instead of adodb 
- Qual: Renamed SUPPLIER_INVOICE_BUILDDOC trigger to BILL_SUPPLIER_BUILDDOC
- Qual: Renamed INVOICE_SUPPLIER_DELETE trigger to BILL_SUPPLIER_DELETE
- Qual: Renamed SUPLIER_ORDER_BUILDDOC trigger to ORDER_SUPPLIER_BUILDDOC
- Qual: Renamed CONTRACTLINE_DELETE trigger to CONTRACT_LINE_DELETE
- Qual: Renamed all ficheinter.class.php triggers so that they start with 'FICHINTER_'
- Fix: [ bug #655 ] ORDER_REOPEN trigger incorrectly named
- Fix: [ bug #656 ] Contracts trigger CONTRACT_MODIFY incorrectly named
- Fix: [ bug #657 ] Usergroup class' GROUP_DELETE trigger incorrectly named

For translators:
- New: Update language files (de, tr, pt, ca, es, en, fr).
- New: Added bg_BG autotranslated language.
- New: Translate the donation receipt.

Dolibarr license has also been updated from GPLv2+ to GPLv3+.



***** ChangeLog for 3.2.3 compared to 3.2.2 *****

- Fix: Some permission into agenda module.
- Fix: Generation of PDF was not using correct font for some languages.
- Fix some translations.
- Fix: [ bug #607 ] Nom de société avec guillemets.
- Fix: Option MAIN_MAIL_SENDMAIL_FORCE_BA and MAIN_FIX_BUGGED_MTA was not
  complete.
- Fix: comaptiblity with multicompany module.
- Fix: Bad label when validating/paying an invoice from POS module.
- Fix: Correct recipient into rouget template.
- Fix: A lot of fix into PDF pagebreak management.
- Update VAT for some countries.
- Firstname was missing when sending email from file list.
- Added en_SA language.



***** ChangeLog for 3.2.2 compared to 3.2.1 *****
- Fix: Modify spanish VAT to new rates.
- Fix: Add error message when creating already existing product.
- Fix: Edition of percentage of an event.
- Fix: Minor look fix for theme bureau2crea.
- Fix: Start and end date not saved at project creation
- Fix: Default vat is zero for customer invoices if company does not use vat
- Fix: Localtaxes unit prices precision



***** ChangeLog for 3.2.1 compared to 3.2.0 *****
- Fix: Edit of projects.
- Fix: Activation of modules does not fails if directory install was removed.
- Fix: [ bug #444 ] Regression on auto-closing for proposals and orders.
- Fix: Update translations (catalan, french, spanish, brazilian).
- Fix: [ bug #445 ] Hex escaping in descriptions.
- Fix: error when validating shipment for non predefined products with a
  selected warehouse.
- Fix: Bad local taxes if price base type is TTC for spanish local taxes.
- Fix: Phone not saved when using web service.
- Fix: [ bug #464 ] Payment form should allow to add transmitter for bank transfers.
- Fix: Allows to use a comma decimal separator in supplier invoices payments.
- Fix: Translation for tr_TR, es_ES, pt_BR.
- Fix: Products with no prices not visible.
- Fix: Access to product card created with very old version of Dolibarr.
- Fix: Delete temporary files after validating an invoice.
- Fix: preview of supplier order and invoice template.
- Fix: [ bug #485 ] Configurated amount for public auto-subscription form is not taken into account
- Fix: Average amount graphs weren't comparing the previous year stats
- Fix: Closed project didn't show the new status unless the page was refreshed
- Fix: Files were not being uploaded to a project's task
- Fix: [ bug #503 ] Unable to delete linked file to a deposit
- Fix: [ bug #501 ] Error while trying to modify an user
- Fix: [ bug #506 ] Can't set percentage of a started event
- Fix: Bad assignation of const for pdf delivery module name



***** ChangeLog for 3.2.0 compared to 3.1.3 *****
WARNING: PHP lower than 5.x are no more supported.
WARNING: Because of a major datastructure change onto supplier prices tables, be aware
to make a backup of your database before making upgrade.

For users:
- New: Each user can remove/add its own boxes.
- New: Add signature at end of predefined email text.
- New: Can use personalized fields on products/services.
- New: Can attach files on social contributions.
- New: Show payments terms and conditions onto muscadet template.
- New: Can open back a closed commercial proposal.
- New: show thirdparty barcode on main tab.
- New: Can input note (private and public) during note and expenses creation.
- New: Print ticket show invoice ref into POS module.
- New: Can edit customer discounts from invoice create and edit card.
- New: task #11243: Show quantity into stocks for each sub-products into the sub-product tab.
- New: task #10500: Option to choose if professional id are unique.
- New: Add hidden option FOURN_PRODUCT_AVAILABILITY.
- New: task #11123: Add best supplier price.
- New: Enhancement in styles.
- New: Can conciliate several lines in one operation.
- New: task #11289 : Modify third party accountancy code generator aquarium.
- New: task #10606 : more comprehensive message error.
- New: task #11278 : Option into point of sale module to add services in list.
- New: task #11261 : Add an entry into menu called "New shipment".
- New: [ task #187 ] Gerer les evenement recurrents dans les imports ical.
- New: Make option MAIN_GENERATE_DOCUMENTS_WITHOUT_VAT available by default.
- New: Can build PDF in USLetter format or canada format (change paper size).
- New: Can export into Excel 2007 format.
- New: Add hidden option CASHDESK_FORCE_STOCK_ON_BILL
- New: Can search on part of barcode into POS module.
- New: Cheques into cheques receipts are ordered by operation date.
- New: Add hidden option MAIN_DISABLE_PDF_AUTOUPDATE to avoid generating pdf each time data change.
- New: Add hidden option PROJECT_HIDE_UNSELECTABLES to hide project you can't select into combo list.
- New: Add option INVOICE_POSITIVE_CREDIT_NOTE.
- New: Support zip/town autocompletion into warehouses.
- New: Add box for last expired services.
- New: Reduce seriously size of packages.
- New: Can define country code for import.
- New: When invoice was generated from order, order date is visible on PDF, after order ref.
- New: [ task #181 ] Hide password of click2dial in user card.
- New: Chart are faster to build
- New: Value of data into charts are visible on mouse hover.
- New: Import wizard can import contacts.
- New: Import wizard can import personalized fields.
- New: Personalized fields support int type.
- New: Install process is now two times faster.
- New: Can sort files into backup tool.
- New: Default output charset are utf8 into backup tool.
- New: Add brazilian states.
- New: Increase usability of module project.
- New: [ task #285 ] Add search filter on project in tasks list.
- New: Automatic list of documents in ECM module is ok for customers,
       suppliers invoice, orders, customers orders, proposals and social contributions.
- New: All professional id can contains up to 128 chars instead of 32. 
- New: [ task #176 ] Allow to use ODT templates for proposals and orders like it's done for invoices
- New: Add hidden option MAIN_ADD_PDF_BACKGROUND to add a PDF as background of invoice/order generated PDF.
- New: Can convert a product/service into service/product.
- New: Show delivery date into proposal template azur. 
- New: Support tags into header and footer into ODT templates.
- Fix: Can use POS module with several concurrent users.
- Fix: Installer don't fails with Mysql version that added a ssl_cypher field.
- Fix: Sanitize input parameters.
- Fix: [ bug #368 ] Product list
- Fix: [ bug #370 ] Filter in accountancy -> suppliers_bills
- Fix: [ bug #399 ] Bad calculation of local taxes in update line products
- Fix: [ bug #427 ] Bad links to wiki help in certains menus

For developers:
- New: Can add a left menu into an existing top menu or left menu.
- New: Add webservice to get or create a product or service.
- New: Add webservice to get a user.
- New: Add more "hooks" (like hooks to change way of showing/editing lines into dictionnaries).
- New: Log module outputs can be setup with "or" rule (not only "xor").
- New: Add FirePHP output for logging module.
- New: Add trigger ACTION_DELETE and ACTION_MODIFY.
- New: Trigger now have a priority to define sort execution order.
- New: Can define different requests according to database type into migration files.
- New: Add "canvas" feature to overwrite page of thirdparty, contact, product with yours.
- New: Removed artichow deprecated libraries.
- New: A page can force reload of css style sheet
- New: A module can add import description for import wizard, even for tables with foreign keys.
- New: Can add tabs on statistics views.
- New: Add CSS id/class into public payment pages.
- Qual: Add a lot of more PHPUnit tests.
- Qual: Data structure for supplier prices is simpler.
- Qual: Removed no more used external libraries.
- Qual: Cleaned a lot of dead code.
- Qual: More OOP (usage of "abstract", "static", ...), uniformize constructors.
- Qual: Fix a lot of checkstyle warnings.
- Qual: task #216 : Move /lib into /core/lib directory
- Qual: task #217 : Move core files into core directory (login, menus, triggers, boxes, modules)
WARNING: To reduce technic debt, all functions dolibarr_xxx were renamed int dol_xxx.



***** ChangeLog for 3.1.3 compared to 3.1.2 *****

Fix: PgSQL - property must be set if success
Fix: Provide a solution for backup when mysqldump is not available
Fix: Bug #460 - Wrong entity assignment when creating a warehouse
Fix: bug #405 - Late icon always displayed on comm/propal.php



***** ChangeLog for 3.1.2 compared to 3.1.1 *****

- Fix: Can clone a proposal
- Fix: Add member ID in substitution method
- Fix: Duplicate end tag and missing form parts
- Fix: Support companies with no prof id.
- Fix: Sanitize data
- Fix: Bug #318
- Fix: Bug #369
- Fix: More bugs



***** ChangeLog for 3.1.1 compared to 3.1.0 *****

- New: Add option FACTURE_DEPOSITS_ARE_JUST_PAYMENTS. With this option added, 
       credit notes are not removed from total amount of invoice but are just 
       payments used to reducs remain to pay.
- New: Added hidden option MAIN_FIX_FOR_BUGGED_MTA to fix bugged MTA.       
- Fix: Removed warnings during install.
- Fix: State into address of paypal payments were lost.
- Fix: Currency into paypal payments were always euros.
- Fix: Removed Bare LF from emails sent with smtps method.
- Fix: Can show report on selected period.
- Fix: product removed from list after deleted into order.
- Fix: [bug #270] PostgreSQL backend try to connect throught TCP socket for 
- Fix: price was not without tax when using multiprice into POS module.
- Fix: Can delete bank account.
- Fix: [ bug #277 ] Year dropdown in table header of supplier invoices.
- Fix: Some other very minor fixes.


***** ChangeLog for 3.1 compared to 3.0 *****
WARNING: IE6 browser is no more supported in this version.
For users:
- New: War against number of clicks:
     - When adding a free bank transaction, form to add next one is still
       visible (save one click).
     - task #10969 : Add checkbox to close automatically invoice if
       payment is complete (save 3 clicks).
     - Reduce a step into supplier order workflow to save time. If user
       has permission to approve, order is approved when order is validated.
       (Save 2 clicks).
     - In commercial main menu, left menu are already opened. This save one click
       to open a proposal or order.
     - Can add a discount for third party, during invoice edition (and we 
       saved clicks again).
     - When creating a contract, sales representative are preset to user. This save
       4 clicks.
     - Can edit several fields in bank transaction line page into one update.
     - Creation of contacts from third party page go back to third party.
     - Preselect model if there is only one. This save 2 clicks. 
     - Can remove a project if project has tasks. No need to delete task one by one.
- New: Enhance donation module. Add a status "canceled".
- New: Add filters on all statistics report pages.
- New: If a service contains subproducts, subpoducts are decrease when service
       is decrease.
- New: Add status for third parties to disable a third party.
- New: Can send interventions cards by email.
- New: Increase list of available notifications into module Notifications.
- New: Add option MAIN_FIRST_TO_UPPER to force upper case of first 
       letters for names and firstname.
- New: Can filter of payment type in bank transaction list.
- New: Status of users is visible into user list.
- New: Support BSB code for bank account in Australia.
- New: Can set date of payment for autocreate invoice/payment when 
       creating a foundation subscription.
- New: Can edit note of payment.
- New: Option to make login not mandatory in member module.
- New: Add box for last members for foundation module.
- New: A specialized menu can now be used when using smartphones.
- New: Can add information on current user on ODT generation.
- New: Prefix on third party is not used by default. Hidden option
       SOCIETE_USEPREFIX can restore old feature.
- New: Standing orders module use bank account from banks module.
- New: Ask password when creating a user from a contact.
- New: task #10577: Use a numbering module for shipment and contract.
- New: Can create manually order from proposal.
- New: Add a first workflow module to create automatic action on some
       events (create order on proposal closing).
- New: Use autocompletion on invoice select when creating replacement 
       or credit note invoice.
- New: task #10885: Add a week view for calendar.
- New: task #11018: Add a status "not applicable" on events.
- New: Add subscriptions/country/region/town statistics for member module.
- New: Can define a proxy for external web access.
- New: task #11003: checkbox on checks for deposit.
- New: Add status into export. Add third party default language into export.
- New: Can filter on date and bank account when building check receipts.
- New: task #10958 : Add link to cheque receipts into bank transaction 
       line if exists
- New: Can import external ical url into dolibarr agenda view.
- New: Can add a logo on third parties card.
- New: task #11194 : Can delete uploaded photos 
- New: task #9744 : Add the barcode to select products on Point of Sale module
- New: Subscription/Unsubscription to mailman mailing-list can be done on 
       validate/resiliate in foundation module.
- New: Can use extrafields on third parties.
- New: Add chart to report counts by status on element home area pages.
- New: Look: Usage of Jquery Notify to show result or error messages on action.
- New: Look: Minor enhancements into agenda view.
- New: Look: Nicer tooltips with transparency and shadow.
- New: task #11004: Create invoice from intervention.
- New: task #10501: Can use point of sale with different bank accounts.
- Fix: Better Postgresql compatibility.
- Fix: Numbering module for invoices use same number for invoice 
       and credit note if mask is same.
- Fix: Debug and clean withdraw module.
- Fix: Allow access permission for point of sale module.
- Fix: Permissions issues with suppliers.
- Fix: Admin dict data is showing with active language 

For developers:
- New: External modules can add tabs on agenda views.
- New: External modules can also remove default tabs.
- New: External modules can force skin directory so force their own skins.
- New: External modules can add their own menu manager.
- New: External modules can force menu manager.
- New: External modules can overwrite all default language files by
       forcing priority on langs directories on its own lang directory.
- New: External modules can show export list with an "enabled" condition.
- New: Support a backtopage parameter on contact creation page.
- New: Add id on div to show logo.
- New: Install wizard can activate a module at end of install.
- New: Dictionnary setup works with very large external dictionnaries (Add 
       page navigation).
- New: Add api to draw graphics with javascript (using Jquery Flot).
- New: Can add user login into menu urls added by modules.

For translators:
- New: Add fa_IR language.
- Fix: Move language ar_AR to ar_SA, sv_SV to sv_SE and da_Da to da_DK.



***** ChangeLog for 3.0 compared to 2.9 *****

For users:
- New: Can edit date of cheque receipts.
- New: Add Sales journal and Purchase journal report.
- New: Can create supplier invoice from supplier order.
- New: Support login by openid
- New: Support "full day" event in calendar module.
- New: Add a weather on dashboard.
- New: Add a Paypal module.
- New: Can choose third party to use in point of sale module during logon.
- New: A lot of enhancements into ECM module:
       Directories can contains special characters,
       Speed enhancements,
       Directories can be created outside of Dolibarr, refresh button will 
       update database,
       Can rename a file.
- New: Reordering lines in invoice, orders, commercial proposal is faster (use Ajax
       technology).      
- New: Can import members using assistant.
- New: Can exclude deposit, replacement or credit notes in script rebuild_merge_pdf.
- New: task #10473 : Option MAIN_PROFIDx_IN_ADDRESS must no more be hidden.
- New: Can generate business card for on particular member.
- New: Task #10553 : Can attach files on members card.
- New: Can filter on payment type and bank account in payment lists.
- New: When sending supplier orders by mail, a text is predefined.
- New: Upgrade process works with Postgresql.
- New: Task #10538: Add filter on expiration date of subscription for
       foundation module email selector.
- New: Task #9643: Add 2 status (tosell/tobuy) on products instead of only
       1 status for both selling and buying.       
- New: Can input payment conditions on several lines.
- New: Add hidden option MAIN_LOGOUT_GOTO_URL to set the exit url after
       a logout.
- New: For germany, we invert order of address.
- New: Add hidden option MAIN_SERVICES_ARE_ECOMMERCE_200238EC.
- New: Support NPR in customer product prices.
- New: Add more volume units (ounce, gallon, inch, feet, ...)
- New: Delivery date accepts hours and minutes.
- New: Can add a comment on stock dispatching to be save into stock movements.
- New: Can filter product list with too low stocks.
- New: Add option to send all emails sent to a bulk carbon copy.
- New: Preview of emails sent by member module is shown.
- New: task #10100 : Add button to create invoice from a subscription
- New: Reorganize tabs on third parties.
- New: Option MAIN_INVERT_SENDER_RECIPIENT is available in einstein pdf template.
- New: Easier way to define url for clicktodial module.
- New: Add a fckeditor test area in fckeditor module setup.
- New: Add property "Event on full day" on agenda
- New: Enhancement and better compatibility (google, thunderbird) for agenda export.
- New: Can use image editor on user photo.
- New: Task #10796: Add Spain ProfId1 Verification
- New: Page "supplier summary" is now available.
- New: Task #10611: Add option to choose order of field in bank account info on PDF
- New: If a transaction was reconciliated and should not, there was no way to reverse error.
- New: Ubuntu package now works also on debian.
- Perf: Avoid reading database to determine country code after each
        page call.
- Fix: Special chars are now supported in ECM module for filename (not yet for
       directories).
- Fix: Better Postgresql compatibility.
- Fix: Box order is saved when moved.
- Fix: Database name can contains "-" characters.
- Fix: In coloring negative amounts.
- Fix: Date input use date format of user and not dd/mm/yyyy format.
- Fix: Fixed a very old bug making file attachment fails with some emails 
       readers when using "mail php function".
- Fix: When cloning commercial proposal, due date is creation date + delay
       by default.
- Fix: Can edit ordering methods.

For translators:
- New: Update and complete slovenian language sl_SL.
- New: Add full manually translated files for de_AT en de_DE (thanks to eCleaner.at).
- New: Create the language ja_JP.
- New: Add el_GR language.

For developers:
- New: Add jquery by default.
- New: Removed PWC libraries.
- New: Removed Scriptaculous libraries.
- New: Removed Prototype libraries.
- New: Add first Selenium GUI tests.
- New: Enhance a lot of internal function to build external modules
       more easily.
- New: Add a user field ref_ext in object tables to allow external
       systems to store their id and make self-developed synchronizing
       functions easier to build.        
- New: Local user timezone is saved into session (not used yet).
- New: Works with Mysql 5.5.
- Qual: Menu system code is simpler.
- Qual: Mutualize some duplicate code.
- Qual: Renamed some fields into database to be more internationnal.
- Qual: Removed deprecated code.


***** ChangeLog for 2.9 compared to 2.8 *****

For users:
- New: POS module allow to choose which warehouse to use.
- New: Support "Department/State" field on company setup, contact, 
       bank account and members card.
- New: Can reopen a refused/canceled supplier order.
- New: Add Gant diagramm on project module.
- New: Add a new mode for automatic stock increase: Can be increased
       on dispatching of products from a supplier order receipt.
- New: Can set a past delay to limit calendar export.
- New: Can attach files on emailing campaigns.
- New: Add statistics on trips and expenses module.
- New: Can reopen a closed customer order.
- New: Add module externalsite to add a web site/tools inside 
       menu and a Dolibarr frame.
- New: Can link trips and fees to a project.
- New: Add civility title in foundation module.
- New: Can set accountancy code for product (buy and sell).
- New: Can filter third parties lists on categories.
- New: Can filter products and services lists on categories.
- New: task #10202 : Support categories for members.
- New: Can build documents for third parties (Using ODT templates, need PHP 5.2+). 
- New: Support new products properties: length and area.
- New: Add the "payment due before" field in invoice exports.
- New: Add feature to resize or crop image files (for products photos)
- New: task #10113 : Show list of emailing on clicking on "number of mass emailing received"
- New: Add default language for third parties and use it when multilang is enabled
       to define default language for document generation.
- New: Can reopen a closed supplier invoice.
- New: Move permission "see hidden categories" into "see hidden products/services".
- New: Can delete several files at once in FTP module.
- New: Add box "last contracts".
- New: Works even if Web hosting provider has disabled PHP "glob" function.
- New: Can now send supplier orders by email.
- New: task #10076 : Show content of message in notification module.
- New: Bank name is shown on invoice.
- New: IBAN value is called IFSC if country is India.
- New: Add option to choose to show firstname then name or name then firstname on PDF.
- New: Add company in fields exported by export of members tool.
- New: Reorganise bank menus.
- New: Bookmarks can be sorted on a particular order.
- New: Support spanish RE and IRPF taxes on invoices.
- New: Module category offers categories for foundation module.
- New: Can filter on category on third parties, products and members listings.
- New: A flag is visible before country labels.
- New: When activating a new module, permissions for admin user are set. This save
       time when configuring Dolibarr.
- New: Dolibarr 2.9 is faster than 2.8.
- New: A lot of more predefined VAT values, states, regions for 
       miscelaneous contries.
- New: Enhance skin engine to make themes easier.
- New: Add images into menu "eldy".
- New: Auguria theme is now more modern.
- New: Update tools refers to www.dolibarr.org but also www.dolistore.com web site.
- New: Postgresql experimental support seems to work completely. 
- New: Changes in Dolibarr core to allow to use cache servers (see Memcached module on
       dolistore.com).
- New: Default choice for interactive confirm box is yes by default, and no only for
       delete actions. This reduce number of clicks required to validate actions and 
       is still safe to dangerous actions.
- Fix: Durations are correctly shown for languages using PM/AM dates.
- Fix: A lot of fixes in Point of Sale module.
- Fix: Debug experimental module widthrawal.
- Fix: Format number was wrong for ar_AR language.
- Fix: Can change password if user has only permission "change password".
- Fix: Project PDF document shows all tasks.
- Fix: bug #29278 : SMTP fails with IP instead of hostname.
- Fix: Default language on login page was wrong.
- Fix: Complete support of euros sign (even in PDF).
- Fix: Bad setup of phpMyAdmin for DoliWamp installer.
- Fix: Tracking number should be available on sending sheets.
- Fix: Stock value is not reset when product is transfered into other warehouse. 
- Fix: A lot of not tracked bugs fixed.
- Fix: Some fixes in barcode management.
- Fix: Access to phpMyAdmin is now ok on new DoliWamp installation.

For translators:
- Fix: Major update of italian translation (it_IT).
- Fix: A lot of translation fixes in all languages.
- New: Added translations (sl_SL, is_IS).
- New: Add translations for the DoliWamp installer.

For developers:
- More comments in code.
- Uniformize some code. 
- All arrays "lignes" were renamed into "lines".
- Delete all useless pre.inc.php files (this also increase speed).
- Fix W3C errors in page forging.
- Qual: Mutualize code of menu managers.
- Better isolation of modules files and dolibarr core files. 
- Task #8682 : Remove functions unix_timestamp.
- The makepack tool now make pack with UID 500.
- More css class and div to output menu to allow more skins.
- Generated documentation can be build from Eclipse using Doxygen plugin.
- Snapshot is provided with PHPunit tests.

WARNING: 
- A lot of class files (*.class.php) has moved into subdirectories. So If you use
  or develop non official modules that includes Dolibarr classes, you will have to rename
  path to thoose classes into the include function.
- Also, parameters of the "fetch()" method for class "User" has changed to reflect
  other fetch methods.   
- If you build a personalised themes, you must rename the style sheet into style.css.php.   
- This version is also the last one to support PHP 4.*, Mysql 3.1, IE6.
  Dolibarr 3.* will be supported with PHP 5+ and MySql 4.1+ only.


***** ChangeLog for 2.8.1 compared to 2.8 *****
For users:
- Fix: Works on database with _ in name.
- Fix: Broken feature in trips and expense module.
- Fix: Can use $ in database and login/pass values.
- Fix: No error on upgrade if there is orphelins tasks.
- Fix: Failed to login when user agent string was longer than 128.
- Fix: bug #29526 : Numérotation Proposition Incorrecte après duplication


***** ChangeLog for 2.8 compared to 2.7 *****

For users:
- New: Support note on trips module
- New: Can link contacts to projects
- New: Can removed attached file on email form if attachment was wrong.
- New: Add option to show your logo on top of left menu.
- New: task #9935: Can edit accountancy code.
- New: Add an option to make users email required.
- New: Module notification can send email on order or proposal validation.
- New: Can use any command line antivirus on file upload.
- New: A customer can also be a prospect.
- New: task #9802 : Can link an action to a project and use project to 
       filter agenda.
- New: Project can be set on contract creation.
- New: Initial sold can be conciliated on bank module.
- New: Add a default errors-to email for emailing module.
- New: Can filter on user on stock movement list.
- New: When creating a third party from a member, it is set as a new
       customer.
- New: Can use {tttt} in numbering mask setup. It will be replaced
       with third party type.
- New: VAT number is stored in one field. This is more "international".
- New: task #9782 : Add possibility to delete a warehouse.
- New: task #9640 : Add label for stock movements.
- New: task #9916 : Add FREE text for interventions card.
- New: Can define the new product ref when cloning.
- New: Project module support status of project and end date.
- New: Provide a ubuntu package.
- New: Add link to check a SIREN for french users.
- New: Add link "now" to fill date when creating invoices.
- Fix: Import module works even if prefix is empty in source file.
- Fix: bug #28055 : Unable to modify the date of a cloned command.
- Fix: bug #27891.
- Fix: Change of numbering module was not effective.
- Fix: Change error management when adding already used supplier ref
       for a product.
- Fix: Running sending-email.php
- Fix: Warning should not appears for invoice closed
- Fix: Import for companies works even with prefix empty.
- Fix: bug #28895 : Création d'utilisateur impossible.
- Fix: Can change password if has only permission change password.

For developers:
- Qual: Reorganize /dev directory.
- Qual: Change the way items are linked together.
- Qual: The login page now use a template in /core/template/login.tpl.php.
- New: Modules can add their own tab on projects cards.
- New: Add management of triger FICHEINTER_VALIDATE


***** ChangeLog for 2.7.1 compared to 2.7 *****

For users:
- Fix: Bad decimal management for it_IT and fr_BE languages.
- Fix: A third party created from a member is created as a 
       customer.
- Fix: Change of numbering module was not effective.
- Fix: Report of balance missing supplier invoices.
- Fix: Running sendmaing-email.php script.
- Fix: Detection of country for IBAN management.
- Fix: Update member photo.


***** ChangeLog for 2.7 compared to 2.6 *****

For users:
- New: Add a print icon to show a page to print without menus.
- New: Can add a free text on bank cheque receipts.
- New: Price level can be defined also for prospects.
- New: Add a help and support center.
- New: Can export commercial proposals.
- New: Can use a cache for xcal exports.
- New: Option for faster confirmation process with one ajax popup.
- New: Complete theme bluelagoon and rodolphe
- New: Can select third parties emails in emailing module for all
       third parties with expired contract's lines.
- New: Can add a field errors-to in emailing.
- New: Can use inline images in emails.
- New: Add predefined invoices (can be use for repeated invoices).
- New: Add a confirmation when cloning products.
- New: Add stock in product lists.
- New: Can filter list of stock movement on date or product.
- New: Added a link from product list to their stock movements.
- New: Several speed enhancements after using the Google Page speed 
  plugin for FireBug.
- New: Add a confirmation on dangerous admin purge feature.
- New: Add navigation on donation sheets.
- New: Added estimated value for stocks.
- New: Added module Gravatar to found photo of users or members
       from their email on gravatar.com.
- New: Include Dolibarr version in suggested dump filename.
- New: Enhancement in project module.
- New: Add log tab on emailing module.
- New: Minor enhancements in look themes.
- New: Add option to hide help in menu.
- New: Added a "force LDAP synchronize" on member and contact cards.
- New: Can split a discount into two smaller discount. This allows to use a
       discount on an invoice even if invoice amount is lower than discount
       credit available.
- New: Can use variables into the free text on PDF (__TOTAL_TTC_, __TOTAL_VAT...)
- New: Increase page loading speed (all changes reported by Google PageSpeed
       tool has been added).
- New: Add support of constant MAIN_ONLY_LOGIN_ALLOWED to allow to lock all
       access to any users except the one defined in constant.
- New: Add an admin page of PHP sessions with a way to lock new connections
       for other users than yourself. Can also purge existing sessions.
- New: Add point of sale module.
- New: Better usage when using with smartphones.
- New: Add module FTP client.
- New: Can set first day of week.
- New: Installer now create a .htaccess to protect documents directory.
- New: Experimental support for Postgresql.
- New: Full support of SMTPS (can works with Google SMTP).
- Fix: "Now" link works when date popup is not used.
- Fix: Debug seriously the email notification module.
- Fix: Error Call to a member function trans when refusing a supplier order.
- Fix: Fix payment conditions on commercial proposals.
- Fix: Nb of orders to process was wrong.
- Fix: Customer code was not correct on PDF it if contains special 
       characters.
- Fix: Can update price even with "NPR" VAT rates.
- Fix: When product type is missing, description is not lost when adding 
       new product lines.
- Fix: CC and BCC in emails was not used if using SMTPS handler.
- Fix: Last character was lost when text end with n or r.
- Fix: LDAP synchronization is now more robust (transaction and 
  use modify instead of delete/add).
- Fix: Fix: Setup of member synchronization does not conflict 
  with contact or user synchronization.

For translators:
- Update some language files.
- Can accept right to left languages. Added an "automatic" arabe translation.

For developers:
- An external module can force the third party code to be required whatever
  is the rule of third party code module.
- Update fckeditor to 2.6.4.
- Update Smarty to 2.6.26.
- Removed some deprecated code and files.
- Creation of directory in module descriptor is simpler.
- Can use an alternate document_root directory to develop with 
  sources on two repositories.
- Removed useless code of old commercial module.
- Move some modules into the CVS modules repository dolibarrmod. This reduces
  amount of code in main branch.
- Updated wiki documentation.
- Better W3C standard.
- Can add init data when enabling a module.
- Can fix some corruptions in database by calling the update page 
  /install/repair.ksh
- Log files contains more information (PHP_SELD added and OS user used for 
  log of command lines scripts) 
- Can protect a module to not being enabled if javascript disabled.
- If module numberwords is installed, code can use langs->getLabelFromNumber 
  to get value of an amount in text.
- A module can add subsitution keys in makesubsitutions() functions.
- Add $conf->browser->phone defined to optimise code for smartphone browsers.
- All external libs are now in same directory /includes.
- All install files are now in same directory /install.


***** ChangeLog for 2.6 compared to 2.5 *****

For users:
- New: Add filter on status in emailing selector for Dolibarr users.
- New: Can add bookmarks on all pages.
- New: Enhance bank transactions reporting.
- New: When creating a contact from a third party, informations from third
  party card are automatically suggested.
- New: Sort list of languages in combo box.
- New: EMails links are show with function dol_print_email
- New: Add graph report on number of entities in product statistics page.
- New: Can delete a supplier order whatever is its status.
- New: No limit on free text on PDF generated documents.
- New: Can force login value when creating a user from a member.
- New: Can clone commercial proposals and orders.
- New: Major enhancement of project module.
- New: Added product label in invoice exports fields.
- New: Add VAT number in export fields.
- New: Upgrade FPDF to 1.6
- New: Upgrade Scriptaculous to 1.8.2 and Prototype to 1.6.0.3
- New: Added keywords in PDF.
- New: Add hidden option MAIN_DISABLE_PDF_COMPRESSION.
- New: Add attachments on intervention cards.
- New: Can add personalized fields in emailing selectors.
- New: Customer code and supplier code can be defined automatically.
- New: Emailing feature can extract civility from contacts.
- New: Can create a third party from a member of foundation module.
- New: Can set a limit for stock alert to 0.
- New: Support SMTPS.
- New: Added a page /support to provide a help center service on Dolibarr.
- New: Distinct status "running not expired" from "running expired" in lines 
  contract status.
- New: Add a first version of a module for Paybox.
- New: Can add contact to suppliers orders.
- New: Changes to support the external Bit Torrent module.
- New: Can filter on social contribution type in list.
- New: Upload of joined files need create/modify permissions to work.
- New: For admin users, show the SQL request in export build.
- New: Can modify proposal date if status is draft.
- New: The help link on some pages now links directly to the wiki web page.
- New: Enhancements in barcode module.
- New: Can use decimal values in stocks.
- Fix: Partial payment on social contributions not shown on main page.
- Fix: Handle correctly the comment in status changing of supplier orders.
- Fix: Author, title and topic are correctly encoded in PDF.
- Fix: Now HTML output is always UTF8, this solve bad PDF encoding on old
  users.
- Fix: Save new model when changed on interventions.
- Fix: Failed to go on the future view of bank transaction if there is no 
  future bank transaction already wrote.  
- Fix: Bad ref in supplier list.
- Fix: Bad link in product statistics for supplier referrers.
- Fix: Usage of reset of cursor in personalized numbering modules for a particular
  month (@ option) was broken.
- Can add contacts to a supplier invoice.
- Fix: When an invoice is changed back to status draft, warehouse is increased 
  back.
- Fix: Category of a bank transaction was not saved.
- Fix: Clicktodial plugin works correctly now
- Fix: Multiprices features works correctly.
- Fix: Project module and task creation.
- Fix: Validation of order if a file was attached.
- Fix: A lot of fixes in PDF generators.
- Fix: Bad line/page break with long description of products on PDF.
- Fix: Option force invoice date to validation date working correctly.
- Fix: Creation of a member from the example public page works.

For translators:
- Added 10 more new language files.
- Added autotranslator tool. A tool to build/update automatically
  languages files using Google API for a new language. Wonderful to start a
  new translation.
  
For developers:
- Removed some deprecated files.
- Removed treemenu library.
- Renamed all function dolibarr_xxx into dol_xxx to have same prefix everywhere.
- Rewrite clone feature for supplier invoice to work like other clone features.
- First change to manage a future feature "stock PMP value".
- A module can add a new tab in third party view tabs.
- First change for future geoip module.


***** ChangeLog for 2.5 compared to 2.4 *****

For users:
- Sessions timeout can be configured to overwrite PHP setup.
- Can filter on date in services list.
- Support bookmark add of product cards.
- Enhancement in stock management (Automatic increase/decrease
  from order or invoice is possible).
- New filter options in prospect lists (category and level).
- New view in ECM module.
- Look enhancements for graphics (add transparency).
- Added statistics report for supplier invoices.
- Added average amount in invoices statistics reports.
- Can move a contract line to another contract of same third party.
- Add an export definition to export interventions.
- Can set umask file permissions on Unix/Linux/BSD systems.
- Miscelanous bug fixes.
- A lot of other enhancements to increase productivity.
- All phone numbers show the clicktodial link if module is enabled.
- Can define hour and minutes in intervention cards.
- Can edit a validated intervention.
- Add filters on intervention list.
- Add juridical status and number of employees in third party 
  export definition.
- A lot of enhancements and translation in withdraw module.
- Full support of Mysql option mode=strict.
- Added a new event from member module to agenda tracked events.
- Can attach a file to suppliers orders.
- Change to make Bank Account Number form more "internationnal".
- Can clone an invoice.
- Can clone an emailing.
- Reduce memory usage (about 2%).
- Add weight and size in sendings module.
- Add a fast search form on left menu for member module.
- Fix: Do not show export filter for disabled modules
- Show greyed lines for not allowed export filters.
- Add nature in product fields (manufactured product or not).
- Add export filters for category module and trip and expenses module.
- Can choose login of dolibarr account created when create from contact

For translators:
- The errors language file contains only error or warning messages with 
  prefix Error or Warning.
- HTML Output is by default in UTF8 and language files can be provided
  in UTF8.

For developers:
- Update skeletons (some fixes and add function createFromClone).
- Add an experimental Cash Desk module.
- Added new triggers events in agenda module.
- All submodules are moved in the includes directory.
- Removed some deprecated files.
- Menu managers now use same class name for their menu entry
  and add a different value in an HTML id for each entry. This allows
  to build skins that use different style for each menu entry.
- All emails and url HTML output use same function.
- Add more integrity check on database
- Can disable modules on logon page. This make possible to
  have several profiles of demo with only one demo. Also added a new
  Dolibarr demo front page (in htdocs/public/demo).
- Allow modules to add new tabs.

   

***** ChangeLog for 2.4 compared to 2.2 *****

For users:
- Add a calendar module (module agenda) with ical/vcal/rss export.
- Look enhancement in graphics (thanks artichow).
- Add tel and fax on delivery addresses.
- Add a tool to edit personalized menu.
- Add an ical and vcal export link in agenda and webcalendar module.
- Reduce memory usage.
- Now triggers are enabled/disabled according to module they refers to.
- Fix infinite loop on popup calendar.
- Change in tanslation to make Dolibarr easier to understand.
- Add a warning when sending a mail from a user with no email defined.
- Added clicktodial module.
- Add a property private/public in contact. This allows to user Dolibarr
  for a personnal address book.
- French NAF code can accept 5 chars.
- Supplier prices can be input with or without taxe.
- New generic numbering modules to offer more solutions for generating
  automatic id.
- Add new predefined exports wizards (stocks, suppliers, taxes...).
- Add feature to log security events (logon, change of users, passwords).
- Can link all documents (included supplier invoices and orders) to a 
  project.
- Can attach several files to email when sending an invoice, order or
  proposal by email.
- Can choose accuracy (number of decimals) for prices.
- Localization for decimal and thousand delimiter on number is fully
  supported.
- More informations reported in system information pages.
- Add a budget report.
- Added a security audit report.
- Other minor changes (features, look, fixes)
- Added compatibility with Firefox 3.
- Changes for compatibility with PHP6/Mysql6.
- Some bug fixes.

For translators:
- Added spanish es_ES translation.
- Added en_AU translation.

For developers:
- Removed useless code:
  Replaced phplot and phplot5 librairies by artichow.
  Removed cryptograph library replaced by artichow.
- Login functions are now externalised as modules.
- Update code skeletons examples.
- Several enhancements to make addon development easier.
- Add a tool to generate PHP classes completely mapped to a table.
- Added a check to enable external modules only if dolibarr version is
  high enough.
- Changes in wizard installer to allow building autoexe installer for
  Windows with Apache and Mysql included.


***** ChangeLog for 2.2 compared to 2.1 *****

- Add more statistics on main page.
- Add option to add message on login page.
- Management of categories for third parties.
- Add volume on products properties.
- Support for LDAP authentication.
- Full member synchronisation with LDAP database in
  fundation module.
- More LDAP fields supported for user synchronization.
- Better logger for install.
- First changes to support UTF8.
- Add a "forget password" feature.
- Setup process can run several migrate files if need
  to jump several versions to upgrade.
- Support for webcalendar 1.1 in webcalendar module.
- Support for menu in database.
- Better support for using Dolibarr on more WHP.
- Removed some deprecated files and clean code.
- New theme: Auguria
- Removed PHP warnings.
- Some bugs fixes.
- Traduction more complete.
- Better code comments for Doxygen documentation.
- Better support of vcard export format.
- A lot of security enhancements (no more password in log files,
  crypted password in database, in config file...).
- Themes are full CSS compliant.
- A lot of other minor changes...
- Option to scan uploaded document by an antivirus.
- Transparency for picto files works with IE.
- Can drag and drop boxes on main page.


***** ChangeLog for 2.1 compared to 2.0.1 *****

- Added a better installer.
- Support user and groups permissions.
- Translation in english and support for several languages.
- New enhanced look and several new themes.
- Small search boxes for each Dolibarr elements (invoices, contracts,
  orders, proposals...)
- Added an export assistant module to export main dolibarr data.
- Added backup tool to backup database via mysqldump.
- Added product categories management with a categorie tree.
- Management of companies' discounts (relative or absolute).
- Support credit note and discounts (relative and absolute) on
  commercial proposal, orders and invoices.
- Support multi-langual description for products.
- Graphical enhancements (picto to describe all status).
- Added more permissions (ie: can restrict access for a commercial user
  to elements of its companies only).
- Little enhancements to OSCommerce module.
- Added a second OSCommerce module working through web services.
- Added a Mantis module to have a Mantis application in Dolibarr menu.
- Building a PDF document for invoices works like other modules. You
  can change model just before generating the PDF.
- Can generate documents (PDF) for customer orders. Can send them by mail.
- Added FPDI and FPDI_Protection (ie: PDF with password-protection)
- Can make one payment for several supplier invoices.
- Rule to suggests passwords when creating a user are in modules
  allowing to add easily other rules.
- Option to encrypt passwords in database (MD5).
- Add Dolibarr triggers support on users creation/change.
- Add Dolibarr triggers support on payments.
- Add Dolibarr triggers on supplier and customers orders.
- Webcalendar triggers for actions on Member module.
- Support optionnal new javascript popup selector for date fields.
- Support for several RSS boxes in external RSS module. Setup easier.
- Can attach documents on Action, Orders, Invoices, Commercial proposals.
- Can attach contacts on proposals, orders, contracts, invoices.
- Preview on results of PDF generator modules in setup pages.
- Code cleaner. Remove unused or duplicate code.
- Save and show last connexion date for users.
- Enhancements on a lot of forms for better ergonomy.
- Can add/remove company logo.
- Added LDAP synchronisation for users, groups and/or contacts.
- Can configure your own SMTP server/port for mail sendings.
- Works even on "UTF8 by default" systems (Mysql, Linux...)
- Better compatibility with different PHP version or setup.
- Added mysqli driver.
- Add a WISIWYG editor (FCKEditor) to edit note and comment areas.
- Added AJAX features like a 'search product selector'.
- Modules boxes on main page can be dragged and dropped (with firefox only).
- Support for PHP5.
- Experimental support for Postgresql (not working yet, but waiting feedbacks).
- Removed obsolete files and documentation.
- Added admin tools (backup and files purge).
- Added a tool to build a lang package.
- Added a tool to build a module package.
- Added a tool to build a theme package.
- Traduction more complete.
- Added skeletons for code examples.
- Lot of fixes after 2.0 release not fixed in 2.0.1.
- Added more security option (ie: encrypted password in database)




***** ChangeLog for 2.0.1 compared to 2.0 *****

Minor bug fixes



***** ChangeLog for 2.0 compared to 1.0 *****

ChangeLog file size is so important, that it is not included inside Dolibarr
package. You can find it at www.dolibarr.org<|MERGE_RESOLUTION|>--- conflicted
+++ resolved
@@ -57,7 +57,6 @@
 - New: [ task #900 ] Review code of ficheinter.class.php
 - Fix: [Bug #958] LocalTax2 for Spain fails on Suppliers
 
-<<<<<<< HEAD
 For translators:
 - Update language files.
 
@@ -89,16 +88,13 @@
   This may also be true for some fields into web services.
 - If module use hook pdf_writelinedesc, module may have to add return 1 at end of 
   function to keep same behaviour.
-=======
+
+
+
+***** ChangeLog for 3.3.3 compared to 3.3.2 *****
 - Fix: [ bug #903 ] Fatal error: Call to undefined function dol_get_first_day() in htdocs/commande/liste.php
 - Fix: [ bug #934 ] Error on proformat invoice creation (pgsql)
 - Fix: [ bug #947 ] Can't create proposal lines with unit price = 0
->>>>>>> 2af8f295
-
-
-
-***** ChangeLog for 3.3.3 compared to 3.3.2 *****
-  - Fix: [ bug #903 ] Fatal error: Call to undefined function dol_get_first_day() in htdocs/commande/liste.php
 
 ***** ChangeLog for 3.3.2 compared to 3.3.1 *****
 - Fix: Dutch (nl_NL) translation
