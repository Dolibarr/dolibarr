--- conflicted
+++ resolved
@@ -22,7 +22,6 @@
      combo feature that is root cause of problem.
 Fix: [ bug #1231 ] PDF always generated in interventions
 Fix: Be sure there is no duplicate default rib.
-<<<<<<< HEAD
 Fix: Enable extrafields for customer order, proposal and invoice lines. This feature
      was developed for 3.5 but was disabled (hidden) because of a bug not possible to
      fix enough quickly for 3.5.0 release. 
@@ -34,9 +33,7 @@
 Fix: The customer code was set to uppercase when using numbering module leopard. We
      must keep data safe of any change.
 Fix: Loading actions extrafields fails.
-=======
 Fix: [ bug #1123 ] Paid deposit invoices are always shown as partially paid when fully paid
->>>>>>> f464528d
 
 ***** ChangeLog for 3.5 compared to 3.4.* *****
 For users:
