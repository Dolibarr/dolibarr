--------------------------------------------------------------
English Dolibarr ChangeLog
--------------------------------------------------------------


***** ChangeLog for 3.7 compared to 3.6.* *****
For users:
- New: Intervention documents are now available in ECM module.
- New: Can attach supplier order to a customer order.
- New: Supervisor is now visible into user list. 
- New: Add user of creation and validation on invoice export.
- New: Add info page about browser.
- New: Enable feature developed for 3.6 we forgot to enabled: Adding prefix
       on uploaded file names. 
- New: No more dependency between contract and service module.
- New: [ task #867 ] Remove ESAEB external module code from core.
- New: Can create proposal from an intervention.
- New: Can filter events on a group of users.
- New: Can filter events of a thirdparty.
- New: Split Agenda view (month, week, day) into different tabs.
- New: Form to add a photo is immediatly available on photo page if
       permissions are ok (save one click per photo to add).
- New: Add option PRODUCT_MAX_VISIBLE_PHOTO to limit number of photos
       shown on main product card.
- New: Add event FICHINTER_CLASSIFY_BILLED into list of possible events to
       create an automatic event into agenda.
- New: Add new type of event (when type of events are used, not by default)
- New: Add country into table of thirdparties type. This will allow to provide
       a list of thirdparty types specific to a country (like argentina that
       need type A or B).
- New: Can force a specific bank account onto an invoice/order.
- New: Home page of project area shows list of draft project (like other main page).
- New: Can search on project ref or string from project main page (like other main page).
- New: First change to match accessibility rules: http://www.w3.org/TR/WCAG10-HTML-TECHS/
       Differentiate text and img.
       Use label into quick search form.
       Use accesskey on form search.
- New: Intervention documents are now available in ECM module
- New: Add attachments on user card + in ECM module
- New: Can add __PROJECT_REF__ and __TIHRPARTY_NAME__ into email topic or content template.    
- New: [ task #1204 ] add a External reference to contract
- New: [ task #1204 ] add Numering contrat module free (like leopard in product module)
- New: [ task #712 ] Add warning when creating invoice from proposal or order, when there is already one invoice
- New: Enable supplier price log table
- Fix: [ bug #1487 ] PAYMENT_DELETE trigger does not intercept trigger action
- Fix: [ bug #1470, #1472, #1473] User trigger problem
- Fix: [ bug #1489, #1491 ] Intervention trigger problem
- Fix: [ bug #1492, #1493 ] Member trigger problem
- Fix: [ bug #1474, #1475 ] Contract trigger problem
- Fix: [ bug #1496 ] ACTION_DELETE trigger does not show trigger error
- Fix: [ bug #1494 ] CATEGORY_CREATE and CATEGORY_MODIFY triggers do not intercept trigger action
- Fix: [ bug #1502 ] DON_CREATE trigger does not intercept trigger action
- Fix: [ bug #1505, #1504] Project trigger problem
- Fix: [ bug #1463, #1464 ] Proposal triggers problem
- Fix: [ bug #1498, #1499 ] Shipment/Delivery triggers problem
- Fix: [ bug #1465, #1466 ] Product triggers problem
- Fix: [ bug #1508 ] STOCK_MOVEMENT does not show trigger error message
- Fix: [ bug #1501 ] DEPLACEMENT_CREATE trigger do not intercept trigger action
- Fix: [ bug #1506, #1507 ] ECM trigger error problem
- Fix: [ bug #1469 ] Triggers CONTACT_MODIFY and CONTACT_DELETE duplicates error message
- Fix: [ bug #1537 ] Difference between societe.nom and adherent.societe.
<<<<<<< HEAD
=======
- New: [ task #1204 ] add a External reference to contract
- New: [ task #1218 ] Can drag and drop an event from calendar to change its day.
>>>>>>> 55145985

For translators:
- Update language files.
- New: When a translation is not available we always jump to en_US and only en_US.

For developers:
- New: Select list of users can return user into hierarchy.
- New: getBrowserInfo can return type of layout of browser (classic/phone/tablet)
- New: Add hook "searchAgendaFrom".
- New: Add trigger DON_UPDATE, DON_DELETE
- New: Add country iso code on 3 chars into table of countries.
- Qual: Removed hard coded rowid into data init of table llx_c_action_trigger.
- LINEBILL_DELETE, LINK_DELETE, ORDER_SUPPLIER_DELETE, RESOURCE_DELETE trigger called before SQL delete
- New: [ Task #1481 ] Add trigger BILL_SUPPLIER_UPDATE.
- New: [ Task #1495 ] Add trigger LINECONTRACT_CREATE.
- New: Added hook "formConfirm" and "doActions" for supplier invoice card.
- New: [ task #1511, #1426 ] Added hook "doActions" for supplier card and supplier order card.

WARNING: Following change may create regression for some external modules, but was necessary to make
Dolibarr better:

- Changed the way parameters are provided to scripts sync_xxx_ldap2dolibarr.php  
 

***** ChangeLog for 3.6 compared to 3.5.* *****
For users:
- New: Update ckeditor to version 4.
- New: Add form "search customer order" on commercial main page.
- New: Can create contract from an order.
- New: Add list of orders products in tab "consumption" on thirdparties.
- New: Add graph stats for suppliers orders in tab "stats" on products.
- New: Add option MAIN_HIDE_INACTIVETAB_ON_PRINT to hide inactive tabs when you
       use the "print" view on screen.
- New: Add option MAIN_AUTO_TIMESTAMP_IN_PUBLIC_NOTES and MAIN_AUTO_TIMESTAMP_IN_PRIVATE_NOTES
       to automatically add timestamp and user line into edition field when editing a note.
- New: Add button cancel into edition of notes.
- New: Improved Barcode module:
       Can input barcode during product creation step.
       Add autonumbering of barcode value for products.
       Add a page/tool for mass barcode generation.
- New: Improved Opensurvey module:
       Added options to disable comments and disable public votes.
       Limit dates use calendar popup.
       Description of survey use wysiwig editor.
       More information shown on result tab.
       Renamed "survey" into "poll" (better translation).
- New: Add filter on text and status into survey list. Can also sort on id, text and date end.
- New: The box "balance of bank accounts" show all opened accounts.
- New: Add option MAIN_ADD_SALE_REP_SIGNATURE_IN_NOTE to add sale represnative into public
       note of generated documents.
- New: Add warning if supplier payment is higher that due amount.
- New: Increase length of url into bookmark module.
- New: Automatic events sending mails add info about linked objects into email content. 
- New: Price management enhancement (multiprice level, price by customer, if MAIN_FEATURES_LEVEL=2 Price by qty).
- New: Add option MAIN_FAVICON_URL.
- New: Created {line_price_ht_locale}, {line_price_vat_locale} and {line_price_ttc_locale} ODT tags.
- New: Add filter on project status into task list. By default, only "opened" project are visible.
- New: Status "validated" for project are renamed into "opened".
- New: Add barcode fields into user database.
- New: Add manager name (ceo, director, president...) into main company information page.
- New: Add field url as product properties.
- New: More options to create a credit note (can be filled autatically according to remain to pay).
- New: Can define custom fields for categories.
- New: Prepare generation of SEPA files into module withdrawal.
- New: [ task #1164 ] Add "Ref. supplier" search box in supplier orders
- New: [ task #1345 ] Can filter on status for supplier order.
- New: Add option FACTURE_SENDBYEMAIL_FOR_ALL_STATUS to allow to send invoice by email 
       whatever is its status.
- New: Add filter date in bank writing list page.
- New: Extrafields can be used as substitution key %EXTRA_XXX% into emails texts for members.
- New: Add categories translation.
- New: Enable option "clone target emailing".
- New: Improved tax module: Add specific page for salaries payment	
- New: Add composer.json file so Dolibarr can be publish onto packagist.org.
- New: The combo list of juridical status is now sorted
- New: [ task #926 ] Add extrafield feature on order lines.
- New: [ task #927 ] Add extrafield feature on Proposal lines.
- New: [ task #928 ] Add extrafield feature on invoice lines.
- New: Paypal/paybox email sent after backcall of a payment is now a formated and translated
       HTML content. For member subscription renewal, there is also a link to member.
- New: When a subscription is recorded with invoice and payment:
       - the document (PDF) of invoice is also generated.
       - the invoice is set to status paid.
- New: Can enter holiday for someone else if user has permission for.
- Fix: Project Task numbering customs rule works.
- Fix: Add actions events not implemented.
- Fix: Price min of composition is not supplier price min by quantity.
- Fix: [ bug #1356 ] Bank accountancy number is limited to 8 numbers.
- Fix: [ bug #1439 ] impossible to remove a a translation (multilanguage-feature) 
- New: If multilangue is enabled, mail (from propal, invoice, etc...) message is pre-defaulted in Customer language
- Fix: [ bug #1459 ] _ADD_CONTACT and _DEL_CONTACT triggers do not intercept insertion when reported an error
- Fix: [ bug #1478 ] BILL_PAYED trigger action does not intercept failure under some circumstances
- Fix: [ bug #1479 ] Several customer invoice triggers do not intercept trigger action
- Fix: [ bug #1477 ] Several customer invoice triggers do not show trigger error messages
- Fix: [ bug #1471 ] Several PHP warnings when intercepting USER_CREATE trigger.
- Fix: [ bug #1517 ] Packages sizes.
- Fix: [ bug #1521 ] The second order's page from a provider shows all orders

For translators:
- Update language files.

For developers:
- New: Add path file of trigger into admin trigger list page.
- New: More phpunit tests.
- New: Payments and supplier payment pages tabs can now be extended from modules.
- New: Add option 'aZ' into GETPOST function to check parameters contains 
       only a to z or A to Z characters.
- New: Opensurvey polls tab cards can now be extended from external modules.
- New: Triggers OPENSURVEY_CREATE, OPENSURVEY_DELETE added.
- New: Add new hook function addMoreActionsButtons to allow a module to add/replace
       action buttons into an element.
- New: Normalize code for barcode generation to match other modules.
- New: Uniformize code for contacts forms.
- New: Add some hooks for financial reports.
- New: A module can add its own ECM view.
- New: A module can disable a standard ECM view.
- New: Add multilang support into product webservice.
- New: Add hooks on project card page.
- New: Add call_trigger method on CommonObject class. So new trigger call within object is just : 
$result = $this->call_trigger($trigger_name, $user) 

WARNING: Following change may create regression for some external modules, but was necessary to make
Dolibarr better:

- The deprecated way (with 4 parameters) to declare a new tab into a module descriptor file has been
removed. You must now use the 6 parameters way. See file modMyModule.class.php for example. 
- Remove the javascript function ac_delay() that is not used anymore by core code.
- Properties "dictionnaries" into module descriptor files have been renamed into "dictionaries".
- Method form->select_currency() has been removed. Use instead print form->selectCurrency().
- Method form->select_methodes_commande() has been renamed into english name selectInputMethod().
- The following hooks are now 'addreplace' hooks: "formCreateThirdpartyOptions" 
  So check that return value is 0 to keep default standard behaviour after hook, or 1 to disable
  default standard behaviour.
- Properties "civilite_id" were renamed into "civility_id".
- Remove add_photo_web() that is ot used anymore by core code.


***** ChangeLog for 3.5.5 compared to 3.5.4 *****
Fix: Holiday module was broken. Initializaion of amount of holidays failed.
Fix: [ bug #1523 ] suite bug #1334 : filtre et ordre de tri conjoints ne s'appliquent pas.
Fix: Fusion PDF button on unpaid invoice is no more displayed 
Fix: Unpaid invoice launch fusion PDF action even if it is only search (with enter keyboard input instead of lens click)
Fix: Pb when showing log list of holiday module with some mysql versions.
Fix: Error with bad timezone pushed by some browsers.
Fix: shipping list SQL request was not filtering on shipping element
Fix: debian package provided by dolibarr team must use embedded libraries.
Fix: [ bug #1528 ] Leopard Services numeration module description is not translated.
Fix: [ bug #1523 ] suite bug #1334 : filtre et ordre de tri conjoints ne s'appliquent pas
Fix: [ bug #1534 ] Unknown error when deleting a product photo under special circumstances
Fix: Update impayees.php
Fix: Link product, In list view and label product
Fix: visible task into area "time" for "My task" must limit task to tasks i am assigned to.
Fix: When disabled, all fields to add time into task line must be disabled.

***** ChangeLog for 3.5.4 compared to 3.5.3 *****
Fix: Hide title of event when agenda module disabled.
Fix: When using option MAIN_MAIL_ALLOW_SENDMAIL_F, a mail was sent to sender.
Fix: Question about warehouse must not be done when module stock is disabled.
Fix: Option STOCK_SUPPORTS_SERVICES was not correctly implemented
     (missing test at some places).
Fix: Renaming a project with uplaoded files failed.
Fix: [ bug #1476 ] Invoice creation form loses invoice date when there is a validation error.
Fix: [ bug #1431 ] Reception and Send supplier order box has a weird top margin.
Fix: [ bug #1428 ] "Nothing" is shown in the middle of the screen in a supplier order.
Fix: The object deliverycompany was not used anymore and output of
     details for delivery reports was lost during 3.5. Rewrite code to
     restore feature.
Fix: [ bug #1445 ] html fix : missing </tr>
Fix: [ bug #1415 ] Intervention document model name and suppliers model names is not shown
     properly in module configuration
Fix: [ bug #1416 ] Supplier order does not list document models in the select box of the 
     supplier order card
Fix: [ bug #1443 ] Payment conditions is erased after editing supplier invoice label or 
     limit date for payment
Fix: Filter on status was not visible when selected from url.
Fix: Filtering on status was last when asking to sort.
Fix: [ bug #1432 ] Trigger SHIPPING_CREATE ignores interception on error.
Fix: [ bug #1449 ] Trigger ORDER_CREATE, LINEORDER_DELETE, LINEORDER_UPDATE and LINEORDER_INSERT ignore interception on error.
Fix: [ bug #1450 ] Several Customer order's triggers do not report the error from the trigger handler.
Fix: [ bug #1451 ] Interrupted order clone through trigger, loads nonexistent order.
Fix: [ bug #1454 ] Mention de bas de page erroné
Fix: Do not display dictionnay for non activated module 
Fix: Link element from element project pages
Fix: [ bug #1509 ] Expedition admin free text & watermark submit error
Fix: [ bug #1349 ] AJAX contact selector does not work fine in Project card
Fix: [ bug #1452 ] variable used but not defined
Fix: If multiprice level is used the VAT on addline is not correct
Fix: [ bug #1254 ] Error when using "Enter" on qty input box of a product (on supplier order part)
Fix: [ bug #1462, 1468, 1480, 1483, 1490, 1497] $this instead of $object
Fix: [ bug #1455 ] outstanding amount
Fix: [ bug #1425 ] LINEBILL_SUPPLIER_DELETE failure trigger leads to an endless loop
Fix: [ bug #1460 ] Several supplier order triggers do not show error messages
Fix: [ bug #1461 ] LINEORDER_SUPPLIER_CREATE does not intercept supplier order line insertion
Fix: [ bug #1484 ] BILL_SUPPLIER_PAYED trigger action does not intercept failure under some circumstances
Fix: [ bug #1482 ] Several supplier invoice triggers do not show trigger error messages
Fix: [ bug #1486 ] LINEBILL_SUPPLIER_CREATE and LINEBILL_SUPPLIER_UPDATE triggers do not intercept trigger action
Fix: [ bug #1522 ] Element list into associate object into project are no more filterd by project thirdparty
Fix: [ bug #1526 ] Thumbs of files uploaded with dots in their names do not load correctly
Fix: Import ProfId1 to siren and ProfId2 to siret

***** ChangeLog for 3.5.3 compared to 3.5.2 *****
Fix: Error on field accountancy code for export profile of invoices.
Fix: [ bug #1351 ] VIES verification link broken.
Fix: [ bug #1352 ] Removing a shipping does not remove the delivery.
Fix: Option MAIN_INVERT_SENDER_RECIPIENT broken with typhon template.
Fix: Can disable features with PHPEXCEL (no DLSF compatible).
Fix: Can disable features with CKEDITOR. 
Fix: Pb of records not correctly cleaned when module marge is
     uninstalled (conflict between 'margin' and 'margins').
Fix: [ bug #1341 ] Lastname not added by file or direct input in mass e-mailing.
Fix: [ bug #1357 ] Invoice creator state not printed in generated invoice documents.
Fix: Suppliers invoice mask fails using {tttt} in numbering.
Fix: [ bug #1350 ] pdf template name for typhon was not correctly set when enabling module.
Fix: Navigation on notes for shipments was not working.
Fix: [ bug #1353 ] Email notifications, wrong URL.
Fix: [ bug #1362 ] Note is not saved.
Fix: tr/td balance.
Fix: [ bug #1360 ] note indicator for member tab.
Fix: Nb of notes and doc not visible onto tasks.
Fix: [ bug #1372 ] Margin calculation does not work in proposals.
Fix: [ bug #1381 ] PHP Warning when listing stock transactions page.
Fix: [ bug #1367 ] "Show invoice" link after a POS sell throws an error.
Fix: TCPDF error file not found in member card generation.
Fix: [ bug #1380 ] Customer invoices are not grouped in company results report.
Fix: [ bug #1393 ] PHP Warning when creating a supplier invoice.
Fix: [ bug #1399 ] [pgsql] Silent warning when setting a propal as "facturée" in propal.php
Fix: When number reach 9999 with default numbering module, next number
     will be 10000 instead of 0000 and error.
Fix: element page on project give wrong href link.
Fix: [ bug #1397 ] Filter by supplier orders with status Draft does not filter.
Fix: [ bug #1388 ] Wrong date when invoicing several orders.
Fix: [ bug #1411 ] Unable to set an expedition note if invoices module is not enabled.
Fix: [ bug #1407 ] Rouget pdf overlapped when using tracking number and public notes.
Fix: [ bug #1405 ] Rouget PDF expedition incorrect when two expeditions under the same commande
Fix: [ bug #1434 ] Muscadet supplier order document model linked objects overlap the text

***** ChangeLog for 3.5.2 compared to 3.5.1 *****
Fix: Can't add user for a task.
Fix: Autoselect of warehouse if there is only one warehouse.
Fix: Install of odt template for project and tasks.
Fix: [ bug #1318 ] Problem with enter key when adding an existing
     product to a customer invoice.
Fix: [ bug #1307 ] Quotes get removed from several inputs.
Fix: [ bug #1317 ] Removing a category does not remove all child categories
Fix: [ bug #1312 ] Call to undefined function _()
Fix: Restore build for obs and launchpad.
Fix: deleting files into backup system tools.
Fix: Dump using php not not include lock on tables that are deleted.
Fix: Fixed a problem with bank accounts sharing across entities.
Fix: fields into group by of sql requests for module margins must be
     same than fields into select.
Fix: When select_date is called with '' as preselected date,
     automatic user date was not correctly et (We must set a date into PHP
     server timezone area)
Fix: First param of select_date must always be forged with a dolibarr
     date function and not time().
Fix: fix can't add line with product in supplier order
Fix: [bug #1309]   
Fix: Solve pb of too many embedded tables     
Fix: [ bug #1306 ] Fatal error when adding an external calendar
Fix: A fix to manage automatic creation of code for import.
Fix: Try to add code to provide easy way to fix warning on timezone not
     defined.
Fix: Several fix into workflow/condition for invoice payments or convert
     into discount.
Fix: Option MAIN_PDF_DASH_BETWEEN_LINES was not working when tcpdf was
     making a pagebreak higher than 2 pages.     
Fix: form to add images should not show link form.
Fix: Correction when adding order line with price as '0'.
Fix: [ bug #1283 ] ROUGET Shipment PDF.
Fix: [ bug #1300 ]
Fix: Miscellaneous problems on task tabs (withproject parameter lost and
     download fails).
Fix: Avoid home project page to hung when too many tasks opened.
Fix: bug #1295: Error when creating an agenda extrafield with a number as reference
Fix: Translation of number for pt_PT.
Fix: Error on ajax_constantonoff function.
Fix: [ bug #1323 ] problème pour générer un odt depuis les taches dans projet.
Fix: Can not make withdrawals 

***** ChangeLog for 3.5.1 compared to 3.5.0 *****
Fix: Do not report trigger errors twice.
Fix: Error when creating event was not reported.
Fix: Bug of import of agenda when using https link
Fix: Field nature not saved correctly
Fix: Substitution of extra field was ko for order
Fix: Bad translation of date format for pt_BR.
Fix: priority field of agenda record is smallint.
Fix: Missing loading of lang in some pages.
Fix: Write note in invoice when using pos module.
Fix: Link to paypal was invalid into email text.
Fix: ref and date of supplier invoice.
Fix: Check on bank account.
Fix: Problem with file upload and download.
Fix: Page load not ending when large number of thirdparties. We 
     added option MAIN_DISABLE_AJAX_COMBOX to disable javascript
     combo feature that is root cause of problem.
Fix: [ bug #1231 ] PDF always generated in interventions
Fix: Be sure there is no duplicate default rib.
Fix: Enable extrafields for customer order, proposal and invoice lines. This feature
     was developed for 3.5 but was disabled (hidden) because of a bug not possible to
     fix enough quickly for 3.5.0 release. 
Fix: user right on Holiday for month report nor working.
Fix: [ bug #1250 ] "Supplier Ref. product" sidebar search box does not work
Fix: Bad space in predefined messages. 
Fix: [ bug #1256 ] Signature was not added for email sent from thirdparty page.
Fix: Action event SHIPPING_VALIDATE is not implemented
Fix: The customer code was set to uppercase when using numbering module leopard. We
     must keep data safe of any change.
Fix: [ bug #1291 ] Loading actions extrafields fails.
Fix: [ bug #1123 ] Paid deposit invoices are always shown as partially paid when fully paid
Fix: Corrected project contact types translation.
Fix: [ bug #1206 ] PMP price is bad calculated.
Fix: [ bug #520 ] Product statistics and detailed lists are wrong.
Fix: [ bug #1240 ] traduction.
Fix: [ bug #1238 ] When creating accompte with a %, free product are used for calculation.
Fix: [ bug #1280 ] service with not end of date was tagged as expired.
Fix: [ bug #1295 ] Error when creating an agenda extrafield with a number as reference.
Fix: [ bug #1306 ] Fatal error when adding an external calendar.
New: Added es_CL language
Fix: Margin tabs bad data show
Fix: [ bug #1318 ] Problem with enter key when adding an existing product to a customer invoice.
Fix: [ bug #1410 ] Add customer order line asks for required Unit Price but doesn't interrupt the creation of the line

***** ChangeLog for 3.5 compared to 3.4.* *****
For users:
- New: Add hidden option BANK_DISABLE_DIRECT_INPUT.
- New: More options to select status of users into select user list.
- New: [ task #862 ] Add ODT on shipments.
- New: [ task #149 ] Add # of notes and attachments in tabs.
- New: Can edit customer ref at any time.
- New: [ task #877 ] Reorganize menus.
- New: [ task #858 ] Holiday module: note on manual holiday assignation.
- New: [ task #892 ] Add hidden option in thirdparty customer/supplier module to hide non active
  companies in select_company method.
- New: [ task #531 ] Add a workload field on tasks.
- New: Add graph of bank account input/output into input-output report page.
- New: Add script export-bank-receipts.php
- New: Add option "filter=bank" onto script rebuild_merge_pdf.php to merge PDF that
  has one payment on a specific bank account.*
- New: [ task #901 ] Add Extrafield on Fiche Inter.
- New: Show process id in all command line scripts.
- New: Module mailman can subscribe/unsubscribe to ML according to categories or type of member.
- New: Add object_hour and object_date_rfc as substitution tag for open document generation.
- New: Add options to send an email when paypal or paybox payment is done.
- New: Clone product/service composition.
- New: Add option ADHERENT_LOGIN_NOT_REQUIRED.
- New: Add a cron module to define scheduled jobs.
- New: Add new graphical boxes (customer and supplier invoices and orders per month).
- New: [ task #286 ] Enhance rounding function of prices to allow round of sum instead of sum of rounding.
- New: Can add an event automatically when a project is create. 
- New: Add option MAIN_GENERATE_DOCUMENT_WITH_PICTURE.
- New: Add option excludethirdparties and onlythirdparties into merge pdf scripts.
- New: [ task #925 ] Add ODT document generation for Tasks in project module.
- New: [ task #924 ] Add numbering rule on task.
- New: [ task #165 ] Add import/export of multiprices.
- New: Add Maghreb regions and departments.
- New: A more responsive design for statistic box of home page.
- New: [ task #1005 ] Adapting to Spanish legislation bill numbering
- New: [ task #1011 ] Now supplier order and invoice deal with payment terms and mode.
- New: [ task #1014 ] Add option to recursively add parent category.
- New: [ task #1016 ] Can define a specific numbering for deposits.
- New: [ task #918 ] Stock replenishment.
- New : Add pdf link into supplier invoice list and supplier order list.
- New : Genrate auto the PDF for supplier invoice.
- New : Add category into filter webservice thirdparty method getListOfThirdParties.
- New : Allow to define margin or mark rate during quoting, ordering, invoicing.
- New : User permissions on margin module.
- New : Add ref supplier into muscadet model/
- New : Add ability to copy contact address to clipboard.
- New: Can use tag {mm} before {yy} even when there is a reset into numbering masks.
- New: [ task #1060 ] Register fields localtax(1|2)_type into details tables.
- New: [ task #923 ] Localtax support for ODT templates. 
- New: [ task #90 ] Barcode search.
- New: Add hidden option MAIN_VAT_DEFAULT_IF_AUTODETECT_FAILS.
- New: Can send an email from thirdparty card.
- New: Can cancel holidays that were previously validated.
- New: Can choose contact on event (action com) creation, and filtered by thirdparty.
- New: Add hidden option MAIN_FORCE_DEFAULT_STATE_ID.
- New: Add page to make mass stock movement.
- New: Add field oustanding limit into thirdparty properties.
- New: Can enter a vat payment of zero.
- New: Add path to installed dir of external modules + Name and web of module provider.
- New: Add option to use a specific mask for uploaded filename.
- New: Can attach external links to objects as we can attach files.
- Qual: Implement same rule for return value of all command line scripts (0 when success, <>0 if error).
- Fix: [ bug #992 ] Proforma invoices don't have a separated numeric count.
- Fix: [ bug #1022 ] correct margin calculation for credit notes.
- Fix: Better management of using ajax for upload form (to solve problem when enabling ajax jquery multifile upload in some cases).
- Fix: Lost stats filters into year selection.
- Fix: Some config data are shared between suppliers orders and suppliers invoices

New experimental module:
- New: [ task #157 ] Add a Skype button (adherents / third parties / contacts)

For translators:
- Qual: Normalized sort order of all languages files with English reference files.
- New: Add language code files for South Africa, France new Caledonia, Vietnam.
- New: Translate string for email to change password.

For developers:
- New: DolGraph can build graph with three lines.
- New: DolGraph accept a parameter to cache data of graph getNbByMonthWithPrevYear.
- New: Can enable tuning info with option MAIN_SHOW_TUNING_INFO.
- New: Show version of client lib used by mysql drivers.
- New: Add function to get content of an url (using all dolibarr setup like timeout, proxies...)
- New: Upgrade lib of TCPDF to 6.0
- New: Upgrade jquery flot library to 0.8.1
- New: Add property "hidden" into module descriptors to allow to hide a module according to
  some dynamic conditions.
- New: Add option MAIN_MOTD_SETUPPAGE to add a content onto setup page. Also content for
  MAIN_MOTD_SETUPPAGE, MAIN_MOTD_SETUPPAGE, MAIN_HOME now accept "|langfile" into translation
  key to use a specific language file.
- New: Make some changes to allow usage of several alternative $dolibarr_main_url_root variables.
- Qual: All nowrap properties are now using CSS class nowrap.
- Qual: Move hard coded code of module mailmanspip into trigger.
- New: Into POST forms, if you can add a parameter DOL_AUTOSET_COOKIE with a value that is list name,
  separated by a coma, of other POST parameters, Dolibarr will automatically save this parameters
  into user cookies.
- New: Add hook addHomeSetup.
- New: Add trigger CATEGORY_LINK and CATEGORY_UNLINK.
- New: A trigger can return an array of error strings instead of one error string.
- New: Add method to use a dictionary as a combo box.
- New: Add update method for web service product.
- Fix also several bugs with old code. 

WARNING: Following change may create regression for some external modules, but was necessary to make
Dolibarr better:

1) We started to clean hooks code. 
If your hook want to modify value of $actions, it's role of your hook to modify it. Dolibarr 
hook code will no more decide this for your module. If your action class for hook was returning
a string or an array, instead your module must set $actionclassinstance->results (to return array) 
or $actionclassinstance->resprints (to return string) to return same thing. The return value must 
be replaced by a "return 0";
Goal is to fix old compatibility code that does not match hook specifications: 
 http://wiki.dolibarr.org/index.php/Hooks_system   

2) If you implemented hook printTopRightMenu, check that output does not include '<td>' tags any more.
All content added must be tagged by a '<div>' with css class="login_block_elem"

3) Some methods object->addline used a first parameter that was object->id, some not. Of course
this was not a good practice, since object->id is already known, there is no need to provide id as 
parameter. All methods addline in this case were modified to remove this parameter. 

4) Method ->classer_facturee() is deprecated. It must be replace with ->classifyBilled().

5) Property ->tel on objects is now ->phone

6) Trigger LINEPROPAL_MODIFY is renamed into LINEPROPAL_UPDATE and
   Trigger CONTRACT_LINE_DELETE rnamed into LINECONTRACT_DELETE to match naming rules.



***** ChangeLog for 3.4.3 compared to 3.4.2 *****
Fix: Bad get of localtaxes into contracts add lines
Fix: Warning into bank conciliation feature.
Fix: Bad get of localtaxes into contracts add lines.
Fix: Add a limit into list to avoid browser to hang when database is too large.
Fix: [ bug #1212 ] 'jqueryFileTree.php' directory traversal vulnerability
Fix: Agenda and Banks module were not working with multicompany module
Fix: [ bug #1317 ] Removing a category does not remove all child categories
Fix: [ bug #1380 ] Customer invoices are not grouped in company results report.

***** ChangeLog for 3.4.2 compared to 3.4.1 *****
Fix: field's problem into company's page (RIB).
Fix: Document cerfa doesn't contained firstname & lastname from donator.
Fix: Bad rounding on margin calculations and display.
Fix: Option drop table into backup was broken.
Fix: [ bug #1105 ] Searching Boxes other search option.
Fix: wrong buy price update.
Fix: [ bug #1142 ] Set paiement on invoice (PGSql).
Fix: [ bug #1145 ] Agenda button list type do not display.
Fix: [ bug #1148 ] Product consomation : supplier order bad status.
Fix: [ bug #1159 ] Commercial search "other" give p.note do not exists.
Fix: [ bug #1174 ] Product translated description not good into PDF.
Fix: [ bug #1163 ] SQL Error when searching for supplier orders.
Fix: [ bug #1162 ] Translaction for morning and afternoon.
Fix: [ bug #1161 ] Search on product label.
Fix: [ bug #1075 ] POS module doesn't decrement stock of products in delayed payment mode.
Fix: [ bug #1171 ] Documents lost in interventions after validating.
Fix: fix unsubscribe URL into mailing when sending manually (not by script).
Fix: [ bug #1182 ] ODT company_country tag is htmlencoded.
Fix: [ bug #1196 ] Product barcode search does not expect 13th digit on EAN13 type.
Fix: [ bug #1202 ] Wrong amount in deposit % invoice from proposal.
Fix: Removed analytics tags into doc page.
Fix: Call Image on this instead of pdf.
Fix: Missing parameter for photo.
Fix: Bad SQL request for turnover report.

***** ChangeLog for 3.4.1 compared to 3.4.0 *****
Fix: Display buying price on line edit when no supplier price is defined.
Fix: Retrieving of margin info when invoice created automatically from order.
Fix: Reordering supplier products in list by supplier or supplier ref was crashing.
Fix: [ bug #1029 ] Tulip numbering mask.
Fix: Supplier invoice and supplier order are not displayed into object link into agenda event card.
Fix: [ bug #1033 ] SUPPLIER REF disappeared.
Fix: update extrafield do not display immediatly after update.
Fix: Fix bug with canvas thirdparty.
Fix: [ bug #1037 ] Consumption> Supplier invoices related.
Fix: User group name do not display in card (view or edit mode).
Fix: Link "Show all supplier invoice" on suplier card not working. 
Fix: [ bug #1039 ] Pre-defined invoices conversion.
Fix: If only service module is activated, it's impossible to delete service.
Fix: [ bug #1043 ] Bad interventions ref numbering.
Fix: Mailing module : if an email is already in destinaires list all other email from selector was not inserted.
Fix: Localtaxes balance not showing.
Fix: Intervention box links to contracts id.
Fix: Compatiblity with multicompany module.
Fix: Edit propal line was losing product supplier price id.
Fix: Delete linked element to supplier invoice when deleted.
Fix: [ bug #1061 ] Bad info shipped products.
Fix: [ bug #1062 ] Documents lost in propals and contracts validating.
Fix: Supplier price displayed on document lines and margin infos didnt take discount.
Fix: sorting on qty did not work in supplier product list.
Fix: there was no escaping on filter fields in supplier product list.
Fix: bugs on margin reports and better margin calculation on credit notes.
Qual: Add travis-ci integration.

***** ChangeLog for 3.4 compared to 3.3.* *****
For users:
- New: Can use ODS templates as document templates.
- New: Add link to autofill/reset with quantity to ship when creating a
  delivery receipt.
- New: Event into calendar use different colors for different users.
- New: Support revenue stamp onto invoices.
- New: Add a tab "consumption" on thirdparties to list products bought/sells.
- New: Some performance enhancements.
- New: Can attach files onto trip and expenses modules.
- New: Add hidden option MAIN_PDF_TITLE_BACKGROUND_COLOR.
- New: Merge tab customer and prospect.
- New: Add ES formated address country rule.
- New: Can define a hierarchical responsible on user and add a tree view to 
  see hierarchy of users.
- New: Can expand/collapse menus, categories and users list.
- New: extra parameters are supported into ODT/ODS templates.
- New: total per vat rate are available as tags for ODT/ODS templates.
- New: Some part of interface use more CSS3 (ie: agenda)
- New: [ task #707 ] Create option "ProfIdx is mandatory to validate a invoice".
- New: Can define if we want to use VAT or not for subscriptions (foundation module).
- New: Can define a default choice for "More action when recording a
  subscription" (foundation module).
- New: Add link to check professional id for India.
- New: [ task #731 ] Uniformize ref generation
- New: [ task #748 ] Add a link "Dolibarr" into left menu
- New: Script email_unpaid_invoices_to_representative accepts now a parameter "test"
  and a "late delay".
- New: Can define different clicktodial setups for each user.
- New: Add hidden option INVOICE_CAN_NEVER_BE_REMOVED.
- New: Enhance agenda module to reach RFC2445 ("type" not enabled by default and add
  "busy" information).
- New: Add module Opensurvey.
- New: Default approver for holidays is set by default to hierchical parent.
- First change to prepare feature "click to print" (IPP) for PDF.
- New: [ task #350 ] Merge tab customer and prospect.
- New: [ task #710 ] Add substitution into mailing send (and HTML is now valid).
- New: [ task #711 ] Add combobox for contact, as done for product/thirdparty.
- New: [ task #714 ] In Emailing module admin autogenerate security key of READRECEIPT.
- New: [ task #743 ] GED : Add aministration option to disable autotree display.
- New: [ task #767 ] Customer Address fallback when a contact doesn't have an address.
- New: [ task #768 ] WYSIWYG for all mails.
- New: [ task #773 ] Add Project document in GED(ECM) modules.
- New: [ task #783 ] Add more types for extra parameters (lists, phone, emails, checkbox,
  prices, radio).
- New: [ task #798 ] Add range limit date on product/services as it is done on order 
  and invoice.
- New: [ task #814 ] Add extrafield feature for projects ands tasks.
- New: [ task #770 ] Add ODT document generation for Projects module.
- New: [ task #741 ] Add intervention box.
- New: [ task #826 ] Optionnal increase stock when deleting an invoice already validated.
- New: [ task #823 ] Shipping_validate email notification.
- New: [ task #900 ] Review code of ficheinter.class.php
- Fix: [Bug #958] LocalTax2 for Spain fails on Suppliers
- Fix: [ bug #972 ] Auto completion contact field do not take account the min caract number before search
- Fix: [ bug #971 ] html.form.class.php select_contact with autocomplete do not exclude id from exclude array
- Fix: Expedition creation, can retreive product from other expedition

For translators:
- Update language files.

For developers:
- System of menu managers has been rewritten to reduce code to do same things. 
- An external module can force its theme.
- Add function dol_set_focus('#xxx').
- A mymodule can bring its own core/modules/mymodule/modules_mymodule.php file.
- Removed not used libraries.
- More web services. 
- Renamed some database fields, code variables and parameters from french to english.
- First change to manage margins on contracts.
- Add hook getFormMail.
- Function plimit of databases drivers accept -1 as value (it means default value set
  into conf->liste_limit).
- New: Add option dol_hide_topmenu, dol_hide_leftmenu, dol_optimize_smallscreen,
  dol_no_mouse_hover and dol_use_jmobile onto login page (to support different terminal).
- New: dol_syslog method accept a suffix to use different log files for log. 
- New: Type of fields are received by export format handlers.
- New: when adding an action, we can define a free code to tag it for a specific need.
- New: Enhance Dolibarr migration process to include migration script of external 
  modules.
- New: [ task #811 ] Uniformanize note field.
  

WARNING: If you used external modules, some of them may need to be upgraded due to:
- Fields of classes were renamed to be normalized (nom, prenom, cp, ville, adresse, tel
  were renamed into lastname, firstname, zip, town, address, phone).
  This may also be true for some fields into web services.
- If module use hook pdf_writelinedesc, module may have to add return 1 at end of 
  function to keep same behaviour.

TODO:
backport commit 53672dff75f4fdaeeed037ff9d15f860968022ca to fix confirm with jmobile
backport commit 384e3812eb73a15adafb472cacfb93397a54459b to fix W3C/edit contract
 


***** ChangeLog for 3.3.5 compared to 3.3.4 *****
- Fix: Change to make debian package ok despite removal of ckeditor.
- Fix: jcrop file to match debian rules
- Fix: Add missing country UK.
- Fix: Minor fix into package.
- Fix: Add missing label on project field.

***** ChangeLog for 3.3.4 compared to 3.3.3 *****
- Fix: [ bug #1001 ] Social Contribution : State not correct
- Fix: Better management of pdf generation when tcpdf is not available.
- Fix: Change to be more debian compliant natively.

***** ChangeLog for 3.3.3 compared to 3.3.2 *****
- Fix: [ bug #903 ] Fatal error: Call to undefined function dol_get_first_day() in htdocs/commande/liste.php
- Fix: [ bug #934 ] Error on proformat invoice creation (pgsql)
- Fix: [ bug #947 ] Can't create proposal lines with unit price = 0

***** ChangeLog for 3.3.2 compared to 3.3.1 *****
- Fix: Dutch (nl_NL) translation
- Generalize fix: file with a specific mask not found, again
- Fix: translations and BILL_SUPPLIER_BUILDDOC trigger
- Fix: Can't reset payment due date
- Fix: Orderstoinvoice didn't act as expected when no order was checked
- Fix: Bad link to all proposals into Third party card if customer is prospect
- Fix: Some bugs on withdrawal rejects
- Fix: [ bug #774 ] Bug on creating event with box "all day" crossed
- Fix: [ bug #787 ] Invoice supplier box incorrect tooltip when delay on payment
- Fix: [ bug #789 ] VAT not being calculated in POS
- Fix: [ bug #790 ] Spanish localtax RE not being correctly calculated
- Fix: [ bug #794 ] Lost filter on zipcode in prospect list 
- Fix: [ bug #806 ] Margins module with orders2invoice does not respect cost price
- Fix: [ bug #810 ] Cannot update ODT template path
- Fix: [ bug #816 ] Sales journal does not reflect localtaxes
- Fix: [ bug #817 ] Purchases journal does not reflect localtaxes
- Fix: [ bug #824 ] MAIN_DB_PREFIX not use into dictionnary
- Fix: [ bug #828 ] Error when code_region is not a number in llx_c_regions (with postgres)
- Fix: [ bug #855 ] Holiday approval email in French
- Fix: [ bug #856 ] (Holidays module) Mail error if destination user doesn't have an email
- Fix: [ bug #857 ] Invoice created from shipment does not have the order discount
- Fix: [ bug #861 ] Impossible to create a new event in agenda
- Fix: [ bug #827 ] AJAX search does not respect multiprice level
- Fix: [ bug #865 ] Dolibarr navigation array in project/task do not work
- Fix: [ bug #866 ] Standing order from an invoice suggests invoice total amount instead of remaining to pay
- Fix: [ bug #788 ] Date of linked interventions are not shown
- Fix: external users should not see costprice and margin infos
- Fix: [ bug #806 ] Tasks are ordered alphabetically instead of chronological order

***** ChangeLog for 3.3.1 compared to 3.3 *****
- Fix: [ bug #733 ] Mass emailing tools do not support <style HTML tag
- Fix: Package for launchpad
- Fix: [ bug #736 ] Missing column in llx_c_chargesociales  
- Fix: Localtax2 for Spain must be based into buyer
- Fix: [ bug #762 ] Bad profit calculation in Reporting
- Fix: bug dictionnary with wrong prefix table

***** ChangeLog for 3.3 compared to 3.2.* *****
For users:
- New: Add holiday module, to declare and follow holidays of your employees.
- New: Add margin management module.
- New: Add new theme Amarok.
- New: [ task #289 ] Can reorder tasks.
- New: Add field "signature" into user card. If filled, text is added 
       at end of predefined email texts. If option MAIN_MAIL_DO_NOT_USE_SIGN is on, this
       feature is disabled.
- New: Can input a payment back onto an credit note.
- New: Add link "Back to list" on all cards.
- New: After first install, warning are visible onto mandatory setup not
       configured. Show also total number of activated modules.
- New: Can filter list of proposal, order or invoice on sales representative.
- New: Add supplier ref on supplier orders.
- New: Can export supplier orders and customers shipments.
- New: First change to install external plugins from gui (experimental). 
- New: Monaco is like France for default vat calculation
- New: Can list elements (invoices, orders or proposals) on a particular
  user contact). This allow to view a "basket" of its elements.
- New: Show bank account on payment list of invoice card.
- New: Cloning project allow to clones task, notes, projects files, tasks files, contacts. 
- New: Enhance default style.
- New: Can edit and resiliate member status from list.
- New: Can insert URL links into elements lines. Also reported into PDF.
- New: When a member is validated, we can subscribe to mailing-lists
       according to its type.
- New: Add a tab into members statistics to count members by nature.
- New: Add link to third party into sells and purchase journal.
- New: Suggest a method to generate a backup file for user with no access
       to mysqldump binary.
- New: Can also use extrafields on contacts/addresses and users.
- New: Support unique field for extrafields.
- New: Extra fields supports more types (int, string, double, date, datetime).
- New: Can correct stock of a warehouse from warehouse card.
- New: [ task #185 ] Can input amount when correcting stock to recalculate PMP.
- New: [ task #454 ] Add "No category" into filters on category.
- New: Auto check box on page to edit interface options of user.
- New: More surface control on stock correction page.
- New: Add great britain provinces.
- New: [ task #494 ] Send an email to foundation when a new member has auto-subscribed.
- New: [ task #326 ] Add a numbering module to suggest automatically a product ref.
- New: Add conditional substitution IF/ELSEIF/ENDIF for ODT templates.
- New: Add unit foot2, inch2, foot3 and inch3 for surface and volumes.
- New: Can select thirdparties into emailing targets, even if module category is not enabled.
- New: [ task #498 ] Improvement of the block to add products/services lines.
- New: ECM autodir works also for files joined to products and services.
- New: Add a selection module for emailing to enter a recipient from gui.
- New: Allow to search thirds and products from barcodes directly from the permanent mini search left box.
- New: Allow to search product from barcodes directly from invoices, proposals... through AJAX.
- New: Can make one invoice for several orders.
- New: POS module can works with only one payment method (cach, chq, credit card).
- New: Add possibility to defined position/job of a user.
- New: Add hidden option to add slashes between lines into PDF.
- New: [ task #210 ] Can choose cash account during POS login.
- New: [ task #104 ] Can create an invoice from several orders.
- New: Update libs/tools/logo for DoliWamp (now use PHP 5.3).
- New: Added ODT Template tag {object_total_discount_ht}
- New: Add new import options: Third parties bank details, warehouses and stocks, categories and suppliers prices
- New: English bank account need a bank code (called sort code) to identify an account. 
- New: Can choose menu entry to show with external site module.
- New: Add hidden option MAIN_PDF_MARGIN_LEFT, MAIN_PDF_MARGIN_RIGHT, MAIN_PDF_MARGIN_TOP, MAIN_PDF_MARGIN_BOTTOM to force margins of generated PDF.
- New: [ task #314 ] Can define if prof id are mandatory or not.
- New: Add button on order card to create intervention from services.
- New: Add search box to find products by supplier reference.
- New: Add option MAIN_HELPCENTER_LINKTOUSE to define target link "I need help" onto logon page. 
- New: [ task #608 ] Can clone a supplier order with prices updates
- New: [ task #559 ] Can define a discount % regarding quantity in supplier prices and price by quantity in customer prices
- New: [ task #527 ] After cloning a suplier invoice, go onto invoice ref into edit mode

New experimental module:
- New: Add commissions management module.

- Fix: [ bug #499 ] Supplier order input method not translated
- Fix: No images into product description lines as PDF generation does not work with this.
- Fix: Errors weren't being shown in customer's & supplier's orders
- Fix: Lastname wasn't being recorded in xinputuser emailing module.
- Fix: [ bug #653 ] Error while creating agenda additional attributes
- Fix: [ bug #654 ] Event rapport PDF showing ActionAC_OTH_AUTO
- Fix: [ bug #658 ] Search on bank do not work for description
- Fix: [ bug #659 ] Comment in recurrent invoices is not stored
- Fix: [ bug #622 ] Attaching wrong file when sending the invoice via e-mail

For developers:
- New: Add webservice for thirdparty creation and list.
- New: A module can overwrite templates parts.
- New: Can add a link on title field of added dictionnary.
- New: Uniformize code.
- New: Add option WORKFLOW_DISABLE_CREATE_INVOICE_FROM_ORDER and 
       WORKFLOW_DISABLE_CLASSIFY_BILLED_FROM_ORDER.
- New: A module can add several css and js.
- New: removed deprecated methods
       ldap::connect, formadmin::select_lang,
       html::select_tva
- New: Add custom substitution function for ODT product lines: mymodule_completesubstitutionarray_lines()
- New: Basic implementation of hooks and triggers for a lot (most) of core modules: 
  action/calendar, trips and expenses, dons, vat payment, contact/society, contract, product lines, 
  expedition, order supplier and order invoice (lines included), intervention card, project, tasks.
- New: Add ChromePHP output into syslog module.
- New: Add PRODUCT_PRICE_MODIFY trigger.
- New: Created function to retrieve total amount of discount of an invoice/proposal...
- New: We can use a dynamic value ($conf->global->XXX for example) into titles of menus.
- New: Use PHP classes DateTime* for some data functions instead of adodb 
- Qual: Renamed SUPPLIER_INVOICE_BUILDDOC trigger to BILL_SUPPLIER_BUILDDOC
- Qual: Renamed INVOICE_SUPPLIER_DELETE trigger to BILL_SUPPLIER_DELETE
- Qual: Renamed SUPLIER_ORDER_BUILDDOC trigger to ORDER_SUPPLIER_BUILDDOC
- Qual: Renamed CONTRACTLINE_DELETE trigger to CONTRACT_LINE_DELETE
- Qual: Renamed all ficheinter.class.php triggers so that they start with 'FICHINTER_'
- Fix: [ bug #655 ] ORDER_REOPEN trigger incorrectly named
- Fix: [ bug #656 ] Contracts trigger CONTRACT_MODIFY incorrectly named
- Fix: [ bug #657 ] Usergroup class' GROUP_DELETE trigger incorrectly named

For translators:
- New: Update language files (de, tr, pt, ca, es, en, fr).
- New: Added bg_BG autotranslated language.
- New: Translate the donation receipt.

Dolibarr license has also been updated from GPLv2+ to GPLv3+.



***** ChangeLog for 3.2.3 compared to 3.2.2 *****
- Fix: Some permission into agenda module.
- Fix: Generation of PDF was not using correct font for some languages.
- Fix some translations.
- Fix: [ bug #607 ] Nom de société avec guillemets.
- Fix: Option MAIN_MAIL_SENDMAIL_FORCE_BA and MAIN_FIX_BUGGED_MTA was not
  complete.
- Fix: comaptiblity with multicompany module.
- Fix: Bad label when validating/paying an invoice from POS module.
- Fix: Correct recipient into rouget template.
- Fix: A lot of fix into PDF pagebreak management.
- Update VAT for some countries.
- Firstname was missing when sending email from file list.
- Added en_SA language.



***** ChangeLog for 3.2.2 compared to 3.2.1 *****
- Fix: Modify spanish VAT to new rates.
- Fix: Add error message when creating already existing product.
- Fix: Edition of percentage of an event.
- Fix: Minor look fix for theme bureau2crea.
- Fix: Start and end date not saved at project creation
- Fix: Default vat is zero for customer invoices if company does not use vat
- Fix: Localtaxes unit prices precision



***** ChangeLog for 3.2.1 compared to 3.2.0 *****
- Fix: Edit of projects.
- Fix: Activation of modules does not fails if directory install was removed.
- Fix: [ bug #444 ] Regression on auto-closing for proposals and orders.
- Fix: Update translations (catalan, french, spanish, brazilian).
- Fix: [ bug #445 ] Hex escaping in descriptions.
- Fix: error when validating shipment for non predefined products with a
  selected warehouse.
- Fix: Bad local taxes if price base type is TTC for spanish local taxes.
- Fix: Phone not saved when using web service.
- Fix: [ bug #464 ] Payment form should allow to add transmitter for bank transfers.
- Fix: Allows to use a comma decimal separator in supplier invoices payments.
- Fix: Translation for tr_TR, es_ES, pt_BR.
- Fix: Products with no prices not visible.
- Fix: Access to product card created with very old version of Dolibarr.
- Fix: Delete temporary files after validating an invoice.
- Fix: preview of supplier order and invoice template.
- Fix: [ bug #485 ] Configurated amount for public auto-subscription form is not taken into account
- Fix: Average amount graphs weren't comparing the previous year stats
- Fix: Closed project didn't show the new status unless the page was refreshed
- Fix: Files were not being uploaded to a project's task
- Fix: [ bug #503 ] Unable to delete linked file to a deposit
- Fix: [ bug #501 ] Error while trying to modify an user
- Fix: [ bug #506 ] Can't set percentage of a started event
- Fix: Bad assignation of const for pdf delivery module name



***** ChangeLog for 3.2.0 compared to 3.1.* *****
WARNING: PHP lower than 5.x are no more supported.
WARNING: Because of a major datastructure change onto supplier prices tables, be aware
to make a backup of your database before making upgrade.

For users:
- New: Each user can remove/add its own boxes.
- New: Add signature at end of predefined email text.
- New: Can use personalized fields on products/services.
- New: Can attach files on social contributions.
- New: Show payments terms and conditions onto muscadet template.
- New: Can open back a closed commercial proposal.
- New: show thirdparty barcode on main tab.
- New: Can input note (private and public) during note and expenses creation.
- New: Print ticket show invoice ref into POS module.
- New: Can edit customer discounts from invoice create and edit card.
- New: task #11243: Show quantity into stocks for each sub-products into the sub-product tab.
- New: task #10500: Option to choose if professional id are unique.
- New: Add hidden option FOURN_PRODUCT_AVAILABILITY.
- New: task #11123: Add best supplier price.
- New: Enhancement in styles.
- New: Can conciliate several lines in one operation.
- New: task #11289 : Modify third party accountancy code generator aquarium.
- New: task #10606 : more comprehensive message error.
- New: task #11278 : Option into point of sale module to add services in list.
- New: task #11261 : Add an entry into menu called "New shipment".
- New: [ task #187 ] Gerer les evenement recurrents dans les imports ical.
- New: Make option MAIN_GENERATE_DOCUMENTS_WITHOUT_VAT available by default.
- New: Can build PDF in USLetter format or canada format (change paper size).
- New: Can export into Excel 2007 format.
- New: Add hidden option CASHDESK_FORCE_STOCK_ON_BILL
- New: Can search on part of barcode into POS module.
- New: Cheques into cheques receipts are ordered by operation date.
- New: Add hidden option MAIN_DISABLE_PDF_AUTOUPDATE to avoid generating pdf each time data change.
- New: Add hidden option PROJECT_HIDE_UNSELECTABLES to hide project you can't select into combo list.
- New: Add option INVOICE_POSITIVE_CREDIT_NOTE.
- New: Support zip/town autocompletion into warehouses.
- New: Add box for last expired services.
- New: Reduce seriously size of packages.
- New: Can define country code for import.
- New: When invoice was generated from order, order date is visible on PDF, after order ref.
- New: [ task #181 ] Hide password of click2dial in user card.
- New: Chart are faster to build
- New: Value of data into charts are visible on mouse hover.
- New: Import wizard can import contacts.
- New: Import wizard can import personalized fields.
- New: Personalized fields support int type.
- New: Install process is now two times faster.
- New: Can sort files into backup tool.
- New: Default output charset are utf8 into backup tool.
- New: Add brazilian states.
- New: Increase usability of module project.
- New: [ task #285 ] Add search filter on project in tasks list.
- New: Automatic list of documents in ECM module is ok for customers,
       suppliers invoice, orders, customers orders, proposals and social contributions.
- New: All professional id can contains up to 128 chars instead of 32. 
- New: [ task #176 ] Allow to use ODT templates for proposals and orders like it's done for invoices
- New: Add hidden option MAIN_ADD_PDF_BACKGROUND to add a PDF as background of invoice/order generated PDF.
- New: Can convert a product/service into service/product.
- New: Show delivery date into proposal template azur. 
- New: Support tags into header and footer into ODT templates.
- Fix: Can use POS module with several concurrent users.
- Fix: Installer don't fails with Mysql version that added a ssl_cypher field.
- Fix: Sanitize input parameters.
- Fix: [ bug #368 ] Product list
- Fix: [ bug #370 ] Filter in accountancy -> suppliers_bills
- Fix: [ bug #399 ] Bad calculation of local taxes in update line products
- Fix: [ bug #427 ] Bad links to wiki help in certains menus

For developers:
- New: Can add a left menu into an existing top menu or left menu.
- New: Add webservice to get or create a product or service.
- New: Add webservice to get a user.
- New: Add more "hooks" (like hooks to change way of showing/editing lines into dictionnaries).
- New: Log module outputs can be setup with "or" rule (not only "xor").
- New: Add FirePHP output for logging module.
- New: Add trigger ACTION_DELETE and ACTION_MODIFY.
- New: Trigger now have a priority to define sort execution order.
- New: Can define different requests according to database type into migration files.
- New: Add "canvas" feature to overwrite page of thirdparty, contact, product with yours.
- New: Removed artichow deprecated libraries.
- New: A page can force reload of css style sheet
- New: A module can add import description for import wizard, even for tables with foreign keys.
- New: Can add tabs on statistics views.
- New: Add CSS id/class into public payment pages.
- Qual: Add a lot of more PHPUnit tests.
- Qual: Data structure for supplier prices is simpler.
- Qual: Removed no more used external libraries.
- Qual: Cleaned a lot of dead code.
- Qual: More OOP (usage of "abstract", "static", ...), uniformize constructors.
- Qual: Fix a lot of checkstyle warnings.
- Qual: task #216 : Move /lib into /core/lib directory
- Qual: task #217 : Move core files into core directory (login, menus, triggers, boxes, modules)
WARNING: To reduce technic debt, all functions dolibarr_xxx were renamed int dol_xxx.



***** ChangeLog for 3.1.3 compared to 3.1.2 *****
Fix: PgSQL - property must be set if success
Fix: Provide a solution for backup when mysqldump is not available
Fix: Bug #460 - Wrong entity assignment when creating a warehouse
Fix: bug #405 - Late icon always displayed on comm/propal.php



***** ChangeLog for 3.1.2 compared to 3.1.1 *****
- Fix: Can clone a proposal
- Fix: Add member ID in substitution method
- Fix: Duplicate end tag and missing form parts
- Fix: Support companies with no prof id.
- Fix: Sanitize data
- Fix: Bug #318
- Fix: Bug #369
- Fix: More bugs



***** ChangeLog for 3.1.1 compared to 3.1.0 *****
- New: Add option FACTURE_DEPOSITS_ARE_JUST_PAYMENTS. With this option added, 
       credit notes are not removed from total amount of invoice but are just 
       payments used to reducs remain to pay.
- New: Added hidden option MAIN_FIX_FOR_BUGGED_MTA to fix bugged MTA.       
- Fix: Removed warnings during install.
- Fix: State into address of paypal payments were lost.
- Fix: Currency into paypal payments were always euros.
- Fix: Removed Bare LF from emails sent with smtps method.
- Fix: Can show report on selected period.
- Fix: product removed from list after deleted into order.
- Fix: [bug #270] PostgreSQL backend try to connect throught TCP socket for 
- Fix: price was not without tax when using multiprice into POS module.
- Fix: Can delete bank account.
- Fix: [ bug #277 ] Year dropdown in table header of supplier invoices.
- Fix: Some other very minor fixes.


***** ChangeLog for 3.1 compared to 3.0 *****
WARNING: IE6 browser is no more supported in this version.
For users:
- New: War against number of clicks:
     - When adding a free bank transaction, form to add next one is still
       visible (save one click).
     - task #10969 : Add checkbox to close automatically invoice if
       payment is complete (save 3 clicks).
     - Reduce a step into supplier order workflow to save time. If user
       has permission to approve, order is approved when order is validated.
       (Save 2 clicks).
     - In commercial main menu, left menu are already opened. This save one click
       to open a proposal or order.
     - Can add a discount for third party, during invoice edition (and we 
       saved clicks again).
     - When creating a contract, sales representative are preset to user. This save
       4 clicks.
     - Can edit several fields in bank transaction line page into one update.
     - Creation of contacts from third party page go back to third party.
     - Preselect model if there is only one. This save 2 clicks. 
     - Can remove a project if project has tasks. No need to delete task one by one.
- New: Enhance donation module. Add a status "canceled".
- New: Add filters on all statistics report pages.
- New: If a service contains subproducts, subpoducts are decrease when service
       is decrease.
- New: Add status for third parties to disable a third party.
- New: Can send interventions cards by email.
- New: Increase list of available notifications into module Notifications.
- New: Add option MAIN_FIRST_TO_UPPER to force upper case of first 
       letters for names and firstname.
- New: Can filter of payment type in bank transaction list.
- New: Status of users is visible into user list.
- New: Support BSB code for bank account in Australia.
- New: Can set date of payment for autocreate invoice/payment when 
       creating a foundation subscription.
- New: Can edit note of payment.
- New: Option to make login not mandatory in member module.
- New: Add box for last members for foundation module.
- New: A specialized menu can now be used when using smartphones.
- New: Can add information on current user on ODT generation.
- New: Prefix on third party is not used by default. Hidden option
       SOCIETE_USEPREFIX can restore old feature.
- New: Standing orders module use bank account from banks module.
- New: Ask password when creating a user from a contact.
- New: task #10577: Use a numbering module for shipment and contract.
- New: Can create manually order from proposal.
- New: Add a first workflow module to create automatic action on some
       events (create order on proposal closing).
- New: Use autocompletion on invoice select when creating replacement 
       or credit note invoice.
- New: task #10885: Add a week view for calendar.
- New: task #11018: Add a status "not applicable" on events.
- New: Add subscriptions/country/region/town statistics for member module.
- New: Can define a proxy for external web access.
- New: task #11003: checkbox on checks for deposit.
- New: Add status into export. Add third party default language into export.
- New: Can filter on date and bank account when building check receipts.
- New: task #10958 : Add link to cheque receipts into bank transaction 
       line if exists
- New: Can import external ical url into dolibarr agenda view.
- New: Can add a logo on third parties card.
- New: task #11194 : Can delete uploaded photos 
- New: task #9744 : Add the barcode to select products on Point of Sale module
- New: Subscription/Unsubscription to mailman mailing-list can be done on 
       validate/resiliate in foundation module.
- New: Can use extrafields on third parties.
- New: Add chart to report counts by status on element home area pages.
- New: Look: Usage of Jquery Notify to show result or error messages on action.
- New: Look: Minor enhancements into agenda view.
- New: Look: Nicer tooltips with transparency and shadow.
- New: task #11004: Create invoice from intervention.
- New: task #10501: Can use point of sale with different bank accounts.
- Fix: Better Postgresql compatibility.
- Fix: Numbering module for invoices use same number for invoice 
       and credit note if mask is same.
- Fix: Debug and clean withdraw module.
- Fix: Allow access permission for point of sale module.
- Fix: Permissions issues with suppliers.
- Fix: Admin dict data is showing with active language 

For developers:
- New: External modules can add tabs on agenda views.
- New: External modules can also remove default tabs.
- New: External modules can force skin directory so force their own skins.
- New: External modules can add their own menu manager.
- New: External modules can force menu manager.
- New: External modules can overwrite all default language files by
       forcing priority on langs directories on its own lang directory.
- New: External modules can show export list with an "enabled" condition.
- New: Support a backtopage parameter on contact creation page.
- New: Add id on div to show logo.
- New: Install wizard can activate a module at end of install.
- New: Dictionary setup works with very large external dictionnaries (Add 
       page navigation).
- New: Add api to draw graphics with javascript (using Jquery Flot).
- New: Can add user login into menu urls added by modules.

For translators:
- New: Add fa_IR language.
- Fix: Move language ar_AR to ar_SA, sv_SV to sv_SE and da_Da to da_DK.



***** ChangeLog for 3.0 compared to 2.9.* *****
For users:
- New: Can edit date of cheque receipts.
- New: Add Sales journal and Purchase journal report.
- New: Can create supplier invoice from supplier order.
- New: Support login by openid
- New: Support "full day" event in calendar module.
- New: Add a weather on dashboard.
- New: Add a Paypal module.
- New: Can choose third party to use in point of sale module during logon.
- New: A lot of enhancements into ECM module:
       Directories can contains special characters,
       Speed enhancements,
       Directories can be created outside of Dolibarr, refresh button will 
       update database,
       Can rename a file.
- New: Reordering lines in invoice, orders, commercial proposal is faster (use Ajax
       technology).      
- New: Can import members using assistant.
- New: Can exclude deposit, replacement or credit notes in script rebuild_merge_pdf.
- New: task #10473 : Option MAIN_PROFIDx_IN_ADDRESS must no more be hidden.
- New: Can generate business card for on particular member.
- New: Task #10553 : Can attach files on members card.
- New: Can filter on payment type and bank account in payment lists.
- New: When sending supplier orders by mail, a text is predefined.
- New: Upgrade process works with Postgresql.
- New: Task #10538: Add filter on expiration date of subscription for
       foundation module email selector.
- New: Task #9643: Add 2 status (tosell/tobuy) on products instead of only
       1 status for both selling and buying.       
- New: Can input payment conditions on several lines.
- New: Add hidden option MAIN_LOGOUT_GOTO_URL to set the exit url after
       a logout.
- New: For germany, we invert order of address.
- New: Add hidden option MAIN_SERVICES_ARE_ECOMMERCE_200238EC.
- New: Support NPR in customer product prices.
- New: Add more volume units (ounce, gallon, inch, feet, ...)
- New: Delivery date accepts hours and minutes.
- New: Can add a comment on stock dispatching to be save into stock movements.
- New: Can filter product list with too low stocks.
- New: Add option to send all emails sent to a bulk carbon copy.
- New: Preview of emails sent by member module is shown.
- New: task #10100 : Add button to create invoice from a subscription
- New: Reorganize tabs on third parties.
- New: Option MAIN_INVERT_SENDER_RECIPIENT is available in einstein pdf template.
- New: Easier way to define url for clicktodial module.
- New: Add a fckeditor test area in fckeditor module setup.
- New: Add property "Event on full day" on agenda
- New: Enhancement and better compatibility (google, thunderbird) for agenda export.
- New: Can use image editor on user photo.
- New: Task #10796: Add Spain ProfId1 Verification
- New: Page "supplier summary" is now available.
- New: Task #10611: Add option to choose order of field in bank account info on PDF
- New: If a transaction was reconciliated and should not, there was no way to reverse error.
- New: Ubuntu package now works also on debian.
- Perf: Avoid reading database to determine country code after each
        page call.
- Fix: Special chars are now supported in ECM module for filename (not yet for
       directories).
- Fix: Better Postgresql compatibility.
- Fix: Box order is saved when moved.
- Fix: Database name can contains "-" characters.
- Fix: In coloring negative amounts.
- Fix: Date input use date format of user and not dd/mm/yyyy format.
- Fix: Fixed a very old bug making file attachment fails with some emails 
       readers when using "mail php function".
- Fix: When cloning commercial proposal, due date is creation date + delay
       by default.
- Fix: Can edit ordering methods.

For translators:
- New: Update and complete slovenian language sl_SL.
- New: Add full manually translated files for de_AT en de_DE (thanks to eCleaner.at).
- New: Create the language ja_JP.
- New: Add el_GR language.

For developers:
- New: Add jquery by default.
- New: Removed PWC libraries.
- New: Removed Scriptaculous libraries.
- New: Removed Prototype libraries.
- New: Add first Selenium GUI tests.
- New: Enhance a lot of internal function to build external modules
       more easily.
- New: Add a user field ref_ext in object tables to allow external
       systems to store their id and make self-developed synchronizing
       functions easier to build.        
- New: Local user timezone is saved into session (not used yet).
- New: Works with Mysql 5.5.
- Qual: Menu system code is simpler.
- Qual: Mutualize some duplicate code.
- Qual: Renamed some fields into database to be more internationnal.
- Qual: Removed deprecated code.


***** ChangeLog for 2.9 compared to 2.8.* *****
For users:
- New: POS module allow to choose which warehouse to use.
- New: Support "Department/State" field on company setup, contact, 
       bank account and members card.
- New: Can reopen a refused/canceled supplier order.
- New: Add Gant diagramm on project module.
- New: Add a new mode for automatic stock increase: Can be increased
       on dispatching of products from a supplier order receipt.
- New: Can set a past delay to limit calendar export.
- New: Can attach files on emailing campaigns.
- New: Add statistics on trips and expenses module.
- New: Can reopen a closed customer order.
- New: Add module externalsite to add a web site/tools inside 
       menu and a Dolibarr frame.
- New: Can link trips and fees to a project.
- New: Add civility title in foundation module.
- New: Can set accountancy code for product (buy and sell).
- New: Can filter third parties lists on categories.
- New: Can filter products and services lists on categories.
- New: task #10202 : Support categories for members.
- New: Can build documents for third parties (Using ODT templates, need PHP 5.2+). 
- New: Support new products properties: length and area.
- New: Add the "payment due before" field in invoice exports.
- New: Add feature to resize or crop image files (for products photos)
- New: task #10113 : Show list of emailing on clicking on "number of mass emailing received"
- New: Add default language for third parties and use it when multilang is enabled
       to define default language for document generation.
- New: Can reopen a closed supplier invoice.
- New: Move permission "see hidden categories" into "see hidden products/services".
- New: Can delete several files at once in FTP module.
- New: Add box "last contracts".
- New: Works even if Web hosting provider has disabled PHP "glob" function.
- New: Can now send supplier orders by email.
- New: task #10076 : Show content of message in notification module.
- New: Bank name is shown on invoice.
- New: IBAN value is called IFSC if country is India.
- New: Add option to choose to show firstname then name or name then firstname on PDF.
- New: Add company in fields exported by export of members tool.
- New: Reorganise bank menus.
- New: Bookmarks can be sorted on a particular order.
- New: Support spanish RE and IRPF taxes on invoices.
- New: Module category offers categories for foundation module.
- New: Can filter on category on third parties, products and members listings.
- New: A flag is visible before country labels.
- New: When activating a new module, permissions for admin user are set. This save
       time when configuring Dolibarr.
- New: Dolibarr 2.9 is faster than 2.8.
- New: A lot of more predefined VAT values, states, regions for 
       miscelaneous contries.
- New: Enhance skin engine to make themes easier.
- New: Add images into menu "eldy".
- New: Auguria theme is now more modern.
- New: Update tools refers to www.dolibarr.org but also www.dolistore.com web site.
- New: Postgresql experimental support seems to work completely. 
- New: Changes in Dolibarr core to allow to use cache servers (see Memcached module on
       dolistore.com).
- New: Default choice for interactive confirm box is yes by default, and no only for
       delete actions. This reduce number of clicks required to validate actions and 
       is still safe to dangerous actions.
- Fix: Durations are correctly shown for languages using PM/AM dates.
- Fix: A lot of fixes in Point of Sale module.
- Fix: Debug experimental module widthrawal.
- Fix: Format number was wrong for ar_AR language.
- Fix: Can change password if user has only permission "change password".
- Fix: Project PDF document shows all tasks.
- Fix: bug #29278 : SMTP fails with IP instead of hostname.
- Fix: Default language on login page was wrong.
- Fix: Complete support of euros sign (even in PDF).
- Fix: Bad setup of phpMyAdmin for DoliWamp installer.
- Fix: Tracking number should be available on sending sheets.
- Fix: Stock value is not reset when product is transfered into other warehouse. 
- Fix: A lot of not tracked bugs fixed.
- Fix: Some fixes in barcode management.
- Fix: Access to phpMyAdmin is now ok on new DoliWamp installation.

For translators:
- Fix: Major update of italian translation (it_IT).
- Fix: A lot of translation fixes in all languages.
- New: Added translations (sl_SL, is_IS).
- New: Add translations for the DoliWamp installer.

For developers:
- More comments in code.
- Uniformize some code. 
- All arrays "lignes" were renamed into "lines".
- Delete all useless pre.inc.php files (this also increase speed).
- Fix W3C errors in page forging.
- Qual: Mutualize code of menu managers.
- Better isolation of modules files and dolibarr core files. 
- Task #8682 : Remove functions unix_timestamp.
- The makepack tool now make pack with UID 500.
- More css class and div to output menu to allow more skins.
- Generated documentation can be build from Eclipse using Doxygen plugin.
- Snapshot is provided with PHPunit tests.

WARNING: 
- A lot of class files (*.class.php) has moved into subdirectories. So If you use
  or develop non official modules that includes Dolibarr classes, you will have to rename
  path to thoose classes into the include function.
- Also, parameters of the "fetch()" method for class "User" has changed to reflect
  other fetch methods.   
- If you build a personalised themes, you must rename the style sheet into style.css.php.   
- This version is also the last one to support PHP 4.*, Mysql 3.1, IE6.
  Dolibarr 3.* will be supported with PHP 5+ and MySql 4.1+ only.


***** ChangeLog for 2.8.1 compared to 2.8 *****
For users:
- Fix: Works on database with _ in name.
- Fix: Broken feature in trips and expense module.
- Fix: Can use $ in database and login/pass values.
- Fix: No error on upgrade if there is orphelins tasks.
- Fix: Failed to login when user agent string was longer than 128.
- Fix: bug #29526 : Numérotation Proposition Incorrecte après duplication


***** ChangeLog for 2.8 compared to 2.7.* *****
For users:
- New: Support note on trips module
- New: Can link contacts to projects
- New: Can removed attached file on email form if attachment was wrong.
- New: Add option to show your logo on top of left menu.
- New: task #9935: Can edit accountancy code.
- New: Add an option to make users email required.
- New: Module notification can send email on order or proposal validation.
- New: Can use any command line antivirus on file upload.
- New: A customer can also be a prospect.
- New: task #9802 : Can link an action to a project and use project to 
       filter agenda.
- New: Project can be set on contract creation.
- New: Initial sold can be conciliated on bank module.
- New: Add a default errors-to email for emailing module.
- New: Can filter on user on stock movement list.
- New: When creating a third party from a member, it is set as a new
       customer.
- New: Can use {tttt} in numbering mask setup. It will be replaced
       with third party type.
- New: VAT number is stored in one field. This is more "international".
- New: task #9782 : Add possibility to delete a warehouse.
- New: task #9640 : Add label for stock movements.
- New: task #9916 : Add FREE text for interventions card.
- New: Can define the new product ref when cloning.
- New: Project module support status of project and end date.
- New: Provide a ubuntu package.
- New: Add link to check a SIREN for french users.
- New: Add link "now" to fill date when creating invoices.
- Fix: Import module works even if prefix is empty in source file.
- Fix: bug #28055 : Unable to modify the date of a cloned command.
- Fix: bug #27891.
- Fix: Change of numbering module was not effective.
- Fix: Change error management when adding already used supplier ref
       for a product.
- Fix: Running sending-email.php
- Fix: Warning should not appears for invoice closed
- Fix: Import for companies works even with prefix empty.
- Fix: bug #28895 : Création d'utilisateur impossible.
- Fix: Can change password if has only permission change password.

For developers:
- Qual: Reorganize /dev directory.
- Qual: Change the way items are linked together.
- Qual: The login page now use a template in /core/template/login.tpl.php.
- New: Modules can add their own tab on projects cards.
- New: Add management of triger FICHEINTER_VALIDATE


***** ChangeLog for 2.7.1 compared to 2.7 *****
For users:
- Fix: Bad decimal management for it_IT and fr_BE languages.
- Fix: A third party created from a member is created as a 
       customer.
- Fix: Change of numbering module was not effective.
- Fix: Report of balance missing supplier invoices.
- Fix: Running sendmaing-email.php script.
- Fix: Detection of country for IBAN management.
- Fix: Update member photo.


***** ChangeLog for 2.7 compared to 2.6.* *****
For users:
- New: Add a print icon to show a page to print without menus.
- New: Can add a free text on bank cheque receipts.
- New: Price level can be defined also for prospects.
- New: Add a help and support center.
- New: Can export commercial proposals.
- New: Can use a cache for xcal exports.
- New: Option for faster confirmation process with one ajax popup.
- New: Complete theme bluelagoon and rodolphe
- New: Can select third parties emails in emailing module for all
       third parties with expired contract's lines.
- New: Can add a field errors-to in emailing.
- New: Can use inline images in emails.
- New: Add predefined invoices (can be use for repeated invoices).
- New: Add a confirmation when cloning products.
- New: Add stock in product lists.
- New: Can filter list of stock movement on date or product.
- New: Added a link from product list to their stock movements.
- New: Several speed enhancements after using the Google Page speed 
  plugin for FireBug.
- New: Add a confirmation on dangerous admin purge feature.
- New: Add navigation on donation sheets.
- New: Added estimated value for stocks.
- New: Added module Gravatar to found photo of users or members
       from their email on gravatar.com.
- New: Include Dolibarr version in suggested dump filename.
- New: Enhancement in project module.
- New: Add log tab on emailing module.
- New: Minor enhancements in look themes.
- New: Add option to hide help in menu.
- New: Added a "force LDAP synchronize" on member and contact cards.
- New: Can split a discount into two smaller discount. This allows to use a
       discount on an invoice even if invoice amount is lower than discount
       credit available.
- New: Can use variables into the free text on PDF (__TOTAL_TTC_, __TOTAL_VAT...)
- New: Increase page loading speed (all changes reported by Google PageSpeed
       tool has been added).
- New: Add support of constant MAIN_ONLY_LOGIN_ALLOWED to allow to lock all
       access to any users except the one defined in constant.
- New: Add an admin page of PHP sessions with a way to lock new connections
       for other users than yourself. Can also purge existing sessions.
- New: Add point of sale module.
- New: Better usage when using with smartphones.
- New: Add module FTP client.
- New: Can set first day of week.
- New: Installer now create a .htaccess to protect documents directory.
- New: Experimental support for Postgresql.
- New: Full support of SMTPS (can works with Google SMTP).
- Fix: "Now" link works when date popup is not used.
- Fix: Debug seriously the email notification module.
- Fix: Error Call to a member function trans when refusing a supplier order.
- Fix: Fix payment conditions on commercial proposals.
- Fix: Nb of orders to process was wrong.
- Fix: Customer code was not correct on PDF it if contains special 
       characters.
- Fix: Can update price even with "NPR" VAT rates.
- Fix: When product type is missing, description is not lost when adding 
       new product lines.
- Fix: CC and BCC in emails was not used if using SMTPS handler.
- Fix: Last character was lost when text end with n or r.
- Fix: LDAP synchronization is now more robust (transaction and 
  use modify instead of delete/add).
- Fix: Fix: Setup of member synchronization does not conflict 
  with contact or user synchronization.

For translators:
- Update some language files.
- Can accept right to left languages. Added an "automatic" arabe translation.

For developers:
- An external module can force the third party code to be required whatever
  is the rule of third party code module.
- Update fckeditor to 2.6.4.
- Update Smarty to 2.6.26.
- Removed some deprecated code and files.
- Creation of directory in module descriptor is simpler.
- Can use an alternate document_root directory to develop with 
  sources on two repositories.
- Removed useless code of old commercial module.
- Move some modules into the CVS modules repository dolibarrmod. This reduces
  amount of code in main branch.
- Updated wiki documentation.
- Better W3C standard.
- Can add init data when enabling a module.
- Can fix some corruptions in database by calling the update page 
  /install/repair.ksh
- Log files contains more information (PHP_SELD added and OS user used for 
  log of command lines scripts) 
- Can protect a module to not being enabled if javascript disabled.
- If module numberwords is installed, code can use langs->getLabelFromNumber 
  to get value of an amount in text.
- A module can add subsitution keys in makesubsitutions() functions.
- Add $conf->browser->phone defined to optimise code for smartphone browsers.
- All external libs are now in same directory /includes.
- All install files are now in same directory /install.


***** ChangeLog for 2.6 compared to 2.5.* *****
For users:
- New: Add filter on status in emailing selector for Dolibarr users.
- New: Can add bookmarks on all pages.
- New: Enhance bank transactions reporting.
- New: When creating a contact from a third party, informations from third
  party card are automatically suggested.
- New: Sort list of languages in combo box.
- New: EMails links are show with function dol_print_email
- New: Add graph report on number of entities in product statistics page.
- New: Can delete a supplier order whatever is its status.
- New: No limit on free text on PDF generated documents.
- New: Can force login value when creating a user from a member.
- New: Can clone commercial proposals and orders.
- New: Major enhancement of project module.
- New: Added product label in invoice exports fields.
- New: Add VAT number in export fields.
- New: Upgrade FPDF to 1.6
- New: Upgrade Scriptaculous to 1.8.2 and Prototype to 1.6.0.3
- New: Added keywords in PDF.
- New: Add hidden option MAIN_DISABLE_PDF_COMPRESSION.
- New: Add attachments on intervention cards.
- New: Can add personalized fields in emailing selectors.
- New: Customer code and supplier code can be defined automatically.
- New: Emailing feature can extract civility from contacts.
- New: Can create a third party from a member of foundation module.
- New: Can set a limit for stock alert to 0.
- New: Support SMTPS.
- New: Added a page /support to provide a help center service on Dolibarr.
- New: Distinct status "running not expired" from "running expired" in lines 
  contract status.
- New: Add a first version of a module for Paybox.
- New: Can add contact to suppliers orders.
- New: Changes to support the external Bit Torrent module.
- New: Can filter on social contribution type in list.
- New: Upload of joined files need create/modify permissions to work.
- New: For admin users, show the SQL request in export build.
- New: Can modify proposal date if status is draft.
- New: The help link on some pages now links directly to the wiki web page.
- New: Enhancements in barcode module.
- New: Can use decimal values in stocks.
- Fix: Partial payment on social contributions not shown on main page.
- Fix: Handle correctly the comment in status changing of supplier orders.
- Fix: Author, title and topic are correctly encoded in PDF.
- Fix: Now HTML output is always UTF8, this solve bad PDF encoding on old
  users.
- Fix: Save new model when changed on interventions.
- Fix: Failed to go on the future view of bank transaction if there is no 
  future bank transaction already wrote.  
- Fix: Bad ref in supplier list.
- Fix: Bad link in product statistics for supplier referrers.
- Fix: Usage of reset of cursor in personalized numbering modules for a particular
  month (@ option) was broken.
- Can add contacts to a supplier invoice.
- Fix: When an invoice is changed back to status draft, warehouse is increased 
  back.
- Fix: Category of a bank transaction was not saved.
- Fix: Clicktodial plugin works correctly now
- Fix: Multiprices features works correctly.
- Fix: Project module and task creation.
- Fix: Validation of order if a file was attached.
- Fix: A lot of fixes in PDF generators.
- Fix: Bad line/page break with long description of products on PDF.
- Fix: Option force invoice date to validation date working correctly.
- Fix: Creation of a member from the example public page works.

For translators:
- Added 10 more new language files.
- Added autotranslator tool. A tool to build/update automatically
  languages files using Google API for a new language. Wonderful to start a
  new translation.
  
For developers:
- Removed some deprecated files.
- Removed treemenu library.
- Renamed all function dolibarr_xxx into dol_xxx to have same prefix everywhere.
- Rewrite clone feature for supplier invoice to work like other clone features.
- First change to manage a future feature "stock PMP value".
- A module can add a new tab in third party view tabs.
- First change for future geoip module.


***** ChangeLog for 2.5 compared to 2.4.* *****
For users:
- Sessions timeout can be configured to overwrite PHP setup.
- Can filter on date in services list.
- Support bookmark add of product cards.
- Enhancement in stock management (Automatic increase/decrease
  from order or invoice is possible).
- New filter options in prospect lists (category and level).
- New view in ECM module.
- Look enhancements for graphics (add transparency).
- Added statistics report for supplier invoices.
- Added average amount in invoices statistics reports.
- Can move a contract line to another contract of same third party.
- Add an export definition to export interventions.
- Can set umask file permissions on Unix/Linux/BSD systems.
- Miscelanous bug fixes.
- A lot of other enhancements to increase productivity.
- All phone numbers show the clicktodial link if module is enabled.
- Can define hour and minutes in intervention cards.
- Can edit a validated intervention.
- Add filters on intervention list.
- Add juridical status and number of employees in third party 
  export definition.
- A lot of enhancements and translation in withdraw module.
- Full support of Mysql option mode=strict.
- Added a new event from member module to agenda tracked events.
- Can attach a file to suppliers orders.
- Change to make Bank Account Number form more "internationnal".
- Can clone an invoice.
- Can clone an emailing.
- Reduce memory usage (about 2%).
- Add weight and size in sendings module.
- Add a fast search form on left menu for member module.
- Fix: Do not show export filter for disabled modules
- Show greyed lines for not allowed export filters.
- Add nature in product fields (manufactured product or not).
- Add export filters for category module and trip and expenses module.
- Can choose login of dolibarr account created when create from contact

For translators:
- The errors language file contains only error or warning messages with 
  prefix Error or Warning.
- HTML Output is by default in UTF8 and language files can be provided
  in UTF8.

For developers:
- Update skeletons (some fixes and add function createFromClone).
- Add an experimental Cash Desk module.
- Added new triggers events in agenda module.
- All submodules are moved in the includes directory.
- Removed some deprecated files.
- Menu managers now use same class name for their menu entry
  and add a different value in an HTML id for each entry. This allows
  to build skins that use different style for each menu entry.
- All emails and url HTML output use same function.
- Add more integrity check on database
- Can disable modules on logon page. This make possible to
  have several profiles of demo with only one demo. Also added a new
  Dolibarr demo front page (in htdocs/public/demo).
- Allow modules to add new tabs.

   

***** ChangeLog for 2.4 compared to 2.2.* *****
For users:
- Add a calendar module (module agenda) with ical/vcal/rss export.
- Look enhancement in graphics (thanks artichow).
- Add tel and fax on delivery addresses.
- Add a tool to edit personalized menu.
- Add an ical and vcal export link in agenda and webcalendar module.
- Reduce memory usage.
- Now triggers are enabled/disabled according to module they refers to.
- Fix infinite loop on popup calendar.
- Change in tanslation to make Dolibarr easier to understand.
- Add a warning when sending a mail from a user with no email defined.
- Added clicktodial module.
- Add a property private/public in contact. This allows to user Dolibarr
  for a personnal address book.
- French NAF code can accept 5 chars.
- Supplier prices can be input with or without taxe.
- New generic numbering modules to offer more solutions for generating
  automatic id.
- Add new predefined exports wizards (stocks, suppliers, taxes...).
- Add feature to log security events (logon, change of users, passwords).
- Can link all documents (included supplier invoices and orders) to a 
  project.
- Can attach several files to email when sending an invoice, order or
  proposal by email.
- Can choose accuracy (number of decimals) for prices.
- Localization for decimal and thousand delimiter on number is fully
  supported.
- More informations reported in system information pages.
- Add a budget report.
- Added a security audit report.
- Other minor changes (features, look, fixes)
- Added compatibility with Firefox 3.
- Changes for compatibility with PHP6/Mysql6.
- Some bug fixes.

For translators:
- Added spanish es_ES translation.
- Added en_AU translation.

For developers:
- Removed useless code:
  Replaced phplot and phplot5 librairies by artichow.
  Removed cryptograph library replaced by artichow.
- Login functions are now externalised as modules.
- Update code skeletons examples.
- Several enhancements to make addon development easier.
- Add a tool to generate PHP classes completely mapped to a table.
- Added a check to enable external modules only if dolibarr version is
  high enough.
- Changes in wizard installer to allow building autoexe installer for
  Windows with Apache and Mysql included.


***** ChangeLog for 2.2 compared to 2.1.* *****
- Add more statistics on main page.
- Add option to add message on login page.
- Management of categories for third parties.
- Add volume on products properties.
- Support for LDAP authentication.
- Full member synchronisation with LDAP database in
  fundation module.
- More LDAP fields supported for user synchronization.
- Better logger for install.
- First changes to support UTF8.
- Add a "forget password" feature.
- Setup process can run several migrate files if need
  to jump several versions to upgrade.
- Support for webcalendar 1.1 in webcalendar module.
- Support for menu in database.
- Better support for using Dolibarr on more WHP.
- Removed some deprecated files and clean code.
- New theme: Auguria
- Removed PHP warnings.
- Some bugs fixes.
- Traduction more complete.
- Better code comments for Doxygen documentation.
- Better support of vcard export format.
- A lot of security enhancements (no more password in log files,
  crypted password in database, in config file...).
- Themes are full CSS compliant.
- A lot of other minor changes...
- Option to scan uploaded document by an antivirus.
- Transparency for picto files works with IE.
- Can drag and drop boxes on main page.


***** ChangeLog for 2.1 compared to 2.0.* *****
- Added a better installer.
- Support user and groups permissions.
- Translation in english and support for several languages.
- New enhanced look and several new themes.
- Small search boxes for each Dolibarr elements (invoices, contracts,
  orders, proposals...)
- Added an export assistant module to export main dolibarr data.
- Added backup tool to backup database via mysqldump.
- Added product categories management with a categorie tree.
- Management of companies' discounts (relative or absolute).
- Support credit note and discounts (relative and absolute) on
  commercial proposal, orders and invoices.
- Support multi-langual description for products.
- Graphical enhancements (picto to describe all status).
- Added more permissions (ie: can restrict access for a commercial user
  to elements of its companies only).
- Little enhancements to OSCommerce module.
- Added a second OSCommerce module working through web services.
- Added a Mantis module to have a Mantis application in Dolibarr menu.
- Building a PDF document for invoices works like other modules. You
  can change model just before generating the PDF.
- Can generate documents (PDF) for customer orders. Can send them by mail.
- Added FPDI and FPDI_Protection (ie: PDF with password-protection)
- Can make one payment for several supplier invoices.
- Rule to suggests passwords when creating a user are in modules
  allowing to add easily other rules.
- Option to encrypt passwords in database (MD5).
- Add Dolibarr triggers support on users creation/change.
- Add Dolibarr triggers support on payments.
- Add Dolibarr triggers on supplier and customers orders.
- Webcalendar triggers for actions on Member module.
- Support optional new javascript popup selector for date fields.
- Support for several RSS boxes in external RSS module. Setup easier.
- Can attach documents on Action, Orders, Invoices, Commercial proposals.
- Can attach contacts on proposals, orders, contracts, invoices.
- Preview on results of PDF generator modules in setup pages.
- Code cleaner. Remove unused or duplicate code.
- Save and show last connexion date for users.
- Enhancements on a lot of forms for better ergonomy.
- Can add/remove company logo.
- Added LDAP synchronisation for users, groups and/or contacts.
- Can configure your own SMTP server/port for mail sendings.
- Works even on "UTF8 by default" systems (Mysql, Linux...)
- Better compatibility with different PHP version or setup.
- Added mysqli driver.
- Add a WISIWYG editor (FCKEditor) to edit note and comment areas.
- Added AJAX features like a 'search product selector'.
- Modules boxes on main page can be dragged and dropped (with firefox only).
- Support for PHP5.
- Experimental support for Postgresql (not working yet, but waiting feedbacks).
- Removed obsolete files and documentation.
- Added admin tools (backup and files purge).
- Added a tool to build a lang package.
- Added a tool to build a module package.
- Added a tool to build a theme package.
- Traduction more complete.
- Added skeletons for code examples.
- Lot of fixes after 2.0 release not fixed in 2.0.1.
- Added more security option (ie: encrypted password in database)




***** ChangeLog for 2.0.1 compared to 2.0 *****
Minor bug fixes



***** ChangeLog for 2.0 compared to 1.0.* *****
ChangeLog file size is so important, that it is not included inside Dolibarr
package. You can find it at www.dolibarr.org<|MERGE_RESOLUTION|>--- conflicted
+++ resolved
@@ -38,10 +38,11 @@
 - New: Intervention documents are now available in ECM module
 - New: Add attachments on user card + in ECM module
 - New: Can add __PROJECT_REF__ and __TIHRPARTY_NAME__ into email topic or content template.    
-- New: [ task #1204 ] add a External reference to contract
 - New: [ task #1204 ] add Numering contrat module free (like leopard in product module)
 - New: [ task #712 ] Add warning when creating invoice from proposal or order, when there is already one invoice
 - New: Enable supplier price log table
+- New: [ task #1204 ] add a External reference to contract
+- New: [ task #1218 ] Can drag and drop an event from calendar to change its day.
 - Fix: [ bug #1487 ] PAYMENT_DELETE trigger does not intercept trigger action
 - Fix: [ bug #1470, #1472, #1473] User trigger problem
 - Fix: [ bug #1489, #1491 ] Intervention trigger problem
@@ -59,11 +60,6 @@
 - Fix: [ bug #1506, #1507 ] ECM trigger error problem
 - Fix: [ bug #1469 ] Triggers CONTACT_MODIFY and CONTACT_DELETE duplicates error message
 - Fix: [ bug #1537 ] Difference between societe.nom and adherent.societe.
-<<<<<<< HEAD
-=======
-- New: [ task #1204 ] add a External reference to contract
-- New: [ task #1218 ] Can drag and drop an event from calendar to change its day.
->>>>>>> 55145985
 
 For translators:
 - Update language files.
