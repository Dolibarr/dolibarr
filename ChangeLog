--- conflicted
+++ resolved
@@ -3,7 +3,6 @@
 --------------------------------------------------------------
 
 
-<<<<<<< HEAD
 ***** ChangeLog for 8.0.0 compared to 7.0.0 *****
 
 WARNING:
@@ -19,7 +18,8 @@
 * Remove the old deprecated code of doActions and getInstanceDao in canvas. The doActions of standard hooks are
   already available and are better.
 
-=======
+
+
 ***** ChangeLog for 7.0.1 compared to 7.0.0 *****
 FIX: #8139 User search does not work if MAIN_USE_OLD_SEARCH_FORM, missing list.php
 FIX: #8200
@@ -85,7 +85,6 @@
 FIX: Useless clean of tree
 FIX: Use of undefined constant _ROWS_2
 FIX: warning when adding ECM files using old photo path
->>>>>>> 99d88b0f
 
 
 ***** ChangeLog for 7.0.0 compared to 6.0.5 *****
