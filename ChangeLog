--------------------------------------------------------------
English Dolibarr ChangeLog
--------------------------------------------------------------


<<<<<<< HEAD
***** ChangeLog for 3.6.2 compared to 3.6.1 *****
- Fix: fix ErrorBadValueForParamNotAString error message in price customer multiprice.
- Fix: bug 1588 : relative discount.
- Fix: label of input method not tranlated.
- Fix: box of customer and propsects were not correctly disabled.
- Fix: [ bug #1618 ] PHP Error thrown when saving a barcode
- Fix: Civility & birthdate wasn't save into adherent module.
- Fix: webservice Thirdparty parameter lastname for invidual creation is now lastname and not ref
- Fix: Chars - is no more allowed into value for code for extra fields.
( Fix: [ bug #1622 ] Requesting holiday than spans across two years cause high CPU usage by Apache

***** ChangeLog for 3.6.1 compared to 3.6.* *****
For users:
- Fix: Can upload files on services.
- Fix: sql errors on update fichinter.
- Fix: debian script syntax error.
- Fix: error "menu param is not inside list" into pos module.
- Fix: Salary payments are not reflected on the reporting sheets.
- Fix: Unsubscribe emailing not working.
- Fix: Trigger on create category call failed because user is not passed on card.
- Fix: list event view lost type event filter.
- Fix: Save also code event.
- Fix: VAT payment - Add control on field date value.
- Fix: Salaries payment - Field date value is now required and add control on it.
- Fix: Iban was used instead of Bic into SEPA file.
- Fix: Must unaccent strings into SEPA file.
- Fix: Extrafield feature select from table should try to translate multiple column when not needed 
- Fix: cents for indian ruppes are calle paisa and paise.
- Fix: Invoices payments may be older than invoices.
- Fix: Withdrawal total amount is double
- Fix: [ bug #1593 ] Spanish Localtax IRPF not being calculated since 3.6.0 in supplier invoices when adding a line
- Fix: Web service categorie WDSL declaration is correct
- Fix: ErrorBadValueForParamNotAString was displayed in virtual product if no base price defined
- Fix: Category creation failed and no message output
- Fix: Lanf for Payment Type
- Fix: PHPCheckstyle 1.5.5

***** ChangeLog for 3.6 compared to 3.5.* *****
For users:
- New: Update ckeditor to version 4.
- New: Add form "search customer order" on commercial main page.
- New: Can create contract from an order.
- New: Add list of orders products in tab "consumption" on thirdparties.
- New: Add graph stats for suppliers orders in tab "stats" on products.
- New: Add option MAIN_HIDE_INACTIVETAB_ON_PRINT to hide inactive tabs when you
       use the "print" view on screen.
- New: Add option MAIN_AUTO_TIMESTAMP_IN_PUBLIC_NOTES and MAIN_AUTO_TIMESTAMP_IN_PRIVATE_NOTES
       to automatically add timestamp and user line into edition field when editing a note.
- New: Add button cancel into edition of notes.
- New: Improved Barcode module:
       Can input barcode during product creation step.
       Add autonumbering of barcode value for products.
       Add a page/tool for mass barcode generation.
- New: Improved Opensurvey module:
       Added options to disable comments and disable public votes.
       Limit dates use calendar popup.
       Description of survey use wysiwig editor.
       More information shown on result tab.
       Renamed "survey" into "poll" (better translation).
- New: Add filter on text and status into survey list. Can also sort on id, text and date end.
- New: The box "balance of bank accounts" show all opened accounts.
- New: Add option MAIN_ADD_SALE_REP_SIGNATURE_IN_NOTE to add sale represnative into public
       note of generated documents.
- New: Add warning if supplier payment is higher that due amount.
- New: Increase length of url into bookmark module.
- New: Automatic events sending mails add info about linked objects into email content. 
- New: Price management enhancement (multiprice level, price by customer, if MAIN_FEATURES_LEVEL=2 Price by qty).
- New: Add option MAIN_FAVICON_URL.
- New: Created {line_price_ht_locale}, {line_price_vat_locale} and {line_price_ttc_locale} ODT tags.
- New: Add filter on project status into task list. By default, only "opened" project are visible.
- New: Status "validated" for project are renamed into "opened".
- New: Add barcode fields into user database.
- New: Add manager name (ceo, director, president...) into main company information page.
- New: Add field url as product properties.
- New: More options to create a credit note (can be filled autatically according to remain to pay).
- New: Can define custom fields for categories.
- New: Prepare generation of SEPA files into module withdrawal.
- New: [ task #1164 ] Add "Ref. supplier" search box in supplier orders
- New: [ task #1345 ] Can filter on status for supplier order.
- New: Add option FACTURE_SENDBYEMAIL_FOR_ALL_STATUS to allow to send invoice by email 
       whatever is its status.
- New: Add filter date in bank writing list page.
- New: Extrafields can be used as substitution key %EXTRA_XXX% into emails texts for members.
- New: Add categories translation.
- New: Enable option "clone target emailing".
- New: Improved tax module: Add specific page for salaries payment	
- New: Add composer.json file so Dolibarr can be publish onto packagist.org.
- New: The combo list of juridical status is now sorted
- New: [ task #926 ] Add extrafield feature on order lines.
- New: [ task #927 ] Add extrafield feature on Proposal lines.
- New: [ task #928 ] Add extrafield feature on invoice lines.
- New: Paypal/paybox email sent after backcall of a payment is now a formated and translated
       HTML content. For member subscription renewal, there is also a link to member.
- New: When a subscription is recorded with invoice and payment:
       - the document (PDF) of invoice is also generated.
       - the invoice is set to status paid.
- New: Can enter holiday for someone else if user has permission for.
- Fix: Project Task numbering customs rule works.
- Fix: Add actions events not implemented.
- Fix: Price min of composition is not supplier price min by quantity.
- Fix: [ bug #1356 ] Bank accountancy number is limited to 8 numbers.
- Fix: [ bug #1478 ] BILL_PAYED trigger action does not intercept failure under some circumstances
- Fix: [ bug #1479 ] Several customer invoice triggers do not intercept trigger action
- Fix: [ bug #1477 ] Several customer invoice triggers do not show trigger error messages
- Fix: [ bug #1471 ] Several PHP warnings when intercepting USER_CREATE trigger.
- Fix: [ bug #1517 ] Packages sizes.
- Fix: [ bug #1521 ] The second order's page from a provider shows all orders

For translators:
- Update language files.

For developers:
- New: Add path file of trigger into admin trigger list page.
- New: More phpunit tests.
- New: Payments and supplier payment pages tabs can now be extended from modules.
- New: Add option 'aZ' into GETPOST function to check parameters contains 
       only a to z or A to Z characters.
- New: Opensurvey polls tab cards can now be extended from external modules.
- New: Triggers OPENSURVEY_CREATE, OPENSURVEY_DELETE added.
- New: Add new hook function addMoreActionsButtons to allow a module to add/replace
       action buttons into an element.
- New: Normalize code for barcode generation to match other modules.
- New: Uniformize code for contacts forms.
- New: Add some hooks for financial reports.
- New: A module can add its own ECM view.
- New: A module can disable a standard ECM view.
- New: Add multilang support into product webservice.
- New: Add hooks on project card page.

WARNING: Following change may create regression for some external modules, but was necessary to make
Dolibarr better:

- The deprecated way (with 4 parameters) to declare a new tab into a module descriptor file has been
removed. You must now use the 6 parameters way. See file modMyModule.class.php for example. 
- Remove the javascript function ac_delay() that is not used anymore by core code.
- Properties "dictionnaries" into module descriptor files has been renamed into "dictionaries".
- Method form->select_currency() has been removed. Use instead print form->selectCurrency().
- Method form->select_methodes_commande() has been renamed into english name selectInputMethod().
- The following hooks are now 'addreplace' hooks: "formCreateThirdpartyOptions" 
  So check that return value is 0 to keep default standard behaviour after hook or 1 to disable
  default standard behaviour.
- Properties "civilite_id" were renamed into "civility_id".
- Remove add_photo_web() that is ot used anymore by core code.

=======
***** ChangeLog for 3.5.6 compared to 3.5.5 *****
Fix: Avoid missing class error for fetch_thirdparty method #1973
>>>>>>> 606a3f99

***** ChangeLog for 3.5.5 compared to 3.5.4 *****
Fix: Holiday module was broken. Initializaion of amount of holidays failed.
Fix: [ bug #1523 ] suite bug #1334 : filtre et ordre de tri conjoints ne s'appliquent pas.
Fix: Fusion PDF button on unpaid invoice is no more displayed.
Fix: Unpaid invoice launch fusion PDF action even if it is only search (with enter keyboard input instead of lens click).
Fix: Pb when showing log list of holiday module with some mysql versions.
Fix: Error with bad timezone pushed by some browsers.
Fix: shipping list SQL request was not filtering on shipping element
Fix: debian package provided by dolibarr team must use embedded libraries.
Fix: [ bug #1528 ] Leopard Services numeration module description is not translated.
Fix: [ bug #1523 ] suite bug #1334 : filtre et ordre de tri conjoints ne s'appliquent pas.
Fix: [ bug #1534 ] Unknown error when deleting a product photo under special circumstances.
Fix: Update impayees.php
Fix: Link product, In list view and label product.
Fix: visible task into area "time" for "My task" must limit task to tasks i am assigned to.
Fix: When disabled, all fields to add time into task line must be disabled.
Fix: Missing include files.lib.php in some pages that use dol_delete_recursive
Fix: [ bug #1558 ] Product/service edit page title shows new Ref instead of old ref.
Fix: [ bug #1553 ] Saving User displays setup removes menu.
Fix: [ bug #1544 ] Can remove date from invoice.
Fix: list event view lost type event filter.
Fix: Add code save on create event.
Fix: SQL injection.
Fix: [ bug #1589 ] Menu type in "Edit menu" page is not translated
Fix: [ bug #1591 ] Linked object block shows Total HT/TTC even if not having permission to read them
Fix: [ bug #1577 ] When creating new Private individual third, selected third type is ignored
Fix: [ bug #1555 ] Update accountancy code of products does not throw PRODUCT_MODIFY trigger
Fix: [ bug #1548 ] Supplier payment card shows type in French
Fix: [ bug #1546 ] Incorrect page number when searching in the list of bank transactions

***** ChangeLog for 3.5.4 compared to 3.5.3 *****
Fix: Hide title of event when agenda module disabled.
Fix: When using option MAIN_MAIL_ALLOW_SENDMAIL_F, a mail was sent to sender.
Fix: Question about warehouse must not be done when module stock is disabled.
Fix: Option STOCK_SUPPORTS_SERVICES was not correctly implemented
     (missing test at some places).
Fix: Renaming a project with uplaoded files failed.
Fix: [ bug #1476 ] Invoice creation form loses invoice date when there is a validation error.
Fix: [ bug #1431 ] Reception and Send supplier order box has a weird top margin.
Fix: [ bug #1428 ] "Nothing" is shown in the middle of the screen in a supplier order.
Fix: The object deliverycompany was not used anymore and output of
     details for delivery reports was lost during 3.5. Rewrite code to
     restore feature.
Fix: [ bug #1445 ] html fix : missing </tr>
Fix: [ bug #1415 ] Intervention document model name and suppliers model names is not shown
     properly in module configuration
Fix: [ bug #1416 ] Supplier order does not list document models in the select box of the 
     supplier order card
Fix: [ bug #1443 ] Payment conditions is erased after editing supplier invoice label or 
     limit date for payment
Fix: Filter on status was not visible when selected from url.
Fix: Filtering on status was last when asking to sort.
Fix: [ bug #1432 ] Trigger SHIPPING_CREATE ignores interception on error.
Fix: [ bug #1449 ] Trigger ORDER_CREATE, LINEORDER_DELETE, LINEORDER_UPDATE and LINEORDER_INSERT ignore interception on error.
Fix: [ bug #1450 ] Several Customer order's triggers do not report the error from the trigger handler.
Fix: [ bug #1451 ] Interrupted order clone through trigger, loads nonexistent order.
Fix: [ bug #1454 ] Mention de bas de page erroné
Fix: Do not display dictionnay for non activated module 
Fix: Link element from element project pages
Fix: [ bug #1509 ] Expedition admin free text & watermark submit error
Fix: [ bug #1349 ] AJAX contact selector does not work fine in Project card
Fix: [ bug #1452 ] variable used but not defined
Fix: If multiprice level is used the VAT on addline is not correct
Fix: [ bug #1254 ] Error when using "Enter" on qty input box of a product (on supplier order part)
Fix: [ bug #1462, 1468, 1480, 1483, 1490, 1497] $this instead of $object
Fix: [ bug #1455 ] outstanding amount
Fix: [ bug #1425 ] LINEBILL_SUPPLIER_DELETE failure trigger leads to an endless loop
Fix: [ bug #1460 ] Several supplier order triggers do not show error messages
Fix: [ bug #1461 ] LINEORDER_SUPPLIER_CREATE does not intercept supplier order line insertion
Fix: [ bug #1484 ] BILL_SUPPLIER_PAYED trigger action does not intercept failure under some circumstances
Fix: [ bug #1482 ] Several supplier invoice triggers do not show trigger error messages
Fix: [ bug #1486 ] LINEBILL_SUPPLIER_CREATE and LINEBILL_SUPPLIER_UPDATE triggers do not intercept trigger action
Fix: [ bug #1522 ] Element list into associate object into project are no more filterd by project thirdparty
Fix: [ bug #1526 ] Thumbs of files uploaded with dots in their names do not load correctly
Fix: Import ProfId1 to siren and ProfId2 to siret

***** ChangeLog for 3.5.3 compared to 3.5.2 *****
Fix: Error on field accountancy code for export profile of invoices.
Fix: [ bug #1351 ] VIES verification link broken.
Fix: [ bug #1352 ] Removing a shipping does not remove the delivery.
Fix: Option MAIN_INVERT_SENDER_RECIPIENT broken with typhon template.
Fix: Can disable features with PHPEXCEL (no DLSF compatible).
Fix: Can disable features with CKEDITOR. 
Fix: Pb of records not correctly cleaned when module marge is
     uninstalled (conflict between 'margin' and 'margins').
Fix: [ bug #1341 ] Lastname not added by file or direct input in mass e-mailing.
Fix: [ bug #1357 ] Invoice creator state not printed in generated invoice documents.
Fix: Suppliers invoice mask fails using {tttt} in numbering.
Fix: [ bug #1350 ] pdf template name for typhon was not correctly set when enabling module.
Fix: Navigation on notes for shipments was not working.
Fix: [ bug #1353 ] Email notifications, wrong URL.
Fix: [ bug #1362 ] Note is not saved.
Fix: tr/td balance.
Fix: [ bug #1360 ] note indicator for member tab.
Fix: Nb of notes and doc not visible onto tasks.
Fix: [ bug #1372 ] Margin calculation does not work in proposals.
Fix: [ bug #1381 ] PHP Warning when listing stock transactions page.
Fix: [ bug #1367 ] "Show invoice" link after a POS sell throws an error.
Fix: TCPDF error file not found in member card generation.
Fix: [ bug #1380 ] Customer invoices are not grouped in company results report.
Fix: [ bug #1393 ] PHP Warning when creating a supplier invoice.
Fix: [ bug #1399 ] [pgsql] Silent warning when setting a propal as "facturée" in propal.php
Fix: When number reach 9999 with default numbering module, next number
     will be 10000 instead of 0000 and error.
Fix: element page on project give wrong href link.
Fix: [ bug #1397 ] Filter by supplier orders with status Draft does not filter.
Fix: [ bug #1388 ] Wrong date when invoicing several orders.
Fix: [ bug #1411 ] Unable to set an expedition note if invoices module is not enabled.
Fix: [ bug #1407 ] Rouget pdf overlapped when using tracking number and public notes.
Fix: [ bug #1405 ] Rouget PDF expedition incorrect when two expeditions under the same commande
Fix: [ bug #1434 ] Muscadet supplier order document model linked objects overlap the text

***** ChangeLog for 3.5.2 compared to 3.5.1 *****
Fix: Can't add user for a task.
Fix: Autoselect of warehouse if there is only one warehouse.
Fix: Install of odt template for project and tasks.
Fix: [ bug #1318 ] Problem with enter key when adding an existing
     product to a customer invoice.
Fix: [ bug #1307 ] Quotes get removed from several inputs.
Fix: [ bug #1317 ] Removing a category does not remove all child categories
Fix: [ bug #1312 ] Call to undefined function _()
Fix: Restore build for obs and launchpad.
Fix: deleting files into backup system tools.
Fix: Dump using php not not include lock on tables that are deleted.
Fix: Fixed a problem with bank accounts sharing across entities.
Fix: fields into group by of sql requests for module margins must be
     same than fields into select.
Fix: When select_date is called with '' as preselected date,
     automatic user date was not correctly et (We must set a date into PHP
     server timezone area)
Fix: First param of select_date must always be forged with a dolibarr
     date function and not time().
Fix: fix can't add line with product in supplier order
Fix: [bug #1309]   
Fix: Solve pb of too many embedded tables     
Fix: [ bug #1306 ] Fatal error when adding an external calendar
Fix: A fix to manage automatic creation of code for import.
Fix: Try to add code to provide easy way to fix warning on timezone not
     defined.
Fix: Several fix into workflow/condition for invoice payments or convert
     into discount.
Fix: Option MAIN_PDF_DASH_BETWEEN_LINES was not working when tcpdf was
     making a pagebreak higher than 2 pages.     
Fix: form to add images should not show link form.
Fix: Correction when adding order line with price as '0'.
Fix: [ bug #1283 ] ROUGET Shipment PDF.
Fix: [ bug #1300 ]
Fix: Miscellaneous problems on task tabs (withproject parameter lost and
     download fails).
Fix: Avoid home project page to hung when too many tasks opened.
Fix: bug #1295: Error when creating an agenda extrafield with a number as reference
Fix: Translation of number for pt_PT.
Fix: Error on ajax_constantonoff function.
Fix: [ bug #1323 ] problème pour générer un odt depuis les taches dans projet.
Fix: Can not make withdrawals 

***** ChangeLog for 3.5.1 compared to 3.5.0 *****
Fix: Do not report trigger errors twice.
Fix: Error when creating event was not reported.
Fix: Bug of import of agenda when using https link
Fix: Field nature not saved correctly
Fix: Substitution of extra field was ko for order
Fix: Bad translation of date format for pt_BR.
Fix: priority field of agenda record is smallint.
Fix: Missing loading of lang in some pages.
Fix: Write note in invoice when using pos module.
Fix: Link to paypal was invalid into email text.
Fix: ref and date of supplier invoice.
Fix: Check on bank account.
Fix: Problem with file upload and download.
Fix: Page load not ending when large number of thirdparties. We 
     added option MAIN_DISABLE_AJAX_COMBOX to disable javascript
     combo feature that is root cause of problem.
Fix: [ bug #1231 ] PDF always generated in interventions
Fix: Be sure there is no duplicate default rib.
Fix: Enable extrafields for customer order, proposal and invoice lines. This feature
     was developed for 3.5 but was disabled (hidden) because of a bug not possible to
     fix enough quickly for 3.5.0 release. 
Fix: user right on Holiday for month report nor working.
Fix: [ bug #1250 ] "Supplier Ref. product" sidebar search box does not work
Fix: Bad space in predefined messages. 
Fix: [ bug #1256 ] Signature was not added for email sent from thirdparty page.
Fix: Action event SHIPPING_VALIDATE is not implemented
Fix: The customer code was set to uppercase when using numbering module leopard. We
     must keep data safe of any change.
Fix: [ bug #1291 ] Loading actions extrafields fails.
Fix: [ bug #1123 ] Paid deposit invoices are always shown as partially paid when fully paid
Fix: Corrected project contact types translation.
Fix: [ bug #1206 ] PMP price is bad calculated.
Fix: [ bug #520 ] Product statistics and detailed lists are wrong.
Fix: [ bug #1240 ] traduction.
Fix: [ bug #1238 ] When creating accompte with a %, free product are used for calculation.
Fix: [ bug #1280 ] service with not end of date was tagged as expired.
Fix: [ bug #1295 ] Error when creating an agenda extrafield with a number as reference.
Fix: [ bug #1306 ] Fatal error when adding an external calendar.
New: Added es_CL language
Fix: Margin tabs bad data show
Fix: [ bug #1318 ] Problem with enter key when adding an existing product to a customer invoice.
Fix: [ bug #1410 ] Add customer order line asks for required Unit Price but doesn't interrupt the creation of the line

***** ChangeLog for 3.5 compared to 3.4.* *****
For users:
- New: Add hidden option BANK_DISABLE_DIRECT_INPUT.
- New: More options to select status of users into select user list.
- New: [ task #862 ] Add ODT on shipments.
- New: [ task #149 ] Add # of notes and attachments in tabs.
- New: Can edit customer ref at any time.
- New: [ task #877 ] Reorganize menus.
- New: [ task #858 ] Holiday module: note on manual holiday assignation.
- New: [ task #892 ] Add hidden option in thirdparty customer/supplier module to hide non active
  companies in select_company method.
- New: [ task #531 ] Add a workload field on tasks.
- New: Add graph of bank account input/output into input-output report page.
- New: Add script export-bank-receipts.php
- New: Add option "filter=bank" onto script rebuild_merge_pdf.php to merge PDF that
  has one payment on a specific bank account.*
- New: [ task #901 ] Add Extrafield on Fiche Inter.
- New: Show process id in all command line scripts.
- New: Module mailman can subscribe/unsubscribe to ML according to categories or type of member.
- New: Add object_hour and object_date_rfc as substitution tag for open document generation.
- New: Add options to send an email when paypal or paybox payment is done.
- New: Clone product/service composition.
- New: Add option ADHERENT_LOGIN_NOT_REQUIRED.
- New: Add a cron module to define scheduled jobs.
- New: Add new graphical boxes (customer and supplier invoices and orders per month).
- New: [ task #286 ] Enhance rounding function of prices to allow round of sum instead of sum of rounding.
- New: Can add an event automatically when a project is create. 
- New: Add option MAIN_GENERATE_DOCUMENT_WITH_PICTURE.
- New: Add option excludethirdparties and onlythirdparties into merge pdf scripts.
- New: [ task #925 ] Add ODT document generation for Tasks in project module.
- New: [ task #924 ] Add numbering rule on task.
- New: [ task #165 ] Add import/export of multiprices.
- New: Add Maghreb regions and departments.
- New: A more responsive design for statistic box of home page.
- New: [ task #1005 ] Adapting to Spanish legislation bill numbering
- New: [ task #1011 ] Now supplier order and invoice deal with payment terms and mode.
- New: [ task #1014 ] Add option to recursively add parent category.
- New: [ task #1016 ] Can define a specific numbering for deposits.
- New: [ task #918 ] Stock replenishment.
- New : Add pdf link into supplier invoice list and supplier order list.
- New : Genrate auto the PDF for supplier invoice.
- New : Add category into filter webservice thirdparty method getListOfThirdParties.
- New : Allow to define margin or mark rate during quoting, ordering, invoicing.
- New : User permissions on margin module.
- New : Add ref supplier into muscadet model/
- New : Add ability to copy contact address to clipboard.
- New: Can use tag {mm} before {yy} even when there is a reset into numbering masks.
- New: [ task #1060 ] Register fields localtax(1|2)_type into details tables.
- New: [ task #923 ] Localtax support for ODT templates. 
- New: [ task #90 ] Barcode search.
- New: Add hidden option MAIN_VAT_DEFAULT_IF_AUTODETECT_FAILS.
- New: Can send an email from thirdparty card.
- New: Can cancel holidays that were previously validated.
- New: Can choose contact on event (action com) creation, and filtered by thirdparty.
- New: Add hidden option MAIN_FORCE_DEFAULT_STATE_ID.
- New: Add page to make mass stock movement.
- New: Add field oustanding limit into thirdparty properties.
- New: Can enter a vat payment of zero.
- New: Add path to installed dir of external modules + Name and web of module provider.
- New: Add option to use a specific mask for uploaded filename.
- New: Can attach external links to objects as we can attach files.
- Qual: Implement same rule for return value of all command line scripts (0 when success, <>0 if error).
- Fix: [ bug #992 ] Proforma invoices don't have a separated numeric count.
- Fix: [ bug #1022 ] correct margin calculation for credit notes.
- Fix: Better management of using ajax for upload form (to solve problem when enabling ajax jquery multifile upload in some cases).
- Fix: Lost stats filters into year selection.
- Fix: Some config data are shared between suppliers orders and suppliers invoices

New experimental module:
- New: [ task #157 ] Add a Skype button (adherents / third parties / contacts)

For translators:
- Qual: Normalized sort order of all languages files with English reference files.
- New: Add language code files for South Africa, France new Caledonia, Vietnam.
- New: Translate string for email to change password.

For developers:
- New: DolGraph can build graph with three lines.
- New: DolGraph accept a parameter to cache data of graph getNbByMonthWithPrevYear.
- New: Can enable tuning info with option MAIN_SHOW_TUNING_INFO.
- New: Show version of client lib used by mysql drivers.
- New: Add function to get content of an url (using all dolibarr setup like timeout, proxies...)
- New: Upgrade lib of TCPDF to 6.0
- New: Upgrade jquery flot library to 0.8.1
- New: Add property "hidden" into module descriptors to allow to hide a module according to
  some dynamic conditions.
- New: Add option MAIN_MOTD_SETUPPAGE to add a content onto setup page. Also content for
  MAIN_MOTD_SETUPPAGE, MAIN_MOTD_SETUPPAGE, MAIN_HOME now accept "|langfile" into translation
  key to use a specific language file.
- New: Make some changes to allow usage of several alternative $dolibarr_main_url_root variables.
- Qual: All nowrap properties are now using CSS class nowrap.
- Qual: Move hard coded code of module mailmanspip into trigger.
- New: Into POST forms, if you can add a parameter DOL_AUTOSET_COOKIE with a value that is list name,
  separated by a coma, of other POST parameters, Dolibarr will automatically save this parameters
  into user cookies.
- New: Add hook addHomeSetup.
- New: Add trigger CATEGORY_LINK and CATEGORY_UNLINK.
- New: A trigger can return an array of error strings instead of one error string.
- New: Add method to use a dictionary as a combo box.
- New: Add update method for web service product.
- Fix also several bugs with old code. 

WARNING: Following change may create regression for some external modules, but was necessary to make
Dolibarr better:

1) We started to clean hooks code. 
If your hook want to modify value of $actions, it's role of your hook to modify it. Dolibarr 
hook code will no more decide this for your module. If your action class for hook was returning
a string or an array, instead your module must set $actionclassinstance->results (to return array) 
or $actionclassinstance->resprints (to return string) to return same thing. The return value must 
be replaced by a "return 0";
Goal is to fix old compatibility code that does not match hook specifications: 
 http://wiki.dolibarr.org/index.php/Hooks_system   

2) If you implemented hook printTopRightMenu, check that output does not include '<td>' tags any more.
All content added must be tagged by a '<div>' with css class="login_block_elem"

3) Some methods object->addline used a first parameter that was object->id, some not. Of course
this was not a good practice, since object->id is already known, there is no need to provide id as 
parameter. All methods addline in this case were modified to remove this parameter. 

4) Method ->classer_facturee() is deprecated. It must be replace with ->classifyBilled().

5) Property ->tel on objects is now ->phone

6) Trigger LINEPROPAL_MODIFY is renamed into LINEPROPAL_UPDATE and
   Trigger CONTRACT_LINE_DELETE rnamed into LINECONTRACT_DELETE to match naming rules.



***** ChangeLog for 3.4.3 compared to 3.4.2 *****
Fix: Bad get of localtaxes into contracts add lines
Fix: Warning into bank conciliation feature.
Fix: Bad get of localtaxes into contracts add lines.
Fix: Add a limit into list to avoid browser to hang when database is too large.
Fix: [ bug #1212 ] 'jqueryFileTree.php' directory traversal vulnerability
Fix: Agenda and Banks module were not working with multicompany module
Fix: [ bug #1317 ] Removing a category does not remove all child categories
Fix: [ bug #1380 ] Customer invoices are not grouped in company results report.

***** ChangeLog for 3.4.2 compared to 3.4.1 *****
Fix: field's problem into company's page (RIB).
Fix: Document cerfa doesn't contained firstname & lastname from donator.
Fix: Bad rounding on margin calculations and display.
Fix: Option drop table into backup was broken.
Fix: [ bug #1105 ] Searching Boxes other search option.
Fix: wrong buy price update.
Fix: [ bug #1142 ] Set paiement on invoice (PGSql).
Fix: [ bug #1145 ] Agenda button list type do not display.
Fix: [ bug #1148 ] Product consomation : supplier order bad status.
Fix: [ bug #1159 ] Commercial search "other" give p.note do not exists.
Fix: [ bug #1174 ] Product translated description not good into PDF.
Fix: [ bug #1163 ] SQL Error when searching for supplier orders.
Fix: [ bug #1162 ] Translaction for morning and afternoon.
Fix: [ bug #1161 ] Search on product label.
Fix: [ bug #1075 ] POS module doesn't decrement stock of products in delayed payment mode.
Fix: [ bug #1171 ] Documents lost in interventions after validating.
Fix: fix unsubscribe URL into mailing when sending manually (not by script).
Fix: [ bug #1182 ] ODT company_country tag is htmlencoded.
Fix: [ bug #1196 ] Product barcode search does not expect 13th digit on EAN13 type.
Fix: [ bug #1202 ] Wrong amount in deposit % invoice from proposal.
Fix: Removed analytics tags into doc page.
Fix: Call Image on this instead of pdf.
Fix: Missing parameter for photo.
Fix: Bad SQL request for turnover report.

***** ChangeLog for 3.4.1 compared to 3.4.0 *****
Fix: Display buying price on line edit when no supplier price is defined.
Fix: Retrieving of margin info when invoice created automatically from order.
Fix: Reordering supplier products in list by supplier or supplier ref was crashing.
Fix: [ bug #1029 ] Tulip numbering mask.
Fix: Supplier invoice and supplier order are not displayed into object link into agenda event card.
Fix: [ bug #1033 ] SUPPLIER REF disappeared.
Fix: update extrafield do not display immediatly after update.
Fix: Fix bug with canvas thirdparty.
Fix: [ bug #1037 ] Consumption> Supplier invoices related.
Fix: User group name do not display in card (view or edit mode).
Fix: Link "Show all supplier invoice" on suplier card not working. 
Fix: [ bug #1039 ] Pre-defined invoices conversion.
Fix: If only service module is activated, it's impossible to delete service.
Fix: [ bug #1043 ] Bad interventions ref numbering.
Fix: Mailing module : if an email is already in destinaires list all other email from selector was not inserted.
Fix: Localtaxes balance not showing.
Fix: Intervention box links to contracts id.
Fix: Compatiblity with multicompany module.
Fix: Edit propal line was losing product supplier price id.
Fix: Delete linked element to supplier invoice when deleted.
Fix: [ bug #1061 ] Bad info shipped products.
Fix: [ bug #1062 ] Documents lost in propals and contracts validating.
Fix: Supplier price displayed on document lines and margin infos didnt take discount.
Fix: sorting on qty did not work in supplier product list.
Fix: there was no escaping on filter fields in supplier product list.
Fix: bugs on margin reports and better margin calculation on credit notes.
Qual: Add travis-ci integration.

***** ChangeLog for 3.4 compared to 3.3.* *****
For users:
- New: Can use ODS templates as document templates.
- New: Add link to autofill/reset with quantity to ship when creating a
  delivery receipt.
- New: Event into calendar use different colors for different users.
- New: Support revenue stamp onto invoices.
- New: Add a tab "consumption" on thirdparties to list products bought/sells.
- New: Some performance enhancements.
- New: Can attach files onto trip and expenses modules.
- New: Add hidden option MAIN_PDF_TITLE_BACKGROUND_COLOR.
- New: Merge tab customer and prospect.
- New: Add ES formated address country rule.
- New: Can define a hierarchical responsible on user and add a tree view to 
  see hierarchy of users.
- New: Can expand/collapse menus, categories and users list.
- New: extra parameters are supported into ODT/ODS templates.
- New: total per vat rate are available as tags for ODT/ODS templates.
- New: Some part of interface use more CSS3 (ie: agenda)
- New: [ task #707 ] Create option "ProfIdx is mandatory to validate a invoice".
- New: Can define if we want to use VAT or not for subscriptions (foundation module).
- New: Can define a default choice for "More action when recording a
  subscription" (foundation module).
- New: Add link to check professional id for India.
- New: [ task #731 ] Uniformize ref generation
- New: [ task #748 ] Add a link "Dolibarr" into left menu
- New: Script email_unpaid_invoices_to_representative accepts now a parameter "test"
  and a "late delay".
- New: Can define different clicktodial setups for each user.
- New: Add hidden option INVOICE_CAN_NEVER_BE_REMOVED.
- New: Enhance agenda module to reach RFC2445 ("type" not enabled by default and add
  "busy" information).
- New: Add module Opensurvey.
- New: Default approver for holidays is set by default to hierchical parent.
- First change to prepare feature "click to print" (IPP) for PDF.
- New: [ task #350 ] Merge tab customer and prospect.
- New: [ task #710 ] Add substitution into mailing send (and HTML is now valid).
- New: [ task #711 ] Add combobox for contact, as done for product/thirdparty.
- New: [ task #714 ] In Emailing module admin autogenerate security key of READRECEIPT.
- New: [ task #743 ] GED : Add aministration option to disable autotree display.
- New: [ task #767 ] Customer Address fallback when a contact doesn't have an address.
- New: [ task #768 ] WYSIWYG for all mails.
- New: [ task #773 ] Add Project document in GED(ECM) modules.
- New: [ task #783 ] Add more types for extra parameters (lists, phone, emails, checkbox,
  prices, radio).
- New: [ task #798 ] Add range limit date on product/services as it is done on order 
  and invoice.
- New: [ task #814 ] Add extrafield feature for projects ands tasks.
- New: [ task #770 ] Add ODT document generation for Projects module.
- New: [ task #741 ] Add intervention box.
- New: [ task #826 ] Optionnal increase stock when deleting an invoice already validated.
- New: [ task #823 ] Shipping_validate email notification.
- New: [ task #900 ] Review code of ficheinter.class.php
- Fix: [Bug #958] LocalTax2 for Spain fails on Suppliers
- Fix: [ bug #972 ] Auto completion contact field do not take account the min caract number before search
- Fix: [ bug #971 ] html.form.class.php select_contact with autocomplete do not exclude id from exclude array
- Fix: Expedition creation, can retreive product from other expedition

For translators:
- Update language files.

For developers:
- System of menu managers has been rewritten to reduce code to do same things. 
- An external module can force its theme.
- Add function dol_set_focus('#xxx').
- A mymodule can bring its own core/modules/mymodule/modules_mymodule.php file.
- Removed not used libraries.
- More web services. 
- Renamed some database fields, code variables and parameters from french to english.
- First change to manage margins on contracts.
- Add hook getFormMail.
- Function plimit of databases drivers accept -1 as value (it means default value set
  into conf->liste_limit).
- New: Add option dol_hide_topmenu, dol_hide_leftmenu, dol_optimize_smallscreen,
  dol_no_mouse_hover and dol_use_jmobile onto login page (to support different terminal).
- New: dol_syslog method accept a suffix to use different log files for log. 
- New: Type of fields are received by export format handlers.
- New: when adding an action, we can define a free code to tag it for a specific need.
- New: Enhance Dolibarr migration process to include migration script of external 
  modules.
- New: [ task #811 ] Uniformanize note field.
  

WARNING: If you used external modules, some of them may need to be upgraded due to:
- Fields of classes were renamed to be normalized (nom, prenom, cp, ville, adresse, tel
  were renamed into lastname, firstname, zip, town, address, phone).
  This may also be true for some fields into web services.
- If module use hook pdf_writelinedesc, module may have to add return 1 at end of 
  function to keep same behaviour.

TODO:
backport commit 53672dff75f4fdaeeed037ff9d15f860968022ca to fix confirm with jmobile
backport commit 384e3812eb73a15adafb472cacfb93397a54459b to fix W3C/edit contract
 


***** ChangeLog for 3.3.5 compared to 3.3.4 *****
- Fix: Change to make debian package ok despite removal of ckeditor.
- Fix: jcrop file to match debian rules
- Fix: Add missing country UK.
- Fix: Minor fix into package.
- Fix: Add missing label on project field.

***** ChangeLog for 3.3.4 compared to 3.3.3 *****
- Fix: [ bug #1001 ] Social Contribution : State not correct
- Fix: Better management of pdf generation when tcpdf is not available.
- Fix: Change to be more debian compliant natively.

***** ChangeLog for 3.3.3 compared to 3.3.2 *****
- Fix: [ bug #903 ] Fatal error: Call to undefined function dol_get_first_day() in htdocs/commande/liste.php
- Fix: [ bug #934 ] Error on proformat invoice creation (pgsql)
- Fix: [ bug #947 ] Can't create proposal lines with unit price = 0

***** ChangeLog for 3.3.2 compared to 3.3.1 *****
- Fix: Dutch (nl_NL) translation
- Generalize fix: file with a specific mask not found, again
- Fix: translations and BILL_SUPPLIER_BUILDDOC trigger
- Fix: Can't reset payment due date
- Fix: Orderstoinvoice didn't act as expected when no order was checked
- Fix: Bad link to all proposals into Third party card if customer is prospect
- Fix: Some bugs on withdrawal rejects
- Fix: [ bug #774 ] Bug on creating event with box "all day" crossed
- Fix: [ bug #787 ] Invoice supplier box incorrect tooltip when delay on payment
- Fix: [ bug #789 ] VAT not being calculated in POS
- Fix: [ bug #790 ] Spanish localtax RE not being correctly calculated
- Fix: [ bug #794 ] Lost filter on zipcode in prospect list 
- Fix: [ bug #806 ] Margins module with orders2invoice does not respect cost price
- Fix: [ bug #810 ] Cannot update ODT template path
- Fix: [ bug #816 ] Sales journal does not reflect localtaxes
- Fix: [ bug #817 ] Purchases journal does not reflect localtaxes
- Fix: [ bug #824 ] MAIN_DB_PREFIX not use into dictionnary
- Fix: [ bug #828 ] Error when code_region is not a number in llx_c_regions (with postgres)
- Fix: [ bug #855 ] Holiday approval email in French
- Fix: [ bug #856 ] (Holidays module) Mail error if destination user doesn't have an email
- Fix: [ bug #857 ] Invoice created from shipment does not have the order discount
- Fix: [ bug #861 ] Impossible to create a new event in agenda
- Fix: [ bug #827 ] AJAX search does not respect multiprice level
- Fix: [ bug #865 ] Dolibarr navigation array in project/task do not work
- Fix: [ bug #866 ] Standing order from an invoice suggests invoice total amount instead of remaining to pay
- Fix: [ bug #788 ] Date of linked interventions are not shown
- Fix: external users should not see costprice and margin infos
- Fix: [ bug #806 ] Tasks are ordered alphabetically instead of chronological order

***** ChangeLog for 3.3.1 compared to 3.3 *****
- Fix: [ bug #733 ] Mass emailing tools do not support <style HTML tag
- Fix: Package for launchpad
- Fix: [ bug #736 ] Missing column in llx_c_chargesociales  
- Fix: Localtax2 for Spain must be based into buyer
- Fix: [ bug #762 ] Bad profit calculation in Reporting
- Fix: bug dictionnary with wrong prefix table

***** ChangeLog for 3.3 compared to 3.2.* *****
For users:
- New: Add holiday module, to declare and follow holidays of your employees.
- New: Add margin management module.
- New: Add new theme Amarok.
- New: [ task #289 ] Can reorder tasks.
- New: Add field "signature" into user card. If filled, text is added 
       at end of predefined email texts. If option MAIN_MAIL_DO_NOT_USE_SIGN is on, this
       feature is disabled.
- New: Can input a payment back onto an credit note.
- New: Add link "Back to list" on all cards.
- New: After first install, warning are visible onto mandatory setup not
       configured. Show also total number of activated modules.
- New: Can filter list of proposal, order or invoice on sales representative.
- New: Add supplier ref on supplier orders.
- New: Can export supplier orders and customers shipments.
- New: First change to install external plugins from gui (experimental). 
- New: Monaco is like France for default vat calculation
- New: Can list elements (invoices, orders or proposals) on a particular
  user contact). This allow to view a "basket" of its elements.
- New: Show bank account on payment list of invoice card.
- New: Cloning project allow to clones task, notes, projects files, tasks files, contacts. 
- New: Enhance default style.
- New: Can edit and resiliate member status from list.
- New: Can insert URL links into elements lines. Also reported into PDF.
- New: When a member is validated, we can subscribe to mailing-lists
       according to its type.
- New: Add a tab into members statistics to count members by nature.
- New: Add link to third party into sells and purchase journal.
- New: Suggest a method to generate a backup file for user with no access
       to mysqldump binary.
- New: Can also use extrafields on contacts/addresses and users.
- New: Support unique field for extrafields.
- New: Extra fields supports more types (int, string, double, date, datetime).
- New: Can correct stock of a warehouse from warehouse card.
- New: [ task #185 ] Can input amount when correcting stock to recalculate PMP.
- New: [ task #454 ] Add "No category" into filters on category.
- New: Auto check box on page to edit interface options of user.
- New: More surface control on stock correction page.
- New: Add great britain provinces.
- New: [ task #494 ] Send an email to foundation when a new member has auto-subscribed.
- New: [ task #326 ] Add a numbering module to suggest automatically a product ref.
- New: Add conditional substitution IF/ELSEIF/ENDIF for ODT templates.
- New: Add unit foot2, inch2, foot3 and inch3 for surface and volumes.
- New: Can select thirdparties into emailing targets, even if module category is not enabled.
- New: [ task #498 ] Improvement of the block to add products/services lines.
- New: ECM autodir works also for files joined to products and services.
- New: Add a selection module for emailing to enter a recipient from gui.
- New: Allow to search thirds and products from barcodes directly from the permanent mini search left box.
- New: Allow to search product from barcodes directly from invoices, proposals... through AJAX.
- New: Can make one invoice for several orders.
- New: POS module can works with only one payment method (cach, chq, credit card).
- New: Add possibility to defined position/job of a user.
- New: Add hidden option to add slashes between lines into PDF.
- New: [ task #210 ] Can choose cash account during POS login.
- New: [ task #104 ] Can create an invoice from several orders.
- New: Update libs/tools/logo for DoliWamp (now use PHP 5.3).
- New: Added ODT Template tag {object_total_discount_ht}
- New: Add new import options: Third parties bank details, warehouses and stocks, categories and suppliers prices
- New: English bank account need a bank code (called sort code) to identify an account. 
- New: Can choose menu entry to show with external site module.
- New: Add hidden option MAIN_PDF_MARGIN_LEFT, MAIN_PDF_MARGIN_RIGHT, MAIN_PDF_MARGIN_TOP, MAIN_PDF_MARGIN_BOTTOM to force margins of generated PDF.
- New: [ task #314 ] Can define if prof id are mandatory or not.
- New: Add button on order card to create intervention from services.
- New: Add search box to find products by supplier reference.
- New: Add option MAIN_HELPCENTER_LINKTOUSE to define target link "I need help" onto logon page. 
- New: [ task #608 ] Can clone a supplier order with prices updates
- New: [ task #559 ] Can define a discount % regarding quantity in supplier prices and price by quantity in customer prices
- New: [ task #527 ] After cloning a suplier invoice, go onto invoice ref into edit mode

New experimental module:
- New: Add commissions management module.

- Fix: [ bug #499 ] Supplier order input method not translated
- Fix: No images into product description lines as PDF generation does not work with this.
- Fix: Errors weren't being shown in customer's & supplier's orders
- Fix: Lastname wasn't being recorded in xinputuser emailing module.
- Fix: [ bug #653 ] Error while creating agenda additional attributes
- Fix: [ bug #654 ] Event rapport PDF showing ActionAC_OTH_AUTO
- Fix: [ bug #658 ] Search on bank do not work for description
- Fix: [ bug #659 ] Comment in recurrent invoices is not stored
- Fix: [ bug #622 ] Attaching wrong file when sending the invoice via e-mail

For developers:
- New: Add webservice for thirdparty creation and list.
- New: A module can overwrite templates parts.
- New: Can add a link on title field of added dictionnary.
- New: Uniformize code.
- New: Add option WORKFLOW_DISABLE_CREATE_INVOICE_FROM_ORDER and 
       WORKFLOW_DISABLE_CLASSIFY_BILLED_FROM_ORDER.
- New: A module can add several css and js.
- New: removed deprecated methods
       ldap::connect, formadmin::select_lang,
       html::select_tva
- New: Add custom substitution function for ODT product lines: mymodule_completesubstitutionarray_lines()
- New: Basic implementation of hooks and triggers for a lot (most) of core modules: 
  action/calendar, trips and expenses, dons, vat payment, contact/society, contract, product lines, 
  expedition, order supplier and order invoice (lines included), intervention card, project, tasks.
- New: Add ChromePHP output into syslog module.
- New: Add PRODUCT_PRICE_MODIFY trigger.
- New: Created function to retrieve total amount of discount of an invoice/proposal...
- New: We can use a dynamic value ($conf->global->XXX for example) into titles of menus.
- New: Use PHP classes DateTime* for some data functions instead of adodb 
- Qual: Renamed SUPPLIER_INVOICE_BUILDDOC trigger to BILL_SUPPLIER_BUILDDOC
- Qual: Renamed INVOICE_SUPPLIER_DELETE trigger to BILL_SUPPLIER_DELETE
- Qual: Renamed SUPLIER_ORDER_BUILDDOC trigger to ORDER_SUPPLIER_BUILDDOC
- Qual: Renamed CONTRACTLINE_DELETE trigger to CONTRACT_LINE_DELETE
- Qual: Renamed all ficheinter.class.php triggers so that they start with 'FICHINTER_'
- Fix: [ bug #655 ] ORDER_REOPEN trigger incorrectly named
- Fix: [ bug #656 ] Contracts trigger CONTRACT_MODIFY incorrectly named
- Fix: [ bug #657 ] Usergroup class' GROUP_DELETE trigger incorrectly named

For translators:
- New: Update language files (de, tr, pt, ca, es, en, fr).
- New: Added bg_BG autotranslated language.
- New: Translate the donation receipt.

Dolibarr license has also been updated from GPLv2+ to GPLv3+.



***** ChangeLog for 3.2.3 compared to 3.2.2 *****
- Fix: Some permission into agenda module.
- Fix: Generation of PDF was not using correct font for some languages.
- Fix some translations.
- Fix: [ bug #607 ] Nom de société avec guillemets.
- Fix: Option MAIN_MAIL_SENDMAIL_FORCE_BA and MAIN_FIX_BUGGED_MTA was not
  complete.
- Fix: comaptiblity with multicompany module.
- Fix: Bad label when validating/paying an invoice from POS module.
- Fix: Correct recipient into rouget template.
- Fix: A lot of fix into PDF pagebreak management.
- Update VAT for some countries.
- Firstname was missing when sending email from file list.
- Added en_SA language.



***** ChangeLog for 3.2.2 compared to 3.2.1 *****
- Fix: Modify spanish VAT to new rates.
- Fix: Add error message when creating already existing product.
- Fix: Edition of percentage of an event.
- Fix: Minor look fix for theme bureau2crea.
- Fix: Start and end date not saved at project creation
- Fix: Default vat is zero for customer invoices if company does not use vat
- Fix: Localtaxes unit prices precision



***** ChangeLog for 3.2.1 compared to 3.2.0 *****
- Fix: Edit of projects.
- Fix: Activation of modules does not fails if directory install was removed.
- Fix: [ bug #444 ] Regression on auto-closing for proposals and orders.
- Fix: Update translations (catalan, french, spanish, brazilian).
- Fix: [ bug #445 ] Hex escaping in descriptions.
- Fix: error when validating shipment for non predefined products with a
  selected warehouse.
- Fix: Bad local taxes if price base type is TTC for spanish local taxes.
- Fix: Phone not saved when using web service.
- Fix: [ bug #464 ] Payment form should allow to add transmitter for bank transfers.
- Fix: Allows to use a comma decimal separator in supplier invoices payments.
- Fix: Translation for tr_TR, es_ES, pt_BR.
- Fix: Products with no prices not visible.
- Fix: Access to product card created with very old version of Dolibarr.
- Fix: Delete temporary files after validating an invoice.
- Fix: preview of supplier order and invoice template.
- Fix: [ bug #485 ] Configurated amount for public auto-subscription form is not taken into account
- Fix: Average amount graphs weren't comparing the previous year stats
- Fix: Closed project didn't show the new status unless the page was refreshed
- Fix: Files were not being uploaded to a project's task
- Fix: [ bug #503 ] Unable to delete linked file to a deposit
- Fix: [ bug #501 ] Error while trying to modify an user
- Fix: [ bug #506 ] Can't set percentage of a started event
- Fix: Bad assignation of const for pdf delivery module name



***** ChangeLog for 3.2.0 compared to 3.1.* *****
WARNING: PHP lower than 5.x are no more supported.
WARNING: Because of a major datastructure change onto supplier prices tables, be aware
to make a backup of your database before making upgrade.

For users:
- New: Each user can remove/add its own boxes.
- New: Add signature at end of predefined email text.
- New: Can use personalized fields on products/services.
- New: Can attach files on social contributions.
- New: Show payments terms and conditions onto muscadet template.
- New: Can open back a closed commercial proposal.
- New: show thirdparty barcode on main tab.
- New: Can input note (private and public) during note and expenses creation.
- New: Print ticket show invoice ref into POS module.
- New: Can edit customer discounts from invoice create and edit card.
- New: task #11243: Show quantity into stocks for each sub-products into the sub-product tab.
- New: task #10500: Option to choose if professional id are unique.
- New: Add hidden option FOURN_PRODUCT_AVAILABILITY.
- New: task #11123: Add best supplier price.
- New: Enhancement in styles.
- New: Can conciliate several lines in one operation.
- New: task #11289 : Modify third party accountancy code generator aquarium.
- New: task #10606 : more comprehensive message error.
- New: task #11278 : Option into point of sale module to add services in list.
- New: task #11261 : Add an entry into menu called "New shipment".
- New: [ task #187 ] Gerer les evenement recurrents dans les imports ical.
- New: Make option MAIN_GENERATE_DOCUMENTS_WITHOUT_VAT available by default.
- New: Can build PDF in USLetter format or canada format (change paper size).
- New: Can export into Excel 2007 format.
- New: Add hidden option CASHDESK_FORCE_STOCK_ON_BILL
- New: Can search on part of barcode into POS module.
- New: Cheques into cheques receipts are ordered by operation date.
- New: Add hidden option MAIN_DISABLE_PDF_AUTOUPDATE to avoid generating pdf each time data change.
- New: Add hidden option PROJECT_HIDE_UNSELECTABLES to hide project you can't select into combo list.
- New: Add option INVOICE_POSITIVE_CREDIT_NOTE.
- New: Support zip/town autocompletion into warehouses.
- New: Add box for last expired services.
- New: Reduce seriously size of packages.
- New: Can define country code for import.
- New: When invoice was generated from order, order date is visible on PDF, after order ref.
- New: [ task #181 ] Hide password of click2dial in user card.
- New: Chart are faster to build
- New: Value of data into charts are visible on mouse hover.
- New: Import wizard can import contacts.
- New: Import wizard can import personalized fields.
- New: Personalized fields support int type.
- New: Install process is now two times faster.
- New: Can sort files into backup tool.
- New: Default output charset are utf8 into backup tool.
- New: Add brazilian states.
- New: Increase usability of module project.
- New: [ task #285 ] Add search filter on project in tasks list.
- New: Automatic list of documents in ECM module is ok for customers,
       suppliers invoice, orders, customers orders, proposals and social contributions.
- New: All professional id can contains up to 128 chars instead of 32. 
- New: [ task #176 ] Allow to use ODT templates for proposals and orders like it's done for invoices
- New: Add hidden option MAIN_ADD_PDF_BACKGROUND to add a PDF as background of invoice/order generated PDF.
- New: Can convert a product/service into service/product.
- New: Show delivery date into proposal template azur. 
- New: Support tags into header and footer into ODT templates.
- Fix: Can use POS module with several concurrent users.
- Fix: Installer don't fails with Mysql version that added a ssl_cypher field.
- Fix: Sanitize input parameters.
- Fix: [ bug #368 ] Product list
- Fix: [ bug #370 ] Filter in accountancy -> suppliers_bills
- Fix: [ bug #399 ] Bad calculation of local taxes in update line products
- Fix: [ bug #427 ] Bad links to wiki help in certains menus

For developers:
- New: Can add a left menu into an existing top menu or left menu.
- New: Add webservice to get or create a product or service.
- New: Add webservice to get a user.
- New: Add more "hooks" (like hooks to change way of showing/editing lines into dictionnaries).
- New: Log module outputs can be setup with "or" rule (not only "xor").
- New: Add FirePHP output for logging module.
- New: Add trigger ACTION_DELETE and ACTION_MODIFY.
- New: Trigger now have a priority to define sort execution order.
- New: Can define different requests according to database type into migration files.
- New: Add "canvas" feature to overwrite page of thirdparty, contact, product with yours.
- New: Removed artichow deprecated libraries.
- New: A page can force reload of css style sheet
- New: A module can add import description for import wizard, even for tables with foreign keys.
- New: Can add tabs on statistics views.
- New: Add CSS id/class into public payment pages.
- Qual: Add a lot of more PHPUnit tests.
- Qual: Data structure for supplier prices is simpler.
- Qual: Removed no more used external libraries.
- Qual: Cleaned a lot of dead code.
- Qual: More OOP (usage of "abstract", "static", ...), uniformize constructors.
- Qual: Fix a lot of checkstyle warnings.
- Qual: task #216 : Move /lib into /core/lib directory
- Qual: task #217 : Move core files into core directory (login, menus, triggers, boxes, modules)
WARNING: To reduce technic debt, all functions dolibarr_xxx were renamed int dol_xxx.



***** ChangeLog for 3.1.3 compared to 3.1.2 *****
Fix: PgSQL - property must be set if success
Fix: Provide a solution for backup when mysqldump is not available
Fix: Bug #460 - Wrong entity assignment when creating a warehouse
Fix: bug #405 - Late icon always displayed on comm/propal.php



***** ChangeLog for 3.1.2 compared to 3.1.1 *****
- Fix: Can clone a proposal
- Fix: Add member ID in substitution method
- Fix: Duplicate end tag and missing form parts
- Fix: Support companies with no prof id.
- Fix: Sanitize data
- Fix: Bug #318
- Fix: Bug #369
- Fix: More bugs



***** ChangeLog for 3.1.1 compared to 3.1.0 *****
- New: Add option FACTURE_DEPOSITS_ARE_JUST_PAYMENTS. With this option added, 
       credit notes are not removed from total amount of invoice but are just 
       payments used to reducs remain to pay.
- New: Added hidden option MAIN_FIX_FOR_BUGGED_MTA to fix bugged MTA.       
- Fix: Removed warnings during install.
- Fix: State into address of paypal payments were lost.
- Fix: Currency into paypal payments were always euros.
- Fix: Removed Bare LF from emails sent with smtps method.
- Fix: Can show report on selected period.
- Fix: product removed from list after deleted into order.
- Fix: [bug #270] PostgreSQL backend try to connect throught TCP socket for 
- Fix: price was not without tax when using multiprice into POS module.
- Fix: Can delete bank account.
- Fix: [ bug #277 ] Year dropdown in table header of supplier invoices.
- Fix: Some other very minor fixes.


***** ChangeLog for 3.1 compared to 3.0 *****
WARNING: IE6 browser is no more supported in this version.
For users:
- New: War against number of clicks:
     - When adding a free bank transaction, form to add next one is still
       visible (save one click).
     - task #10969 : Add checkbox to close automatically invoice if
       payment is complete (save 3 clicks).
     - Reduce a step into supplier order workflow to save time. If user
       has permission to approve, order is approved when order is validated.
       (Save 2 clicks).
     - In commercial main menu, left menu are already opened. This save one click
       to open a proposal or order.
     - Can add a discount for third party, during invoice edition (and we 
       saved clicks again).
     - When creating a contract, sales representative are preset to user. This save
       4 clicks.
     - Can edit several fields in bank transaction line page into one update.
     - Creation of contacts from third party page go back to third party.
     - Preselect model if there is only one. This save 2 clicks. 
     - Can remove a project if project has tasks. No need to delete task one by one.
- New: Enhance donation module. Add a status "canceled".
- New: Add filters on all statistics report pages.
- New: If a service contains subproducts, subpoducts are decrease when service
       is decrease.
- New: Add status for third parties to disable a third party.
- New: Can send interventions cards by email.
- New: Increase list of available notifications into module Notifications.
- New: Add option MAIN_FIRST_TO_UPPER to force upper case of first 
       letters for names and firstname.
- New: Can filter of payment type in bank transaction list.
- New: Status of users is visible into user list.
- New: Support BSB code for bank account in Australia.
- New: Can set date of payment for autocreate invoice/payment when 
       creating a foundation subscription.
- New: Can edit note of payment.
- New: Option to make login not mandatory in member module.
- New: Add box for last members for foundation module.
- New: A specialized menu can now be used when using smartphones.
- New: Can add information on current user on ODT generation.
- New: Prefix on third party is not used by default. Hidden option
       SOCIETE_USEPREFIX can restore old feature.
- New: Standing orders module use bank account from banks module.
- New: Ask password when creating a user from a contact.
- New: task #10577: Use a numbering module for shipment and contract.
- New: Can create manually order from proposal.
- New: Add a first workflow module to create automatic action on some
       events (create order on proposal closing).
- New: Use autocompletion on invoice select when creating replacement 
       or credit note invoice.
- New: task #10885: Add a week view for calendar.
- New: task #11018: Add a status "not applicable" on events.
- New: Add subscriptions/country/region/town statistics for member module.
- New: Can define a proxy for external web access.
- New: task #11003: checkbox on checks for deposit.
- New: Add status into export. Add third party default language into export.
- New: Can filter on date and bank account when building check receipts.
- New: task #10958 : Add link to cheque receipts into bank transaction 
       line if exists
- New: Can import external ical url into dolibarr agenda view.
- New: Can add a logo on third parties card.
- New: task #11194 : Can delete uploaded photos 
- New: task #9744 : Add the barcode to select products on Point of Sale module
- New: Subscription/Unsubscription to mailman mailing-list can be done on 
       validate/resiliate in foundation module.
- New: Can use extrafields on third parties.
- New: Add chart to report counts by status on element home area pages.
- New: Look: Usage of Jquery Notify to show result or error messages on action.
- New: Look: Minor enhancements into agenda view.
- New: Look: Nicer tooltips with transparency and shadow.
- New: task #11004: Create invoice from intervention.
- New: task #10501: Can use point of sale with different bank accounts.
- Fix: Better Postgresql compatibility.
- Fix: Numbering module for invoices use same number for invoice 
       and credit note if mask is same.
- Fix: Debug and clean withdraw module.
- Fix: Allow access permission for point of sale module.
- Fix: Permissions issues with suppliers.
- Fix: Admin dict data is showing with active language 

For developers:
- New: External modules can add tabs on agenda views.
- New: External modules can also remove default tabs.
- New: External modules can force skin directory so force their own skins.
- New: External modules can add their own menu manager.
- New: External modules can force menu manager.
- New: External modules can overwrite all default language files by
       forcing priority on langs directories on its own lang directory.
- New: External modules can show export list with an "enabled" condition.
- New: Support a backtopage parameter on contact creation page.
- New: Add id on div to show logo.
- New: Install wizard can activate a module at end of install.
- New: Dictionary setup works with very large external dictionnaries (Add 
       page navigation).
- New: Add api to draw graphics with javascript (using Jquery Flot).
- New: Can add user login into menu urls added by modules.

For translators:
- New: Add fa_IR language.
- Fix: Move language ar_AR to ar_SA, sv_SV to sv_SE and da_Da to da_DK.



***** ChangeLog for 3.0 compared to 2.9.* *****
For users:
- New: Can edit date of cheque receipts.
- New: Add Sales journal and Purchase journal report.
- New: Can create supplier invoice from supplier order.
- New: Support login by openid
- New: Support "full day" event in calendar module.
- New: Add a weather on dashboard.
- New: Add a Paypal module.
- New: Can choose third party to use in point of sale module during logon.
- New: A lot of enhancements into ECM module:
       Directories can contains special characters,
       Speed enhancements,
       Directories can be created outside of Dolibarr, refresh button will 
       update database,
       Can rename a file.
- New: Reordering lines in invoice, orders, commercial proposal is faster (use Ajax
       technology).      
- New: Can import members using assistant.
- New: Can exclude deposit, replacement or credit notes in script rebuild_merge_pdf.
- New: task #10473 : Option MAIN_PROFIDx_IN_ADDRESS must no more be hidden.
- New: Can generate business card for on particular member.
- New: Task #10553 : Can attach files on members card.
- New: Can filter on payment type and bank account in payment lists.
- New: When sending supplier orders by mail, a text is predefined.
- New: Upgrade process works with Postgresql.
- New: Task #10538: Add filter on expiration date of subscription for
       foundation module email selector.
- New: Task #9643: Add 2 status (tosell/tobuy) on products instead of only
       1 status for both selling and buying.       
- New: Can input payment conditions on several lines.
- New: Add hidden option MAIN_LOGOUT_GOTO_URL to set the exit url after
       a logout.
- New: For germany, we invert order of address.
- New: Add hidden option MAIN_SERVICES_ARE_ECOMMERCE_200238EC.
- New: Support NPR in customer product prices.
- New: Add more volume units (ounce, gallon, inch, feet, ...)
- New: Delivery date accepts hours and minutes.
- New: Can add a comment on stock dispatching to be save into stock movements.
- New: Can filter product list with too low stocks.
- New: Add option to send all emails sent to a bulk carbon copy.
- New: Preview of emails sent by member module is shown.
- New: task #10100 : Add button to create invoice from a subscription
- New: Reorganize tabs on third parties.
- New: Option MAIN_INVERT_SENDER_RECIPIENT is available in einstein pdf template.
- New: Easier way to define url for clicktodial module.
- New: Add a fckeditor test area in fckeditor module setup.
- New: Add property "Event on full day" on agenda
- New: Enhancement and better compatibility (google, thunderbird) for agenda export.
- New: Can use image editor on user photo.
- New: Task #10796: Add Spain ProfId1 Verification
- New: Page "supplier summary" is now available.
- New: Task #10611: Add option to choose order of field in bank account info on PDF
- New: If a transaction was reconciliated and should not, there was no way to reverse error.
- New: Ubuntu package now works also on debian.
- Perf: Avoid reading database to determine country code after each
        page call.
- Fix: Special chars are now supported in ECM module for filename (not yet for
       directories).
- Fix: Better Postgresql compatibility.
- Fix: Box order is saved when moved.
- Fix: Database name can contains "-" characters.
- Fix: In coloring negative amounts.
- Fix: Date input use date format of user and not dd/mm/yyyy format.
- Fix: Fixed a very old bug making file attachment fails with some emails 
       readers when using "mail php function".
- Fix: When cloning commercial proposal, due date is creation date + delay
       by default.
- Fix: Can edit ordering methods.

For translators:
- New: Update and complete slovenian language sl_SL.
- New: Add full manually translated files for de_AT en de_DE (thanks to eCleaner.at).
- New: Create the language ja_JP.
- New: Add el_GR language.

For developers:
- New: Add jquery by default.
- New: Removed PWC libraries.
- New: Removed Scriptaculous libraries.
- New: Removed Prototype libraries.
- New: Add first Selenium GUI tests.
- New: Enhance a lot of internal function to build external modules
       more easily.
- New: Add a user field ref_ext in object tables to allow external
       systems to store their id and make self-developed synchronizing
       functions easier to build.        
- New: Local user timezone is saved into session (not used yet).
- New: Works with Mysql 5.5.
- Qual: Menu system code is simpler.
- Qual: Mutualize some duplicate code.
- Qual: Renamed some fields into database to be more internationnal.
- Qual: Removed deprecated code.


***** ChangeLog for 2.9 compared to 2.8.* *****
For users:
- New: POS module allow to choose which warehouse to use.
- New: Support "Department/State" field on company setup, contact, 
       bank account and members card.
- New: Can reopen a refused/canceled supplier order.
- New: Add Gant diagramm on project module.
- New: Add a new mode for automatic stock increase: Can be increased
       on dispatching of products from a supplier order receipt.
- New: Can set a past delay to limit calendar export.
- New: Can attach files on emailing campaigns.
- New: Add statistics on trips and expenses module.
- New: Can reopen a closed customer order.
- New: Add module externalsite to add a web site/tools inside 
       menu and a Dolibarr frame.
- New: Can link trips and fees to a project.
- New: Add civility title in foundation module.
- New: Can set accountancy code for product (buy and sell).
- New: Can filter third parties lists on categories.
- New: Can filter products and services lists on categories.
- New: task #10202 : Support categories for members.
- New: Can build documents for third parties (Using ODT templates, need PHP 5.2+). 
- New: Support new products properties: length and area.
- New: Add the "payment due before" field in invoice exports.
- New: Add feature to resize or crop image files (for products photos)
- New: task #10113 : Show list of emailing on clicking on "number of mass emailing received"
- New: Add default language for third parties and use it when multilang is enabled
       to define default language for document generation.
- New: Can reopen a closed supplier invoice.
- New: Move permission "see hidden categories" into "see hidden products/services".
- New: Can delete several files at once in FTP module.
- New: Add box "last contracts".
- New: Works even if Web hosting provider has disabled PHP "glob" function.
- New: Can now send supplier orders by email.
- New: task #10076 : Show content of message in notification module.
- New: Bank name is shown on invoice.
- New: IBAN value is called IFSC if country is India.
- New: Add option to choose to show firstname then name or name then firstname on PDF.
- New: Add company in fields exported by export of members tool.
- New: Reorganise bank menus.
- New: Bookmarks can be sorted on a particular order.
- New: Support spanish RE and IRPF taxes on invoices.
- New: Module category offers categories for foundation module.
- New: Can filter on category on third parties, products and members listings.
- New: A flag is visible before country labels.
- New: When activating a new module, permissions for admin user are set. This save
       time when configuring Dolibarr.
- New: Dolibarr 2.9 is faster than 2.8.
- New: A lot of more predefined VAT values, states, regions for 
       miscelaneous contries.
- New: Enhance skin engine to make themes easier.
- New: Add images into menu "eldy".
- New: Auguria theme is now more modern.
- New: Update tools refers to www.dolibarr.org but also www.dolistore.com web site.
- New: Postgresql experimental support seems to work completely. 
- New: Changes in Dolibarr core to allow to use cache servers (see Memcached module on
       dolistore.com).
- New: Default choice for interactive confirm box is yes by default, and no only for
       delete actions. This reduce number of clicks required to validate actions and 
       is still safe to dangerous actions.
- Fix: Durations are correctly shown for languages using PM/AM dates.
- Fix: A lot of fixes in Point of Sale module.
- Fix: Debug experimental module widthrawal.
- Fix: Format number was wrong for ar_AR language.
- Fix: Can change password if user has only permission "change password".
- Fix: Project PDF document shows all tasks.
- Fix: bug #29278 : SMTP fails with IP instead of hostname.
- Fix: Default language on login page was wrong.
- Fix: Complete support of euros sign (even in PDF).
- Fix: Bad setup of phpMyAdmin for DoliWamp installer.
- Fix: Tracking number should be available on sending sheets.
- Fix: Stock value is not reset when product is transfered into other warehouse. 
- Fix: A lot of not tracked bugs fixed.
- Fix: Some fixes in barcode management.
- Fix: Access to phpMyAdmin is now ok on new DoliWamp installation.

For translators:
- Fix: Major update of italian translation (it_IT).
- Fix: A lot of translation fixes in all languages.
- New: Added translations (sl_SL, is_IS).
- New: Add translations for the DoliWamp installer.

For developers:
- More comments in code.
- Uniformize some code. 
- All arrays "lignes" were renamed into "lines".
- Delete all useless pre.inc.php files (this also increase speed).
- Fix W3C errors in page forging.
- Qual: Mutualize code of menu managers.
- Better isolation of modules files and dolibarr core files. 
- Task #8682 : Remove functions unix_timestamp.
- The makepack tool now make pack with UID 500.
- More css class and div to output menu to allow more skins.
- Generated documentation can be build from Eclipse using Doxygen plugin.
- Snapshot is provided with PHPunit tests.

WARNING: 
- A lot of class files (*.class.php) has moved into subdirectories. So If you use
  or develop non official modules that includes Dolibarr classes, you will have to rename
  path to thoose classes into the include function.
- Also, parameters of the "fetch()" method for class "User" has changed to reflect
  other fetch methods.   
- If you build a personalised themes, you must rename the style sheet into style.css.php.   
- This version is also the last one to support PHP 4.*, Mysql 3.1, IE6.
  Dolibarr 3.* will be supported with PHP 5+ and MySql 4.1+ only.


***** ChangeLog for 2.8.1 compared to 2.8 *****
For users:
- Fix: Works on database with _ in name.
- Fix: Broken feature in trips and expense module.
- Fix: Can use $ in database and login/pass values.
- Fix: No error on upgrade if there is orphelins tasks.
- Fix: Failed to login when user agent string was longer than 128.
- Fix: bug #29526 : Numérotation Proposition Incorrecte après duplication


***** ChangeLog for 2.8 compared to 2.7.* *****
For users:
- New: Support note on trips module
- New: Can link contacts to projects
- New: Can removed attached file on email form if attachment was wrong.
- New: Add option to show your logo on top of left menu.
- New: task #9935: Can edit accountancy code.
- New: Add an option to make users email required.
- New: Module notification can send email on order or proposal validation.
- New: Can use any command line antivirus on file upload.
- New: A customer can also be a prospect.
- New: task #9802 : Can link an action to a project and use project to 
       filter agenda.
- New: Project can be set on contract creation.
- New: Initial sold can be conciliated on bank module.
- New: Add a default errors-to email for emailing module.
- New: Can filter on user on stock movement list.
- New: When creating a third party from a member, it is set as a new
       customer.
- New: Can use {tttt} in numbering mask setup. It will be replaced
       with third party type.
- New: VAT number is stored in one field. This is more "international".
- New: task #9782 : Add possibility to delete a warehouse.
- New: task #9640 : Add label for stock movements.
- New: task #9916 : Add FREE text for interventions card.
- New: Can define the new product ref when cloning.
- New: Project module support status of project and end date.
- New: Provide a ubuntu package.
- New: Add link to check a SIREN for french users.
- New: Add link "now" to fill date when creating invoices.
- Fix: Import module works even if prefix is empty in source file.
- Fix: bug #28055 : Unable to modify the date of a cloned command.
- Fix: bug #27891.
- Fix: Change of numbering module was not effective.
- Fix: Change error management when adding already used supplier ref
       for a product.
- Fix: Running sending-email.php
- Fix: Warning should not appears for invoice closed
- Fix: Import for companies works even with prefix empty.
- Fix: bug #28895 : Création d'utilisateur impossible.
- Fix: Can change password if has only permission change password.

For developers:
- Qual: Reorganize /dev directory.
- Qual: Change the way items are linked together.
- Qual: The login page now use a template in /core/template/login.tpl.php.
- New: Modules can add their own tab on projects cards.
- New: Add management of triger FICHEINTER_VALIDATE


***** ChangeLog for 2.7.1 compared to 2.7 *****
For users:
- Fix: Bad decimal management for it_IT and fr_BE languages.
- Fix: A third party created from a member is created as a 
       customer.
- Fix: Change of numbering module was not effective.
- Fix: Report of balance missing supplier invoices.
- Fix: Running sendmaing-email.php script.
- Fix: Detection of country for IBAN management.
- Fix: Update member photo.


***** ChangeLog for 2.7 compared to 2.6.* *****
For users:
- New: Add a print icon to show a page to print without menus.
- New: Can add a free text on bank cheque receipts.
- New: Price level can be defined also for prospects.
- New: Add a help and support center.
- New: Can export commercial proposals.
- New: Can use a cache for xcal exports.
- New: Option for faster confirmation process with one ajax popup.
- New: Complete theme bluelagoon and rodolphe
- New: Can select third parties emails in emailing module for all
       third parties with expired contract's lines.
- New: Can add a field errors-to in emailing.
- New: Can use inline images in emails.
- New: Add predefined invoices (can be use for repeated invoices).
- New: Add a confirmation when cloning products.
- New: Add stock in product lists.
- New: Can filter list of stock movement on date or product.
- New: Added a link from product list to their stock movements.
- New: Several speed enhancements after using the Google Page speed 
  plugin for FireBug.
- New: Add a confirmation on dangerous admin purge feature.
- New: Add navigation on donation sheets.
- New: Added estimated value for stocks.
- New: Added module Gravatar to found photo of users or members
       from their email on gravatar.com.
- New: Include Dolibarr version in suggested dump filename.
- New: Enhancement in project module.
- New: Add log tab on emailing module.
- New: Minor enhancements in look themes.
- New: Add option to hide help in menu.
- New: Added a "force LDAP synchronize" on member and contact cards.
- New: Can split a discount into two smaller discount. This allows to use a
       discount on an invoice even if invoice amount is lower than discount
       credit available.
- New: Can use variables into the free text on PDF (__TOTAL_TTC_, __TOTAL_VAT...)
- New: Increase page loading speed (all changes reported by Google PageSpeed
       tool has been added).
- New: Add support of constant MAIN_ONLY_LOGIN_ALLOWED to allow to lock all
       access to any users except the one defined in constant.
- New: Add an admin page of PHP sessions with a way to lock new connections
       for other users than yourself. Can also purge existing sessions.
- New: Add point of sale module.
- New: Better usage when using with smartphones.
- New: Add module FTP client.
- New: Can set first day of week.
- New: Installer now create a .htaccess to protect documents directory.
- New: Experimental support for Postgresql.
- New: Full support of SMTPS (can works with Google SMTP).
- Fix: "Now" link works when date popup is not used.
- Fix: Debug seriously the email notification module.
- Fix: Error Call to a member function trans when refusing a supplier order.
- Fix: Fix payment conditions on commercial proposals.
- Fix: Nb of orders to process was wrong.
- Fix: Customer code was not correct on PDF it if contains special 
       characters.
- Fix: Can update price even with "NPR" VAT rates.
- Fix: When product type is missing, description is not lost when adding 
       new product lines.
- Fix: CC and BCC in emails was not used if using SMTPS handler.
- Fix: Last character was lost when text end with n or r.
- Fix: LDAP synchronization is now more robust (transaction and 
  use modify instead of delete/add).
- Fix: Fix: Setup of member synchronization does not conflict 
  with contact or user synchronization.

For translators:
- Update some language files.
- Can accept right to left languages. Added an "automatic" arabe translation.

For developers:
- An external module can force the third party code to be required whatever
  is the rule of third party code module.
- Update fckeditor to 2.6.4.
- Update Smarty to 2.6.26.
- Removed some deprecated code and files.
- Creation of directory in module descriptor is simpler.
- Can use an alternate document_root directory to develop with 
  sources on two repositories.
- Removed useless code of old commercial module.
- Move some modules into the CVS modules repository dolibarrmod. This reduces
  amount of code in main branch.
- Updated wiki documentation.
- Better W3C standard.
- Can add init data when enabling a module.
- Can fix some corruptions in database by calling the update page 
  /install/repair.ksh
- Log files contains more information (PHP_SELD added and OS user used for 
  log of command lines scripts) 
- Can protect a module to not being enabled if javascript disabled.
- If module numberwords is installed, code can use langs->getLabelFromNumber 
  to get value of an amount in text.
- A module can add subsitution keys in makesubsitutions() functions.
- Add $conf->browser->phone defined to optimise code for smartphone browsers.
- All external libs are now in same directory /includes.
- All install files are now in same directory /install.


***** ChangeLog for 2.6 compared to 2.5.* *****
For users:
- New: Add filter on status in emailing selector for Dolibarr users.
- New: Can add bookmarks on all pages.
- New: Enhance bank transactions reporting.
- New: When creating a contact from a third party, informations from third
  party card are automatically suggested.
- New: Sort list of languages in combo box.
- New: EMails links are show with function dol_print_email
- New: Add graph report on number of entities in product statistics page.
- New: Can delete a supplier order whatever is its status.
- New: No limit on free text on PDF generated documents.
- New: Can force login value when creating a user from a member.
- New: Can clone commercial proposals and orders.
- New: Major enhancement of project module.
- New: Added product label in invoice exports fields.
- New: Add VAT number in export fields.
- New: Upgrade FPDF to 1.6
- New: Upgrade Scriptaculous to 1.8.2 and Prototype to 1.6.0.3
- New: Added keywords in PDF.
- New: Add hidden option MAIN_DISABLE_PDF_COMPRESSION.
- New: Add attachments on intervention cards.
- New: Can add personalized fields in emailing selectors.
- New: Customer code and supplier code can be defined automatically.
- New: Emailing feature can extract civility from contacts.
- New: Can create a third party from a member of foundation module.
- New: Can set a limit for stock alert to 0.
- New: Support SMTPS.
- New: Added a page /support to provide a help center service on Dolibarr.
- New: Distinct status "running not expired" from "running expired" in lines 
  contract status.
- New: Add a first version of a module for Paybox.
- New: Can add contact to suppliers orders.
- New: Changes to support the external Bit Torrent module.
- New: Can filter on social contribution type in list.
- New: Upload of joined files need create/modify permissions to work.
- New: For admin users, show the SQL request in export build.
- New: Can modify proposal date if status is draft.
- New: The help link on some pages now links directly to the wiki web page.
- New: Enhancements in barcode module.
- New: Can use decimal values in stocks.
- Fix: Partial payment on social contributions not shown on main page.
- Fix: Handle correctly the comment in status changing of supplier orders.
- Fix: Author, title and topic are correctly encoded in PDF.
- Fix: Now HTML output is always UTF8, this solve bad PDF encoding on old
  users.
- Fix: Save new model when changed on interventions.
- Fix: Failed to go on the future view of bank transaction if there is no 
  future bank transaction already wrote.  
- Fix: Bad ref in supplier list.
- Fix: Bad link in product statistics for supplier referrers.
- Fix: Usage of reset of cursor in personalized numbering modules for a particular
  month (@ option) was broken.
- Can add contacts to a supplier invoice.
- Fix: When an invoice is changed back to status draft, warehouse is increased 
  back.
- Fix: Category of a bank transaction was not saved.
- Fix: Clicktodial plugin works correctly now
- Fix: Multiprices features works correctly.
- Fix: Project module and task creation.
- Fix: Validation of order if a file was attached.
- Fix: A lot of fixes in PDF generators.
- Fix: Bad line/page break with long description of products on PDF.
- Fix: Option force invoice date to validation date working correctly.
- Fix: Creation of a member from the example public page works.

For translators:
- Added 10 more new language files.
- Added autotranslator tool. A tool to build/update automatically
  languages files using Google API for a new language. Wonderful to start a
  new translation.
  
For developers:
- Removed some deprecated files.
- Removed treemenu library.
- Renamed all function dolibarr_xxx into dol_xxx to have same prefix everywhere.
- Rewrite clone feature for supplier invoice to work like other clone features.
- First change to manage a future feature "stock PMP value".
- A module can add a new tab in third party view tabs.
- First change for future geoip module.


***** ChangeLog for 2.5 compared to 2.4.* *****
For users:
- Sessions timeout can be configured to overwrite PHP setup.
- Can filter on date in services list.
- Support bookmark add of product cards.
- Enhancement in stock management (Automatic increase/decrease
  from order or invoice is possible).
- New filter options in prospect lists (category and level).
- New view in ECM module.
- Look enhancements for graphics (add transparency).
- Added statistics report for supplier invoices.
- Added average amount in invoices statistics reports.
- Can move a contract line to another contract of same third party.
- Add an export definition to export interventions.
- Can set umask file permissions on Unix/Linux/BSD systems.
- Miscelanous bug fixes.
- A lot of other enhancements to increase productivity.
- All phone numbers show the clicktodial link if module is enabled.
- Can define hour and minutes in intervention cards.
- Can edit a validated intervention.
- Add filters on intervention list.
- Add juridical status and number of employees in third party 
  export definition.
- A lot of enhancements and translation in withdraw module.
- Full support of Mysql option mode=strict.
- Added a new event from member module to agenda tracked events.
- Can attach a file to suppliers orders.
- Change to make Bank Account Number form more "internationnal".
- Can clone an invoice.
- Can clone an emailing.
- Reduce memory usage (about 2%).
- Add weight and size in sendings module.
- Add a fast search form on left menu for member module.
- Fix: Do not show export filter for disabled modules
- Show greyed lines for not allowed export filters.
- Add nature in product fields (manufactured product or not).
- Add export filters for category module and trip and expenses module.
- Can choose login of dolibarr account created when create from contact

For translators:
- The errors language file contains only error or warning messages with 
  prefix Error or Warning.
- HTML Output is by default in UTF8 and language files can be provided
  in UTF8.

For developers:
- Update skeletons (some fixes and add function createFromClone).
- Add an experimental Cash Desk module.
- Added new triggers events in agenda module.
- All submodules are moved in the includes directory.
- Removed some deprecated files.
- Menu managers now use same class name for their menu entry
  and add a different value in an HTML id for each entry. This allows
  to build skins that use different style for each menu entry.
- All emails and url HTML output use same function.
- Add more integrity check on database
- Can disable modules on logon page. This make possible to
  have several profiles of demo with only one demo. Also added a new
  Dolibarr demo front page (in htdocs/public/demo).
- Allow modules to add new tabs.

   

***** ChangeLog for 2.4 compared to 2.2.* *****
For users:
- Add a calendar module (module agenda) with ical/vcal/rss export.
- Look enhancement in graphics (thanks artichow).
- Add tel and fax on delivery addresses.
- Add a tool to edit personalized menu.
- Add an ical and vcal export link in agenda and webcalendar module.
- Reduce memory usage.
- Now triggers are enabled/disabled according to module they refers to.
- Fix infinite loop on popup calendar.
- Change in tanslation to make Dolibarr easier to understand.
- Add a warning when sending a mail from a user with no email defined.
- Added clicktodial module.
- Add a property private/public in contact. This allows to user Dolibarr
  for a personnal address book.
- French NAF code can accept 5 chars.
- Supplier prices can be input with or without taxe.
- New generic numbering modules to offer more solutions for generating
  automatic id.
- Add new predefined exports wizards (stocks, suppliers, taxes...).
- Add feature to log security events (logon, change of users, passwords).
- Can link all documents (included supplier invoices and orders) to a 
  project.
- Can attach several files to email when sending an invoice, order or
  proposal by email.
- Can choose accuracy (number of decimals) for prices.
- Localization for decimal and thousand delimiter on number is fully
  supported.
- More informations reported in system information pages.
- Add a budget report.
- Added a security audit report.
- Other minor changes (features, look, fixes)
- Added compatibility with Firefox 3.
- Changes for compatibility with PHP6/Mysql6.
- Some bug fixes.

For translators:
- Added spanish es_ES translation.
- Added en_AU translation.

For developers:
- Removed useless code:
  Replaced phplot and phplot5 librairies by artichow.
  Removed cryptograph library replaced by artichow.
- Login functions are now externalised as modules.
- Update code skeletons examples.
- Several enhancements to make addon development easier.
- Add a tool to generate PHP classes completely mapped to a table.
- Added a check to enable external modules only if dolibarr version is
  high enough.
- Changes in wizard installer to allow building autoexe installer for
  Windows with Apache and Mysql included.


***** ChangeLog for 2.2 compared to 2.1.* *****
- Add more statistics on main page.
- Add option to add message on login page.
- Management of categories for third parties.
- Add volume on products properties.
- Support for LDAP authentication.
- Full member synchronisation with LDAP database in
  fundation module.
- More LDAP fields supported for user synchronization.
- Better logger for install.
- First changes to support UTF8.
- Add a "forget password" feature.
- Setup process can run several migrate files if need
  to jump several versions to upgrade.
- Support for webcalendar 1.1 in webcalendar module.
- Support for menu in database.
- Better support for using Dolibarr on more WHP.
- Removed some deprecated files and clean code.
- New theme: Auguria
- Removed PHP warnings.
- Some bugs fixes.
- Traduction more complete.
- Better code comments for Doxygen documentation.
- Better support of vcard export format.
- A lot of security enhancements (no more password in log files,
  crypted password in database, in config file...).
- Themes are full CSS compliant.
- A lot of other minor changes...
- Option to scan uploaded document by an antivirus.
- Transparency for picto files works with IE.
- Can drag and drop boxes on main page.


***** ChangeLog for 2.1 compared to 2.0.* *****
- Added a better installer.
- Support user and groups permissions.
- Translation in english and support for several languages.
- New enhanced look and several new themes.
- Small search boxes for each Dolibarr elements (invoices, contracts,
  orders, proposals...)
- Added an export assistant module to export main dolibarr data.
- Added backup tool to backup database via mysqldump.
- Added product categories management with a categorie tree.
- Management of companies' discounts (relative or absolute).
- Support credit note and discounts (relative and absolute) on
  commercial proposal, orders and invoices.
- Support multi-langual description for products.
- Graphical enhancements (picto to describe all status).
- Added more permissions (ie: can restrict access for a commercial user
  to elements of its companies only).
- Little enhancements to OSCommerce module.
- Added a second OSCommerce module working through web services.
- Added a Mantis module to have a Mantis application in Dolibarr menu.
- Building a PDF document for invoices works like other modules. You
  can change model just before generating the PDF.
- Can generate documents (PDF) for customer orders. Can send them by mail.
- Added FPDI and FPDI_Protection (ie: PDF with password-protection)
- Can make one payment for several supplier invoices.
- Rule to suggests passwords when creating a user are in modules
  allowing to add easily other rules.
- Option to encrypt passwords in database (MD5).
- Add Dolibarr triggers support on users creation/change.
- Add Dolibarr triggers support on payments.
- Add Dolibarr triggers on supplier and customers orders.
- Webcalendar triggers for actions on Member module.
- Support optional new javascript popup selector for date fields.
- Support for several RSS boxes in external RSS module. Setup easier.
- Can attach documents on Action, Orders, Invoices, Commercial proposals.
- Can attach contacts on proposals, orders, contracts, invoices.
- Preview on results of PDF generator modules in setup pages.
- Code cleaner. Remove unused or duplicate code.
- Save and show last connexion date for users.
- Enhancements on a lot of forms for better ergonomy.
- Can add/remove company logo.
- Added LDAP synchronisation for users, groups and/or contacts.
- Can configure your own SMTP server/port for mail sendings.
- Works even on "UTF8 by default" systems (Mysql, Linux...)
- Better compatibility with different PHP version or setup.
- Added mysqli driver.
- Add a WISIWYG editor (FCKEditor) to edit note and comment areas.
- Added AJAX features like a 'search product selector'.
- Modules boxes on main page can be dragged and dropped (with firefox only).
- Support for PHP5.
- Experimental support for Postgresql (not working yet, but waiting feedbacks).
- Removed obsolete files and documentation.
- Added admin tools (backup and files purge).
- Added a tool to build a lang package.
- Added a tool to build a module package.
- Added a tool to build a theme package.
- Traduction more complete.
- Added skeletons for code examples.
- Lot of fixes after 2.0 release not fixed in 2.0.1.
- Added more security option (ie: encrypted password in database)




***** ChangeLog for 2.0.1 compared to 2.0 *****
Minor bug fixes



***** ChangeLog for 2.0 compared to 1.0.* *****
ChangeLog file size is so important, that it is not included inside Dolibarr
package. You can find it at www.dolibarr.org<|MERGE_RESOLUTION|>--- conflicted
+++ resolved
@@ -3,7 +3,6 @@
 --------------------------------------------------------------
 
 
-<<<<<<< HEAD
 ***** ChangeLog for 3.6.2 compared to 3.6.1 *****
 - Fix: fix ErrorBadValueForParamNotAString error message in price customer multiprice.
 - Fix: bug 1588 : relative discount.
@@ -148,10 +147,9 @@
 - Properties "civilite_id" were renamed into "civility_id".
 - Remove add_photo_web() that is ot used anymore by core code.
 
-=======
+
 ***** ChangeLog for 3.5.6 compared to 3.5.5 *****
 Fix: Avoid missing class error for fetch_thirdparty method #1973
->>>>>>> 606a3f99
 
 ***** ChangeLog for 3.5.5 compared to 3.5.4 *****
 Fix: Holiday module was broken. Initializaion of amount of holidays failed.
