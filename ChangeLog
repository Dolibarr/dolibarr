--------------------------------------------------------------
English Dolibarr ChangeLog
--------------------------------------------------------------

<<<<<<< HEAD

***** ChangeLog for 11.0.3 compared to 11.0.2 *****
FIX: unit price for selected supplier products not set. NaN was used.
FIX: use bad var to check if total is positive for each VAT rate when validating an invoice
FIX: status missing from last customer invoices box when using MAIN_STATUS_USES_CSS
FIX: translations for "orders" not loaded in the homepage box
FIX: #13194
FIX: #13274 cannot add or update 0 value for an int or double extrafield
FIX: #13285 SQL error during migration with pgsql
FIX: #13294
FIX: #13313
FIX: Clone Fourn Command, add line's extrafields
FIX: cols parameter not propagated to tpl
FIX: CSRF error when creating an intervention
FIX: date order was -1D and desc with label repetition
FIX: empty of series in graph of product distribution
FIX: fk_type subscription list via api REST
FIX: link when using anchor on "/" in website module
FIX: menu export document was not visible when using "simple accounting"
FIX: missing class declaration
FIX: missing global $conf
FIX: Missing token in some forms (avoid unset POST errors)
FIX: params of setEventMessage($langs->trans('ErrorProductClone')...
FIX: Remove unexisting link
FIX: mass action on stock movements
FIX: substitute lines dates values on doc generator (ODT, ...)
FIX: Ticket - Load Cache Messages Ticket, wrong message's status
FIX: Ticket Public  - Private messages are displayed
FIX: wrong include - replace extrafields_create.tpl.php to extrafields_add.tpl.php

***** ChangeLog for 11.0.2 compared to 11.0.1 *****
FIX: #10309
FIX: #13110
FIX: #13118
FIX: #13124
FIX: #13131
FIX: #13135
FIX: #13146 
FIX: #13198
FIX: #13175
FIX: #13182
FIX: #13183
FIX: #13184
FIX: #13263
FIX: #13267
FIX: an external user can not approve
FIX: API Get list of documents for supplier_invoice
FIX: API to push an expense report
FIX: API upload/download doc for expensereport
FIX: Avoid to download the export if we just press enter to refresh form
FIX: Bad link to template invoices
FIX: Bad sort link in accounting report
FIX: Bad translation for productlot EatBy and SellBy
FIX: better method to check user rights AND usergroup rights !
FIX: CA by product list filter
FIX: CSS
FIX: Disable js if no javascript
FIX: duplicate class name into some log lines
FIX: etrafield with visibilty=5 were not in read only.
FIX: excess paid from situation invoices not counted when calculating remain to pay.
FIX: Force FEC export to txt format.
FIX: Free input for email no more visible.
FIX: Keep assigned users in session when loading projects and tasks
FIX: List of viewed projects too large in task widget.
FIX: Menu truncated. Add tooltip to have all content.
FIX: Missing field "billed" in export.
FIX: missing "statut" for getNomUrl() function
FIX: modFournisseur is required by modSupplierProposal
FIX: Multicompany compatibility
FIX: must be == and not =
FIX: option for topbar search and bookmarks
FIX: option MAIN_OPTIMIZEFORTEXTBROWSER
FIX: some responsive troubles
FIX: round MT in accountancy books
FIX: search with '0'
FIX: sort link
FIX: SQL Overload in default contact trigger.
FIX: SQl syntax error.
FIX: Submit of documents for supplier invoices.
FIX: timezone must be tzserver and not tzuser as on contract card
FIX: token in barcode tools page missing
FIX: Bad name of trigger PROPAL_SUPPLIER_TRIGGER, should be PROPOSAL_SUPPLIER_TRIGGER
FIX: Type of contact for event does not exists and not supported
FIX: Type of contact not saved when creating a contact
FIX: typo on ckeck method
FIX: undefined function measuringUnitString in product list
FIX: Usage of project not available in export.
FIX: wrong test
FIX: z-index for moretabsList with constant MAIN_MAXTABS_IN_CARD
FIX: Use GETPOST instead of POST
FIX: HTML Injection
FIX: Visualization rights correction on last modified contacts box.
FIX: Vulnerability in module from modulebuilder.
FIX: Vulnerability reported by code16

***** ChangeLog for 11.0.1 compared to 11.0.0 *****
FIX: advanced target emailing sql and ergonomy.
FIX: After import of a website template, home page was not set.
FIX: Avoid deletion of bank record if in accounting
FIX: compatibility with multicompany (avoid duplicate data)
FIX: Confusion between 'bank reconciled' and 'accounted'. Show both data.
FIX: Count of Stripe payment mode must take test/live into account
FIX: Creation of Stripe card from backoffice must return a clean message
FIX: CVE-2019–17223
FIX: CVE-2019–17223 
FIX: CVE-2020-7994
FIX: CVE Need permission to be able to develop modules
FIX: #13053
FIX: Disable ticket status change if ticket closed
FIX: doc of dictionnary API
FIX: expedition ceate line new parameter is not required.
FIX: export ledger
FIX: FEC export have specific name
FIX: Filenames must not contains non ascii char or we will get non ascii
FIX: Filter on list of events were lost after "Back to list"
FIX: hasDelay for retained warranty
FIX: If we can change vendor status, we must be able to chane vendor code
FIX: links in products/services index
FIX: Log of authentication ok or ko + CVE-2020-7996
FIX: Look and feel v11
FIX: Mail smtps truncated if content has a line with single .
FIX: missing hook parameter
FIX: Missing include
FIX: need weight short label in shipping doc
FIX: Picture of contact not visible in tooltip
FIX: Problem with column label in subscription list
FIX: ref_client not visible in tooltip.
FIX: search filter on extrafields were not restored after "Back to list"
FIX: situation invoice: allow excess paid to be converted to discount
FIX: situation invoice: bad amount for previous payments because of local variable overwriting a more global one
FIX: situation invoice: can't convert excess received to discount & bad previous payment amount
FIX: SQL request and phpunit
FIX: Update export_files.php
FIX: Use ref into label of ticket message
FIX: use "usergroup" instead of "user"
FIX: Warning on admin/export_files
FIX: #10203
FIX: default filtering for 'select' extrafields should use "=", not "LIKE"
FIX: #11975 When a product is split between multiple pages in a document, prices/quantity/etc appear on the last relevant page
FIX: #12760 #12763 #12755 #12765 #12751
FIX: #12874
FIX: #12892
FIX: #12908 User login with credentials from self-subscription form fails
FIX: #12932
FIX: #12966
FIX: #12973
FIX: #12974
FIX: #12975
FIX: #12978
FIX: #12986
FIX: #12991
FIX: #12992
FIX: #12995
FIX: #13018 Extrafields Supplier invoice
FIX: #13019
FIX: #13022
FIX: #13028
FIX: #13038 ExpenseReport PDF - custom category description is not correct
FIX: #13046 More complete
FIX: #13048
FIX: #13050
FIX: #13077 Replace left join with inner join (left join was useless)
FIX: #13085
FIX: #13094
FIX: #13096
FIX: #13100

***** ChangeLog for 11.0.0 compared to 10.0.0 *****
For Users:

NEW: Module BOM is now stable.
NEW: Module MO (Manufacturing Order) is available with experimental status.
NEW: Can set the Address/Contact by default on third parties.
NEW: Add a dictionary to edit list of Social networks.
NEW: A nicer dashboard for open elements on Home page.
NEW: Add task widget and add task progress bar
NEW: Support of deployment of metapackages
NEW: Menu "Export accounting document" to generate a zip with all documents requested by a bookkeeper is now stable.
NEW: Add button "Save and Stay" in website editor of pages.
NEW: Accountancy - Can add specific widget in this accountancy area.
NEW: Accountancy - Add export model LDCompta V9 & higher
NEW: Accountancy - Add permission on export, delete operations in ledger
NEW: Can defined alternative profiles (email and signatures) for users.
NEW: add ability to edit price without tax before adding a line of a predefined product.
NEW: Add a tab to setup "Opening hours" of company (information only).
NEW: Add attendee to ical export + cleanup.
NEW: Add bank data of users into the expense report exports.
NEW: add clone customers prices in clone product or service.
NEW: Add column of module source and POS terminal in the invoice list.
NEW: Add column last modification date into the table of targets for emailing.
NEW: Add column VAT rate in product list
NEW: add constant DISPATCH_FORCE_QTY_INPUT
NEW: Add constant MAIN_DISABLE_GLOBAL_WORKBOARD to disable workboard in home page
NEW: add country code in import product model
NEW: Add 'Direct Cash Payment' button in TakePOS
NEW: Add odt support to supplier orders
NEW: Add feature to search a string into website containers
NEW: Add GET and POST /supplierinvoices/payments REST API endpoints.
NEW: Show progress bar for declared progression of tasks.
NEW: Add last change date in page "Other setup". Can sort page on name/date.
NEW: Add link to export targets of an emailings into a CSV file.
NEW: Add link to the public interface on the ticket card.
NEW: Add location into event tooltip. Use full day for fullday events
NEW: add MAIN_LANGUAGES_ALLOWED constant to limit languages displayed.
NEW: add MAIN_SHOW_COMPANY_NAME_IN_BANNER_ADDRESS constant.
NEW: add mass actions in shipment list.
NEW: add minimum stock filter in load warehoues for product form.
NEW: add name_alias in fields used for quick search.
NEW: add new rule fetchidfromcodeandlabel for categories import.
NEW: add office phone for salespresentatives
NEW: add office phone & job on user tooltips
NEW: Add option MAIN_PDF_FORCE_FONT_SIZE
NEW: Add option MEMBER_CAN_CONVERT_CUSTOMERS_TO_MEMBERS
NEW: Add option WORKFLOW_CAN_CREATE_PURCHASE_ORDER_FROM_PROPOSAL
NEW: Add pagination on list of object of a category
NEW: add parent category id or label in import category module
NEW: add parent id or ref column in warehouse import
NEW: Add search into template
NEW: Add shipment widget
NEW: Add statistics on product into contracts
NEW: Add status of warehouse in the tooltip of a warehouse.
NEW: add supplier's product list
NEW: add units fields in buying price tab of product card
NEW: Add units in select products lines
NEW: Add upload document on account statement
NEW: Add widgets for BOMs and MOs.
NEW: Amount invoiced column in proposal list
NEW: Ask the new label and new dates in confirm popup when cloning tax
NEW: auto set closing date and user on invoice
NEW: Avoid wrap between picto and text on getNomUrl
NEW: Balance Stripe connect account for supplier
NEW: Bank Add an option for colorize background color of debit or credit movement
NEW: Beautify the select box of warehouses
NEW: Add birthday widget for members
NEW: Widgets uses fiscal year.
NEW: Can change supplier when cloning a Purchase Order.
NEW: can choose lines to keep while creating order from origin
NEW: Can crop/resize image attached on a bank record
NEW: Can edit date or RUM mandate.
NEW: Can edit link to the translation page in website module
NEW: Can edit the price of predefined product during adding in documents
NEW: Can enter price tax incl on vendor proposal and purchase orders
NEW: Can filter on description on bank account transaction lists.
NEW: Can filter on label on invoice in accounting vendor binding pages
NEW: Can load multilang translation in same step than fetch_lines
NEW: Can restrict access using DAV module to some host IPs only
NEW: Can restrict API usage to some IP only
NEW: Can select website templates from available default templates with a preview.
NEW: Can set a squarred icon on your company setup
NEW: can specify hour start end for selectDate and step for minutes
NEW: Categories/Tags are also available on warehouses
NEW: Check if a resource is in use in an event
NEW: Compute column value from others columns in import module
NEW: Copy linked categories on product clone process.
NEW: Default mode for Stripe is STRIPE_USE_INTENT_WITH_AUTOMATIC_CONFIRMATION
NEW: Digitaria model for numbering accountancy thirdparty
NEW: Display membership in takepos if member linked to the thirdparty
NEW: Display supplier in objectline if defined
NEW: Add default duration of subscriptions on members type
NEW: Email template for Takepos (to send invoice)
NEW: Expense request and holiday validator fields
NEW: Export ledger table in Charlemagne format
NEW: Extend option ORDER_ADD_ORDERS_WITH_PARENT_PROD_IF_INCDEC for all virtual product stats (renamed into PRODUCT_STATS_WITH_PARENT_PROD_IF_INCDEC)
NEW: Value "None" to unbind an invoice line and its accounting account is more visible
NEW: FCKeditor setup for tickets
NEW: The default theme of TakePOS work better on smartphones.
NEW: GeoIP v2 support is natively provided -> So IPv6 is supported
NEW: List by closing date on order list and proposal list
NEW: Look and feel v11: Some setup pages are by default direclty in edit mode.
NEW: Management of retained warranty on situation invoices
NEW: Mass email action on invoice list use billing contact if exists
NEW: more living colors for charts and option for "color bind" people
NEW: Supports multiple payments in a TakePOS sale
NEW: multiselect with checkbox in categories/tags search for product list
NEW: Option to allow to create members from third-party
NEW: Platform compliance with Stripe Connect
NEW: print / send email form in TakePOS
NEW: Public holidays are now in a dictionary table (no more hard coded per country)
NEW: Better performance by reducing the $companystatic calls on some pages.
NEW: Replace the "info" tab on contract with the more complete "agenda" tab.
NEW: Save user of last modification in donation record.
NEW: Show html combo list instead input text for extrafields typed as list.
NEW: Show POS application and the terminal used on invoice card.
NEW: Add categories/tags for stocks.
NEW: Support Net Measure in product's card.php
NEW: Extrafields separator can be collapsed or not
NEW: Extrafields support on Leave requests.
NEW: Extrafields support on Salaries.
NEW: Extrafields support in Product supplier prices.
NEW: Add extrafields for warehouses
NEW: Add extrafields in export of expense report (and holiday)
NEW: The integrity checker now show also the expected size of files.
NEW: The order method in purchase order is now mandatory when recording an order.
NEW: update / delete stripe account for supplier
NEW: Use the gender of member for picto in member lists.
NEW: Use the squarre logo as favicon of pages
NEW: VAT list - Add date start & date end in filters
NEW: widget box for supplier orders awaiting reception
NEW: Update translations
NEW: #4301

For Developers or integrators:

NEW: Compatible with PHP 7.4 
NEW: Code for extrafields uses the new array $extrafields->attributes
NEW: Can set a filter on object linked in modulebuilder.
NEW: Can defined a position of numbering submodules for thirdparties
NEW: Add option multiselect for developers on the selector of language.
NEW: Add a manifest.json.php file for web app.
NEW: Support of deployement of metapackages
NEW: Removed deprecated code that create linked object from ->origin
NEW: experimental zapier for dolibarr
NEW: Accountancy - Add hook bookkeepinglist on general ledger
NEW: Can update product type with the update method.
NEW: add API shipment mode dictionnary
NEW: Add API to get Country by code and iso
NEW: Add API to get objects by ref, ref_ext, ...
NEW: Add anonymous telemetry
NEW: Add a category to a contact in API
NEW: Add fk projet on stock movement
NEW: Add hidden option to set fields for the quick search on products.
NEW: add hook on commongeneratedocument
NEW: Add hook on fileupload.class.php to enable modules to override…
NEW: Add hooks on index pages
NEW: adding 'formObjectOptions' hooks loading at card.php of adherents module
NEW: Add method getStructuredData for website
NEW: Add payments GET and POST REST API endpoints for supplierinvoices.
NEW: Add POST /bankaccounts/transfer REST API endpoint.
NEW: add "printBucktrackInfo" hook, an external module can add info
NEW: Add trigger DIRECT_DEBIT_ORDER_CREATE on widthdraw is missing
NEW: API to post documents for "product" and Delete document
NEW: add new function "setEntity()" and better compatibility with Multicompany
NEW: Can add a button "Create" after combo of object with modulebuilder.
NEW: contacts type dictionnary in api_setup.class.php
NEW: Look and feel v11: Introduce CSS "trforbreak"
NEW: list of measuring units API
NEW: get social networks  dictionary by API
NEW: Get thirdparty's salesrepresentatives by API
NEW: get user connected informations in REST API
NEW: mode for list thirdparty API (add easy filter for supplier only)
NEW: purchase_prices API
NEW: Provides more complete demo data
NEW: Module builder can generate CSS of JS file.
NEW: Use a dedicated css for the pencil to edit a field.
NEW: multilangs in fetch_lines
NEW: Add more complete info for triggers actioncom
NEW: add multicurrency rate at currency list API
NEW: Add 2 hidden options to set the default sorting (sort and order) on document page.
NEW: Add hidden option to update supplier buying price during receptions.
NEW: Add hidden option PROPOSAL_SHOW_INVOICED_AMOUNT (not reliable if one invoice is done on several order or several proposal)
NEW: Add hidden option SUPPLIER_ORDER_CAN_UPDATE_BUYINGPRICE_DURING_RECEIPT for add possibility to update supplier buying price in the reception on a supplier order
NEW: Add hidden option THIRDPARTY_PROPAGATE_EXTRAFIELDS_TO_ORDER to copy extrafields from third party to order.
NEW: Add hidden options to send by email even for object with draft status.
NEW: Update jquery library to 3.4.1
NEW: Upgrade ACE editor to v1.4.6

WARNING:

Following changes may create regressions for some external modules, but were necessary to make Dolibarr better:
* Properties ->libelle_incoterms were renamed into ->label_incoterms
* Removed the method liste_array() of project class. It was not used by core code.
* The function show_theme() hase been renamed into showSkins()
* Rename 'module_part' parameter into 'modulepart' into document APIs, for consistency.
* The deprecated method get_OutstandingBill has been removed. You can use getOutstandingBills() instead.
* The hook "moreFamily" must return payment into var "totalpayment" and no more "paiement" (english replace french).
* Removed deprecated method actioncomm->add(), use create() instead
* If you have developed your own emailing target selector and used parent::add_to_target(...), you must now use parent::addToTargets(...)
* Removed function dol_micro_time. Use native PHP microtime instead.
* The trigger BON_PRELEVEMENT_CREATE has been renamed into DIRECT_DEBIT_ORDER_CREATE.
* The constant INVOICE_SHOW_POS_IN_EXPORT has been renamed into INVOICE_SHOW_POS.
* If your logo is no more visible on the menu bar, you must upload a new logo into 'Home-Setup-Company/Organization' to have it visible again. 
* All properties 'libstatut', 'labelstatut', 'labelstatus' were renamed into 'labelStatus'. 
* All properties 'labelstatusshort' and 'labelstatut_short' were renamed into 'labelStatusShort'. 
* All properties 'type_libelle' were renamed into 'type_label'.
* Renamed property of thirdparty "statut_commercial" into "status_prospect_label"
* The jquery plugin/dependency multiselect has been removed. It was not used by Dolibarr core.

=======
***** ChangeLog for 10.0.7 compared to 10.0.6 *****
FIX: 10.0 - missing translations for "orders" homepage "orders" box
FIX: 10.0 - status missing from last customer invoices box when using MAIN_STATUS_USES_CSS
FIX: 10.0 - translations for "orders" not loaded in the homepage box
FIX: #10309
FIX: #12875
FIX: #12932
FIX: #12966
FIX: #12973
FIX: #13304
FIX: advanced target emailing sql and ergonomy
FIX: an external user can not approved
FIX: Bad translation for productlot EatBy and SellBy
FIX: better check
FIX: better method to check user rights AND usergroup rights !
FIX: CA by prod list filter
FIX: can be a string or integer
FIX: Check on unicity on prof id was not triggered sometimes
FIX: clone of purchase order
FIX: compatibility with multicompany (avoid duplicate data)
FIX: complex export model loading
FIX: date filter not used if no operator
FIX: date order was -1D and desc with label repetition
FIX: default lang selection when filter
FIX: dom and missing param
FIX: drafts are now implemented for stats
FIX: Error in log for email sending with smtps was not complete
FIX: Extrafield position in export field list must respect "pos" field
FIX: FEC export format
FIX: FEC export have specific name
FIX: fetching account on current entity
FIX: Filenames must not contains non ascii char or we will get non ascii
FIX: fk_type subscription list via api REST
FIX: Force FEC export to txt format
FIX: get remain to pay with rounding decimals
FIX: Invert isSellerInEEC and isBuyerInEEC
FIX: keep assigned users in session when loading projects and tasks
FIX: length, width and height units coherence in product table
FIX: links in products/services index
FIX: Mail smtps truncated if content has a line with single .
FIX: missing array option
FIX: missing global $conf
FIX: missing hook parameter
FIX: Missing Linked objects Fichinter Ref. in PDF formats
FIX: missing "statut" for getNomUrl() function
FIX: multicompany for discount
FIX: must be == and not =
FIX: Problem with column label in subscription list
FIX: regex for include or exclude categories in full arbo
FIX: Remove unexisting link
FIX: remove unused var, $usercancreate can be change by Multicompany
FIX: require category class in extrafield
FIX: round MT in accountancy books
FIX: search with '0'
FIX: send expense report mail in HTML format
FIX: SQL request and phpunit
FIX: substitute lines dates values on doc generator (ODT, ...)
FIX: test on 0 better than isset
FIX: The "automatic bind" was linked EEC to export accountancy code
FIX: thirdparty alias name desappeared if we change country with THIRDPARTY_SUGGEST_ALSO_ADDRESS_CREATION conf
FIX: timezone must be tzserver and not tzuser as well as on contract card
FIX: typo on ckeck method
FIX: use "usergroup" instead "user"
FIX: Visualization rights correction on last modified contacts box
FIX: Warning on admin/export_files
FIX: We want to be able to import data for extrafields of entity 0 too
FIX: when we filter a list on a view status, we want this filter to be on bookmark that we create
FIX: wrong test
FIX: XSS vulnerability in description of list of audit events.
FIX: z-index for moretabsList with constant MAIN_MAXTABS_IN_CARD
>>>>>>> 3c75c29e

***** ChangeLog for 10.0.6 compared to 10.0.5 *****
FIX Regression of 10.0.5 to create/edit proposals and orders.
FIX: #12760 #12763 #12755 #12765 #12751
FIX: add product qty in shipment already sent (fix for option STOCK_CALCULATE_ON_SHIPMENT_NEW)
FIX: an issue that shows all entities stock
FIX: class Facture undefined in displaying margin information
FIX: error 500 when getting margin info for objects other than invoices
FIX: Loan card - Wrong language key used
FIX: Missing language key for MAIN_MAXTABS_IN_CARD
FIX: product with empty stock were not visible
FIX: remove backward compatibility projectid and uses object id instead
FIX: Some issues on salary payment
FIX: Some problems on conciliation with others modules
FIX: typo on language key
FIX: url new for task time spent in project element tab
FIX: uses GETPOSTISSET instead of GETPOST for projectfield
FIX: var transkey not defined in input hidden
FIX: wrong var name and avoid warning

***** ChangeLog for 10.0.5 compared to 10.0.4 *****
FIX: 10.0: add URL param "restore_last_search_values=1" to all backlinks pointing to lists
FIX: 10.0: do not display single-letter values (indicating duration unit without value) in product list
FIX: #12473
FIX: #12481 : fix ticket creation from thirdparty, mission $socid var
FIX: #12482
FIX: #12644
FIX: #12665 Mass invoice validation with stock management
FIX: #12688
FIX: #12745
FIX: add and modify category translate form with posted values on errors
FIX: add URL param "restore_last_search_values=1" to all backlinks that point to a list
FIX: CommandeFournisseurLigne update function must not be able to return other value than 1 if success
FIX: contact card state address selected after filling address
FIX: dol_string_nohtmltag when there is html with windows EOL "<br>\r\n"
FIX: filter language is an array
FIX: first col at wrong position in Export 2007 (new)
FIX: getrights() request
FIX: Invoice Situation integration into Margin
FIX: missing nl2br conversion
FIX: not fee in payout list
FIX: product_fourn_price_id was assigned too late for logPrice() function
FIX: Reduce number of request for list of products
FIX: set due date in object in create invoice
FIX: units traductions for selectUnits() function
FIX: when we need to bill several orders, order lines unit is not on bill lines
NEW: 9.0: allow users to use the mysqldump '--quick' option

***** ChangeLog for 10.0.4 compared to 10.0.3 *****
FIX: The pdf templates were using the large logo making PDF too large (and edition of proposal, order, invoice VERY slow)
FIX: #12258
FIX: #12319 Restore feature ACCOUNTANCY_AUTOFILL_ACCOUNT_WITH_GENERIC.
FIX: #12356
FIX: #12372
FIX: #12385
FIX: Advisory ID: usd20190053
FIX: Advisory ID: usd20190067
FIX: Avoid fatal error when creating thumb from PDF
FIX: compatibility with Multicompany
FIX: display job of contact list
FIX: Extrafields missing in export of expense report
FIX: Hook getAccessForbiddenMessage was missing parameters
FIX: limit 20 prevent to see all products/services
FIX: Search on leave request ref
FIX: security check. A user can see holiday with link without permissions
FIX: Set unpaid of expense report
FIX: shipping extrafields line
FIX: the SELECT examine more than MAX_JOIN_SIZE rows #12305
FIX: triggers: directories read with opendir() never closed
FIX: we need to be able to recalculate tva only if invoice not in accountancy
FIX: wrong invoice id for fetchObjetctLinked

***** ChangeLog for 10.0.3 compared to 10.0.2 *****
IMPORTANT : This version fixes a serious bug in saving the units of weight, size, surface and volume on product card.
The unit were not saved correctly in database making calculation on shipments wrong. 
Update to this version must be done if you use them and have installed version 10.0.0, 10.0.1 or 10.0.2 and set some products after installing or upgrading to one of this version.
Once update is done you must then edit (manually) the product that has bad unit to set the correct unit to have features restored.

FIX: #11702 
FIX: #11861 No consistent code to manage measuring units
FIX: #11942
FIX: #12026
FIX: #12040
FIX: #12041
FIX: #12054
FIX: #12083
FIX: #12088
FIX: CVE-2019-17578 CVE-2019-17577 CVE-2019-17576
FIX: Clean the + of categories on the product view only in POS module
FIX: access to public interface when origin email has an alias.
FIX: Alias name is not into the email recipient label.
FIX: allow standalone credit note even if no invoice
FIX: an admin can not access his own permissions after enabling advanced permissions
FIX: Attachement of linked files on ticket when sending a message
FIX: avoid non numeric warning
FIX: Bad currency var used in stripe for connect
FIX: Bad list of ticket on public interface for ticket emailcollector
FIX: Can't modify vendor invoice if transfered into accountancy
FIX: change product type must be allowed if we activate hidden conf
FIX: colspan on VAT quadri report
FIX: CSS
FIX: Debug feature orderstoinvoice for suppliers
FIX: do not output return code on screen after a select of bank account
FIX: Edit of ticket module parameters erased others
FIX: empty cache when we want to load specific warehouses in select
FIX: escape email alias
FIX:  expedition.class.php
FIX: Export of leave request show the number of open days
FIX: Filtering the HTTP Header "Accept-Language".
FIX: Filter on project on ticket list
FIX: Filter "Open all" of ticket was ko.
FIX: Force downlaod of file with .noexe as octet-stream mime type
FIX: form not closed.
FIX: hidden conf to prevent from changing product_type
FIX: If product account not suggested during bind, it is not preselected
FIX: If we share invoice, we need to see discount created from a deposit on each entity
FIX: Import of product using units
FIX: label of thirdparty is wrong on open project list
FIX: Look and feel v10
FIX: missing begin()
FIX: missing "$this->id" in "fetch" function
FIX: navigation on ticket tab of projects
FIX: new invoice with generic thirdparty in takepos
FIX: Pb in units of shipments
FIX: regression with option to hide picto on top menu
FIX: selection of project i am contact of.
FIX: Send email from expense report card.
FIX: shipping card: missing user error messages when classifying closed or billed
FIX: SQL injection on qty
FIX: stripe payment when there is a quote into address
FIX: Substitution of __PROJECT_XXX__ not done
FIX: TakePOS no invoice validation control and good payment translate
FIX: the access of the bank account of one user
FIX: top menu right padding
FIX: Update of leave request when CSRF with token is on
FIX: Var not enough sanitized
FIX: wrong test
FIX: XSS
FIX: Payment from POS ware not recorded.
FIX: Can validate invoice with amount including tax of zero for the case of having a final invoice with
     VAT that includes a deposit without vat. 

***** ChangeLog for 10.0.2 compared to 10.0.1 *****
FIX: #10460 compatibility with MariaDB 10.4
FIX: #11401 Adherent unknown language key
FIX: #11422 Can't edit his own events with standard rights
FIX: #11427 require product class (fixes POST /supplierinvoices REST API endpoint)
FIX: #11570
FIX: #11591 FIX: #11592
FIX: #11671 CVE-2019-15062
FIX: #11672
FIX: #11685
FIX: #11702
FIX: #11711
FIX: #11720
FIX: #11746 Unable to modify amount of insurance of a loan
FIX: #11752
FIX: #11789 FIX: #11790
FIX: #11804 list of tickets from a customer card display ALL tickets
FIX: #11834
FIX: add char $ and ; in sanitizing of filenames
FIX: add comment before protected functions
FIX: add log and type of content in dolWebsiteOutput and
FIX: add repair.php option 'restore' to restore user picture after v10
FIX: amount opened on thirdparty card dont care of credit note not converted
FIX: API of documents work with value 'thirdparty'
FIX: author in message / ticket API
FIX: avoid SQL error if fk_project is empty during update
FIX: avoid Warning: A non-numeric value encountered
FIX: bad consistency in list of invoice for direct debit order
FIX: bad error management in zip compress and web site export
FIX: bad substitution for extrafields type checkbox
FIX: better help message with multicompany
FIX: calculation of $products_dispatched
FIX: Can't add a new chart of account
FIX: Can't delete a draft leave even if it should
FIX: Can't save setup of mailman module
FIX: column jabberid missing
FIX: Confirmation of deletion
FIX: Consistency in direct debit order lists
FIX: Content send before header warning
FIX: credit note can be split
FIX: credit note used on list
FIX: CSS was saved on wrong website
FIX: delivery extrafields
FIX: Disabling a website does not put it offline
FIX: display only stripe sources for customer
FIX: display payment intent in stripe's charge list
FIX: document list for products in API
FIX: dol_thirdparty_id for stripe PI
FIX: Do not show tooltip if tooltip is empty
FIX: duplicate css tag, decrease padding-bottom for boxes in eldy theme
FIX: duration when creating service
FIX: EDB-ID:47370
FIX: Enable web site
FIX: error management when adding a property with type real
FIX: Fatal situation if payment removed on expense report. Action
FIX: filepath of generated documents doesn't handle products with special characters
FIX: for MAIN_MAXTABS_IN_CARD = $i card
FIX: gzip and bzip2 must use option -f
FIX: it was possible to create cashfence without entering data
FIX: javascript error when using dol_use_jmobile=1
FIX: logout redirect to takepos.php
FIX: Look and feel v10
FIX: Make protected all pfd models functions
FIX: management of extrafields in modulebuilder
FIX: missing div for buttons in tax, loan, various payment modules
FIX: missing include (dol_convert_file not found)
FIX: Missing some replacements in website module
FIX: missing test on permission on button to delete ledger record
FIX: Missing the filter fields in export of expense report and leaves
FIX: Missing ticket icon on md theme
FIX: Missing transaction
FIX: Mode smartphone was not triggered when there is too loo menu
FIX: Must escape shell
FIX: Must exclude logs and some dirs for compressed backup
FIX: name and position of hook FIX: #11710
FIX: Not showing MAIN_INVERT_SENDER_RECIPIENT when edit field
FIX: Nowrap missing on amount in boxes
FIX: Option to use ZipArchive instead of PclZip bugged with large files.
FIX: order or proposals billed if both workflow conf activated
FIX: permission check on API intervention
FIX: phpcs
FIX: placement function
FIX: qty in invoice list on product's stats
FIX: remove disabled product type from product list
FIX: Return code of pdf_einstein.modules.php and proformat
FIX: round for application fee in stripe
FIX: Sens of the balance (Debit - Credit in accountancy not contrary)
FIX: Several pb in export of documents
FIX: SQL syntax error and CSRF check on VAT reports
FIX: takepos layout clear or focus search
FIX: too many record in sql request. When a criteria is a filter, we must
FIX: Translation of month
FIX: USEDOLIBARREDITOR not always set
FIX: VAT number for Monaco (it uses FR)
FIX: vulnerability in uploading file found by 美创科技安全实验室
FIX: wrong display (and hidden input) for already dispatched quantity
FIX: wrong parameters (same error in branch 9, 10, develop)
FIX: Wrong variable. Must be PROJECT_HIDE_UNSELECTABLES

***** ChangeLog for 10.0.1 compared to 10.0.0 *****
FIX: #10930
FIX: #10984 
FIX: reposition on "Build backup" button
FIX: #11400
FIX: #11412
FIX: #11460 
FIX: #11463
FIX: #11466
FIX: #11492 
FIX: #11498
FIX: #11505
FIX: #11506
FIX: #11507
FIX: #11509
FIX: #11537
FIX: #11543
FIX: #11553
FIX: #11576 
FIX: #11584
FIX: #11590
FIX: accounting mode must be taken from global conf, because there's no way to choose a mode with interface
FIX: Add message from public interface
FIX: add missing hook calls
FIX: Add warning when setup is strange
FIX: ajax call for line positioning when CSRFCHECK_WITH_TOKEN is on
FIX: API return 404 sometimes even if API exists
FIX: Attachment was lost when we validate an expense report
FIX: avoid conflict with "$classname" in card.php
FIX: Bad sql request
FIX: better compatibility with multicompany transverse mode
FIX: Better PHP compatibility
FIX: Block to link with tickets
FIX: Can't submit a ticket from public interface
FIX: categories import: prevent mismatch between category type and object type
FIX: Closing ticket from public interface
FIX: Column 'paid' missing in expense report
FIX: compatibility mysql 8. rank is reserved
FIX: Computed field were not calculated into lists.
FIX: Content of email for subscription
FIX: correct error in files with multiple spaces
FIX: CVE-2019-11199
FIX: delete of links between objects
FIX: div not balanced
FIX: do not return formatted prices in json string
FIX: duplicate on the check (TODO field $onetrtd not used ?)
FIX: element name in update_price
FIX: empty product_use_units in product configuration
FIX: expedition card: infinite loop for printObjectLine hook if return > 0
FIX: extrafield loading bug due to assumption that an object is a third party while it may be a contact if MAIN_USE_COMPANY_NAME_OF_CONTACT is set.
FIX: Fatal error on dol_htmloutput_mesg with corrupted array
FIX: Fatal situation if payment removed on expense report. Action
FIX: FEC Format - Missing date_creation in general ledger when you add a new transaction
FIX: FEC Format - Save translation of the journal label in database & nowrap on amount
FIX: floating point precision errors in the triggers of the workflow module
FIX: for #11232
FIX: format of field with type timestamp
FIX: fournrprice log for insert
FIX: help text
FIX: import filter error
FIX: __INFOS__ tag not exists
FIX: issue #9300: install error with PostgreSQL when using custom table prefix
FIX: Language key
FIX: Limit of uploaded files (max_post_size was not used)
FIX: list of balance of leaves
FIX: minor spelling issues
FIX: missing "dropdown-icon" replacement
FIX: Missing field "Conciliated" into bank transaction export
FIX: missing filter by current contact
FIX: missing token
FIX: Missing where on entity
FIX: move sql request in INNER JOIN
FIX: name was able to be in field but went back to new line
FIX: Nowrap on amount
FIX: Online payment
FIX: on shipment delete confirm dialog, a new checkbox allows the user to choose if they want their stock re-incremented after the deletion.
FIX: option EXPORT_LABEL_FOR_SELECT to restore compatibility in export
FIX: Option THIRDPARTY_SUGGEST_ALSO_ADDRESS_CREATION
FIX: outdated phpdoc
FIX: Permission for BOM menu
FIX: permission to delete a draft purchase order
FIX: phpcs
FIX: Position was lost when we edit the line of template invoice
FIX: product_use_units was set to 0 each time a conf in block other was set
FIX: propal createFrom hook: undefined parameter attached
FIX: Responsive of public interface of ticket
FIX: search by phone pro
FIX: Setup of TakePos was not possible after a clean install
FIX: Show list of events on tickets
FIX: socpeople assigned list in action com list
FIX: SQL problem on donation & nowrap on amount
FIX: stock increase on shipment deletion if STOCK_CALCULATE_ON_SHIPMENT_NEW: is set
FIX: stripe webhook ID constant set
FIX: summary of time spent in preview tab of projects
FIX: the feature to bill time spent was not enabled.
FIX: The new feature to attach document on lines was not correclty
FIX: The proposed new supplier code does not work
FIX: this function can not be private
FIX: tk9877 - PDF rouget requires product.lib.php (otherwise measuring_units_string() is not defined)
FIX: Update the file index table when we validate/rename a ref.
FIX: use rounding to compare the amounts
FIX: We must save code instead of value in database for template invoice modelpdf
FIX: we need to be able to add freeline with qty between 0 & 1 in supplierorder line
FIX: We should remove property comments only for project and task api.
FIX: When saving an action it didn't save the label based on the type of event if the label is empty and the type is customized
FIX: when STOCK_CALCULATE_ON_SHIPMENT_NEW: is set, deleting a "closed" shipment now increases stock as expected
FIX: wrong path sociales/index.php doesnt exist anymore


***** ChangeLog for 10.0.1 compared to 10.0.0 *****
FIX: #10930
FIX: #10984 
FIX: reposition on "Build backup" button
FIX: #11400
FIX: #11412
FIX: #11460 
FIX: #11463
FIX: #11466
FIX: #11492 
FIX: #11498
FIX: #11505
FIX: #11506
FIX: #11507
FIX: #11509
FIX: #11537
FIX: #11543
FIX: #11553
FIX: #11576 
FIX: #11584
FIX: #11590
FIX: accounting mode must be taken from global conf, because there's no way to choose a mode with interface
FIX: Add message from public interface
FIX: add missing hook calls
FIX: Add warning when setup is strange
FIX: ajax call for line positioning when CSRFCHECK_WITH_TOKEN is on
FIX: API return 404 sometimes even if API exists
FIX: Attachment was lost when we validate an expense report
FIX: avoid conflict with "$classname" in card.php
FIX: Bad sql request
FIX: better compatibility with multicompany transverse mode
FIX: Better PHP compatibility
FIX: Block to link with tickets
FIX: Can't submit a ticket from public interface
FIX: categories import: prevent mismatch between category type and object type
FIX: Closing ticket from public interface
FIX: Column 'paid' missing in expense report
FIX: compatibility mysql 8. rank is reserved
FIX: Computed field were not calculated into lists.
FIX: Content of email for subscription
FIX: correct error in files with multiple spaces
FIX: CVE-2019-11199
FIX: delete of links between objects
FIX: div not balanced
FIX: do not return formatted prices in json string
FIX: duplicate on the check (TODO field $onetrtd not used ?)
FIX: element name in update_price
FIX: empty product_use_units in product configuration
FIX: expedition card: infinite loop for printObjectLine hook if return > 0
FIX: extrafield loading bug due to assumption that an object is a third party while it may be a contact if MAIN_USE_COMPANY_NAME_OF_CONTACT is set.
FIX: Fatal error on dol_htmloutput_mesg with corrupted array
FIX: Fatal situation if payment removed on expense report. Action
FIX: FEC Format - Missing date_creation in general ledger when you add a new transaction
FIX: FEC Format - Save translation of the journal label in database & nowrap on amount
FIX: floating point precision errors in the triggers of the workflow module
FIX: for #11232
FIX: format of field with type timestamp
FIX: fournrprice log for insert
FIX: help text
FIX: import filter error
FIX: __INFOS__ tag not exists
FIX: issue #9300: install error with PostgreSQL when using custom table prefix
FIX: Language key
FIX: Limit of uploaded files (max_post_size was not used)
FIX: list of balance of leaves
FIX: minor spelling issues
FIX: missing "dropdown-icon" replacement
FIX: Missing field "Conciliated" into bank transaction export
FIX: missing filter by current contact
FIX: missing token
FIX: Missing where on entity
FIX: move sql request in INNER JOIN
FIX: name was able to be in field but went back to new line
FIX: Nowrap on amount
FIX: Online payment
FIX: on shipment delete confirm dialog, a new checkbox allows the user to choose if they want their stock re-incremented after the deletion.
FIX: option EXPORT_LABEL_FOR_SELECT to restore compatibility in export
FIX: Option THIRDPARTY_SUGGEST_ALSO_ADDRESS_CREATION
FIX: outdated phpdoc
FIX: Permission for BOM menu
FIX: permission to delete a draft purchase order
FIX: phpcs
FIX: Position was lost when we edit the line of template invoice
FIX: product_use_units was set to 0 each time a conf in block other was set
FIX: propal createFrom hook: undefined parameter attached
FIX: Responsive of public interface of ticket
FIX: search by phone pro
FIX: Setup of TakePos was not possible after a clean install
FIX: Show list of events on tickets
FIX: socpeople assigned list in action com list
FIX: SQL problem on donation & nowrap on amount
FIX: stock increase on shipment deletion if STOCK_CALCULATE_ON_SHIPMENT_NEW: is set
FIX: stripe webhook ID constant set
FIX: summary of time spent in preview tab of projects
FIX: the feature to bill time spent was not enabled.
FIX: The new feature to attach document on lines was not correclty
FIX: The proposed new supplier code does not work
FIX: this function can not be private
FIX: tk9877 - PDF rouget requires product.lib.php (otherwise measuring_units_string() is not defined)
FIX: Update the file index table when we validate/rename a ref.
FIX: use rounding to compare the amounts
FIX: We must save code instead of value in database for template invoice modelpdf
FIX: we need to be able to add freeline with qty between 0 & 1 in supplierorder line
FIX: We should remove property comments only for project and task api.
FIX: When saving an action it didn't save the label based on the type of event if the label is empty and the type is customized
FIX: when STOCK_CALCULATE_ON_SHIPMENT_NEW: is set, deleting a "closed" shipment now increases stock as expected
FIX: wrong path sociales/index.php doesnt exist anymore

***** ChangeLog for 10.0.0 compared to 9.0.0 *****
For Users:
NEW: Module "Ticket" is available as a stable module.
NEW: Module "Email Collector" is available as a stable module.
NEW: Module "TakePOS" is available as a stable module.
NEW: Experimental module "Vendor receptions".
NEW: Experimental module "BOM".
NEW: Accounting - Add default accounting account for member subcriptions.
NEW: Accounting - More comprehensive menu.
NEW: Agenda/event - add description column available in list (hidden by default).
NEW: Add accounting account for result.
NEW: Add accounting code for EEC sales and export sales on products.
NEW: Add a security permission to edit php dynamic content on the WebSite module.
NEW: Attached document on bank account are now visible in automatic ECM.
NEW: Add Autofill Remainder Amount picto on the Expense Report Payment Page.
NEW: Add contact status in category export
NEW: Add Default Warehouse to user record (if module stock is on)
NEW: Add employee/user to subledger account list
NEW: Add gender in member card
NEW: Add getFormatedCustomerRef and getFormatedSupplierRef methods
NEW: Add history to view and print previous sales on TakePos.
NEW: Add import of accounting account for intra/export selling on product card
NEW: Adding code to show update date of supplier price shown
NEW: Add line total on list of payments
NEW: Add LinkedIn field in social network module
NEW: Add more complete error messages in log on stripe payments
NEW: Add no_email field in contact list
NEW: Add notes are show in tooltips
NEW: Add option DONATION_USE_THIRDPARTIES in admin of membership module
NEW: Add option STOCK_SHOW_VIRTUAL_STOCK_IN_PRODUCTS_COMBO
NEW: add page to setup opening hours of the company
NEW: add payments table to pdf of expense report
NEW: add payment terms to invoices list
NEW: Add picto of deletion on mass action combo lists
NEW: add product extrafields available into shipping export
NEW: add ref supplier on supplier invoice
NEW: Add stats on entries & movements by fiscal year
NEW: Add subledger in various payment module
NEW: Add tag for ODT generation for localtax rates
NEW: Add the now link when creating expense report
NEW: Ask date of invoice when using the Clone feature.
NEW: auto event msg
NEW: Automatically binding for intra/export accountancy code in customer list
NEW: automatic / manual selector form
NEW: Better explanation for setup of WebDav module
NEW: Can add more lines on situation invoices at end of project when there is extra to add.
NEW: Can change the customer account of an instance
NEW: Can choose the root category to show products for TakePOS module
NEW: Can edit supplier on draft order supplier
NEW: Can enter price with or without tax when entering expense repor line
NEW: Can filter on the date of period for social contributions
NEW: Can generate invoices from the timespent entered on a project
NEW: Can update product supplier price ref
NEW: Can upload files from the edit page of expense report
NEW: Color for hover and for checked line is on by default
NEW: Column of p...arent company is available in list of third parties
NEW: conditionnal add member button by statut
NEW: constant KEEP_DISCOUNT_LINES_FROM_ORIGIN
NEW: Contact related items tab
NEW: Can create of supplier invoice from a reception
NEW: Ensure External RSS Links Open in New Window
NEW: Export available for reception module
NEW: Extend import option to Order's card and Propal's card
NEW: filter by thirdparty on report CA by prod/serv
NEW: Save space by moving the meteo on the title line
NEW: Get the list of groups of a user with the REST API.
NEW: Hidden option MAIN_CAN_EDIT_SUPPLIER_ON_SUPPLIER_ORDER to edit supplier on draft supplier order
NEW: Improve Displaying Shortcut Access Keys in Navigation.
NEW: Improve Expensereport, Inverse Receiver.
NEW: Improve pdf description item visibitity.
NEW: Introduce a config parameter $dolibarr_main_instance_unique_id
NEW: Introduce css "nobottomiftotal"
NEW: Introduce PhpSpreadsheet for export (need php5.6+)
NEW: Invoice creation from the timesheet
NEW: Can list remote stripe's payout in a dedicated page.
NEW: Manage account sell_intra & sell_export in page accoutancy admin default product
NEW: Manage loan schedule.
NEW: Manage status of member types.
NEW: Mass action "create bills" for validated reception
NEW: Measuring unit are now defined into an editable dictionary. Add product size/unit into product import. 
NEW: Template pdf 'canelle_reception' displays linked reception lines.
NEW: Moral/physic status can be defined at member type level
NEW: Pagination into list of time spent.
NEW: Performance enhancement (Replace dirname(__FILE__) with __DIR__)
NEW: POS support in order (ex: online cart).
NEW: Preview of images into the filemanager component.
NEW: Resource module can be used in products/services (in a dedicated tab)
NEW: Retrieve invoice infos from order when billing shipment
NEW: Save and display type of membership in subscription table for more explicit historic
NEW: Setup default thirdparty type (customer or prospect/customer)
NEW: Add shipping "set draft" button and can update lines.
NEW: show in blod, the invoice amount where we came from, when making payment
NEW: Show product dimensions in product tooltips.
NEW: Show the latest date of subscription in member statistics reports.
NEW: Sort list of templates alphabetically
NEW: Stripe Payment Intent (need option to use this new Stripe api method)
NEW: Can support barcode on supplier price references.
NEW: Support tag {ccc} on payment ref
NEW: The preview of PDF files generates only 1 png file, even if several pages.
NEW: Can select a Thirdparty object in donation module if option ON.
NEW: Tooltip with VAT amount and price incl tax on lines of objects.
NEW: Unsubscribed emails are now stored in a dedicated table.
NEW: Update working chkbxlst filter for lists.
NEW: Use ajax switch into setup of donation.php and multi-currency module.
NEW: use recipient language when generating the fullname for emails.
NEW: When you create product or service, sell accountancy account by default is suggested.
NEW: Widget birthdays of the month.
NEW: Option in workflow module to set a reception billed on validate supplier bill.
NEW: Autocompletion on lists should be available on mobile applications.
NEW: Add mass action to close several members.
NEW: Add hidden option ADD_UNSPLASH_LOGIN_BACKGROUND for random background
NEW: Add hidden option to be ready for BREXIT

For Developers:
NEW: Module "DebugBar" is available as a stable module.
NEW: Add API REST for donations
NEW: Add a script 'purge-data.php' to purge data older than a defined creation date
NEW: Add constant XFRAMEOPTIONS_ALLOWALL
NEW: Add function isValidVATID() to heck syntax of a VAT ID/number.
NEW: Add document's product support in APIs
NEW: Add REST API: get the list of objects in a category.
NEW: Update Stripe library to 6.35
NEW: Upgrade jquery lib to 3.3.1
NEW: Add hook 'addHtmlHeader()'
NEW: Add hook 'createRecurringInvoices()'
NEW: Add hook 'afterSelectContactOptions'
NEW: Add hook 'getAccessForbiddenMessage'
NEW: Add hook support in accountancy index
NEW: Add hook support in list of template invoices
NEW: Add parameter 'replaceambiguouschars' on getRandomPassword function
NEW: Add property 'noteditable' in modulebuilder
NEW: Add the current modulepart into the Conf class object
NEW: Add trigger FICHINTER_UNVALIDATE
NEW: Add visibility with value 4 in framework to define fields to show
NEW: More option to tune initialization of a new module with modulebuilder.
NEW: Add REST API to list currencies
NEW: REST API Proposal, Orders, Invoices: Add contact details
NEW: hidden option to change concat order of description/product label.
NEW: Enhance management of webhooks
NEW: Generation of doc by modulebuilder can include README and CHANGELOG
NEW: massfilesarea feature is possible for external modules
NEW: Show list of enabled modules in dol_print_error().
NEW: Simplification of CSS styles of default themes. 
NEW: Clean code of a lot of deprecated code.
NEW: Add hidden option to set a search entry to the top
NEW: add hidden option DISPLAY_DISCOUNTED_SUPPLIER_PRICE
NEW: add hidden option MAIN_DEFAULT_LANGUAGE_FILTER
NEW: add hidden option NO_CONCAT_DESCRIPTION
NEW: Add hidden option ACCOUNTANCY_COMBO_FOR_AUX
NEW: Add Hidden option OVERRIDE_VAT_FOR_EXPENSE_REPORT
NEW: add hidden option MAIN_DOC_UPLOAD_NOT_RENAME_BY_DEFAULT
NEW: Hidden conf to improve pdf desc item visibitity
NEW: Look and feel v10 - Add CSS 'tabBarNoTop'


WARNING:

Following changes may create regressions for some external modules, but were necessary to make Dolibarr better:
* PHP 5.4 is no more supported. Minimum PHP is now 5.5+.
* The PHP extension php-intl is not mandatory and must be installed to have new features working correctly.
* Method GetUrlTrackingStatus were renamed into getUrlTrackingStatus for consistency with naming rules.
* API getListOfCivility has been renamed into getListOfCivilities for consistency with naming rules.
* Deprecated function img_phone as been removed. You can use img_picto(..., 'call|call_out') instead.; 
* Files for variables of themes were renamed from graph-color.php into theme_vars.inc.php to match naming 
  convention of extension .inc.php for files to be included.
* All methods set_draft() were renamed into setDraft().
* Signatures of methods createFromClone() has been standardized. All methods requires the object User as first parameter.
* Removed deprecated function function test_sql_and_script_inject that was replaced with testSqlAndScriptInject.
* Method load_measuring_units were renamed into selectMeasuringUnits and select_measuring_units was deprecated.
* Hidden option CHANGE_ORDER_CONCAT_DESCRIPTION were renamed into MAIN_CHANGE_ORDER_CONCAT_DESCRIPTION.
* Method dolEscapeXML was moved from functions.lib.php into function2.lib.php (not used enough to be loaded by default).
* Removed deprecated use of string in dol_print_date(). Only date allowed.
* Deprecated property ->fk_departement is now ->state_id everywhere.
* Removed the method 4 of GETPOST (to get $_COOKIE). It was not used and not recommanded to use in Dolibarr.
* Column llx_facture.facnumber change to llx_facture.ref
* Variable $dolibarr_main_cookie_cryptkey is no more created at install (it was not used by Dolibarr). A new variable 
  called $dolibarr_main_instance_unique_id is now generated at each installation. It will be used by some future features.


***** ChangeLog for 9.0.4 compared to 9.0.3 *****
FIX: #5249
FIX: #11025
FIX: #11032
FIX: #11097
FIX: #11169
FIX: #11202
FIX: #11244
FIX: #11296
FIX: #11316
FIX: #11335
FIX: Add missing end date of subscription in export
FIX: A user may read holiday and expense report without permissions
FIX: better syntax
FIX: condition
FIX: confirmation of mass email sending + option MAILING_NO_USING_PHPMAIL
FIX: crabe pdf: bad detailed VAT for situation invoices, in situations S2 and above
FIX: default value for duration of validity can be set from generic
FIX: do not include tpl from disabled modules
FIX: Error management when MAILING_NO_USING_PHPMAIL is set
FIX: Even with permission, can't validate leave once validator defined.
FIX: extrafield list search: SQL error when field is multiselect
FIX: if last char of customercode is accent making the truncate of first
FIX: Import of chart of account
FIX: in edit mode, dictionary inputs do not escape the string inside the 'value' attribute, causing errors if there are any double quotes
FIX: invalid link on user.fk_user
FIX: invoice class: bad SQL request if product type not set
FIX: javascript error when ckeditor module not enabled
FIX: mail presend: can overwrite a file previously uploaded (Issue #11056)
FIX: mass send mail
FIX: missing compatibility with multicompany transverse mode
FIX: missing llx_const encrypt
FIX: modulebuilder: hardcoded llx_
FIX: Not showing Contract and Project columns on ficheinter list
FIX: only profid1 to 4 were editable for pdf option to show. Not 5 and 6.
FIX: productaccount buylist with pages
FIX: remove isolated transaction commit
FIX: security (a user can read leave or holiday of other without perm.
FIX: situation invoices: bad detailed VAT in situations following the first one
FIX: situation invoices: block progress percentage change for discount lines
FIX: syntax error
FIX: the id was not loaded in fetch of accounting system
FIX: try to use WHERE EXISTS instead of DISTINCT
FIX: use dol_sanitizeFileName() function to remove double spaces in filenames, as well as done on document.php when we want to download pdf
FIX: Use of cron with multicompany
FIX: var name
FIX: we need to fetch fourn invoice with ref in current entity
FIX: Wrong stock movement on supplier credit notes
FIX: Import of record in ledger

***** ChangeLog for 9.0.3 compared to 9.0.2 *****
FIX: #11013
FIX: #11041
FIX: actioncomm: sort events by date after external calendars and hook (into 7.0)
FIX: better test
FIX: Combo list was limited to 20 in stock correction
FIX: Confusion between expired and late
FIX: Cursor pointer in payment screen for autofill
FIX: CVE-2019-11199
FIX: CVE-2019-11200
FIX: CVE-2019-11201
FIX: Default value on form to send email
FIX: error messages not displayed
FIX: Massive debug in lettering function
FIX: missing compatibility with multicompany
FIX: missing global $user
FIX: missing situation invoice in list
FIX: MultiEntity in lettering functionality
FIX: Product accountancey sell intra code must be visible if main feature level 1
FIX: ref for table without ref manager are set to NULL.
FIX: Sending email to mass actions send same email on same customer
FIX: Several fixes on import of services/products
FIX: shipping default warehouse if only one warehouse
FIX: sortfield on lettering function
FIX: Status of opportunity should never be -1
FIX: test to display create invoice button on supplier_order card
FIX: The autocopy feature was ko for suppliers
FIX: Total per day in timespent per week
FIX: Total per day shows 00:00 if the total time spent is equal to 12:00
FIX: Update/delete currency on same languages
FIX: Wrong variable name make contact of supplier order not used on PDF.
FIX: Add hidden option MAIN_PDF_HIDE_SITUATION to hide situation (quick hack to fix output pb).
FIX: attached files list with link file was broked

***** ChangeLog for 9.0.2 compared to 9.0.1 *****
FIX: #10822
FIX: Accountancy - Format EBP import
FIX: A page of a site replaced with another when switching in edit mode
FIX: Autodetect buy price for invoices autogenerated with templates.
FIX: Avoid error 500 when extension php-intl not loaded
FIX: bad check on type of expense report (mandatory status not working)
FIX: Bad label of status for members (must be short version in list)
FIX: Can not create contract with numbering module without autogen rule
FIX: Can't set default value of extrafield of type varchar
FIX: check only if invoice module is enabled (bank is check after)
FIX: counter of permissions in badge was wrong
FIX: default value of language of thirdparty
FIX: Don't show accountingjournal:getNomUrl without data
FIX: Duplicate executeHook function
FIX: Edit of personalized groups
FIX: Error with various & salary payment on project
FIX: extrafields always visible on view mode
FIX: function not found
FIX: If we build one invoice for several orders, we must put the ref of
     orders on lines.
FIX: expensereport must be in $check array
FIX: missing entity filter and wrong var name
FIX: Missing field "In sale" in list
FIX: missing hook completeTabsHead in margins module
FIX: missing hook in agenda export
FIX: missing vat_src_code when inserting an expense report line
FIX: More complete auto setup of barcode module
FIX: need to round with 2 decimals to avoid movements not correctly balanced
FIX: no need to test anything to display documents tabs on expense report
FIX: old export models was not visible
FIX: Param keepn must be 1 when dol_escape_htmltag used for textarea
FIX: possibility to set up payment mode when invoice module is disabled
FIX: problem with sign of various payment in project preview
FIX: Remane of project
FIX: setup of module export
FIX: several hooks in shipping/delivery cards
FIX: supplier discount was not retrieved when choosing a product
FIX: The minimum amount filter does not work in the VAT report per customer
FIX: Tooltip on click was ko on smartphone
FIX: translation
FIX: useless join
FIX: Vat src code lost after editing expense report line
FIX: we need to keep originline special_code
FIX: Can't insert if there is extrafields mandatory on another entity.
FIX: error in create object when 2 extra fields are mandatory in 2 different entities
FIX: when we create deposit with multi tva, we mustn't add line if amount = 0 (example when we have a 100% reduc on one of origin invoice line)
FIX: wrong redirect link on holiday refuse
NEW: Add more complete error messages in log on stripe payments

***** ChangeLog for 9.0.1 compared to 9.0.0 *****
FIX: #10381
FIX: #10460 compatibility with MariaDB 10.4
FIX: #10485
FIX: #10638
FIX: Accountancy - Adding transaction with multicompany uses all the time 1st entity
FIX: actioncomm export: ORDER BY clause is in wrong export property + event type filter does not work
FIX: add fk_unit on addline action
FIX: adding css by page if url is externam
FIX: Bad link in menu manager
FIX: better test on fetch
FIX: can't add lines on invoices
FIX: Check for old picture name if the new one was not found
FIX: could not create several superadmin in transversal mode
FIX: creation of menu entry with parent id not int
FIX: creation of new left menu entry
FIX: Default language of company is not set
FIX: error on setup of password if pass generators have a .old file.
FIX: error report not returned
FIX: expedition: reset status on rollback + replace hardcoded status with const
FIX: fetch module / pos source
FIX: fk_default_warehouse missing in group by
FIX: function sendEmailsReminder isn't completely developed, then MAIN_FEATURES_LEVEL must be 2 to "use" it
FIX: if empty error message, we just see "error" displayed
FIX: label of bank account
FIX: line edit template: keep fk_parent_line
FIX: Mark credit note as available for credit note in other currency
FIX: missing access security checking with multicompany
FIX: missing entity filter in function "build_filterField()" (export module)
FIX: missing $ismultientitymanaged for previous/next ref
FIX: Missing province in export of invoice
FIX: must fetch member in current entity
FIX: positive values creating diff on addline rounding
FIX: positive values IN supplier credit notes creating diff on addline rounding
FIX: Price in combo list of service does not use the correct price level
FIX: project_title for display of getNomUrl()
FIX: same thing here
FIX: Show button POS Ticket only if invoice was generated by POS
FIX: supplier invoice payment total doesn't care about deposit or credit
FIX: supplier invoice product stats total ht is line total not invoice total
FIX: The notes was also copied on invoice
FIX: Transaction on leave approval and decrease ko if setup not complete
FIX: Translation not loaded by scheduled jobs
FIX: [URGENT] broken feature, "$usercancreate" is for Dolibarr 9
FIX: we want to be able to reopen fourn credit note
FIX: wrong feature2 when user rights "group_advance" is used
FIX: wrong merged conflict
FIX: wrong tests on fetch
NEW: Add protection to avoid packaging if files non indexed exists

***** ChangeLog for 9.0.0 compared to 8.0.0 *****
For Users:
NEW: Stable module: DAV (WebDAV only for the moment)
NEW: Stable module "Skype" has been replaced with module "Social Networks" to support more services.
NEW: Stable module "Module Builder"
NEW: Stable module: Website
NEW: Experimental module "TakePos"
NEW: Experimental module "Ticket"
NEW: Experimental module "Data Privacy"
NEW: Experimental module "Email Collector"
NEW: Dolibarr can provide information in page title when multicompany is enabled of not, making
     Android application like DoliDroid able to provide native features for multicompany module.
NEW: Compatibility with PHP 7.3 =>
NEW: Add admin page for modulebuilder
NEW: Add civility in list of members. Close #9251
NEW: Add configuration to disable "customer/prospect" thirdparty type
NEW: Add CONTRACT_ALLOW_TO_LINK_FROM_OTHER_COMPANY and CONTRACT_HIDE_UNSELECTABLES by SELECT_HIDE_UNSELECTABLES
NEW: Add __DAY_TEXT__ and __MONTH_TEXT__ substitutions vars
NEW: Add due date column in payment lists
NEW: Add email in event history, for reminder email of expired subsription
NEW: Add event tab on resource record
NEW: Add FEC Export in accountancy
NEW: Add filter on staff range in list of thirdparties
NEW: Add a first complete template of website
NEW: Add format code into exported filename of ledger
NEW: Add hidden option EXPENSEREPORT_DEFAULT_VALIDATOR_UNCHANGEABLE
NEW: Add hidden option MAIN_DOCUMENTS_DESCRIPTION_FIRST
NEW: Add link to inventory code
NEW: Add more common social networks fields for business
NEW: Add option PDF_DISABLE_MYCOMPANY_LOGO to disable logo on PDF
NEW: add option PROPOSAL_AUTO_ADD_AUTHOR_AS_CONTACT
NEW: Add option to display thirdparty adress in combolist
NEW: Add option to swap sender/recipient address on PDF
NEW: Add option to display thirdparty adress in combolist
NEW: Add project on payment of salaries
NEW: Add SHIPPING_PDF_HIDE_WEIGHT_AND_VOLUME and
NEW: Add somes hooks in bank planned entries
NEW: Add supplier ref in item reception page
NEW: Advanced permission to ignore price min
NEW: Allow to enter a timespent with a numeric value
NEW: Automatic position of scroll when creating an extrafield
NEW: Can add autorefresh=X in any URLs to refresh page after X seconds
NEW: can add project's task to agenda on create event form
NEW: Can delete a website in experimental website module
NEW: Can disable meteo on smartphone only
NEW: Can export/import a website template
NEW: Can filter on EEC, not EEC, etc... in binding step of accountancy
NEW: Can mix offset before and after with rules for due date of invoices
NEW: Can record the supplier product description
NEW: Can select several prospect level in thirdparty filter.
NEW: Can set 2 url in url field of thirdparty
NEW: Can set if a field is mandatory on form level.
NEW: Can set the default focus of each page.
NEW: Add category filter on user list
NEW: Change forgotten password link in general parameters
NEW: Child label of variants change if parent label changes
NEW: Compatibility with new Paybox HMAC requirement
NEW: Each user can set its prefered default calendar page
NEW: Enhancement in process to make manual bank conciliation
NEW: Enhancement in the generic file manager
NEW: Extrafield totalizable
NEW: Hidden conf INVOICE_USE_DEFAULT_DOCUMENT
NEW: hidden conf to search product by supplier ref
NEW: hidden constant to be able to use a thirdparty for donation
NEW: hidden option to define an invoice template for each invoice type
NEW: Highlight lines on lists when they are checked
NEW: Notification module support expense report+holiday validation and approval
NEW: On customer/supplier card, add simple tooltip to amount boxes
NEW: Page to check if the operations/items created between two dates have attached item(s) and possibility to download all attachements
NEW: possibility to add all rights of all modules in one time
NEW: redirect if only one result on global search on card
NEW: Permission to ignore price min
NEW: Can build an archive of full documents directory from backup page
NEW: tag odt line_product_ref_fourn for supplier doc lines
NEW: The binding step in accountancy has a country filter with autocompletion
NEW: Top menu is always on screen with MD theme.
NEW: Withdraw request massaction can include already partially paid invoices
NEW: Option "Simplify interface for blind persons"
NEW: Generic cash fence feature (compatible with several POS modules)

For developers:
NEW: Add lib for multiselect with checkboxes
NEW: Add function isValidMXRecord
NEW: Add hook changeRoundingMode in update_price
NEW: Add hook formconfirm to contractcard
NEW: Add hook for virtual stock
NEW: ADD url to see the last version of a external module
NEW: Can enable a module, even external module, from command line
NEW: Can set a tooltip help text on extrafields
NEW: Add product search from barcode via REST api
NEW: can add documents on agenda events using API REST
NEW: Can set the datestart and dateend of cron job into module descriptor
NEW: Close #9296 Add field ref_ext into llx_categorie
NEW: move ticket dictionary in API /setup
NEW: PHPUnitTest on Loan class #3163
NEW: Code changes to be more compatible with PSR2
NEW: Removed trigger USER_LOGOUT, USER_LOGIN, USER_LOGIN_FAILED (Some hooks are already dedicated for that)
NEW: Add agenda documents in API REST
NEW: Add "checked" field for new list engine compatibility
NEW: REST API improvements
NEW: Save external payment IDs into table of payment
NEW: triggers add commercial and del commercial
NEW: #9236 Allow to import shipment lines via API
NEW: ADD civility list in API
NEW: support selllist in the  module builder
NEW: optional param to show a specific extrafield
NEW: hook formConfirm always called if hooked
NEW: hook on dispatch order fourn

WARNING:

Following changes may create regressions for some external modules, but were necessary to make Dolibarr better:
* If you use some links like viewimages.php?modulepart=mycompany&file=... in your external modules, you must
  replace them with links like viewimages.php?modulepart=mycompany&file=logos/... (note that link change only for
  modulepart=mycompany that now works like others).
* Hidden option MAIN_PDF_SHIPPING_DISPLAY_AMOUNT_HT has been renamed into SHIPPING_PDF_DISPLAY_AMOUNT_HT
* Remove the no more used and deprecated dol_print_graph function


***** ChangeLog for 8.0.6 compared to 8.0.5 *****
FIX: #11244
FIX: #11316
FIX: Add missing end date of subscription in export
FIX: A user may read holiday and expense report without permissions
FIX: better syntax
FIX: condition
FIX: confirmation of mass email sending + option MAILING_NO_USING_PHPMAIL
FIX: crabe pdf: bad detailed VAT for situation invoices, in situations S2 and above
FIX: default value for duration of validity can be set from generic
FIX: do not include tpl from disabled modules
FIX: Error management when MAILING_NO_USING_PHPMAIL is set
FIX: Even with permission, can't validate leave once validator defined.
FIX: extrafield list search: SQL error when field is multiselect
FIX: if last char of customercode is accent making the truncate of first
FIX: in edit mode, dictionary inputs do not escape the string inside the 'value' attribute, causing errors if there are any double quotes
FIX: invalid link on user.fk_user
FIX: invoice class: bad SQL request if product type not set
FIX: mail presend: can overwrite a file previously uploaded
FIX: mail presend: can overwrite a file previously uploaded (Issue #11056)
FIX: mass send mail
FIX: missing compatibility with multicompany transverse mode
FIX: modulebuilder: hardcoded llx_
FIX: Not showing Contract and Project columns on ficheinter list
FIX: remove isolated transaction commit
FIX: security (a user can read leave or holiday of other without perm.
FIX: situation invoices: bad detailed VAT in situations following the first one
FIX: situation invoices: block progress percentage change for discount lines
FIX: syntax error
FIX: try to use WHERE EXISTS instead DISTINCT
FIX: use dol_sanitizeFileName() function to remove double spaces in filenames, as well as done on document.php when we want to download pdf
FIX: var name
FIX: we need to fetch fourn invoice with ref in current entity
FIX: Wrong stock movement on supplier credit notes

***** ChangeLog for 8.0.5 compared to 8.0.4 *****
FIX: #10381
FIX: #10460 compatibility with MariaDB 10.4
FIX: #11025
FIX: Accountancy - Add transaction with multicompany use all the time 1st entity
FIX: Accountancy - Format EBP import
FIX: actioncomm export: ORDER BY clause is in wrong export property + event type filter does not work
FIX: actioncomm: sort events by date after external calendars and hook
FIX: action list: add printFieldListSelect and printFieldListWhere hooks
FIX: add fk_unit on addline action
FIX: avoid php warning
FIX: bad sql request
FIX: better method
FIX: better test
FIX: better test on fetch
FIX: broken external authentication module feature and avoid warning
FIX: Can not create contract with numbering module without autogen rule
FIX: can't add lines on invoices
FIX: Can't generate invoice pdf
FIX: Can't insert if there is extrafields mandatory on another entity.
FIX: Can't insert if there is extrafields mandatory on another entity. FIX: Can't set default value of extrafield of type varchar
FIX: Check for old picture name if the new one was not found
FIX: Civility not saved when creating a member.
FIX: $conf->fournisseur->commande->enabled doesn't exist, we must use $conf->fournisseur->enabled
FIX: could not create several superadmin in transversal mode
FIX: credit note can have negative value
FIX: Default value on sales representative on third party creation
FIX: Don't show journal:getNomUrl without data
FIX: Erreur dans le Total
FIX: error messages not displayed
FIX: expedition: reset status on rollback + replace hardcoded status with const
FIX: Fix PHP warning "count(): Parameter must be an array..."
FIX: fk_default_warehouse missing in group by
FIX: function sendEmailsReminder isn't completely developed, then MAIN_FEATURES_LEVEL must be 2 to "use" it
FIX: holidays get natural_search if search params are set only
FIX: if empty error message, we just see "error" displayed
FIX: if(!method_exists(dol_loginfunction))
FIX: If we build one invoice for several orders, we must put the ref of order on the line to not lose information.
FIX: in fact expensereport must be in $check array
FIX: Interface regression for bind people. Fix option MAIN_OPTIMIZEFORTEXTBROWSER
FIX: line edit template: keep fk_parent_line
FIX: Loan impossible to account
FIX: Mark credit note as available for credit note in other currency
FIX: missing access security checking with multicompany
FIX: missing entity filter and wrong var name
FIX: missing entity filter in function "build_filterField()" (export)
FIX: Missing field in import/export of users
FIX: missing hook completeTabsHead in margins module
FIX: missing $ismultientitymanaged for previous/next ref
FIX: Missing province in export of invoice
FIX: multicompany compatibility
FIX: must fetch member in current entity
FIX: need an order by in case we found other invoice with same number but not same date
FIX: need to round with 2 decimals to avoid movements not correctly balanced
FIX: no need to test anything to display documents tabs on expense report
FIX: positive values creating diff on addline rounding
FIX: problem with multicompany transverse mode
FIX: Product accountancey sell intra code must be visible if main feature level 1
FIX: project_title for display of getNomUrl()
FIX: quick search for supplier orders
FIX: Remane of project
FIX: same thing here
FIX: Selection of email recipient with option MAIN_OPTIMIZEFORTEXTBROWSER
FIX: several hooks in shipping/delivery cards
FIX: shipping default warehouse if only one warehouse
FIX: SQL injection on rowid of dict.php
FIX: 'statut' is ignored when updating a user with the REST API.
FIX: supplier invoice payment total dont care about deposit or credit
FIX: supplier invoice product stats total ht is line total not invoice total
FIX: The minimum amount filter does not work in the VAT report per customer
FIX: Total per day shows 00:00 if the total time spent is equal to 12:00
FIX: Update/delete currency on same languages
FIX: [URGENT] broken feature, "$usercancreate" is for Dolibarr 9
FIX: useless join
FIX: we need to keep originline special_code
FIX: we want to be able to reopen fourn credit note
FIX: when 2 extra fields are mandatory in 2 different entities
FIX: when we add a payment on an invoice which already has payments with credit note or deposit amount, and then we get an excess received, discount amount must be $total_paiements + $total_creditnote_and_deposit - $object->total_ttc;
FIX: when we create deposit with multi tva, we mustn't add line if amount = 0 (example when we have a 100% reduc on one of origin invoice line)
FIX: wrong redirect link on holiday refuse
FIX: wrong test enabled
FIX: Wrong variable name
FIX: XSS

***** ChangeLog for 8.0.4 compared to 8.0.3 *****
FIX: #10030 better german chart
FIX: #10036
FIX: #10080 Supplier translations are in english
FIX: #10183 using backport of fix done in 9.0
FIX: #10218 Bad redirection after deleting a user or group
FIX: #3234
FIX: #6580
FIX: #8741
FIX: #9629 #9625
FIX: #9971
FIX: avoid Class 'AdherentType' not found
FIX: Can relaunch install on v8
FIX: Can't create a thirdparty from member if customer code is mandatory.
FIX: Can't delete a line of minimal stock per warehouse
FIX: check if "entity" is already defined in "$param"
FIX: contact/address tab issue when changing company
FIX: contact/adress tab: when changing company ajax combo, the first contact change is not taken into account
FIX: CVE-2018-19799
FIX: CVE-2018-19992
FIX: CVE-2018-19993
FIX: CVE-2018-19994
FIX: CVE-2018-19995 and CVE-2018-19998
FIX: Error reported when creation of thirdparty from member fails
FIX: export only prices of the current entity !
FIX: Extrafields on shipment module
FIX: filter on product category doesn't work
FIX: form actions: select_type_actions could be too small + bad $db init
FIX: form actions: select_type_actions could be too small + bad  init
FIX: fourn payment modes musn't be available on customer docs
FIX: Function updatePrice with wrong parameters
FIX: hidden extrafield
FIX: if qty is 0
FIX: If we change customer/supplier rule we can't edit old thirdparty.
FIX: lang not loaded
FIX: Lines are not inserted correctly if VAT have code
FIX: marge sign
FIX: Method setValid not found
FIX: Migration do not create not used table
FIX: missing action "edit" for the hook
FIX: missing field "visible"
FIX: Missing last month on vat report per month
FIX: mode is only customer in stats fichinter
FIX: OppStatusShort doesn't exists
FIX: Remote ip detection was wrong with proxy (example: cloudflare)
FIX: Removed not use table
FIX: Replenishment with option STOCK_ALLOW_ADD_LIMIT_STOCK_BY_WAREHOUSE
FIX: responsive
FIX: Same on customer card
FIX: same on lines
FIX: screen size fall
FIX: Select first mail model by default
FIX: slow SQL query on creating a new supplier invoice
FIX: sql query performance on list_qualified_avoir_supplier_invoices.
FIX: supplier order list keep socid
FIX: Same on customer card
FIX: same on lines
FIX: screen size fall
FIX: Select first mail model by default
FIX: slow SQL query on creating a new supplier invoice
FIX: sql query performance on list_qualified_avoir_supplier_invoices.
FIX: supplier order list keep socid
FIX: Vendor translations are in english
FIX: Warning: count()
FIX: We want to be able to send PDF of paid invoices

***** ChangeLog for 8.0.3 compared to 8.0.2 *****
FIX: #9161
FIX: #9432
FIX: #9432 Assign yourself as a commercial when you don't have permission to see all thirds
FIX: #9510
FIX: #9567
FIX: According to french law, if seller is in France and buyer isn't in UE and isn't a company, TVA used = TVA product
FIX: Amount when using mutlicurrency on PDF
FIX: Backup of database without mysqladmin available from cron.
FIX: Bad label on delete button
FIX: bad link in notification
FIX: Bad position of hook formattachOptions call
FIX: Can't create shipping if have shipping line's extrafields
FIX: check !empty exclude select element
FIX: content lost when editing a label with "
FIX: correct migration of old postgresql unique key
FIX: credit note progression
FIX: default accounting accounts on loan creation #9643
FIX: Delete of draft invoice
FIX: deletion on draft is allowed if we are allwoed to create
FIX: Do not show check box if not applicable
FIX: exclude element of the select
FIX: extrafields of taks not visible in creation
FIX: filter on employee
FIX: invoice stats: situation invoices were not counted
FIX: keep external module element when adding resource
FIX: langs fr
FIX: Link template invoice to contract
FIX: Look and feel v8. Missing button "Create category"
FIX: Menu to show/edit Users categories was missing
FIX: missing name alias field in societe import/export #9091
FIX: missing symbol for indian rupies
FIX: Missing transaction around action
FIX: modify parenting before task deletion
FIX: nb of session in title
FIX: need to filter on current entity on replenish
FIX: number mailing for a contact with multicompany
FIX: Option for prof id mandatory not working with custom type of company
FIX: Option MAIN_DISABLE_NOTES_TAB #9611
FIX: Pagination stats
FIX: pdf typhon: order reference duplicate
FIX: position 0 for emails templates
FIX: previous situation invoice selection
FIX: Product marge tabs on product card
FIX: Product margin tab and credit note
FIX: propal pdf: missing parenthesis for customs code
FIX: properties on proposal must not be modified if error
FIX: qty not visible for a lot when making shipment on a dedicated stock
FIX: Quick hack to solve pb of bad definition of public holidays
FIX: remain to pay for credit note was wrong on invoice list
FIX: replenish wasn't caring about supplier price min quantity #9561
FIX: Required extrafield value numeric should accept '0'
FIX: ressource list with extrafields
FIX: restore last seach criteria
FIX: Selection of addmaindocfile is lost on error
FIX: Sending of reminder for expired subscriptions
FIX: shared link ko on proposals
FIX: showOptionals: column mismatches
FIX: situation invoice total with credit note
FIX: situation invoice prev percent
FIX: special code on create supplier invoice from supplier order
FIX: Symbol of currency in substitution variables
FIX: The max size for upload file was not corectly shown
FIX: the member e-mail on resign and validation.
FIX: thirdparty property of object not loaded when only one record
FIX: title
FIX: Title problem on admin RSS module
FIX: Tooltip on invoice widget
FIX: Total of timespent
FIX: trackid into email sent from member module.
FIX: translation in select unit form
FIX: use discount with multicurrency
FIX: Variable name
FIX: When we delete a product, llx_product_association rows are not deleted
FIX: when we're just admin and not super admin, if we create new user with transverse mode, we don't see it then we can't add him in usergroup
FIX: wrong function name
FIX: wrong occurence number of contract on contact card, we must only count externals
FIX: wrong value for module part and return access denied
FIX: Wrong variable name
FIX: XSS vulnerability reported by Mary Princy E

***** ChangeLog for 8.0.2 compared to 8.0.1 *****
FIX: #8452
FIX: #9043
FIX: #9316 Error when listing invoices
FIX: #9317
FIX: #9353 Bug: html error - div inside span on graphs
FIX: #9355
FIX: #9393 inconsistency behaviour. option FACTURE_ENABLE_NEGATIVE_LINES
FIX: #9394
FIX: #9396
FIX: #9403
FIX: #9412
FIX: #9497
FIX: Add paypal error message in alert email when online payment fails.
FIX: better compatibility with multicompany
FIX: capital must be empty and not 0 if undefined
FIX: character making error on bill list
FIX: Entering negative price on order.
FIX: Expedition not showing extrafields on creation.
FIX: Homepage links were using wrong topmenus
FIX: inconsistency behaviour on option FACTURE_ENABLE_NEGATIVE_LINES
FIX: invert mime type and name.
FIX: invoice popup hide localtax2 and 3 if not defined.
FIX: Lose filter on payment type or category after a sort on invoice list.
FIX: Maxi debug to allow to load chart of account with multicompany.
FIX: Missing translation in predefined email to membership renewal.
FIX: Mixing tickets of different thirdparties.
FIX: "Other ..." link so the "Back to" link works.
FIX: PDF address: handle when contact thirdparty is different from thirdparty of document
FIX: Problems with permissions of module to record payment of salaries
FIX: remove debug
FIX: Several fixes on the management of minimal amount for orders
FIX: wrong var name

***** ChangeLog for 8.0.1 compared to 8.0.0 *****
FIX: #9258
FIX: #9328
FIX: #9337
FIX: adding GROUP BY for PostgreSQL
FIX: API template for list pages in module builder
FIX: API template for record page to delete a record
FIX: a removed option was still in setup
FIX: badge on time spent on project and tasks
FIX: Delete file on smartphone
FIX: Fetch function will fetch comments
FIX: Fetch task will now fetch comments
FIX: $fk_account is always empty, must be $soc->fk_account
FIX: Force stripe api version to avoid trouble if we update stripe api
FIX: get_product_vat_for_country functions.lib.php
FIX: Get templates in a forced language
FIX: hook on dispatch order fourn
FIX: Language selection lost if error during creation of email template
FIX: Look and feel v8
FIX: propal.class.php
FIX: Add calls to fetchComments function
FIX: Remove fetchComments from project and task fetch function
FIX: remove internal property isextrafieldmanaged from API returns
FIX: sql error
FIX: table llx_chargessociales doesn't exists
FIX: trans on null object
FIX: vat rate code not returned by get_product_vat_for_country
FIX: warning for late template invoices to remove when suspended
FIX: Add hidden option MAIN_xxx_IN_SOURCE_ADDRESS to solve legal issues on PDF
FIX: Table llx_facture_rec_extrafields missing after migration


***** ChangeLog for 8.0.0 compared to 7.0.0 *****
For Users:
NEW: Experimental module: Ticket
NEW: Experimental module: WebDAV
NEW: Accept anonymous events (no user assigned)
NEW: Accountancy - Add import on general ledger
NEW: Accountancy - Show journal name on journal page and hide button draft export (Add an option in admin)
NEW: Can create event from record card of a company and/or member
NEW: Add a button to create Stripe customer from the customer Payment mode tab
NEW: Add accounting account number on product tooltip
NEW: Add any predefined mail content
NEW: Add arrows to navigate into containers in experimental website module
NEW: Add a tab to specify accountant/auditor of the company
NEW: Add Date delivery and Availability on Propals List
NEW: Add date in goods reception supplier order table
NEW: Add delivery_time_days of suppliers in export profile
NEW: Add Documents'tab to expedition module
NEW: Use dol_print_phone in thirdparty list page to format phone
NEW: Add entry for the GDPR contact
NEW: Add extrafield type "html"
NEW: Add file number in accountant card and update export filename
NEW: Add files management on products lot
NEW: add filter on project task list
NEW: Add hidden option COMPANY_AQUARIUM_CLEAN_REGEX to clean generated
NEW: add internal stripe payment page for invoice
NEW: Add key __USER_REMOTE_IP__ into available substitution variables
NEW: Add link between credit note invoice and origin
NEW: Add linked file tab to vat
NEW: add link to stripe's info in bank menu
NEW: Add margin filters
NEW: Add mass action enable/disable on cron job list
NEW: Add mass action on project's list to close projects
NEW: Add method to register distributed payments on invoices
NEW: Add multicurrency support for product buy price for supplier propales, orders and invoices
NEW: Add name of day in the timesheet input page per day.
NEW: add new parameters for tcpf encryption
NEW: add optional esign field in pdf propal
NEW: Add option BANK_ACCOUNT_ALLOW_EXTERNAL_DOWNLOAD
NEW: Add option CONTRACT_SYNC_PLANNED_DATE_OF_SERVICES
NEW: Add param $dolibarr_main_restrict_ip in config file to limit ips
NEW: add pdf function to check if pdf file is protected/encrypted
NEW: Add pdf template for stock/warehouse module
NEW: Add phone format for a lot of countries
NEW: Add product and product categories filters on customer margins
NEW: Add product categories filter on product margin
NEW: Add romanian chart of accounts
NEW: Add stats in salaries module
NEW: add stripe transaction
NEW: Add tab contact on supplier proposals
NEW: Add total of time spent in timespent page at top of page too.
NEW: Add trigger CONTRACT_MODIFY
NEW: Add triggers on ECM object and add fill src_object_type/id fields
NEW: Add type of website container/page into dictionary
NEW: advance target filtering can be used everywhere with tpl and fk_element
NEW: Allow negative quantity for dispatch (supplier order)
NEW: bank reconcile: checkbox to select all bank operations
NEW: Better performance with openldap
NEW: Can add filter actiontype and notactiontype on event ical export
NEW: Can add product in supplier order/invoice even w/o predefined price
NEW: cancel orders on massaction
NEW: Can crop image files attached in "document" tabs of a member
NEW: Can delete dir content in media and ECM module recursively
NEW: Can dispatch if more than ordered (if hidden option set)
NEW: Can edit the text color for title line of tables
NEW: Can enter time spent from the list of time spent of project
NEW: Can export leave requests
NEW: Can filter on account range in general ledger grouped by account
NEW: Can filter on country and taxid into the binding page
NEW: Can filter on progression in timesheet
NEW: Can fix the bank account of a payment if payment not conciliated
NEW: Can force usage of shared link for photo of products
NEW: Can get template of email from its label
NEW: Can see Unit Purchase Value of product in stock movement
NEW: Can select from the user list into send form email (For field to and CC)
NEW: Can select sample to use when creating a new page
NEW: can send mail from project card
NEW: Can set position of images in module tickets
NEW: Can set the reply-to into email sent
NEW: Can set the start/end date of service line in invoice templates
NEW: Can share any file from the "Document" tab.
NEW: Can sort on priority in task scheduler list
NEW: Can sort order of files in attach tab for leave and expensereport
NEW: Can use setValueFrom without user modification field
NEW: Cat set the encryption algorithm for extrafields of type password
NEW: check idprof1 for country pt
NEW: default add action: new param $backurlforcard to redirect to card
NEW: default warehouse field for products + prefill warehouses when dispatching supplier orders
NEW: Display price HT on all commercial area boards
NEW: display total on contract service list
NEW: display weight volume in proposal
NEW: Edit of extrafields position page on the edit form
NEW: Experimental DAV module provides a public and private directory
NEW: export filter models can be share or not by user
NEW: Externalsite module can accept iframe content.
NEW: Filter export model is now by user
NEW: Finish implementation of option PRODUIT_CUSTOMER_PRICES_BY_QTY_MULTIPRICES
NEW: generalize use of button to create new element from list
NEW: hidden conf AGENDA_NB_WEEKS_IN_VIEW_PER_USER to set nb weeks to show into per user view
NEW: hidden conf to assign category to thirdparty that are neither customer nor prospect or supplier
NEW: hidden conf to set nb weeks to show into user view
NEW: hidden option MAIN_DISABLE_FREE_LINES
NEW: improve way of adding users/sales representative to thirdparty
NEW: Introduce option THIRDPARTY_QUICKSEARCH_ON_FIELDS to personalize fields use to search on quick search.
NEW: Introduce permission "approve" for "leave request" like for "expense report"
NEW: Load product data optional fields to the line -> enables to use "line_options_{extrafield}"
NEW: Look and feel v8 - Show Picto "+" on all links "Add record"
NEW: Look and feel v8: Use a different picto for delete and unlink
NEW: mail templates for projects
NEW: Module variant supported on services
NEW: monthly VAT report show "Claimed for the period" + "Paid during this
NEW: Mutualize code for action="update_extras"
NEW: On invoice card, show accounting account linked
NEW: Online payment of invoice and subscription record the payment
NEW: OnSearchAndListGoOnCustomerOrSupplierCard conf
NEW: Optimize load of hooks classes (save 1-5Kb of memory)
NEW: Option MAIN_SHOW_REGION_IN_STATE renamed into MAIN_SHOW_REGION_IN_STATE_SELECT are more complete
NEW: Option to force all emails recipient
NEW: Hidden option to send to salaries into emails forms
NEW: order minimum amount
NEW: add price in burger menu on mouvement list
NEW: Report a list of leave requests for a month
NEW: Section of files generated by mass action not visible if empty
NEW: send mails from project card
NEW: Show also size in bytes in tooltip if visible unit is not bytes
NEW: Show keyboard shortcut of nav arrow into tooltip
NEW: Show last result code of cron jobs in error in red
NEW: Show region in company info & Global option to show state code MAIN_SHOW_STATE_CODE
NEW: Show total number of records by category
NEW: Show total of time consumed in week in time spent entry page
NEW: Stripe online payments reuse the same stripe customer account
NEW: Suggest link to pay online for customer orders
NEW: supplier credit notes is now supported like for customer credit notes
NEW: supplier order/order lines export: add supplier product ref
NEW: supplier relative discounts
NEW: Support alternative aliases of page name in website
NEW: syslog file autoclean
NEW: thirdparty categ filter on lists
NEW: Use a css style for weekend in time spent
NEW: Use common substitution rule for language to get translation in ODT
NEW: Variable __ONLINE_PAYMENT_URL__ available in email templates

For developers:
NEW: class reposition can also work on POST (not only GET)
NEW: add a hook in dol_print_phone
NEW: The field "visible" on extrafield can accept expression as condition
NEW: Upgrade of Stripe lib to 6.4.1
NEW: work on CommonObject 'array' field typeNew common object array
NEW: method Form::selectArrayFilter() + use in left menu search
NEW: [REST API] Add the possibility to remove a category from a thirdparty
NEW: doActions on categorycard
NEW: add "moreHtmlRef" hook
NEW: add hook for more permissions control
NEW: add hook moreHtmlStatus to complete to status on banners
NEW: Add hook printEmail
NEW: Add hook setContentSecurityPolicy
NEW: Add password_hash as a hash algorithm
NEW: Add dol_is_link function
NEW: Adds a contact to an invoice with REST API
NEW: Adds a payment for the list of invoices given as parameter
NEW: adds billing contacts ids to REST API returns
NEW: Add showempty parameter in country selection
NEW: add printUserListWhere hook
NEW: add "printUserPasswordField" hooks
NEW: Call to trigger on payment social contribution creation
NEW: Call to trigger on social contribution creation
NEW: hook getnomurltooltip is replaced with hook getNomUrl more powerfull

WARNING:

Following changes may create regressions for some external modules, but were necessary to make Dolibarr better:
* Remove old deprecated hook 'insertExtraFields'. Triggers must be used for action on CRUD events.
* Hook 'maildao' was renamed into 'mail' into the method sendfile that send emails, and method was renamed from
  'doaction' into 'sendMail'.
* Rename trigger CONTRACT_SERVICE_ACTIVATE into LINECONTRACT_ACTIVATE and
  CONTRACT_SERVICE_CLOSE into LINECONTRACT_CLOSE
* Remove triggers *_CLONE. The trigger CREATE with context 'createfromclone' is already called so this is
  a duplicated feature. Cloning is not a business event, the business event is CREATE, so no trigger required.
* PHP 5.3 is no more supported. Minimum PHP is now 5.4+
* Remove the old deprecated code of doActions and getInstanceDao in canvas. The doActions of standard hooks are
  already available and are better.
* Removed method fetch_prods() and get_each_prod() not used, keep only get_arbo_each_prod() that is better.
* The hook contaxt commcard has been renamed thirdpartycomm
* The hook contaxt thirdpartycard has been renamed thirdpartycontact
* Remove method Categorie:get_nb_categories() that was not used.
* Hook getnomurltooltip provide a duplicate feature compared to hook getNomUrl so all hooks getnomurltooltip
  are now replaced with hook getNomUrl.
* The substitution key __CONTACTCIVNAME__ is no longer present, it has been replaced by __CONTACT_NAME_{TYPE}__
  where {TYPE} is contact type code (BILLING, SHIPPING, CUSTOMER, ... see contact type dictionnary).


***** ChangeLog for 7.0.5 compared to 7.0.4 *****
FIX: #3234
FIX: #6580
FIX: #8741
FIX: #9934
FIX: avoid Class 'AdherentType' not found
FIX: Can't create a thirdparty from member if customer code is mandatory.
FIX: Can't generate invoice pdf
FIX: contact/adress tab: when changing company ajax combo, the first contact change is not taken into account
FIX: Error generating ODT when option to use contact on doc on
FIX: Error reported when creation of thirdparty from member fails
FIX: filter on product category doesn't work
FIX: form actions: select_type_actions could be too small + bad  init
FIX: fourn payment modes musn't be available on customer docs
FIX: Function updatePrice with wrong parameters
FIX: If we change customer/supplier rule we can't edit old thirdparty.
FIX: Interface regression for bind people. Fix option MAIN_OPTIMIZEFORTEXTBROWSER
FIX: Lines are not inserted correctly if VAT have code
FIX: OppStatusShort doesn't exists
FIX: pdf typhon: order reference duplicate
FIX: propal pdf: missing parenthesis for customs code
FIX: Same on customer card
FIX: same on lines
FIX: Select first mail model by default
FIX: sql query performance on list_qualified_avoir_supplier_invoices.
FIX: task time screen: last fix was overkill
FIX: task time screen: prevent users with access to all project from assigning to tasks they're not allowed to do
FIX: use discount with multicurrency
FIX: Variable name
FIX: We want to be able to send PDF of paid invoices
FIX: When delete a product, llx_product_association rows are not deleted
FIX: wrong occurence number of contract on contact card, we must only count externals

***** ChangeLog for 7.0.4 compared to 7.0.3 *****
FIX: #8984 button create expense report
FIX: #9032
FIX: #9161
FIX: #9328
FIX: According to french law, if seller is in France and buyer isn't in UE and isn't a company, TVA used = TVA product
FIX: Add calls to fetchComments function
FIX: better compatibility with multicompany
FIX: case when we valid form with keyboard
FIX: character making error on bill list
FIX: check !empty exclude select element
FIX: combo into popup become crazy with IE10
FIX: combo of stock in popup are crazy in IE
FIX: Deletion of files in migration
FIX: exclude element of the select
FIX: extrafieldkey
FIX: Fetch function will fetch comments
FIX: Fetch task will now fetch comments
FIX: filter supplier invoice list by societe name.
FIX: $fk_account is always empty, must be $soc->fk_account
FIX: Force stripe api version to avoid trouble if we update stripe api
FIX: getEntity project and not projet
FIX: Get templates in a forced language
FIX: global $mysoc missing (to avoid php notice on lines 279, 280 & 281)
FIX: Injection
FIX: invoice stats: situation invoices were not counted
FIX: keep context filter on contact list on change column displayed
FIX: Keep same project when creating shipping from order
FIX: langs fr
FIX: Lose filter on payment type or category after a sort on invoice list
FIX: Missing behavior
FIX: missing hook to edit sql
FIX: multicompany compatibility !
FIX: need to filter on current entity on replenish
FIX: Option MAIN_DISABLE_NOTES_TAB #9611
FIX: page must always be 0 when we search (to avoid case : when we're on page 3 and we're looking for a precise thirdparty, we stay on page 3 and nothing's displaied)
FIX: Pagination on related item pages
FIX: Pagination on withdraw request list
FIX: PDF address: handle when contact thirdparty different from document thirdparty
FIX: PHP warning, undefined index notnull
FIX: Product marge tabs on product card
FIX: Product margin tab and credit note
FIX: propal: correctly preset project when creating with origin/originid
FIX: remain to pay for credit note was wrong on invoice list
FIX: remove debug
FIX: Remove fetchComments from project and task fetch function
FIX: remove rowid for multicompany compatibility
FIX: Search on Ref project on order list
FIX: search on ref project on propal list
FIX: showOptionals: column mismatches
FIX: SQL Injections reported by mu shcor (ADLab of Venustech)
FIX: stock replenish with multientity
FIX: table llx_chargessociales doesn't exists
FIX: we must see number of all shared projects
FIX: when stock is empty for current entity but > 0 in other entity, until this commit product wasn't displaied on replenishment, it must depends on multientity stock sharing
FIX: when we're just admin and not super admin, if we create new user with transverse mode, we don't see it then we can't add him in usergroup
FIX: wrong function name
FIX: Wrong position of firstname lastname
FIX: wrong value for module part and return access denied
FIX: Wrong variable and trigger name

***** ChangeLog for 7.0.3 compared to 7.0.2 *****
FIX: 7.0 task contact card without withproject parameters
FIX: #8722
FIX: #8762
FIX: #8813
FIX: #8858 #8860 Backport better compatibility fix
FIX: #8893 to get formatted price as substitution vars
FIX: Avoid converting into reduction twice and draft invoice
FIX: bad result on fetch ProductStockEntrepot
FIX: Bad substitution key used for default send proposal email
FIX: button to pay still visible when amount null used
FIX: clause must not be there
FIX: Contact tab not visible when using canvas
FIX: dol_delete_file must work in a context without db handler loaded
FIX: entity test must be on product_fourn_price table and not product table
FIX: Fetch shipping will now fetch project id
FIX: If we enable 3 steps for supplier order approbation, we must not delete all fourn rights def.
FIX: intervention: extrafield error when calling insertExtrafields
FIX: It's not possible to remove a contact which is assigned to an event #8852
FIX: javascript showempty error
FIX: Keep supplier proposal price for supplier order
FIX: link for projets not linked to a thirdparties
FIX: Missing extrafields in export of stock or products
FIX: missing filters during ordering
FIX: missing filters during reordering
FIX: missing parenthesis
FIX: need to filter on aa.entity for same accounting accounts available in several entities
FIX: picto for type in product link in accountany list is wrong
FIX: Problems in accountancy module when using multicompany module.
FIX: proposal: missing contact type translation key
FIX: pu_ht_devise was not converted to numeric so decimals were lost when calculating total_ht_devise
FIX: Select user on add time spent form
FIX: shipment: fk_proje(c)t not handled in fetch() and update() methods
FIX: sometimes amounts are identical but php find them different.
FIX: supplier order: product supplier ref not saved on addline
FIX: test is_erasable() must be done before call function delete() too to avoid delete invoice with &action=delete in url
FIX: wrong var name $search_month_lim

***** ChangeLog for 7.0.2 compared to 7.0.1 *****
FIX: #8023
FIX: #8259 can't update contact birthday with REST API
FIX: #8359
FIX: #8389
FIX: #8478 !empty instead of count to avoid warning
FIX: #8488
FIX: #8559 Bug to generate cheque receipt
FIX: #8571
FIX: #8574
FIX: #8580
FIX: #8650
FIX: actioncomm export: type filtering not working
FIX: Add a test to avoid to reset binding by error.
FIX: addline on invoice supplier manage rank on its own if not provided
FIX: Add warning when expense report line not into range
FIX: avoid Error: Call to undefined method mysqli::get_charset()
FIX: avoid focus problem when select2 is in a modal dialog window
FIX: Binding pages must start on fiscal month not calendar month
FIX: button "Classify bill" on supplier order was not visible
FIX: Button receive products not visible
FIX: can bypass the CSRF protection with url with domain inside
FIX: Can't edit option PROJECT_ALLOW_TO_LINK_FROM_OTHER_COMPANY
FIX: commonobject: don't require notnull field if default set
FIX: CommonObject: don't require 'notnull' field if 'default' set
FIX: cron script disabled if module disabled
FIX: CVE-2018-10092
FIX: CVE-2018-10094
FIX: CVE-2018-10095
FIX: CVE-2018-9019
FIX: CWE-89
FIX: Data on income/expense report was always 0
FIX: default addupdatedelete actions: uniformize add/update value checks
FIX: default currency not set on supplier order creation from commercial menu #8459
FIX: delete all product variants of a parent product
FIX: Detail per account not visible when total < 0
FIX: DOL_AUTOSET_COOKIE was not correctly setting value of cookie
FIX: don't print empty date in CommonObject::showOutputField
FIX: dont print empty date in CommonObject::showOutputField
FIX: Draft invoice must be excluded from report
FIX: environment shown on cron card
FIX: Error in ContractLigne not return to Contract
FIX: extrafields price and double were lost during a failed post.
FIX: File name not visible in email preview
FIX: filter/sorting on extrafield on contact list from contact tab
FIX: Initial month on report income/expense per predefined group
FIX: issue #8037
FIX: Issue #8455
FIX: issue #8470
FIX: label in getnomurl projectlist
FIX: limit access of email template page to internal users
FIX: look and feel v7 "back to" for bookkeeping record
FIX: Max nb of generation of recurring invoice should not show warning
FIX: missing english name for object
FIX: Missing include
FIX: missing User object with API REST
FIX: modulebuilder: could not create html fields
FIX: modulebuilder: handle 'price' fieldtype
FIX: multiple creation of same event
FIX: Name of user not visible on journalizing expense report payments
FIX: Not approved holidays must not be visible into timesheet
FIX: Only approved expense report must be journalized
FIX: payment term doc-specific label was not used
FIX: payment term doc-specific label was not used (issue #8414)
FIX: project category is type 6 not 5
FIX: Projet is not prefilled when created from overwiew page
FIX: Related contact printed in societe agenda
FIX: Removed error when no error on accounting setup page
FIX: remove var_dump
FIX: sanitize setup params
FIX: selectForFormsList: entity checked even is object not multi-entity managed
FIX: service creation, right is tested regarding the product type
FIX: some localtaxes errors
FIX: Some report have data when several chart of accounts exists
FIX: sql error using no category
FIX: SQL Injection CWE-89
FIX: Support or multicompany for sheduled jobs
FIX: Test on mandatory status when closing proposal failed
FIX: to allow IRPF not null even if main VAT is null.
FIX: update wrong datetime extrafield
FIX: Use priority to define order of sheduled jobs
FIX: various modulebuilder-related issues
FIX: view of balance before field
FIX: weird password autocompletion in Goocle Chrome (issue #8479)
FIX: weird password autocompletion in Google Chrome (issue #8479)
FIX: When clearing filter, we must not save tmp criterias in session
FIX: With x extrafields, request for multicompany label was done x times
FIX: several XSS
FIX: zip not filtered

***** ChangeLog for 7.0.1 compared to 7.0.0 *****
FIX: #8139 User search does not work if MAIN_USE_OLD_SEARCH_FORM, missing list.php
FIX: #8200
FIX: #8219
FIX: #8232
FIX: #8269
FIX: #8277
FIX: #8285 Extrafields now reported by /api/index.php/agendaevents/{id}
FIX: #8289 add a configuration for stock calculation
FIX: Activate all also if there are inactive services
FIX: add planned delivery to order exports
FIX: approval date was not visible if leave was canceled after
FIX: avoid "Array" on screen
FIX: Avoid empty value to fk_multicurrency attribute
FIX: Bad var for substitution of free text
FIX: Can't activate tasks on projects configuration
FIX: Can use odx templates that does not include lines tags
FIX: check shipping on delete order
FIX: check verif exped on delete order
FIX: comment on tasks
FIX: country must not be mandatory for accounting report groups
FIX: css
FIX: Delete tasks on project delete will now trigger TASK_DELETE
FIX: Do not lose filter when editing comment of a time spent in task view
FIX: duplicate confirm message. Missing reposition class
FIX: Duplicate product_type asignement on order addline
FIX: email use the validate user instead of approver in holiday approval
FIX: Error management in leave request
FIX: for nondisplay of  fk_element 's id in  REST API response
FIX: Generic substitution of constant disabled for sensitive constant
FIX: if we make a mistake with situation_percent, now we can correct it. before situation_final was always set to 1 and no way to go back
FIX: Import process must stop after ending line nb to import
FIX: Infinite loop on deletion of temp file when there is symbolic links
FIX: Input of holiday for subordinates was ko
FIX: invoice creation fails when next date not defined
FIX: Label of event show twice
FIX: letter for month March
FIX: Look and feel v7
FIX: Make a redirect after the remove_file action to avoid deletion done
FIX: migration script for product photo
FIX: missing email of customer in stripe info payments
FIX: missing object entity in fetch
FIX: Missing restore_lastsearch_values
FIX: multicompany compatibility and fix reports
FIX: natural search double quote
FIX: navigation and filters on holiday list
FIX: Parameter must be an array or an object that implements Countable
FIX: Payment mode not correctly set in donation and document
FIX: Permission in list of holiday
FIX: Properties updated if update successfull.
FIX: reverse field to have object loaded in doaction
FIX: Saving wrong localtax on order addline
FIX: Search criteria on vat
FIX: security report by DIGITEMIS CYBERSECURITY & PRIVACY
FIX: show status on societe banner
FIX: solve column mismatch in user card with multicompany transverse mode + code cleanup
FIX: Subscription events not recorded into agenda
FIX: Subscription not correctly log in blockedlog
FIX: Temporary dir for mail files must be cleaned at beginning of form
FIX: Trad and creation date in subscription create
FIX: translation of holiday types
FIX: Unknown column 'pl.amount_requested' in compta/prelevement/factures.php
FIX: Useless clean of tree
FIX: Use of undefined constant _ROWS_2
FIX: warning when adding ECM files using old photo path


***** ChangeLog for 7.0.0 compared to 6.0.7 *****
For users:
NEW: Add a preview icon after files that can be previewed (pdf + images)
NEW: When payment is registered, PDF of invoices are also regenerated so payments
     appears with no need to click on regenerate.
NEW: #5711 Add shipment line deleting and editing for draft shipments.
NEW: Accept substitution key __(ABC)__ replaced with value of translation of key ABC
NEW: Accept substitution key __[ABC]__ replaced with value of const ABC
NEW: Accountancy Add fields for sale accounting account for intracommunity sales & export sales
NEW: Add a button "Activate all services" on contracts
NEW: Add a confirmation for all mass action 'delete'
NEW: Add a group task line for tasks on same level on gantt diagram
NEW: Add and edit country for chart of accounts systems
NEW: add a new notification for the signed closed event of a proposal.
NEW: Add a parameter to specify char used as separator for variant product label
NEW: Add a profile to import product translations
NEW: Add a protection so we can't journalize non balanced transactions
NEW: Add a status enabled/disabled on recurring invoices
NEW: add burger menu to list action comm
NEW: Add button cancel on shipment creation
NEW: Add chart of account for england
NEW: Add Chile accounting plan
NEW: Add class in societe/card.php
NEW: add company alias name when create company from member
NEW: Add date of birth on user card.
NEW: Add date_valid and date_pointoftax on supplier invoices.
NEW: Added Region name to state/province form field
NEW: Added regions to third party/societe lists, can be filtered
NEW: Add error message
NEW: Add expense report rules and ik
NEW: Add filter on event code on automatic filling setup page
NEW: Add filters on month/year on the accountancy binding tools
NEW: add fk_unit field into product/service import/export
NEW: add 'formObjectOptions' hook to the form setting the product selling price
NEW: Add hidden option PROJECT_DISABLE_UNLINK_FROM_OVERVIEW
NEW: add image object_phoning_mobile.png
NEW: Adding Field "First date of expire" + filter on contract list
NEW: add ldap_rename for avoid password if ldap key changed
NEW: Add mass action "validate" on supplier invoices.
NEW: add members types ldap group management
NEW: Add new property visible dy default on lists on extrafields
NEW: Add Next/Previous button on operation date of bank line
NEW: Add option EXPENSEREPORT_ALLOW_OVERLAPPING_PERIODS
NEW: Add option PROPOSAL/ORDER/INVOICE_ALLOW_EXTERNAL_DOWNLOAD
NEW: Add product unit fields for ODT substitution
NEW: Add project on a various payment
NEW: Add project related fields to ODT
NEW: Add protection to avoid to send to much emails using builk actions
NEW: Add search field for date on supplier payment page
NEW: Add search on date and accounting account in various payment list
NEW: add specific translation for title of documents (Invoice, Order, Proposal)
NEW: Adds the payment reference to the return of the function getListOfPayements
NEW: Add supplier proposals into stats of product page.
NEW: Add tab "Expense report" on user card
NEW: add the ability to regenerate a pdf for the order module
NEW: Add The accountancy Switzerland chart of accounts
NEW: Add The developed French chart of accounts 2014
NEW: Add The Luxembourg chart of accounts
NEW: Add The Moroccan chart of accounts
NEW: Add The Switzerland chart of accounts
NEW: Add The SYSCOHADA chart of accounts
NEW: Add the total in the perday view of the time spent form.
NEW: Add The Tunisia chart of accounts
NEW: Add toolkit for StockLimit and DesiredStock
NEW: add translation and possibility to change month and year
NEW: Add view of status of template invoice
NEW: All search boxes are available on smartphone
NEW: All setup of accountancy can be done from menu "Accountancy-Setup"
NEW: Attaching doc automatically in email is now a parameter of template.
NEW: automatic activation of external module on country set
NEW: Better autoselect customer or supplier fields to save clicks
NEW: Better behaviour when using a text browser
NEW: Break lines per project on the new timesheet page
NEW: Bulk action validate on customer invoices
NEW: Bulk delete actions available on leave requests
NEW: burger menu and hooks on list action
NEW: Can add html content on right of tabs
NEW: Can add link to other element on a donation
NEW: Can create intervention from a proposal
NEW: Can create thirdparty from card proposal, order or invoice
NEW: Can download PDF document from the payment page
NEW: Can edit the language into the email templates editor.
NEW: Can edit with delete/insert a forced translation
NEW: Can export list of stock movements
NEW: Can filter on date on the page showing existing bindings
NEW: Can filter on document name in ECM module for automatic tree
NEW: can filter on status of template invoices
NEW: Can filter on the "other" column on emailing target list
NEW: Can filter on type of email template
NEW: Can filter on user on unalterable log
NEW: Can import local tax rates in prices
NEW: Can include extrafields into member card templates
NEW: Can include tag {uuu} into some numbering masks to replace with user
NEW: Can make a specific setup for SMTP sending for emailing module
NEW: Can rename (so reorder) bank receipts
NEW: Can send email from contract card
NEW: Can send email from the member card using email templates.
NEW: Can set a dedicated message on payment forms
NEW: Can set email of thirdparty as unique and/or mandatory
NEW: Can setup csv accounting export from admin config
NEW: Can show currency in list of bank accounts
NEW: Can show stock in alert even if alter is set to 0
NEW: Can sort joined files on thirdparty and user card.
NEW: Can transfer from bank account to bank account with different currencies
NEW: Can use an url like $conf->global>-MYPARAM for menu urls
NEW: change description on click
NEW: Chart of account is loaded when selected into accounting setup
NEW: Classify the order as invoiced in the REST API
NEW: comments system on task
NEW: comment system working with all objects
NEW: Compatibility with PHP 7.2
NEW: confirm form style to accept or reject proposal
NEW: Create an invoice using an existing order
NEW: Create an order using an existing proposal
NEW: customizable meteo in value or percentage
NEW: Days where user is on vacation use different colors in timesheet.
NEW: Deduct an available credit to an existing invoice
NEW: Default filter and sort order can use partial list of query
NEW: Deposit invoice more explicit in invoice line description
NEW: deposits can be converted even if unpaid
NEW: detection of edge browser
NEW: Each user can edit its own email template (menu tools)
NEW: Enabled sending email in bulk actions for supplier orders
NEW: Enhance the anti XSS filter
NEW: extrafield on facture_rec
NEW: Extrafields "link to object" now use a combo selection and getNomUrl
NEW: filter date for blockedlog
NEW: filter on extrafield on product list (as in company list)
NEW: General ledger : Add field date_creation and selected field
NEW: generate also document when invoice is build from recurring template
NEW: Generated files are now indexed in database
NEW: generate invoice PDF on disount application or payment
NEW: Get a list of payments terms
NEW: hrm details output on user
NEW: If max nb of generation is reached, date for next gen is striked
NEW: improvements of invoices, orders and proposals in the REST API
NEW: Include a color syntaxed HTML editor for emailing edition.
NEW: Introduce code syntax coloration with mode 'ace' for DolEditor.
NEW: Introduce experimental feature to search dolistore from application
NEW: jquery date selector become default date selector
NEW: langs
NEW: link project from other company conf
NEW: manageme extrafields with multientity
NEW: Mass PDF Merging is available on contracts
NEW: merge categories while merging thirdparties
NEW: Merge resource/add.php to resource/card.php
NEW: Module "Product variants" is moved as stable.
NEW: More picto for phone
NEW: Move accountancy features into a dedicated menu
NEW: Move contacts of a thirdparty on tab Contacts/Addresses
NEW: Move the upload input on top right in ECM module
NEW: new columns into extrafields table to get update create information
NEW: new param on load_board() function in ActionComm class to avoid duplicate code
NEW: On bulk email from a list, can uncheck "Join main document".
NEW: On reconciliation, show balance including all reconciliated fields
NEW: Option "one email per recipient" when using bulk actions emails.
NEW: Option STOCK_SUPPORTS_SERVICES become visible.
NEW: option to avoid countries to disable there blockedlog
NEW: option to fix top menu with eldy theme (hidden conf)
NEW: Popup for preview of image add a button "Original size"
NEW: post lines of an invoice using the REST API
NEW: preload comments in task
NEW: Provide a way to download a file from a public URL for files in ECM
NEW: Reduce size of HTML page by removing duplicate tooltips
NEW: Remove background on agenda view when event is a not busy event.
NEW: Retrieves available discounts and payments details from a specific invoice
NEW: Revenue stamp can be a percent
NEW: Search filters in lists are restored when using "back to list"
NEW: Send by email available in bulk for expense report
NEW: Set a proposal to draft
NEW: Show badge with nbr of shipment on shimpen tab of order
NEW: Show country and vat number into company tooltip
NEW: Show direct preview link on contract
NEW: Show expected worked hours on the timesheet form.
NEW: Show line "other filtered task" when using filter on timesheet.
NEW: Show list of tracked events into the module config page.
NEW: Show the supplier ref into supplier cards
NEW: Show user id of web process in system info - web server
NEW: Summary of last events on a card are sorted on decreasing date.
NEW: Support Italian addresses format. Fixes #7785
NEW: Support visibility on extrafields
NEW: Template invoices are visible on the customer tab
NEW: template invoices support substition key
NEW: The bank account is visible on payment of taxes
NEW: The comment when closing a proposal is added to commercial proposal
NEW: The gantt diagram is now sensitive to hours
NEW: The lot of a product uses the link and picto when shown into list.
NEW: The "Show detail by account" accepts 3 values: yes, no, if non zero
NEW: The unalterable log can be browse by any user with he permission
NEW: Tooltip for substitutions variables on tooltips on admin pages
NEW: unexistant function load_state_board() on several objects
NEW: Update availability
NEW: Update bank account when updating an invoice
NEW: Update bank account when updating an order
NEW: Use autocompletion on selection of chart of account
NEW: view company name if different of fullname in dol_banner
NEW: warning on module blocked log reset if country code is FR

For developers:
NEW: Add 2 new automatic classification in workflow module
NEW: Add API for contracts
NEW: Add API to activate/unactivate a contract
NEW: Add api validate and close on contracts
NEW: add doActions hook in admin ihm
NEW: add doActions hook in company admin
NEW: Added functionality to get order customer contact as contact_xx tags
NEW: Add hook addAdminLdapOptions and doAction in ldap admin page
NEW: Add method executeCLI and a phpunit
NEW: add '$moreatt' parameter in picto_from_langcode function
NEW: Add non intrusive js library to make syntaxic coloring of textarea
NEW: Add payment line to a specific invoice using the REST API
NEW: add possibility to disabled the LDAP trigger
NEW: add possibility to hide LDAP tab for non admin
NEW: Add possibility to propose last num releve in conciliation
NEW: add possibility to remove address field
NEW: Add REST API for supplier proposals
NEW: Add REST API to add payment line to a specific invoice
NEW: Add the attribute accept to the input form for file upload
NEW: add translation column for extrafields list
NEW: Add performances indexes on calendar events
NEW: A module can change order of element in the quick search combo
NEW: Can test signature of a version from API
NEW: complete_head_from_modules() in ldap_prepare_head()
NEW: Consolidates REST dictionary APIs into a single tree and a single file
NEW: Delete a line of invoice using the REST API
NEW: documents REST API return list of documents by element
NEW: Download a document using the REST API
NEW: Enhance framework so we can use html/icons into SELECT options.
NEW: External module can interact with the customer summary page
NEW: Generates the document before downloading using REST API
NEW: get and post lines of an invoice using the REST API
NEW: Get a payment list of a given invoice using the REST API
NEW: Get available assets of an invoice using the REST API
NEW: Get credit notes or deposits of a thirdparty
NEW: GET lines of an invoice in the REST API
NEW: get payment types using the REST API + consolidates REST dictionary APIs
NEW: Get the list of payments terms.
NEW: hook formObjectOptions in the form setting product selling price
NEW: hook to enrich homepage open elements dashboard
NEW: Insert a discount in a specific invoice using the REST API
NEW: Remove js library fileupload that was not used by core code.
NEW: Remove tooltip tipTip library replaced with standatd jquery tooltip
NEW: Set invoices as draft using the REST API
NEW: Sets an invoice as paid using the REST API
NEW: Tag the order as validated (opened) in the REST API
NEW: Update end of validity date of proposal using the API
NEW: Update in the order REST API
NEW: Upgrade jquery select2 to 4.0.4


WARNING:

If you enabled (for test) the experimental BlockedLog module before 7.0, you must purge the table llx_blockedlog because
way to save data for final version has changed.

Following changes may create regressions for some external modules, but were necessary to make Dolibarr better:
* The methode "cloture" on contract were renamed into "closeAll".
* The method "is_erasable" of invoice return a value <= 0 if not erasable (value is meaning) instead of always 0.
* The substitution key for reference of objects is now __REF__ whatever is the object (it replaces __ORDERREF__,
  __PROPALREF__, ...)
* The substition key __SIGNATURE__ was renamed into __USER_SIGNATURE__ to follow naming conventions.
* Substitution keys with syntax %XXX% were renamed into __XXX__ to match others.
* Removed old deprecated REST API (APIs found into '/root' section of the REST API explorer in Dolibarr v6).
* Some REST API to access setup features, like dictionaries (country, town, extrafields, ...) were moved into a
  common API "/setup".
* The REST API /documents were renamed into /documents/download and /documents/upload.
* Page bank/index.php, bank/bankentries.php and comm/actions/listactions.php were renamed into
  bank/list.php, bank/bankentries_list.php and comm/actions/list.php to follow page naming
  conventions (so default filter/sort order features can also work for this pages).
* The trigger ORDER_SUPPLIER_STATUS_ONPROCESS was renamed into ORDER_SUPPLIER_STATUS_ORDERED.
* The trigger ORDER_SUPPLIER_STATUS_RECEIVED_ALL was renamed into ORDER_SUPPLIER_STATUS_RECEIVED_COMPLETELY.
* The parameter note into method cloture() is added at end of private note (previously in v6, it replaced).
* The parameter $user is now mandatory for method createFromOrder and createFromPropal.
* Removed js library 'fileupload' that was not used by core code.
* Jquery plugin tableDnd updated. You now need to use decodeURI on the return value of tableDnDSerialize()
  and add 'td.' to the beginning of the dragHandle match string.
* IE8 and earlier and Firefox 12 and earlier (< 2012) are no more supported.
* The module ExpenseReport use numbering rules that you can setup (like other modules do). If you need to
  keep the hard coded numbering rule of expenses report used in 6.0, just add constant
  EXPENSEREPORT_USE_OLD_NUMBERING_RULE to 1.
* If you use the external module "multicompany", you must also upgrade the module. Multicompany module for
  Dolibarr v7 is required because with Dolibarr v7, payment modes and payment conditions are management as data
  that are dedicated to each company. If you keep your old version of multicompany module, mode and
  condition of payments will appears empty in all companies that are not the first one. By upgrading the
  multicompany module to a version that support Dolibarr v7, everything should work as expected.


***** ChangeLog for 6.0.8 compared to 6.0.7 *****
FIX: #8762
FIX: #9032
FIX: case when we valid form with keyboard
FIX: clause must not be there
FIX: dol_delete_file must work in a context without db handler loaded
FIX: entity test must be on product_fourn_price table and not product table
FIX: Fetch shipping will now fetch project id
FIX: $fk_account is always empty, must be $soc->fk_account
FIX: getEntity project and not projet
FIX: If we enable 3 steps for supplier order approbation, we must not delete all fourn rights def.
FIX: Keep supplier proposal price for supplier order
FIX: langs fr
FIX: missing filters during reordering
FIX: need to filter on aa.entity for same accounting accounts available in several entities
FIX: page must always be 0 when we search (to avoid case : when we're on page 3 and we're looking for a precise thirdparty, we stay on page 3 and nothing's displaied)
FIX: PDF address: handle when contact thirdparty different from document thirdparty
FIX: propal: correctly preset project when creating with origin/originid
FIX: pu_ht_devise was not converted to numeric so decimals were lost when calculating total_ht_devise
FIX: remain to pay for credit note was wrong on invoice list
FIX: shipment: fk_proje(c)t not handled in fetch() and update() methods
FIX: showOptionals: column mismatches
FIX: sometimes amounts are identical but php find them different.
FIX: test is_erasable() must be done before call function delete() too to avoid delete invoice with &action=delete in url
FIX: we must see number of all shared projects
FIX: wrong var name

***** ChangeLog for 6.0.7 compared to 6.0.6 *****
FIX: #8023
FIX: #8259 can't update contact birthday with REST API
FIX: #8478 !empty instead of count to avoid warning
FIX: #8488
FIX: actioncomm export: type filtering not working
FIX: addline on invoice supplier manage rank on its own if not provided
FIX: issue #8037
FIX: label in getnomurl projectlist
FIX: payment term doc-specific label was not used
FIX: payment term doc-specific label was not used (issue #8414)
FIX: project category is type 6 not 5 !!
FIX: some localtaxes errors
FIX: weird password autocompletion in Google Chrome (issue #8479)

***** ChangeLog for 6.0.6 compared to 6.0.5 *****
FIX: #7974 Contract - Invalid reference on the document
FIX: #8139
FIX: #8139 User search does not work if MAIN_USE_OLD_SEARCH_FORM, missing list.php
FIX: #8151
FIX: #8200
FIX: add planned delivery to order exports
FIX: a discount is a percent, not an amount, so we use vatrate not price
FIX: Avoid empty value to fk_multicurrency attribute
FIX: Bad localtaxes assignment in cashdesk
FIX: check shipping on delete order
FIX: check verif exped on delete order
FIX: creer into lire
FIX: Delete tasks on project delete will now trigger TASK_DELETE
FIX: Global on $user parameter reset the variable
FIX: if we make a mistake with situation_percent, now we can correct…
FIX: if we make a mistake with situation_percent, now we can correct it. before situation_final was always set to 1 and no way to go back
FIX: Import process must stop after ending line nb to import
FIX: migration script for product photo
FIX: natural search double quote
FIX: reverse field to have object loaded in doaction
FIX: Saving wrong localtax on order addline
FIX: show status on societe banner
FIX: solve column mismatch in user card's usergroup list + code cleanup
FIX: solve column mismatch in user card with multicompany transverse mode + code cleanup
FIX: unset categorie
FIX: update_extras on fourn card
FIX: warning when adding ECM files using old photo path
FIX: Withdrawals lines not filter by company name and not respect dropdown limit lines by page
NEW: Add sale representative einstein_pdf_modules
NEW_einstein_pdf_modules
NEW: field commerciaux and categ export CustomersInvoicesAndPayments


***** ChangeLog for 6.0.5 compared to 6.0.4 *****
FIX: security vulnerability reported by ADLab of Venustech
     CVE-2017-17897, CVE-2017-17898, CVE-2017-17899, CVE-2017-17900
FIX: #7379: Compatibility with PRODUCT_USE_OLD_PATH_FOR_PHOTO variable
FIX: #7903
FIX: #7933
FIX: #8029 Unable to make leave request in holyday module
FIX: #8093
FIX: Bad name alias showing in name of third column
FIX: Cashdesk should not sell to inactive third parties
FIX: Edit accountancy account and warning message on loan
FIX: $accounts[$bid] is a label !
FIX: $oldvatrateclean & $newvatrateclean must be set if preg_match === false
FIX: product best price on product list
FIX: search on contact list
FIX: stats trad for customerinvoice
FIX: translate unactivate on contractline
FIX: email sent was not in HTML
FIX: missing hook invoice index
FIX: subject mail sepa


***** ChangeLog for 6.0.4 compared to 6.0.3 *****
FIX: #7737
FIX: #7751
FIX: #7756 Add better error message
FIX: #7786
FIX: #7806
FIX: #7824
FIX: add line bad price and ref
FIX: A lot of several fix on local taxes and NPR tax
FIX: createfromorder
FIX: CSS for IE10
FIX: external user cannot be set as internal
FIX: Filter type on actioncomm with multiselect doesn't work
FIX: list of donation not filtered on multicompany
FIX: list of module not complete when module mb_strlen not available
FIX: Locatax were not propagated when cloning order or proposal
FIX: Searching translation should not be case sensitive
FIX: Search into language is ok for file into external modules two.
FIX: test for filter fk_status
FIX: too much users on holiday list
FIX: Wrong alias sql


***** ChangeLog for 6.0.3 compared to 6.0.2 *****
FIX: #7211 Update qty dispatched on qty change
FIX: #7458
FIX: #7593
FIX: #7616
FIX: #7619
FIX: #7626
FIX: #7648
FIX: #7675
FIX: Agenda events are not exported in the ICAL, VCAL if begin exactly with the same $datestart
FIX: API to get object does not return data of linked objects
FIX: Bad localtax apply
FIX: Bad ressource list in popup in gantt view
FIX: bankentries search conciliated if val 0
FIX: hook formObjectOptions() must use $expe and not $object
FIX: make of link to other object during creation
FIX: Missing function getLinesArray
FIX: old batch not shown in multi shipping
FIX: paid supplier invoices are shown as abandoned
FIX: selection of thirdparty was lost on stats page of invoices
FIX: sql syntax error because of old field accountancy_journal
FIX: Stats on invoices show nothing
FIX: substitution in ODT of thirdparties documents
FIX: wrong key in selectarray
FIX: wrong personnal project time spent

***** ChangeLog for 6.0.2 compared to 6.0.1 *****
FIX: #7148
FIX: #7288
FIX: #7366 renaming table with pgsql
FIX: #7435 Can't add payment term
FIX: #7461
FIX: #7464
FIX: #7471
FIX: #7473 Mass update of vat rates and other bugs on localtax
FIX: #7475
FIX: #7486 Empty value for multicurrency rate must be forbidden
FIX: #7490
FIX: #7505
FIX: #7510 Bug: extrafield content disappear when generate pdf within intervention
FIX: #7514
FIX: #7531 #7537
FIX: #7541
FIX: #7546
FIX: #7550
FIX: #7554
FIX: #7567
FIX: Accountancy export model for Agiris Isacompta
FIX: Allow create shipping if STOCK_SUPPORTS_SERVICES option is enabled
FIX: Bad preview on scroping when special file names
FIX: Generation of invoice from bulk action "Bill Orders"
FIX: Implementation of a Luracast recommandation for the REST api server (#7370)
FIX: Missing space in request
FIX: Only modified values must be modified
FIX: replenish if line test GETPOST on line 0
FIX: Stripe not working on live mode
FIX: wrong basePath in the swagger view
FIX: Implementation of a Luracast recommandation for the REST api server

***** ChangeLog for 6.0.1 compared to 6.0.* *****
FIX: #7000 Dashboard link for late pending payment supplier invoices do not work
FIX: #7325 Default VAT rate when editing template invoices is 0%
FIX: #7330
FIX: #7359
FIX: #7367
FIX: #7368
FIX: #7391
FIX: #7420
FIX: Add some missing attributes in Adherent:makeSubstitution (type, phone…
FIX: Bad const name
FIX: Bad link to unpayed suppliers invoices
FIX: Better protection to no send email when we change limit
FIX: Calculation in the activity box
FIX: Clean bad parameters when inserting line of template invoice
FIX: dateSelector was not taken into account
FIX: hidden option MAIN_PROPAGATE_CONTACTS_FROM_ORIGIN
FIX: journalization for bank journal should not rely on a label.
FIX: menu enty when url is external link
FIX: missing supplier qty and supplier discount in available fields for product export.
FIX: multicompany better accuracy in rounding and with revenue stamp.
FIX: Must use pdf format page as default for merging PDF.
FIX: PDF output was sharing 2 different currencies in same total
FIX: Position of signature on strato template
FIX: Protection to avoid to apply credit note discount > remain to pay
FIX: Remove warning when using log into syslog
FIX: Responsive
FIX: Security fixes (filter onload js, less verbose error message in
FIX: SEPA recording payment must save one payment in bank per customer
FIX: Several problem with the last event box on project/tasks
FIX: Sign of amount in origin currency on credit note created from lines
FIX: Some page of admin were not responsive
FIX: SQL injection
FIX: time.php crashed without project id in param
FIX: transfer of line extrafields from order to invoice
FIX: Upgrade missing on field
FIX: View of timespent for another user
FIX: ODT generation
FIX: CVE-2017-9840, CVE-2017-14238, CVE-2017-14239, CVE-2017-14240, CVE-2017-14241,
     CVE-2017-14242

***** ChangeLog for 6.0.0 compared to 5.0.* *****
NEW: Add experimental BlockeLog module (to log business events in a non reversible log file).
NEW: Add a payment module for Stripe.
NEW: Add module "Product variant" (like red, blue for the product shoes)
NEW: Accountancy - Activate multi-journal & Add journal_label to database (FEC)
NEW: Add a tracking id into mass emailing.
NEW: Tax system more compatible with the new tax rollout in India (IGST / CGST / SGST).
NEW: Add calculation function for Loan schedule
NEW: Add "depends on" and "required by" into module informations
NEW: Add hidden option THIRDPARTY_INCLUDE_PARENT_IN_LINKTO
NEW: Add key __USERID__ and __ENTITYID__ as key for dynamic filters.
NEW: Add last activation author and ip of modules
NEW: Add mass actions (pdf merge and delete) for interventions
NEW: Add module resources import/export
NEW: Add option PROJECT_THIRDPARTY_REQUIRED
NEW: Add page statistics for project tasks
NEW: add property to show warnings when activating modules
NEW: add rapport file for supplier paiement
NEW: Add statistics on supplier tab.
NEW: Add tooltip help on shipment weight and volume calculation
NEW: An external module can hook and add mass actions.
NEW: Better reponsive design
NEW: Bookmarks are into a combo list.
NEW: Bulk actions available on supplier orders
NEW: Can add a background image on login page
NEW: Can change customer from POS
NEW: Can clone expense report on another user
NEW: Can control constants values into file integrity checker
NEW: Can define default values for create forms.
NEW: Can define default filters for list pages.
NEW: Can define default sort order for list pages.
NEW: Can deploy an external module from the module setup area.
NEW: Can disable all overwrote translations in one click.
NEW: Can edit background color for odd and even lines in tables
NEW: Can filter on code in dictionnaries
NEW: Can filter on year and product tags on the product statistic page
NEW: Can import users
NEW: Can read time spent of others (hierarchy only or all if granted)
NEW: Can send an email to a user from its card.
NEW: Can send email to multiple destinaries from the mailform combo list.
NEW: Can set margins of PDFs
NEW: Can set number of dump to keep with job "local database backup"
NEW: Can sort customer balance summary on date.
NEW: Can sort thumbs visible on product card.
NEW: Can use a credit note into a "down payment/deposit".
NEW: Can use dol_fiche_end without showing bottom border.
NEW: Can use translations into all substitutions (watermark, freetext...)
NEW: Change to allow a specific numbering rule for invoice with POS module.
NEW: convert exceiss received to reduc
NEW: custom dir is enabled dy default on first install.
NEW: Description of feature of a module visible into a dedicated popup.
NEW: Direct open of card after a search if one record only found.
NEW: download button
NEW: Enable bulk actions delete on supplier invoices.
NEW: Extrafields support formulas to be computed using PHP expressions.
NEW: Feature to crop/resize images available on user and expense reports.
NEW: Filechecker can include custom dir and report added files.
NEW: fix listview class and add a demo for product list
NEW: [FP17] Accountancy - Add select field in list of accounts
NEW: get amount base on hourly rate for ficheinter
NEW: hidden Easter egg to display commitstrip strip on login page
NEW: Include an hourglass icon when we click on online payment button
NEW: Index upload files into database.
NEW: Introduce mass action on product list ('delete' for the moment)
NEW: Introduce mass actions on contacts
NEW: Introduce option MAIN_HTTP_CONTENT_SECURITY_POLICY
NEW: It's easier to switch between sandbox and live for paypal
NEW: Mass action delete available on project and tasks
NEW: Move login information on home page into a widget
NEW: new demo entry page
NEW: No external check of version without explicit click in about page.
NEW: ODT docs for USER USERGROUP CONTRACT and PRODUCT class
NEW: odt usergroup
NEW: On invoices generated by template, we save if invoice come from a source template.
NEW: option to copy into attachement files of events, files send by mail (with auto event creation)
NEW: PDF with numbertoword
NEW: Permit multiple file upload in linked documents
NEW: PHP 7.1 compatibility
NEW: Reduce memory usage by removing deprecated constant loading.
NEW: Report page and menu for suppliers paiements
NEW: Show by default README.md file found into root dir of ext module.
NEW: Show company into combo list of projects
NEW: show files in the bank statement + download
NEW: Show local taxes in facture list
NEW: Show local taxes in supplier facture list
NEW: Small PDF template for products
NEW: Option SUPPLIER_ORDER_EDIT_BUYINGPRICE_DURING_RECEIPT
NEW: The substitution keys available for emailing edition are now visible into a popup.
NEW: Uniformize behaviour: Action to make order is an action button.
NEW: Use autocompletion on the "Add widget list".
NEW: Use html5 type "number" on select field for year and duration.
NEW: Can use pdktk to concat mass pdf because tcpdf generate avoid to split large file into multiple smaller file (all have same size) encounter issue with mailer provider virtual delivery service
NEW: Default theme of v6 is cleaner.
NEW: When down payment is entered, discount to reuse into final invoice is automatically created. This save one click into invoice workflow.
NEW: Add UI to configure MEMBER_NEWFORM_FORCETYPE
NEW: #2763 Go to document block after clicking in Generate document button
NEW: #6280: Generate PDF after creating an invoice from a customer order
NEW: #6915 Simplest change.
NEW: Uniformize the look and feel with v6 new look.

For developers:
NEW: Add a lot of API REST: dictionaryevents, memberstypes, ...
NEW: Big refactorization of multicompany transverse mode.
NEW: getEntity function use true $shared value by default.
NEW: Add font-awesome css.
NEW: Add function ajax_autoselect
NEW: Add function dolMd2Html
NEW: Add hook doUpgrade2
NEW: Add hook "formatNotificationMessage"
NEW: Add index and constraints keys on supplier proposal detail table
NEW: Add phpunit to check the engine is defined into sql create files.
NEW: Add project and Hook to Loan
NEW: Add REST API to push a file.
NEW: Allow extrafields list select to be dependands on other standard list and not only other extrafields list
NEW: Architecture to manage search criteria persistance (using save_lastsearch_values=1 on exit links and restore_lastsearch_values=1 in entry links)
NEW: data files are now also parsed by phpunit for sql syntax
NEW: Hook to allow inserting custom product head #6001
NEW: Introduce fields that can be computed during export in export profiles.
NEW: Introduce function dol_compress_dir
NEW: Removed commande_pdf_create, contract_pdf_create,expedition_pdf_create, facture_pdf_create, delivery_order_pdf_create, task_pdf_create, project_pdf_create, propale_pdf_create, supplier_invoice_pdf_create, supplier_order_pdf_create, supplier_proposal_pdf_create deprecated functions
NEW: tooltip can be on hover or on click with textwithpicto function.
NEW: Upgrade jquery to 3.3.1 and jquery-ui to 1.12

WARNING:

Following changes may create regression for some external modules, but were necessary to make Dolibarr better:
* The hook getNodeList has been replaced by a normalized 'addreplace' hook getDirList.
* The trigger USER_SETINGROUP and USER_REMOVEFROMGROUP has been replaced with trigger USER_MODIFY.
* The page societe/soc.php was renamed into societe/card.php to match page naming conventions.
* The page compta/facture.php was renamed into compta/facture/card.php to match page naming conventions.
* The signature of method ->delete() of class Product and PriceExpression was changed from
  ->delete(id, notrigger) to ->delete(User, notrigger) to match standard dev rules.
* The signature of method ->delete() of class Adherent was changed from
  ->delete(id) to ->delete(id, User, notrigger) to match standard dev rules.
* Removed CommonObject::displayMarginInfos (was deprecated in 3.8). Use same method into
  html.formmargin.class.php
* Removed Societe::set_commnucation_level (was deprecated in 4.0). Was not used.
* Removed the trigger file of PAYPAL module that stored data that was not used by Dolibarr. The trigger event still
  exists, but if an external module need action on it, it must provides itself its trigger file.
* Use $conf->global->MULTICOMPANY_TRANSVERSE_MODE instead $conf->multicompany->transverse_mode. So, if you set var
  $multicompany_transverse_mode to 1 into your conf file, you must remove this line and a new key into
  the Home - setup - other admin page.
* If you use Multicompany transverse mode, it will be necessary to check the activation of the modules in the children
  entities and to review completely the rights of the groups and the users.
* Use getEntity('xxx') instead getEntity('xxx', 1) and use getEntity('xxx', 0) instead getEntity('xxx')
* Some other change were done in the way we read permission of a user when module multicompany is enabled. You can
  retreive the old behavior by adding constant MULTICOMPANY_BACKWARD_COMPATIBILITY to 1.
* The hook formObjectOptions was not implemented correctly in previous version. Sometimes, you had to return output
content by doing a print into function, sometimes by returning content into "resprint". This has been fixed to follow
hook specifications so you must return output into "resprint".


***** ChangeLog for 5.0.7 compared to 5.0.6 *****
FIX: #7000 Dashboard link for late pending payment supplier invoices do not work
FIX: #7148
FIX: #7325 Default VAT rate when editing template invoices is 0%
FIX: #7366 renaming table with pgsql
FIX: #7391
FIX: #7510 Bug: extrafield content disappear when generate pdf within intervention
FIX: Agenda events are not exported in the ICAL, VCAL if begin exactly with the same $datestart
FIX: Bad link to unpayed suppliers invoices
FIX: bankentries search conciliated if val 0
FIX: multicompany better accuracy in rounding and with revenue stamp.
FIX: PDF output was sharing 2 different currencies in same total
FIX: Upgrade missing on field
FIX: wrong key in selectarray
FIX: wrong personnal project time spent

***** ChangeLog for 5.0.6 compared to 5.0.5 *****
FIX: Removed a bad symbolic link into custom directory.
FIX: Renaming a resource ref rename also the directory of attached files.

***** ChangeLog for 5.0.5 compared to 5.0.4 *****
FIX: #7075 : bad path for document
FIX: #7156
FIX: #7173
FIX: #7224
FIX: #7226
FIX: #7239
FIX: add supplierproposaldet without price (new product)
FIX: amount overlap other amount when a pagebreak is done due to an image at the bottom of page.
FIX: Bad tax calculation with expense report
FIX: Best buy price calculation
FIX: Buying prices must always be in positive value.
FIX: calculate correct remain to pay for planned bank transactions
FIX: delete linked element on facture rec
FIX: edit sociale was emptying label
FIX: Error when updating thirdparty not returned
FIX: holidays with postgresql like on rowid integer
FIX: id of user not saved when making a payment of expense report
FIX: invoice page list
FIX: invoice situation VAT total rounding into PDF crabe
FIX: PgSQL compatibility.
FIX: remove order rights on invoice page
FIX: status were wrong on product referent list
FIX: supplier id was not passed to hooks
FIX: Support of vat code when using price per customer
FIX: User id correction on holiday request
FIX: value of user id filled to 0 in llx_bank_url when recording an expense report.
FIX: we have to check if contact doesn't already exist on add_contact() function
FIX: We should be able to insert data with value '0' into const
FIX: install process with DoliWamp

***** ChangeLog for 5.0.4 compared to 5.0.3 *****
FIX: #5640 Prices of a predefined product/service were incorrect under certain circumstances
FIX: #6541 since 4.0.4 to 5.0.0 autofill zip/town not working
FIX: #6880 #6925
FIX: #6885
FIX: #6926
FIX: #7003
FIX: #7012
FIX: #7040
FIX: #7048 #6075
FIX: Can set supplier invoice to billed.
FIX: Can't create invoice if PO disapproved
FIX: contratligne update
FIX: CVE-2017-7886
FIX: default param
FIX: Line of invoices not inserted when using POS module and VAT NPR.
FIX: origin & originid on supplierproposal
FIX: Redirect to payment page from member subscription page failed if a unique security key was defined.
FIX: REST api to get project when user has permission to read all.
FIX: situation_progress param default value must be 100 and not 0
FIX: SQL injection on user/index.php parameter search_statut.
FIX: vat code not saved during product creation.
FIX: Warnings

***** ChangeLog for 5.0.3 compared to 5.0.2 *****
FIX: #6677 Expired contracts dashboard box does not show the name of the thirdparty
FIX: #6813
FIX: 6863
FIX: #6877
FIX: #6881
FIX: Better sanitizing of search all parameter.
FIX: Correction with author and validator user on orders
FIX: dialog window with md theme must not be hidden by left menu part.
FIX: doactions hook missing in invoice model page
FIX: Fullname when member is a moral entity with no name.
FIX: Link to files on bank account tab broken with multicompany FIX: Link to preview on thirdparty broken with multicompany
FIX: New vat code not correctly implemented if "1 price per customer".
FIX: Pagination of invoices
FIX: pagination on resources
FIX: REST API not possible to add agendaevents
FIX: situation invoice broken due to the all percent application form inside addline form
FIX: SQL injection on user/index.php parameter search_statut.
FIX: XSS

***** ChangeLog for 5.0.2 compared to 5.0.1 *****
FIX: #6468 + Fix missing translation
FIX: #6517 #6525 Autocompletion of thirdparty after n chars not implemented
FIX: #6613 Default subject for Supplier proposal emails is filled with a non-existing key
FIX: #6614
FIX: #6619 Template invoices list do not respect restricted thirdparty user rights
FIX: #6621 Documents tab shows greyed out upload form even if the option to show actions not available is disabled
FIX: #6623 User card shows "Return to list" link even if the user has no rights to list users
FIX: #6636 Complete fix
FIX: #6669 User with no permission to edit customer invoices can see a edit button in project entry
FIX: #6671 Cannot remove thirdparty type with "#" in its name
FIX: #6673 Missing "nature" table header in thirdparty list
FIX: #6675 Restricted user with no agenda permissions can see a button to create appointment in thirdparty contact list
FIX: #6679 User with restricted supplier invoice permissions can edit project, payment conditions, payment mode
FIX: #6680 User with restricted supplier invoice permissions sees "reopen" button even if he has no permission to do it
FIX: #6718 Bug: Discount amount is not locally formatted in CommonObject View
FIX: #6767 serious critical error, no login possible with postgresql and ipv6.
FIX: #6795 #6796
FIX: Add option MAIN_MAIL_USE_MULTI_PART to include text content into HTML email and add option MAIN_MAIL_ADD_INLINE_IMAGES_IF_IN_MEDIAS to restore the inline images feature.
FIX: ajax autocomplete on clone
FIX: A non admin user can not download files attached to user.
FIX: Can't download delivery receipts (function dol_check_secure_access_document)
FIX: complete hourly rate when not defined into table of time spent
FIX: dont get empty "Incoterms : - " string if no incoterm
FIX: dont lose supplier ref if no supplier price in database
FIX: Enter a direct bank transaction
FIX: extrafield css for boolean type
FIX: forgotten parameter for right multicompany use
FIX: Found duplicate line when it is not.
FIX: global $dateSelector isn't the good one, then date selector on objectline_create tpl was hidden
FIX: Journal code of bank must be visible of accountaing module on.
FIX: length_accounta return variable name
FIX: limit+1 dosn't show Total line
FIX: No filter on company when showing the link to elements.
FIX: overwrapping of weight/volume on rouget template
FIX: Several bugs in accounting module.
FIX: shared bank account with multicompany not visible in invoice setup
FIX: spaces not allowed into vat code
FIX: supplier default condition not retrieved on create
FIX: supplier order line were always created with rang = 0

***** ChangeLog for 5.0.1 compared to 5.0.0 *****
FIX: #6503: SQL error in "Last pending payment invoices"
FIX: #6505 Project elements page shows greyed-out links even if the option to show actions not available is disabled
FIX: #6507: Statistics counter show wrong total Contract numbers when the user does not have full access
FIX: #6533 #6590
FIX: #6535
FIX: bank account not visible on payment card
FIX: colspan
FIX: Data lost during merge of thirdparties
FIX: Detection of color brightness
FIX: Filter on date lost after submit on time spent page
FIX: forgottent fk_unit field on llx_supplier_propaldet
FIX: list of projects
FIX: LOG_ERROR does not exists. Use LOG_ERR.
FIX: Missing total on project overview.
FIX: multicurrency management on supplier order/invoice
FIX: Notification sending was broken.
FIX: origin & origin id on supplier order line
FIX: param php doc
FIX: Picto of project on dol_banner and box
FIX: Some errors when downloading files.

***** ChangeLog for 5.0.0 compared to 4.0.* *****
For users:
NEW: Add module mulicurrency.
NEW: Add module accoutancy expert (double party accountancy).
NEW: Better responsive design, above all on smartphone.
NEW: #5801 More complete change to allow to disable supplier invoice document generation.
NEW: #5830 Can choose a generic email or use remail in the mail from field.
NEW: #5896 More complete data on event sent by email (name in title, emails list in details)
NEW: Add a better icon to show when "run" in cron jobs is disabled.
NEW: Add account statement into fields of bank account transaction list.
NEW: Add a direct debit mandate PDF template.
NEW: add clone contract feature.
NEW: Add color regarding stock even on ajax autocompleter product selector.
NEW: Add date into list of print jobs for Google Print.
NEW: add field and filters on turnover by third party report.
NEW: Add last activation date as info in module list.
NEW: add option to limit stock product by warehouse.
NEW: Add missing unique key on table llx_links.
NEW: Add option "Hide images in Top menu".
NEW: Add option PROJECT_LINES_PERWEEK_SHOW_THIRDPARTY to show thirdparty on page to submit time.
NEW: Add option "Stock can be negative". Off by default.
NEW: Add option SUPPLIER_ORDER_3_STEPS_TO_BE_APPROVED.
NEW: Add hidden option to include parent products too in stats of orders (not supported in rest of app yet).
NEW: Add Panama datas.
NEW: Add ressource extrafields.
NEW: add restrictions on standard exports (agenda, order, deplacement, facture, fournisseur, societe, propal, expedition)
NEW: Add substitution keys __SHIPPINGTRACKNUM__, __SHIPPINGTRACKNUMURL__ into shipping email template.
NEW: Add status Done on interventions.
NEW: Add system tool "Files integrity checker" to detect modified files for packaged versions.
NEW: Add tooltip in payment term edition in dictionnary.
NEW: Add type "url" as possible extrafield.
NEW: Add workflow to calculated supplier order status on stock dispatch.
NEW: Add workflow to classifed propal bill on invoice validation.
NEW: allow to save a parent warehouse.
NEW: Better filtering of automatic/manually inserted events.
NEW: Bill orders from order list.
NEW: Can add event from the card listing events.
NEW: Can change thirdparty when cloning a project.
NEW: Can create expense report for someone else (advanced permission).
NEW: Can clone an expense report.
NEW: Can edit a label for each price segment when using several segment prices for products.
NEW: Can filter on fields on admin translation page.
NEW: Can filter on project/task ref/label on the "new time consumed" page.
NEW: Can filter on status on objects on the "statistics" pages.
NEW: Can filter on type of leave requests in list.
NEW: Can generate SEPA mandate for each bank account of your customers.
NEW: Can see/make bank conciliation from bank transaction list.
NEW: Can edit RUM number of a customer bank account.
NEW: Can link template invoice to other objects. Generated invoices will be linked to same objects (example: contracts).
NEW: Can renamed attached files on some documents tabs (like products and expense reports).
NEW: Can see/edit the customer ref of a shipment.
NEW: Can select fields/extrafields on contract list + Mass delete action.
NEW: Can select fields on expense report list. Can make mass delete.
NEW: Can select fields to show on list of bank transaction.
NEW: Can set to paid automatically social or fiscal taxes after a payment was recorded.
NEW: Can sort on status of recurring invoice in list of template invoices.
NEW: Can use native php and dolibarr object on pages of module website.
NEW: Checkbox 'close order to "Everything received" automatically if all products are received' is visible on supplier orders.
NEW: conf to allow payments on different thirdparties bills but same parent company.
NEW: Consumption view on thirdparty total line and total HT by element.
NEW: Display bookkeeping by accounting account - Bookkeeping ordered by accounting account - Link with customers and suppliers invoices - Sub Total by accounting account - Ability to display more than 25 lines and filter by customer/supplier, invoice and accounting account
NEW: Each user can select its landing page (on tab "user display setup").
NEW: Editing translation GUI become easier with tool to search existing translation.
NEW: Error code of each email sent is visible in list of email targets
NEW: Export thirdparty with payment terms and mode.
NEW: filter actiontype on thirdparty tab.
NEW: filter by supplier and fk_warehouse on replenishment page.
NEW: Filters can accept generic search key like __DAY__, __MONTH__, __YEAR__ replaced with current day, month year before making the search.
NEW: Function "crop" images available on project, product and holiday attachment tab.
NEW: function to display full path to current warehouse.
NEW: Generation of document is available on member card.
NEW: Introduce mass action "delete" on sales orders.
NEW: Introduce option MAIN_DEFAULT_PAYMENT_TERM_ID to set default payment term on company level.
NEW: introduce option PROJECT_DISABLE_PRIVATE_PROJECT and PROJECT_DISABLE_PUBLIC_PROJECT.
NEW: Link between objects can be done on both side and on all objects.
NEW: More filter on bank transaction list.
NEW: Mutualize mass action. So "Send by email" is also available on orders.
NEW: New set of icon for status easier to understand.
NEW: option "Current/Next" for limit payment date (in payment term dictionary setup) to use a specific day of current month or jump to same day of next month.
NEW: Option DOC_SHOW_FIRST_SALES_REP shows name of "user buyer or saler" on PDF.
NEW: Option MAIN_INFO_SOCIETE_MAIL_ALIASES to be able to use several identities into the "email from".
NEW: Pagination available on list of users.
NEW: Phone formatting for Canada. Add dol_print_phone into phpunit tests.
NEW: Reduce nb of picto visible after reference of an object into lists, merging preview and download.
NEW: Reduce space lost on EDM module.
NEW: Reopen a paid bill is a user advanced permission.
NEW: can set a default bank account on thirdparty card.
NEW: Show photo of contacts on thirdparty card.
NEW: Show subtotal into list of linked elements.
NEW: Show total line (planned workload and time spent) on list of tasks.
NEW: Start to introduce search filters on dictionnaries for vat list.
NEW: Support extrafields for expense reports.
NEW: Support extrafields on product lot.
NEW: Support free bottom text and watermark on expense report template.
NEW: Support mass actions for proposals
NEW: Table with list of lots/serial can be viewed (module product batch).
NEW: The autofill zip/town table option is on by default.
NEW: the count of linked files on card includes external links.
NEW: Usage of vat code seems ok everywhere.
NEW: User date of employment added.
NEW: Use small photo of user on all user links.
NEW: Use new archi to select fields into list of time spent.
NEW: Available substitution key (__INVOICE_MONTH__, __INVOICE_PREVIOUS_MONTH__, ...) to use into note text of recurring invoices.

For developers:
NEW: Add ORDER_MODIFY trigger on each order modification.
NEW: Trigger on delete stock
NEW: The getURLContent return more information on success and error.
NEW: Uniformize code and correct deal with triggers
NEW: REST API explorer. Can create invoice and orders with lines.
NEW: Add a lot of API REST: expense reports, orders, commercial proposals, projects, agenda events, users, invoices, ...
NEW: Default collation for mysql is now utf8_unicode_ci
NEW: Can use any filter on all REST API to list.
NEW: ckeditor accept a parameter to disable all html filtering.
NEW: Complete table llx_ecm_files with field generated_or_uploaded
NEW: Enhance function setValueFrom so we can use it for "edit in form" feature.
NEW: getNomUrl displays full path to warehouse
NEW: Hook formObjectOptions
NEW: hook in element overview
NEW: Hook on stock product card
NEW: param socid find_min_price_product_fournisseur() function
NEW: More phpunit tests

WARNING:

Following changes may create regression for some external modules, but were necessary to make
Dolibarr better:
- Function delete of class Facture (invoice) need the object $user as first parameter. Also you must
  check you make a fetch on object before calling the delete.
- The old driver of "mysql" has been removed. Dolibarr use the new one (mysqli) by default.
- Remove not used function calculate_byte(). Use dol_print_size() instead.
- Function pdf_getTotalQty is now deprecated. Not used by Dolibarr core.
- Method commande->deleteline($lineid) has been replaced with commande->deleteline($user, $lineid).
- Method expensereport->delete(id, user) has been replaced with ->delete(user)
  Method warehouse->delete(id) has been replace with ->delete(user)
  This is to follow good practice to make a fetch on object before deleting it.
- The form to add a product to a draft proposal/order/invoice, from the product card, is hidden by default.
  It was not commonly used and usage generates some problems (cost price for margin calculation not entered, vat setting).
  Set constant PRODUCT_ADD_FORM_ADD_TO to retrieve it.
- The javascript "datatables" library was previously provided into Dolibarr sources, but it was not used by application.
  So there is no reason to maintain its compatibility with other dolibarr components. If an external module need this
  library, this external module must embed the library in his own sources/packages.
- Trigger name SUPPLIER_PROPOSAL_CREATE has been renamed into PROPOSAL_SUPPLIER_CREATE.
- A new paramater sqlfilters was introduced to allow filter on any fields int the REST API. Few old parameters,
  no more required, were also removed. Use this new one if you were using one of them.
- The trigger that activate or close a contract line is run on a contract line, not on contract.
- Method commande->set_availability(user, availability_id) removed from commande class, use method commande->availability(availability_id, notrigger).

Dolibarr 5.0 was frozen before PHP 7.1 was released. Unit tests are successful on PHP 7.1 but we don't have enough
feedback to confirm whole application is compatible. Current officiel supported PHP versions are PHP 5.3 to 7.0.


***** ChangeLog for 4.0.6 to 4.0.5 *****
FIX: #6613 Default subject for Supplier proposal emails is filled with a non-existing key
FIX: #6623 User card shows "Return to list" link even if the user has no rights to list users
FIX: #6636 Complete fix
FIX: #6669 User with no permission to edit customer invoices can see a edit button in project entry
FIX: #6671 Cannot remove thirdparty type with "#" in its name
FIX: #6673 Missing "nature" table header in thirdparty list
FIX: #6675 Restricted user with no agenda permissions can see a button to create appointment in thirdparty contact list
FIX: #6677 Expired contracts dashboard box does not show the name of the thirdparty
FIX: #6679 User with restricted supplier invoice permissions can edit project, payment conditions, payment mode
FIX: #6680 User with restricted supplier invoice permissions sees "reopen" button even if he has no permission to do it
FIX: #6813
FIX: Correction with author and validator user on orders
FIX: doactions hook missing in invoice model page
FIX: dont get empty "Incoterms : - " string if no incoterm
FIX: dont lose supplier ref if no supplier price in database
FIX: forgotten parameter for right multicompany use
FIX: global $dateSelector isn't the good one, then date selector on objectline_create tpl was hidden
FIX: limit+1 dosn't show Total line
FIX: supplier order line were always created with rang = 0


***** ChangeLog for 4.0.5 to 4.0.4 *****
FIX: #6234
FIX: #6259
FIX: #6330
FIX: #6360
FIX: #6411
FIX: #6443
FIX: #6444
FIX: #6453
FIX: #6503: SQL error in "Last pending payment invoices"
FIX: #6505 Project elements page shows greyed-out links even if the option to show actions not available is disabled
FIX: #6507: Statistics counter show wrong total Contract numbers when the user does not have full access
FIX: #6533 #6590
FIX: #6619 Template invoices list do not respect restricted thirdparty user rights
FIX: #6621 Documents tab shows greyed out upload form even if the option to show actions not available is disabled
FIX: add entity param to document link
FIX: Can use quote into supplier ref on order line add
FIX: Change the customer code only if error on duplicate
FIX: Creation of credit note on invoice with deposit stole the discount.
FIX: delete bank class lines when we delete bank_categ
FIX: deletion of bank tag
FIX: detail of deposit and credit not was not visible into final invoice
FIX: Error management during bank account creation
FIX: error management in bank account deletion.
FIX: event status is not modified when assign an user
FIX: forgotten fk_facture_fourn attribute on supplierinvoice line object
FIX: If bank module on, field must be required to register payment of expense report.
FIX: load multicurrency informations on supplier order and bill lines fetch
FIX: Missing total on project overview.
FIX: multicurrency_subprice
FIX: param billed when we change page
FIX: protection against infinite loop on hierarchy
FIX: Supplier Order list filter by project
FIX: the dolCopyDir fails if target dir does not exists.
FIX: use param for http links

***** ChangeLog for 4.0.4 to 4.0.3 *****
FIX: #6227 Document models table header "Unit" is shown in 2 lines in Spanish
FIX: #6230
FIX: #6237
FIX: #6245 Thirdparty link in supplier invoices list, links to "comm/card" instead of "fourn/card" page
FIX: #6253 Supplier invoice list filter does not respect "thirdparty" filter
FIX: #6277
FIX: project list and ajax completion return wrong list.
FIX: bug margin calculation by user with multicompany
FIX: Can make a stock transfert on product not on sale/purchase.
FIX: extrafield input for varchar was not working with special char within (ie double quotes)
FIX: javascript error
FIX: link for not found photo when using gravatar. Must use external url.
FIX: Protection so even if link is output for external user, links is disabled.
FIX: repair tool was ko to restore extrafields with type select.
FIX: Security access problem with external users on projects/tasks
FIX: We must not drop extrafield column if there is still record on other entities.
FIX: regression with sedning email when introducing security options to restrict nb of email sending.
t
***** ChangeLog for 4.0.3 to 4.0.2 *****
FIX: #5853 $conf->global->$calc==0 || $conf->global->$calc==1
FIX: #5958 no discount on supplier command made by replenishment
FIX: #5966 Bug: getNomUrl tooltips show Proposal info even if user has no rights to read them
FIX: #5972 #5734
FIX: #6007
FIX: #6010
FIX: #6029
FIX: #6043 - Payment mode not visible on supplier invoice list
FIX: #6051
FIX: #6062
FIX: #6088
FIX: A draft can be deleted by a user with create permission.
FIX: bad permission to see contract on home page
FIX: bad permission to see contract statistics
FIX: Bcc must not appears to recipient when using SMTPs lib
FIX: Consistent description for add or edit product
FIX: delete contract extrafields on contract deletion
FIX: Deposits and credit notes weren't added in the received and pending columns
FIX: export extrafields must not include separe type
FIX: Export of opportunity status must be code, not id.
FIX: False positive on services not activated
FIX: Filter was wrong or lost during navigation
FIX: HT and TTC price should always be displayed together
FIX: if a supplier price reference is changed after creating an order, we can't clone order.
FIX: in export. Error when using a separate extrafields.
FIX: Introduce hidden option MAIL_PREFIX_FOR_EMAIL_ID to solve pb of tracking email.
FIX: javascript error when using on mobile/smartphone
FIX: javascript xss injection and a translation
FIX: Label of project is in field title not label.
FIX: List of people able to validate an expense report was not complete.
FIX: Missing field
FIX: Module gravatar was not triggered on thirdparty and contact card
FIX: Must use external link into a forged email content.
FIX: Pb in management of date end of projects
FIX: Regression when deleting product
FIX: rendering of output of estimated amount on project overview page.
FIX: Sanitize title of ajax_dialog
FIX: Security to restrict email sending was not efficient
FIX: Setting supplier as client when accept a supplier proposal
FIX: Some statistics not compatible with multicompany module.
FIX: the time spent on project was not visible in its overwiew
FIX: Update intervention lline crash with PgSQL
FIX: wrong test on dict.php
FIX: wrong var name

***** ChangeLog for 4.0.2 compared to 4.0.1 *****
FIX: #5340
FIX: #5779
FIX: #5849
FIX: #5866
FIX: #5907
FIX: Addline if $txlocaltax1 is empty
FIX: Avoid error 500 if phpexcel is disabled
FIX: Avoid errors on debian
FIX: Can edit the customer ref even if order is not draft.
FIX: Documents not moved in new directory if we change reference of the task.
FIX: Error when CATEGORIE_RECURSIV_ADD is enabled and new category is child of an already linked to object
FIX: Extra fields of task not copied on project cloning
FIX: Hidden option PRODUCT_MAX_VISIBLE_PHOTO
FIX: Link on supplier invoice in widget was not clickable
FIX: margin tab on customer card must filter on current entity invoices
FIX: missing column into SQL on thirdparty list
FIX: Nber of attached files were not reported in event report of email sent
FIX: only show projects of related third if external user
FIX: Search provider by price
FIX: Solve backup when using mysqldump that return warning
FIX: Sql error in widget of product for stock alerts
FIX: updateligne if $txlocaltax1 is null

***** ChangeLog for 4.0.1 compared to 4.0.0 *****
FIX: #2853
FIX: #2991
FIX: #3128
FIX: #5699
FIX: #5734
FIX: #5742 error on project list if an extra field separator is added.
FIX: #5746 chrome php Try a fix. Not sure it solved all problems reported
FIX: #5748 Bug: Error updating to 4.0.1 with Postgresql. Field must be varchar.
FIX: #5750 Bug: CmailFile::server_parse enters an infinite loop if $server_response is false
FIX: #5752 Bug VAT NPR not propagated during proposal cloning
FIX: #5763 Bug: Cannot Create Supplier Price Request
FIX: #5770 Dolibarr doesn't modify correctly the hour of a task
FIX: #5776
FIX: #5802 Incoterms not set
FIX: #5813 Bug: Incoterms not being read correctly
FIX: #5818
FIX: alignement of intervention status
FIX: Clean of search fields
FIX: Creation of donation should go back on card after creation
FIX: Date visible on project overview
FIX: Execute a dedicated job from its id may results of launching other jobs too.
FIX: Failed to export contact categories with contact extra fields
FIX: inversion customer/supplier price
FIX: link "back to list" was not visible.
FIX: Lost filter on opportunities
FIX: Mandatory field payment term was not css highlighted.
FIX: Menu users not visible on dolidroid.
FIX: SEC for HTB23302
FIX: The email test sender in email setup was broken
FIX: Translation of "Name" is not a good choice for floow-up.
FIX: Update of maxnbrun on job list failed.
FIX: Value of payment term and project are not set on correct default value when invoice generated from template.
FIX: vat dictionary should allow enter and edit multiple values for localtaxes, separated by: (ex -19:-15)
FIX: Vat not visible in dictionnary

***** ChangeLog for 4.0.0 compared to 3.9.* *****
For users:
NEW: Add recurring invoice feature and automatic generation of invoices.
NEW: Add module "Loan" as stable.
NEW: Add module "Supplier commercial proposal" (price request) with stable status.
NEW: Can select dynamicaly number of lines to show on page on product, shipment, contact, orders, thirdparties.
NEW: Can select fields to show on list also for list of customer orders, supplier orders, shipments, proposals and invoices.
NEW: Show into badge on tab head, the number of dedicated contacts for all objects.
NEW: Add a checkbox to select/unselect all lines on page that support mass actions (like invoice list page)
NEW: Add a new method for margin calculation. Added margin on "cost price" in addition to margin on WAP price and margin on "best supplier price".
NEW: Add an explanation message on shipment page to explain you can't make shipment if order is not validated
NEW: Add date_rum into table of thirdparty bank account.
NEW: The probability of lead/opportunity can be defined per lead.
NEW: Added Malta VAT into migration script
NEW: Add Expense report into accountancy report
NEW: Add Expense report to approve into workboard
NEW: Selection of boxes is moved on top of home page
NEW: Add filter on a keyword, status and nature into list of modules.
NEW: Add hidden option BANK_DISABLE_CHECK_DEPOSIT to disable check deposit feature.
NEW: Add hidden option MAIN_PUBLIC_NOTE_IN_ADDRESS
NEW: Add index on invoice status
NEW: Add constant MAIN_LOGTOHTML to 0 into setup by default to save time when we need to make debug on hosted instance.
NEW: Add list of billed
NEW: Add minimum stock and desired stock into import/export profiles.
NEW: Add state into thirdparty export fields.
NEW: Add more trackable events (create, submit and receive supplier order).
NEW: Add hidden option MAIN_PROPAGATE_CONTACTS_FROM_ORIGIN
NEW: Add picto on module list to show warning and if module is an external module.
NEW: Add product type filter on turnover report
NEW: Add state into list of fields available for personalized fields of thirdparties
NEW: Add statistics for interventions module
NEW: Add statistics on number of projets on home page
NEW: Add statistics and late records into dashboard for supplier proposals.
NEW: Add the admin info on combo of type of contact
NEW: Add the event BILL_PAYED to the list of supported events for module notification.
NEW: Add total weight and volume on PDF.
NEW: Add hidden option to hide column qty ordered on shipments.
NEW: Add view of virtual stock into product list (when appropriate)
NEW: Add warning on tasks when they are late (add also the warning tolerance parameter)
NEW: Add weight/volume for one product into shipment export
NEW: Add width and height on product table
NEW: allow a document to be linked to project from another customer on config
NEW: allow project to be shared across entities (for multicompany module)
NEW: All variant of ckeditor config can be tested into the setup page of module.
NEW: Can change dynamically number of records visible into lists.
NEW: Can change type of extrafields (for some combinations only).
NEW: Can define number of first and last line to import into import wizard.
NEW: Can edit next execution date of a cron job.
NEW: Can edit value date of a vat payment after recording it.
NEW: Can filter modules on publisher.
NEW: Can filter on employee status when building emailing from users.
NEW: Can reopen an closed shipment.
NEW: Can search on shipments into the quick search box.
NEW: Can select language from a combo list on page to overwrite a translation.
NEW: Can select number of lines on page list for projects and tasks.
NEW: Can use ^ and $ (to say start with or end with like regex syntax) into search fields when search field is text. Bonus: ^$ can filter all lines with field not defined.
NEW: Clean and enhance code for cron engine
NEW: Can decrease stock on shipment closing/classifying (only if module lot is not enabled for the moment)
NEW: Disabled users are striked.
NEW: Enhance navigation of project module
NEW: fichinter lines ordered by rang AND DATE
NEW: hidden conf to use input file multiple from mail form
NEW: hidden feature: SUPPLIER_ORDER_WITH_NOPRICEDEFINED allow supplier order even if no supplier price defined
NEW: Hidden option MAIN_LANDING_PAGE to choose the first page to show after login works as a "global" option (llx_const) and as a "per user" option (llx_user_param).
NEW: Holiday is a now a RH module. All RH module provides by default visilibity on users of its hierarchy.
NEW: If error is reported during migration process, you can ignore it to avoid to be locked.
NEW: if nb total of lines provided in print barre_liste, display in title
NEW: If option to see non stable modules is on, add a filter into module list to filter on level (deprecated, experimental, development)
NEW: Include number of linked files into badge counter of "Linked files" tab.
NEW: Include sales representative into export of thirdparties
NEW: Indicator on workboard are red/green if late or not.
NEW: Into GED module, filename is truncated only if there is not enough space into table
NEW: Introduce a predefined job to run database backup
NEW: Introduce option MAIN_WEIGHT_DEFAULT_UNIT and MAIN_VOLUME_DEFAULT_UNIT to force output unit for weight and volume.
NEW: Introduce position of records into dictionnary of type of contacts
NEW: Link on a user in leave page reach to leave tab of user.
NEW: List of user in agenda view per user show photo thumb.
NEW: Margins module - Check/update buying price on invoice lines
NEW: Merge all admin tools (system and module admin tools) into same entry "Admin tools", so now things are clear: All features restricted to an admin user is inside "setup" (for setup) or "admin tools" (for action tools) instead of 3 different entries.
NEW: Merge all boxes "related objects" into one. This save a lot of room on most card and avoid often horizontal scoll.
NEW: Moved code that deals with bank categories to BankCateg. Created BankCateg::fetchAll function
NEW: Move HRM dictionary from module to core dictionaries.
NEW: Mutualize code to manage email substitution variables. Show available variables into page to edit email templates.
NEW: Mutualize code: Use one call of function "addThumbs", when possible, to generate thumbs files instead of several call of "vignette" function.
NEW: On translation admin page, admin can overwrite a translation value.
NEW: Option MAIN_LIST_FILTER_ON_DAY is supported on proposal list.
NEW: Add reputation field for price supplier.
NEW: Selection of fields is available on member list.
NEW: Show a badge with number of withdraw requests done on the withdraw tab of invoice.
NEW: Add option to show detail per warehouse into reassort.
NEW: Show total number of modules into the module list.
NEW: Survey system has now a status like other objects. You can close or reopen a survey.
NEW: The note on time spent can be entered when using the "view per day".
NEW: Use ellipsis truncation on too large left menu text.
NEW: When a new field to show into lists is selected, the form is automatically submited and field added.
NEW: When creating a template invoice from a draft invoice, if there is link to contract on draft invoice, link is kept on template invoice.
NEW: When emailing is not sent completely, show progression.
NEW: Experimental module Accountancy Expert.
NEW: Experimental module Multicurency

For developers:
NEW: Add entity field in llx_societe_remise_except and llx_societe_remise.
NEW: Rest API token is no more reset at each call. We can reset it with param reset=1 on login call.
NEW: Add html id/class to locate value in the DOM html
NEW: Add a css class style called 'reposition', so when clicking on a link with this class will move scrollbarr to be placed at same page location.
NEW: TimeZone can be supplied to mktime
NEW: hook in shipment card
NEW: Deprecated Societe::set_prospect_level, Societe::set_commnucation_level, Societe::set_OutstandingBill functions
NEW: A module can add, into its import profiles, a sql request to execute at end of import. This allow to update dernormalized data after import.
NEW: Add hook pdf_build_address
NEW: Add a parameter on graph function to show a generic graph when no data are available.
NEW: Add $object in parameter of pdf_build_address so we could include hook into the function.
NEW: Add a tool for developers to purge database with no loose of setup
NEW: Can disable a module by renaming dir of module into module.disabled (this save time for maintenance when working with FTP).
NEW: Created AccountLine::insert function and started using it for transaction creation
NEW: Created Account::__toString, Account::getFieldsToShow and Account::getAccountNumberOrder to refactor the way account number was shown
NEW: Created FormBank::getIBANLabel function to get the label of "IBAN" depending on bank account country
NEW: prepare for additional warehouse statuses
NEW: project sharing in select_projetcs_list function
NEW: Removed deprecated CommonObject::client property. Please use CommonObject::thirdparty instead
NEW: Removed unused FormOrder::selectSourcesCommande function
NEW: Renamed ActionComm::add function to ActionComm::create
NEW: Rename Form::select_date to Form::selectDate and Form::form_date to Form::formDate
NEW: Rename path for generic media files
NEW: More phpunit tests. Include some REST API into automatic tests.
NEW: Move Expense report menu from module to menu files.


WARNING:

Dolibarr 4.0 should be compatible with PHP 7 but more feedbacks are still expected to confirm that.

Following changes may create regression for some external modules, but were necessary to make
Dolibarr better:
- Function log() of class CommandeFournisseur has been removed. Using it is no more required.
- Class Resource was renamed into DolResource to avoid conflict with a reserved PHP word.
- Method commonobject->add_thumb() has been renamed into commonobject->addThumbs().
- Method select_type_comptes_financiers() has been renamed into selectTypeOfBankAccount()
- Property ->client that was deprecated 6 years ago, is replaced in all core code with ->thirdparty.
- File '/core/tpl/document_actions_pre_headers.tpl.php' were renamed into '/core/actions_linkedfiles.inc.php'.
So if you included it into your module, change your code like this to be compatible with all version:
  $res=@include_once DOL_DOCUMENT_ROOT . '/core/actions_linkedfiles.inc.php';
  if (! $res) include_once DOL_DOCUMENT_ROOT . '/core/tpl/document_actions_pre_headers.tpl.php';



***** ChangeLog for 3.9.4 compared to 3.9.3 *****
FIX: #2853
FIX: #3128
FIX: #4447
FIX: #5128 if create method return duplicated code error not use GETPOST in order to get a new code
FIX: #5340
FIX: #5473
FIX: #5474 Country_id of "Don" object is still empty
FIX: #5534
FIX: #5535 bad dependency.
FIX: #5537 AJAX project search does not work properly
FIX: #5540 getFormMail is not registered as addReplace hook
FIX: #5544 Disabled Contact still appear in lists to send emails
FIX: #5549 getNomUrl tooltips show Order info even if user has no rights to read them
FIX: #5568
FIX: #5594
FIX: #5629 PgSQL Interger string stylish error
FIX: #5651
FIX: #5660
FIX: #5853 $conf->global->$calc==0 || $conf->global->$calc==1
FIX: #5907
FIX: #5966 Bug: getNomUrl tooltips show Proposal info even if user has no rights to read them
FIX: #6051
FIX: #6088
FIX: Can correct stock of lot using eatby or sell by date
FIX: Can make a movement on "out of sell" products
FIX: cannot update bank account on invoice if module order not activated
FIX: Can't create withdrawal document
FIX: delete contract extrafields on contract deletion
FIX: Direction of movement lost if an error occurs
FIX: Error when CATEGORIE_RECURSIV_ADD is enabled and new category is daughter of an already linked to object
FIX: export extrafields must not include separe type
FIX: External user must not be able to edit its discounts
FIX: Failed to export contact categories with contact extra fields
FIX: header title in commercial area
FIX: HT and TTC price should always be displayed together
FIX: incoterms
FIX: incoterms do not output into crabe invoice PDF
FIX: in PgSQL no quote "word style" is permitted around column name
FIX: Introduce hidden option MAIL_PREFIX_FOR_EMAIL_ID to solve pb of tracking email.
FIX: margin tab on customer card must filter on current entity invoices
FIX: missing column into SQL on thridparty list
FIX: only show projects of related third if external user
FIX: PgSQL Module Ressource list crash #5637
FIX: php Strict
FIX: Regression when deleting product
FIX: Security to restrict email sending was not efficient
FIX: tag for date rfc in odt substitution
FIX: Update intervention lline crash with PgSQL
FIX: update limit stock on product stock
FIX: vat dictionary should allow enter and edit multiple values for localtaxes, separated by: (ex -19:-15)
FIX: wrong test on dict.php


***** ChangeLog for 3.9.4 compared to 3.9.3 *****
FIX: #2853
FIX: #3128
FIX: #4447
FIX: #5128 if create method return duplicated code error not use GETPOST in order to get a new code
FIX: #5340
FIX: #5473
FIX: #5474 Country_id of "Don" object is still empty
FIX: #5534
FIX: #5535 bad dependency.
FIX: #5537 AJAX project search does not work properly
FIX: #5540 getFormMail is not registered as addReplace hook
FIX: #5544 Disabled Contact still appear in lists to send emails
FIX: #5549 getNomUrl tooltips show Order info even if user has no rights to read them
FIX: #5568
FIX: #5594
FIX: #5629 PgSQL Interger string stylish error
FIX: #5651
FIX: #5660
FIX: #5853 $conf->global->$calc==0 || $conf->global->$calc==1
FIX: #5907
FIX: #5966 Bug: getNomUrl tooltips show Proposal info even if user has no rights to read them
FIX: #6051
FIX: #6088
FIX: Can correct stock of lot using eatby or sell by date
FIX: Can make a movement on "out of sell" products
FIX: cannot update bank account on invoice if module order not activated
FIX: Can't create withdrawal document
FIX: delete contract extrafields on contract deletion
FIX: Direction of movement lost if an error occurs
FIX: Error when CATEGORIE_RECURSIV_ADD is enabled and new category is daughter of an already linked to object
FIX: export extrafields must not include separe type
FIX: External user must not be able to edit its discounts
FIX: Failed to export contact categories with contact extra fields
FIX: header title in commercial area
FIX: HT and TTC price should always be displayed together
FIX: incoterms
FIX: incoterms do not output into crabe invoice PDF
FIX: in PgSQL no quote "word style" is permitted around column name
FIX: Introduce hidden option MAIL_PREFIX_FOR_EMAIL_ID to solve pb of tracking email.
FIX: margin tab on customer card must filter on current entity invoices
FIX: missing column into SQL on thridparty list
FIX: only show projects of related third if external user
FIX: PgSQL Module Ressource list crash #5637
FIX: php Strict
FIX: Regression when deleting product
FIX: Security to restrict email sending was not efficient
FIX: tag for date rfc in odt substitution
FIX: Update intervention lline crash with PgSQL
FIX: update limit stock on product stock
FIX: vat dictionary should allow enter and edit multiple values for localtaxes, separated by: (ex -19:-15)
FIX: wrong test on dict.php


***** ChangeLog for 3.9.3 compared to 3.9.2 *****
FIX: #4383 $userid not defined
FIX: #4448 $filebonprev is not used, $this->filename now
FIX: #4455
FIX: #4749
FIX: #4756
FIX: #4828
FIX: #4926
FIX: #4964 buyprice in customer from shipping buyprice wasn't load in expedition::fetch_lines
FIX: #5004
FIX: #5068
FIX: #5170 tva sign with INVOICE_POSITIVE_CREDIT_NOTE option
FIX: #5338 use of not initialized var $aphour, $apmin, etc
FIX: #5343
FIX: #5380
FIX: #5383 bad object id on don delete
FIX: #5414
FIX: #5470 User of expense report in bank transactions page is not correct
FIX: a case of corrupted ODT by Word that insert <text:s> when it should not.
FIX: Can't create thirdparty or validate invoice if profid is mandatory and profid does not exists for other countries
FIX: dasboard wrong for late invoice
FIX: duplicate jquery.js files
FIX: extrafield cloned on project clone
FIX: Failed to open file
FIX: Filter on opportunity amount and budget
FIX: form_confirm to delete payment on supplier invoice
FIX: javascript error with german-switzerland language
FIX: large expense note
FIX: Missing original .js file (license violation if sources are not provided)
FIX: Option strict mode compatibility
FIX: product stats all bloc module without enbaled test
FIX: receiving link never works
FIX: task ODT company object not correctly retrieved
FIX: Translate group perms as it is done into user perms
FIX: We must take the last recent defined price when using price level

***** ChangeLog for 3.9.2 compared to 3.9.1 *****
FIX: #4813 Won translation for the key OppStatusWON instead OppStatusWIN
FIX: #5008 SQL error when editing the reference of a supplier invoice that already exists
FIX: #5236 Cron module activated but "Modules tools" does not appear in the left menu.
FIX: Accountancy - 3.9 - Chart of accounts are limited on only one country
FIX: bug on email template
FIX: Can't create a stock transfer from product card
FIX: can't fetch by siret or siren because of first "if"
FIX: Check stock of product by warehouse if $entrepot_id defined on shippings
FIX: Compatible with multicompany
FIX: Creation of the second ressource type fails.
FIX: end of select when no fournprice
FIX: Filter on assigned to was preselected on current user on list "All events" (instead of no filtering)
FIX: Filter on category tag for suppliers
FIX: hook on group card called but not initialized
FIX: Infinite loop on menu tree output for edition
FIX: Can show tree of entries added by external modules using fk_mainmenu and fk_leftmenu instead of fk_menu.
FIX: init var at wrong place report incorrect "shippable" flag on draft order.
FIX: It doesn't check if there is enough stock to update the lines of orders/invoices
FIX: Menu statistics was not visible if module proposal was not enabled
FIX: Merge manually PR #5161 - Bad translation key
FIX: missing column when module was installed before standard integration
FIX: Missing number total of modules
FIX: Not filtering correctly when coming from dashboard
FIX: PROPAL_MERGE_PDF with PRODUCT_USE_OLD_PATH
FIX: Remove PHP Warning: Creating default object from empty value.
FIX: same page added several times on mergepropal option
FIX: search on date into supplier invoice list dont work because of status -1
FIX: Search supplier ref on contract
FIX: Split of credit note into discount page generates records not correctly recognised as credit note.
FIX: SQL error function on getAvailableDiscounts function, on bill create mode if socid is empty
FIX: #5087
FIX: #5108
FIX: #5163
FIX: #5195
FIX: #5203
FIX: #5207
FIX: #5209
FIX: #5230

***** ChangeLog for 3.9.1 compared to 3.9.* *****
FIX: #3815 Call to undefined function local_by_date()
FIX: #4424 Missing email of user popup in supplier orders area
FIX: #4442 Missing translation in Banks menu
FIX: #4737 Bank transacion type selector translation is cropped
FIX: #4742 Able to delete a supplier invoice with a registered payment
FIX: #4743 UI glitch in project summary page
FIX: #4747 Missing UI background when registering a supplier invoice payment
FIX: #4748 Supplier invoice payment confirmation amount is not translated
FIX: #4766 VAT not shown in supplier invoice popup
FIX: #4784
FIX: #4809 Duplicate functions with different content
FIX: #4812
FIX: #4839
FIX: #4851 Project selector in supplier invoices shows the project label twice
FIX: #4870
FIX: #4874 SQL error when listing users
FIX: #4880
FIX: #4961
FIX: #4989
FIX: If oauth has never been activated two tables are missing and printing is not working
FIX: A not enabled field for list must not into fields to add
FIX: Bad color of message password changed
FIX: Bad error and style message when changing its own login
FIX: Bad function name call on delete
FIX: Bad include and param for project numbering module call
FIX: bad translation language loaded FIX: When changing thirdparty on event card, the showempty option of contact was lost. FIX: Bad placeholder shown on combo to select a thirdparty.
FIX: Bad vat definition when using POS module
FIX: Box disabled because bugged
FIX: Can not select a commercial on the creation of a third
FIX: Check of EAN13 barcode when mask was set to use 13 digits instead of 12
FIX: correct display of minimum buying price
FIX: Creation of thumb image for size "small" was not done.
FIX: Damn, where was the project ref ?
FIX: Default vat is not set correctly when an error occured and we use VAT identified by a code.
FIX: dont retrieve new buying price on margin display
FIX: Duplicate records into export
FIX: Each time we edit a line, we loose the unit price.
FIX: Email templates not compatible with Multicompany
FIX: Export must use a left join to not loose lines
FIX: fetchAllEMailTemplate
FIX: Filter/search on extrafields on lists
FIX: finished parameters not used
FIX: Generated thumbs must always use the png format so using thumbs can work.
FIX: Hook resprint  be printed
FIX: image extension must be in lower case
FIX: Missing clean of criteria
FIX: Missing database escaping on supplier price insert/update
FIX: Missing function
FIX: Multiprice generator didn't recalculate prices if only the price_base_type property changes
FIX: Not removing code into vatrate.
FIX: Not showing sellprice properly on product list
FIX: Parsing of amount to pay vat
FIX: PHPCS
FIX: PMP is deprecated at warehouse level
FIX: real min buying price
FIX: Same term to create than other objects
FIX: Some records were lost into margin per product report
FIX: systematic rounding causes prices to be updated without reason
FIX: Template email must take care of positino column
FIX: VAT rate can be negative. Example spain selling to morroco.
FIX: When cloning an order the order result from clone must be now
FIX: When using option Price per level, when adding a predefined product, the vat for customer was not correctly set.

***** ChangeLog for 3.9.0 compared to 3.8.* *****
For users:
NEW: A new and more modern look for "eldy" theme.
NEW: Introduce a new theme called "Material Design".
NEW: #3767 Allow changing multiple prices of a product at once
NEW: Add a button to purge criteria in user list
NEW: Add a filter field to restrict list of member when doing a LDAP list request. Use also this filter into ldap command line script making sync from ldap to dolibarr.
NEW: Add all assigned users and all extrafields data in new event when we createFromClone
NEW: Add hidden option to use standard position address in crabe model For electronic sending solutions
NEW: Add a refresh button on page list of direct print jobs.
NEW: Add a tab "document" in donation card
NEW: Add cancel button on thirdparty create page
NEW: Add chart of product statistics
NEW: Add color on categories
NEW: Add date value filter on account records list
NEW: Add __PROJECT_NAME__ tag for customer invoice emails
NEW: Add option PDF_ALLOW_HTML_FOR_FREE_TEXT to be able to enter pdf footer text with wysiwyg editor.
NEW: Add fields into llx_cronjobs to be able to use job table to queue one shot jobs.
NEW: Add filter on status on invoice list
NEW: Add filter on status on shipments
NEW: Add gender property managed on user card FIX: Better error messages when uploading photo of user when permission to write are not granted
NEW: Add help tooltips on fields of dictionary edit pages.
NEW: Add hidden option MAIN_MAILFORM_DISABLE_ENTERKEY to disable the key enter into the form to send email.
NEW: Add $ID$ into extrafields management to allow use of current object id on filter for select list from table and checkbox list from table
NEW: Add info page on product card
NEW: Add into about page, a sample text to use to promote new version release (visible only if version is last stable)
NEW: Add none/all selection into list of files for FTP browser module
NEW: Add opportunity amount on project card.
NEW: Add link "date of invoice" to select date of invoice when creating a payment in one click.
NEW: Add planned workload and declared progress on project summary list on project home page (data aggregated from tasks of project)
NEW: Add ref and label of project into export
NEW: Add status into filters of graph
NEW: Add tab document on salaries payment
NEW: Add thumb of users into stats box on home page
NEW: A link to the bugtracker report tool can be enabled in the GUI
NEW: Better look for POS. More responsive design.
NEW: Can add project search on left menu search area
NEW: Can assign a task to yourself to have it appear on timesheet.
NEW: Can close a project that has draft status with no need to switch it to validate status before.
NEW: Can edit Background color for Top menu and Background color for table title line.
NEW: Can edit email templates using WYSIWYG editor.
NEW: Can edit list of prospect status for customers/prospects. Add a new entry into dictionary table to manage list fo status.
NEW: Can filter on contact status in prospect list. Removed deprecated menu entry.
NEW: Can filter proposal on a tag of a product.
NEW: Can filter proposal, orders or invoices with criteria "contain at least one product with following tag"
NEW: Can choose fields to show on project list.
NEW: Can choose fields to show in product list. Extrafields are also supported.
NEW: Can choose fields to show into the contact list. Extrafields are also supported.
NEW: Can choose fields to show into list of users. Extrafields are also supported.
NEW: Can set default value of event type when creating an event (if option "manage type of event" is used).
NEW: Can upload files on leave requests. Use more standard permissions.
NEW: Can use a "|" to make a OR search on several different criterias into search text filters of tables.
NEW: Can use the * as a joker characters into search boxes of lists.
NEW: Clean code into salary module, debug and add indexes
NEW: Can filter on user list and salary payments on user with naural search.
NEW: Can clone agenda events.
NEW: Color category is visible onto the thumb of tags on thirdparty, or products cards.
NEW: Conf to use next product/service ref when we clone a product/service
NEW: Contract module can be used to follow both sold and bought contracts/recurring subscriptions.
NEW: Can change amount when creating withdraws requests.
NEW: FEATURE PROPOSAL: on proposal, order or invoice creation from scratch, reload page after customer selection so its informations can be loaded
NEW: Filter "active" by default on user list. Fix label of permission of project module.
NEW: Forms are using the "tab look", even in creation mode.
NEW: Free text for cheque deposit receipt can be HTML content.
NEW: Hidden option THEME_ELDY_USE_HOVER is stable enough to become officialy visible into setup.
NEW: If module salaries is on, you can set a hourly value for time consumed by users. When a user enter its time consumed on a project, a calculation is done to provide the cost for human services. This value appears into the "Overview" of project.
NEW: Add import profile to import sales representatives of third parties.
NEW: Increase length of bank code to 128 char #3704
NEW: Into the overview of projects, the name of thirdparty appears into combo lists of elements to link to project.
NEW: Introduce a "code" into table of vats to describe VAT. This will allow to suggest different vat lines with same value with ability to differentiate them.
NEW: Introduce cost price on products.
NEW: Introduce hidden option MAIN_LANDING_PAGE to decide the home page visible just after login.
NEW: Introduce hidden option MAIN_REPLACE_TRANS_xx_XX to allow simple replacement of translated string on the fly. Prefer to use next method.
NEW: Introduce table llx_overwrite_trans to be able to overwrite translations by simple database edition.
NEW: Introduce use of cache for thumbs images of users to save bandwith.
NEW: Experimental level multiprice generator based on per cent variations over base price.
NEW: List of projects of a thirdparty are visible on a project tab for the thirdparty.
NEW: Merge all left menu search boxes into one.
NEW: Merge all search fields of an area page into one search box.
NEW: Next ref on clone doesn't need conf, it's used if mask exists.
NEW: Only arrow of current sorted field is visible into table views. This save a lot of space. You can click on the column title to sort. This make clickable area larger and click to sort is easier.
NEW: On page to see/edit contact of an ojbect, the status of contact is visible (for both external and internal users).
NEW: Option "encrypt password" into database is set to on by default on first install.
NEW: Print event type on third party card tab agenda list (only if AGENDA_USE_EVENT_TYPE = 1)
NEW: Provide an easier way to understand if an order can be shipped.
NEW: Quick search filter works also on invoice, proposal, order, intervention, contract and expense reports.
NEW: Replace category edition page on members with new select2 component.
NEW: Show photo of logged user into login top right block.
NEW: If no photo is available for user, we show a generic photo depending on gender.
NEW: Show photo of user into user list.
NEW: Show which fields were used for search when doing a "generic search" from the "quick search" form on left menu.
NEW: Statistic graphs on products offer a filter on product type (product / service or both)
NEW: Syslog displays configuration errors
NEW: The clicktodial module is now able to provide link "tel:" on phone numbers. So it is also possible to use clicktodial with a client solution like the "xivo" local client.
NEW: The conditional IF into ODT templates works also on not defined var so we can show data only if defined. Close #3819
NEW: The free text in PDF footers can now be a HTML content. So the WYSIWYG editor is on by default to edit it into module setup.
NEW: The thirdparties tabs, the contacts tabs and the members tabs are now presented using a new "top banner", saving space and using a same way to show address, status and navigation arrows.
NEW: Thumbs for statistics on main page are fully clicable (not only link inside the thumb)
NEW: Translate extrafield's labels.
NEW: Use new select2 component for juridical status, country and state selection.
NEW: When creating order, proposal or invoice from thirdparty card, the project is asked during creation. A link to create project if it does not exists is also available.
NEW: Uniformize form creation of proposal to add public and private notes during creation like for order and invoice.
NEW: More robust antiXSS engine.
NEW: Compatibility with Mysql 5.7+

For developers:
NEW: The search box and the bookmarks are now rendered by the menu manager.
NEW: Add a new widget $form->selectArrayAjax() to use combo list with content coming from an Ajax URL.
NEW: Add doActions hook method call in contract card
NEW: Added doActions hooks to user cards
NEW: Add a new component to select categories/tags from the main edit page of product. The dedicated tab is also removed.
NEW: upgrade jQuery Component Datable (and extras) to 1.10.7
NEW: script to build API class from existing class
NEW: Prepare database to store information per files (for example to define if an image can be used as a cover or not)
NEW: log hooks loading
NEW: Introduce property module_position so a module can decide where it appears into list of modules.
NEW: Introduce function dolGetFirstLineOfText
NEW: Introduce a method getDefaultCreateValueForField for developers to get a default value to use for a form in create mode. Implement it for public and private notes.
NEW: A module can add its entries into cron module.
NEW: Framework feature. To have a page being loaded at same scrollbar level after a click on a href link, just add the class "reposition" on this link.
NEW: Add exemple of setup for multitail to render dolibarr log files
NEW: Add restler framework. First step to build REST API into Dolibarr.
NEW: Add css class and ids on column of detail lines to allow module to easily manipulate fields.
NEW: Add hook in send mail
NEW: Add hooks on list of members to allow an external module to add more fields into list view.
NEW: Add hooks to allow an external module to complete list of events into calendar views.
NEW: Add "productpricecard" hook and uniformize code
NEW: Enhance also the prototype test_arrays to include select form before table.
NEW: Enhance prototype, project list and proposal list with new hooks to have an external module able to add more fields.
NEW: Enhance style engine. Add option to set color of links.
NEW: ODT generators can now also set meta properties of ODT file.
NEW: Add missing columns into llx_expedition to match other tables.
NEW: A new function getImageFileNameForSize was also introduced to choose image best size according to usage to save bandwith.
NEW: Support logging to a Sentry server
NEW: Prepare database to have agenda able to store more detailed emails events.

WARNING:

Dolibarr 3.9 is not yet fully compatible with PHP 7 even if most features seems to work.

Mysql minimum version is now 5.0.3

Following changes may create regression for some external modules, but were necessary to make
Dolibarr better:
- Deprecated Product::setPriceExpression. Use Product::update instead
- Deprecated hidden option MAIN_USE_CUSTOM_TRANSLATION has been removed. Use table llx_overwrite_trans instead.
- Trigger LINECONTRACT_INSERT has been renamed into LINECONTRACT_CREATE to match common denomination.
- A lot hooks used into PDF generation were not correctly implemented. We had to fix this. The result si that
the following hook were set as hook of type "replace". This means if your module implement such hooks, it must
return 0 to execute standard code or 1 to replace standard code (value to output should be set into resPrints instead).
This is list of hooks modified:
'pdf_getlinenum', 'pdf_getlineref', 'pdf_getlineref_supplier', 'pdf_getlinevatrate', 'pdf_getlineupexcltax',
'pdf_getlineupwithtax', 'pdf_getlineqty', 'pdf_getlineqty_asked', 'pdf_getlineqty_shipped', 'pdf_getlineqty_keeptoship',
'pdf_getlineunit', 'pdf_getlineremisepercent', 'pdf_getlineprogress', 'pdf_getlinetotalexcltax', 'pdf_getlinetotalwithtax'
- Renamed Product::isservice and Product::isproduct to match PSR-2
- Remove deprecated Product::hidden property



***** ChangeLog for 3.8.5 compared to 3.8.4 *****
FIX: #3815 Call to undefined function local_by_date().
FIX: #4424 Missing email of user popup in supplier orders area
FIX: #4442 Missing translation in Banks menu
FIX: #4448 $filebonprev is not used, $this->filename now
FIX: #4455
FIX: #4737 Bank transacion type selector translation is cropped
FIX: #4742 Able to delete a supplier invoice with a registered payment
FIX: #4743 UI glitch in project summary page
FIX: #4747 Missing UI background when registering a supplier invoice payment
FIX: #4748 Supplier invoice payment confirmation amount is not translated
FIX: #4749
FIX: #4756
FIX: #4766 VAT not shown in supplier invoice popup
FIX: #4809 - Duplicate functions with different content
FIX: #4851 Project selector in supplier invoices shows the project label twice
FIX: #4870
FIX: #5008 SQL error when editing the reference of a supplier invoice that already exists
FIX: #5048 Product supplier list display only one produc
FIX: #5170 tva sign with INVOICE_POSITIVE_CREDIT_NOTE option
FIX: #5203
FIX: #5207
FIX: #5338 use of not initialized var $aphour, $apmin, etc
FIX: #5380
FIX: #5383 bad object id on don delete
FIX: #5474 Country_id of "Don" object is still empty
FIX: Accountancy - 3.8 - Chart of accounts are limited on only one country
FIX: Bad include and param for project numbering module call
FIX: Box disabled because bugged
FIX: bug on email template
FIX: Can correct stock of lot using eatby or sell by date
FIX: Can make a movement on "out of sell" products
FIX: Can't create thirdparty or validate invoice if profid is mandatory and profid does not exists for other countries
FIX: can't fetch by siret or siren because of first "if"
FIX: Check stock of product by warehouse if $entrepot_id defined on shippings
FIX: correct display of minimum buying price
FIX: Creation of thumb image for size "small" was not done.
FIX: Direction of movement lost if an error occurs
FIX: dont retrieve new buying price on margin display
FIX: Duplicate records into export
FIX: Email templates not compatible with Multicompany
FIX: end of select when no fournprice
FIX: finished parameters not used
FIX: hook on group card called but not initialized
FIX: It doesn't check if there is enough stock to update the lines of orders/invoices
FIX: large expense note
FIX: missing column when module was installed before standard integration
FIX: Missing database escaping on supplier price insert/update
FIX: Not filtering correctly when come from dashboard
FIX: PROPAL_MERGE_PDF with PRODUCT_USE_OLD_PATH
FIX: real min buying price
FIX: receiving link never works
FIX: same page added several times on mergepropal option
FIX: search on date into supplier invoice list dont work because of status -1
FIX: Search supplier ref on contract
FIX: SQL error function on getAvailableDiscounts function, on bill create mode if socid is empty
FIX: systematic rounding causes prices to be updated without reason
FIX: task ODT company object not correctly retrieved
FIX: Template email must take care of positino column
FIX: VAT rate can be negative. Example spain selling to morroco.

***** ChangeLog for 3.8.4 compared to 3.8.3 *****
FIX: #3694
FIX: #3798 #2519 Cron jobs would never be executed
FIX: #4155 Search Categories error
FIX: #4239
FIX: #4272 Error when trying to print the page "Linked objects" of a Thirdparty
FIX: #4291 Correctly filter bank card GETPOSTs
FIX: #4291 Correctly filter external calendar GETPOSTs
FIX: #4341
FIX: #4394 Untranslated label in list of expense reports
FIX: #4414 Supplier invoices use FAC_FORCE_DATE_VALIDATION client invoices property
FIX: #4418
FIX: #4425 Missing "VAT" translation in supplier order popup
FIX: #4434 Weird behaviour when enabling multiprices
FIX: #4440 Wrong price is filled by Product::fetch into multiprices arrays
FIX: #4453 SEPA Direct Debit generated XML shows a trailing comma in RmtInf field
FIX: #4528
FIX: #4556 desiredstock and seuil_stock_alerte cleared on modify product card
FIX: #4580
FIX: #4583 Incorrect call of Categories::containing throws a DoliDB error
FIX: #4649 Wrong parameters order
FIX: #4768
FIX: #4785
FIX: Add a test to show bugged module with a bad declaration of dictionaries to avoid to see clean module to be breaked.
FIX: add Croatia into list of country in EEC
FIX: add missing global def for ttc column
FIX: ajax error with multicompany module
FIX: Avoid errors when batch stock is negative
FIX: bad field in select
FIX: bad path
FIX: bad transaction level due to code of situation invoices
FIX: best sql request
FIX: bookmark's user change after update if the user hasn't superadmin right
FIX: call trigger LINEBILL_SUPPLIER_CREATE
FIX: Can not disabled an opened service line in a contract
FIX: can't clone event
FIX: can't send mail to thirdparty contact if no mail defined on thirdparty card
FIX: Check stock of batch on shippment
FIX: code corrupting database
FIX: compatibility with multicompany transversal mode
FIX: compatibility with multicompany transversal mode and more security issue
FIX: Contrat card don't consider user permissions to show active/unactive service button
FIX: CVE CVE-2015-8685
FIX: Deadlock situation. Can't edit anymore contract. FIX: List of automatic events was not visible.
FIX: disable main.inc.php hooks
FIX: do not show warning if account defined
FIX: don't see the sales representative of anothers entities
FIX: duration format
FIX: Correct problem of rights beetween tax and salaries module
FIX: Email templates not compatible with Multicompany
FIX: $fileparams is not defined
FIX: filter by socid if from customer card
FIX: for avoid conflict with "global $m" in memory.lib.php
FIX: for avoid division by 0
FIX: hover css
FIX: If option to hide automatic ECM is on, dont show menu.
FIX: if we dont use SUPPLIER_ORDER_USE_HOUR_FOR_DELIVERY_DATE the hour is displayed on pdf
FIX: Introduce hidden option to disable feature than hangs when too much data
FIX: ISSUE #4506 : make working the PROPAL_CLONE_ON_CREATE_PAGE hidden constant
FIX: issue when bank module is disabled FIX: missing entity filter for lines of payment
FIX: list of leave request was not showing label correctly.
FIX: MAIN_THIRDPARTY_CREATION_INDIVIDUAL syntax error in name
FIX: markRate can be 100
FIX: minor css error (pixel size must have "px"). Compatibility with old behaviour.
FIX: missing field "label"
FIX: missing signature and uniformize code between card and script
FIX: missing traduction
FIX: missing translation
FIX: missing translation key
FIX: nblignes not calculated after hook and hook can't modify this value. Usefull for modules
FIX: no database structure change is allowed into minor versions
FIX: no transaction in this place
FIX: Noway to validate a leave request for some uer even if they have permission for.
FIX: Option to disable meteo was not set correctly in edit mode
FIX: $outputlangs is not defined (dolibarr 3.7, 3.8, 3.9)
FIX: path to copyrighted files
FIX: php unit to work both with old and new setup
FIX: Purge of temp files was broken
FIX: Relative discount decimals are not saved
FIX: Removed a bugged list. Fixed another one to not count data of previous year.
FIX: retrieve correct pu_ttc (set by printObjectLine function) like in 3.7
FIX: search product in customer product prices doesn't work
FIX: Some filters are lost when paging
FIX: sql injection #4341
FIX: sql injection even when code is on several lines
FIX: sql request and total for time spen for current month
FIX: Sql syntax error in doc_generic_task_odt
FIX: Status filter don't work
FIX: Strict Standards: Only variables should be passed by reference
FIX: The part added with hidden option MAIN_DOC_USE_TIMING was included with a . instead of -. This make os think it is part of extension instead of file name.
FIX: The third dashboard don't consider user permissions
FIX: the view my task must show only task you are assigned to
FIX: to allow phpunit of migration process for 3.4 to 3.5
FIX: to allow phpunit of migration process for 3.5 to 3.6
FIX: userlocaltax
FIX: view of product image when using old path
FIX: size of image uploaded on user.
FIX: We must ue the "small" size of imge to show on card pages.
FIX: When we make a direct assignement on a task to a user, we must check he is also assigned to project (and if not assign it)
FIX: wrong fk_parent_line in credit note with invoiceAvoirWithLines option
FIX: wrong modelpdf var name
FIX: wrong object name

***** ChangeLog for 3.8.3 compared to 3.8.2 *****
FIX: #3805
FIX: #3231 [Members] Public subscription page displays GeoIP error
FIX: #3240
FIX: #3293 Login page form icons not shown
FIX: #3508 Useless tooltip in 3.8 boxes
FIX: #3661 Margin is not selected correctly when adding a product
FIX: #3679 Error when deleting a Localtax2 special payment
FIX: #3707 Thirdparty bank account page table has a glitch
FIX: #3726 When upload file, don't test if PRODUCT_USE_OLD_PATH_FOR_PHOTO variable is empty or not
FIX: #3734 Do not show empty links of deleted source objects in stock movement list
FIX: #3836 Unable to upload a document to an invoice under some circunstances
FIX: #3878 Storing and deleting files on emailing was done at wrong place
FIX: #3880
FIX: #3882
FIX: #3890 Expected transactions bank account page, shows negative numbers
FIX: #3912
FIX: #3928 Creating a Customer order and a Customer invoice from a project, does not inherit payment conditions and method of payment of customer card
FIX: #3953 Don't round supplier price
FIX: #3953 rounding of buying price
FIX: #3980 Search field in "product by supplier" list sends empty result 3.8 and 3.7
FIX: #3987 Undefined variable $newref in CommandeFournisseur::approve
FIX: #3988 Undefined variable $conf and $error in CommandeFournisseur::addline
FIX: #3989 Undefined variable $conf in CommandeFournisseur::getNomUrl
FIX: #3990
FIX: #3992 CommandeFournisseur::ref is marked as deprecated and it shouldn't be
FIX: #3996 Dictionnary hooks are not working in 3.8
FIX: #3997 Wrong permission key used for Margins > Read all
FIX: #4016 User link is not correctly formed in emailing receivers
FIX: #4018 SQL error if trying to access the mailing/card.php page without an ID defined
FIX: #4036 Direct printing module without any driver configured, shows an unformatted error message
FIX: #4043 Incorrect translation in error mesage in menu creation admin page
FIX: #4049 PHP warning when trying to access a non-existing product/service
FIX: #4055 SQL error when trying to access a non-existing expedition
FIX: #4081 Added missing translation
FIX: #4097 Public holiday calculation
FIX: #4182 SQL error when deleting an unexisting bank entry
FIX: #4242 Allow disabling dashes in documents
FIX: #4243 sql injection
FIX: #4281
FIX: #4282 Defined shipping time were not shown in Customer order's PDF documents
FIX: #4285 SQL query shown when accessing an unexisting invoice
FIX: #4287 SQL error when accessing an unexisting proposal
FIX: #4302 Undefined variable $conf in Commande::LibStatut
FIX: Allow to search on alias name into select
FIX: Add a protection to not make release if ChangeLog was not generated.
FIX: autofocus on input search product
FIX: bad calculation for stock value
FIX: Better compatibility for users that used the not supported option MAIN_USE_JQUERY_MULTISELECT set to 1.
FIX: Bug: $this is not accessible in static context in Mailing::libStatutDest #4050
FIX: can not have access to the new ids or propal lines on PROPAL_CLONE
FIX: Can't update line's duration
FIX: Can use formated float number on old expense report module.
FIX: change object statut on close shipping and remove erratic db commit
FIX: change order date on clone (as everywhere else)
FIX: event's data lost on user assign update
FIX: export propal and order with extrafields
FIX: export with category contact extrafields
FIX: jquery select of project generate js error on change event
FIX: label of line is set in description field if empty
FIX: loss data also if update was cancel by error of ended state with no end date, try a generic patch
FIX: mail isn't display in title on event in mode view
FIX: Missing to set context into workflow actions, so triggers can't know we are creating an invoice from order or an order from a proposal.
FIX: NB task and percent progress in box project
FIX: Not delete a product when have customer price
FIX: Not deleting contrats on element_element table
FIX: Not use localtaxes when invoice some orders
FIX: only active customer should be available into select list thirdparty on invoice creation
FIX: only active customer should be return into new invoice creation select list
FIX: AWP calculation
FIX: product link in project box
FIX: Remove  column creation for table llx_product_fournisseur_price, the column use un calss is fk_supplier_price_expression, and fk_price_expression does not exist into lx_product_fournisseur_price sql file declaration
FIX: Show category selector if we have permission to view products or services
FIX: showrefnav htmlspecialchar instead of < >
FIX: The label hidden was not supported when using jmobile
FIX: Too many information were hidden. A lot of users still need bank account on PDF.
FIX: Use "WHERE true" instead of "WHERE 1" #4132

***** ChangeLog for 3.8.2 compared to 3.8.1 *****
FIX: Add a protection to not make release if ChangeLog was not generated.
FIX: 1/ update_extra() function must not be in  "if(!empty(MAIN_DISABLE_CONTACTS_TAB)" test. 2/ Reindented code
FIX: #3240
FIX: #3541 Bypass authentication when user was created using LDAP
FIX: #3605 deleting a shipping
FIX: #3661 Margin is not selected correctly when adding a product
FIX: #3689 Bug on workflow module
FIX: #3724 Bug: Blank page after cloning proposal if we changed client
FIX: #3726 Better support for PRODUCT_USE_OLD_PATH_FOR_PHOTO
FIX: #3726 Not showing images on product card
FIX: #3757 Can't set amount in a social contribution with some languages
FIX: #3786 Translation of select box.
FIX: #3841 creation of a task completed has not status set to finished by default
FIX: #3878 Storing and deleting files on emailing was done at wrong place
FIX: #3880
FIX: #3882
FIX: action not appear before an update because of a lack of line in action ressource
FIX: add tag myuser_job into ODT replacement
FIX: Avoid changing the state to a thirdparty who shouldn't be contacted anymore
FIX: bad calculation for stock value
FIX: Bad parameters
FIX: Bad picto for expense report
FIX: bad property so after creating an event from calendar, filter were lost.
FIX: bad stock valorisation
FIX: better fix to generate a PROV ref after clone
FIX: bug invoice classified in propale next update commonobject class in 3.8
FIX: Can export a field into task time table with export project profile
FIX: change order date on clone (as everywhere else)
FIX: clone customer order create new order with validate ref and not with PROV
FIX: Contacts are not added to the list with the status "no contact"
FIX: Default thirdparty when cloning invoice was not set.
FIX: double db escape add too quote
FIX: event's data lost on user assign update
FIX: Filter in customer price per product of a thirdparty returned error
FIX: filters on supplier invoices list are not used, search_status instead
FIX: fix HTML into formconfirm box
FIX: IF autocomplete was set on thirdparty list, it was not possible to open list of extrafields.
FIX: If no end date is set on survey, we should be able to vote.
FIX: loss data also if update was cancel by error of ended state with no end date, try a generic patch
FIX: no need to remove file into mail form, the temp dir will be deleted after any sending
FIX: pmp calculation
FIX: Preview pages was not using correct style for ref
FIX: project was not retrieved on invoice creation form
FIX: Revert option WORKFLOW_PROPAL_CAN_CLASSIFIED_BILLED_WITHOUT_INVOICES into option WORKFLOW_PROPAL_NEED_INVOICE_TO_BE_CLASSIFIED_BILLED for better compatibility with old versions
FIX: Search status not saved into list
FIX: search_status not used in mergefusiontool
FIX: Show category selector if we have permission to view products or services
FIX: Show product image on getNomUrl()
FIX: skeleton class must use db->order rather than ORDER BY into fetchAll
FIX: Societe::set_parent() function needs societe object to be fetched to update parent
FIX: supplier rights for orderToInvoice
FIX: tag object_total_vat_x need x to be a string with unknown decimal lenght. Now use for x the real vat real with no more decimal (x = 20 or x = 8.5 or x = 5.99, ...)
FIX: The preview of PDF was never refreshed if PDF document was changed
FIX: The thumb of user into top menu was using the image in full size. This make a large download at each page call. We must use the mini thumbs.
FIX: Total in summary was not same than into detail on the referrer page.

***** ChangeLog for 3.8.1 compared to 3.8.0 *****
FIX: #3521 postgresql migration error
FIX: #3524
FIX: #3529
FIX: #3530
FIX: #3533
FIX: #3533 Load categories language
FIX: #3534
FIX: #3572 Impossible to attach project in order
FIX: #3599 Not saving legal form
FIX: #3606
FIX: #3607 Better categories setting and unsetting
FIX: #3628
FIX: #3630 - Wrong balance report when module salaries and donation disabled
FIX: Add a test to save life when ref of object (invoice ref, order ref, ...) was empty. The was no way to go back to a clean situation, even after vaidating again the object.
FIX: Admin fiche inter page do not take good action
FIX: Always use type send in parameters in showCategories method
FIX: avoid SQL error in getValueFrom common object when all params are not send
FIX: avoid SQL error when no sortfield send to method
FIX: bad link into project box
FIX: Bad title line in project view when using jmobile
FIX: Bad translation key for project "Overview"
FIX: Can create Proposal on close thridparty #3526
FIX: Can't change state on a contact
FIX: Can't change the admin with default setup
FIX: Can't delete thirdparty if there is some discounts
FIX: Can't reopen a canceled invoice.
FIX: Creation of tables or keys must not be done with a random order.
FIX: debian install when module mysqli is not installed.
FIX: Description of tags was mandatory in edit mode but not in create mode. Should not be mandatory.
FIX: display error on extrafields on ficheinter
FIX: Email selector contact must not include inactive contact
FIX: error in SQL due to a previous fix
FIX: Error retrieving customer prices
FIX: Event from ical stream should not be movable into calendar view
FIX: facturestat bad sql when customer view is limited
FIX: Filter on status of thirdparty list and bad encoding of url
FIX: icon into export profile may be not correctly output
FIX: Init into bad var
FIX: Link of project must be cickable if user has permission to read all projects FIX: Missing information into the alt of project picto
FIX: List of project for user that are restrited as sale repreentative to some thirdparties.
FIX: Mass Mailing activity don't display all status
FIX: Missing contracts into list in page of Refering objects of a thirdparty.
FIX: Missing menu entry for list of thirdparties when using auguria menu manager
FIX: Missing validate button if permission are not valid.
FIX: New adherent from, always redirect on entity
FIX: not closing CSS.
FIX: not responsive part for project page
FIX: Only are showing one object linked
FIX: order ref must not be translated
FIX: Payment form for paypal and paybox was not centered.
FIX: Pb into pagination scroll widget FIX: Style of previous-next card when using dolidroid
FIX: Regression on bad use of fk_account showing the bad bank account on PDF.
FIX: Removed warnings
FIX: remove twice same test
FIX: select of project using ajax autocomplete option
FIX: sortder field was missing so manually added values were moved to begin.
FIX: Syntax error in Debian Apache configuration
FIX: The admin flag is mising.
FIX: The filter on thirdparty prices should be visible if there is at least one thirdparty price.
FIX: Thirdparty is missing on card
FIX: update2.php test res befre assign it
FIX: When delete actioncomm also delete actioncomm_resources
FIX: when editing time spent, date of line suggested was a rubbish value
FIX: When filter with empty status, by default get canceled status (-1)
FIX: When update a member login for a member linked to a user, the login of user was not sync (not updated).
FIX: Wizard for restore does not show import command


***** ChangeLog for 3.8 compared to 3.7.* *****
For users:
FIX: #2519
FIX: #2758 Product::update sets product note to "null" when $prod->note is null
FIX: #2832: Fixed a problem with special characters in expense report PDF model
FIX: #2856 : Wrong table design
FIX: #2901
FIX: #2957 : missing $langs object for trigger
FIX: #2983 Load gravatar avatar images securely over HTTPS
FIX: #2987: removed dead function moneyMeter()
FIX: #3009: Better filtering to prevent SQL injection
FIX: #3009: Better filtering to prevent SQL injection
FIX: #3091 TotalHT amount in supplier order is bold unlike the rest of Dolibarr
FIX: #3138 - Too much visible thing when access is denied on public pages
FIX: #3173 Overlapping of shipment ref
FIX: Adding 5 more choice link into survey module was not working with chrome
FIX: bad calculation for stock value
FIX: Bad link to login page into email for password renewal.
FIX: Bad logo for status "Do not contact" of thirdparty.
FIX: Bad variable usage
FIX: Better management error into the color conversion functions
FIX: [bug #1883] missing field in SQL installation
FIX: Bug on order and supplier invoice numeration mask when use supplier code
FIX: Bug on order and supplier invoice numeration mask when use supplier code
FIX: button create payment hide if tax amount is less than 1
FIX: can receive new batch product on supplier order
FIX: can show print page after product save
FIX: Close #2835 Customer prices of a product shows incorrect history order
FIX: Close #2837 Product list table column header does not match column body
FIX: Close bug #2855 Wrong translation key in localtax report page
FIX: Close bug #2861 Undefined variable $res when migrating from 3.6.2 to 3.7.0
FIX: Close bug #2891 Category hooks do not work
FIX: Close bug #2900 Courtesy title is not stored in create thirdparty form
FIX: Close bug #2976: "Report" tab is the current tab but it is not marked as selected by the UI
FIX: Correct migration script
FIX: create contact with extrafiel is null when it is require
FIX: Description of contract line was not visible.
FIX: Correct path of loan class
FIX: Correct problem field with note - Add note_private & use wysiwyg editor
FIX: Edit in place of "Outstanding Limit"
FIX: Module Expense Report - Correct init
FIX: Update licence to GPLv3
FIX: End log must use same level then start log.
FIX: event for restricted user was restricted if company null
FIX: event not linked to contact on creation
FIX: Export of tags for contact and member
FIX: extrafields required on thirdparty
FIX: Force ref
FIX: Function expects an int, not a boolean
FIX: Function was expecting a boolean not a string
FIX: hide category if it's not enable
FIX: If supplier invoice block linked element is display after other block total HT amount is not reset to 0 and sum other block (like customer orders values)
FIX: jdate returning -62169955200 on x64 machine
FIX: Let ability to use IDPROF verifications even if new entry is "private"
FIX: migration error
FIX: moved built-in bug report system to GitHub Issues
FIX: Moved code to where the variable is defined
FIX: No check warehouse is provided if module stock is not enabled.
FIX: Payed invoices are showed as canceled FIX: Bad date filter on customer order
FIX: Ref/label of product on contract line was not visible, nor into page, nor into PDF.
FIX: Removed concatenation on undeclared variable
FIX: Remove deprecated property 'libelle' on product object
FIX: Replaced some deprecated call
FIX: Replaced some deprecated property
FIX: Save of filters into export profiles failed.
FIX: "script" balise with wrong syntax
FIX: send mail, copy sendto don't read the list of contact
FIX: top links menu have target attribute with wrong value
FIX: total amount in tpl linked object are not reset
FIX; Unknown field 'sc.fk_soc' in field list
FIX: update usergroup name
FIX: Variable declared boolean
FIX: Variable might not be traversable
FIX: We did a test on a permission to export contract when permission did not exists.
FIX: when mailing is deleted, the targets list was kept in database
FIX: when multicompany was enabled, this function didn't check just on the good entity (problem when both company use same mask)
FIX: When we automatically creta an order from a proposal with workflow module, if some extrafields of propal don't exist in order object, insertExtraFields() function tries to insert extrafields in unexistant column of commande_extrafields table.
FIX: When we clone a propal, if it has a project which is not assigned to a third, it was not on new propal because fk_project was always set to empty string if new propal is for another third.
FIX: when we create an agenda event with "Not applicable" status, it is automatically saved with "To do" status
FIX: width multiselect
FIX: Wrong type hinting
FIX: XSS security using the onerror and missing escapement on type of member page.
FIX: Missing visibility of static property
NEW: Add a button to purge criteria in user list
NEW: add all assigned users and all extrafields data in new event when we createFromClone
NEW: Add a new component to select categories/tags from the main edit page of product. The dedicated tab is also removed.
NEW: Add a search field and report on hrm area
NEW: Add a tab document in donation card
NEW: Add bank account owner in invoice/proposal/orders footer
NEW: Add button to purge search criteria into list
NEW: Add close date and user for projects.
NEW: Add company information into  category contact export
NEW: Add current salary on list of payment
NEW: add date value filter on account records list
NEW: Add exemple of setup for multitail to render dolibarr log files
NEW: Add filter on status on invoice list
NEW: Add filter on task ref and task label into list of tasks
NEW: Add filter on user contact or user task into task list
NEW: Add gender property managed on user card FIX: Better error messages when uploading photo of user when permission to write are not granted
NEW: Add help tooltips on fields of dictionary edit pages. Fix: visible list of tasks are for opened project only.
NEW: Add hidden option MAIN_MAILFORM_DISABLE_ENTERKEY to disable the key enter into the form to send email.
NEW: add hook in send mail
NEW: Add hooks on list of members to allow an external module to add more fields into list view.
NEW: Add hooks to allow an external module to complete list of events into calendar views.
NEW: Add opportunity amount on project card.
NEW: Add option THEME_TOPMENU_DISABLE_IMAGE to disable images into menu eldy.
NEW: add PDF icon on linked element into project
NEW: add "productpricecard" hook and uniformize code
NEW: Add ref and label of project into export
NEW: Add search box for supplier order search.
NEW: Add status into filters of graph
NEW: Add tab document on salaries payment
NEW: A link to the bugtracker can be enabled in the GUI
NEW: A module can add its entries into cron module.
NEW: autofocus on product selection dropdown list or search field
NEW: Backup and restore tool is easier to use
NEW: Can add all user of a project as user of a task, in one step.
NEW: Can add project search on left menu search area
NEW: Can assign a task to yourself to have it appear on timesheet
NEW: Can close a project that has draft status with no need to switch it to validate status before.
NEW: Can edit Background color for Top menu and Background color for table title line (works only with theme menu eldy).
NEW: Can edit email template using WYSIWYG editor
NEW: Can edit internal label of invoice even when closed (this is a private information)
NEW: Can edit list of prospect status for customers/prospects. Add a new entry into dictionary table to manage list fo status. Removed deprecated files.
NEW: Can filter on contact status in prospect list. Removed deprecated menu entry.
NEW: Can filter proposal on a tag of a product Enhance also the prototype test_arrays to include select form before table.
NEW: Can filter proposal, orders or invoices with criteria "contain at least one product with following tag"
NEW: Can install an external module from admin pages, if web server has permission for and if setup is ok for.
NEW: Can search on customer order amount into customer order list.
NEW: Can upload files on leave requests. Use more standard permissions.
NEW: Can use a "|" to make a OR search on several different criterias into text filters of tables.
NEW: Clean code into salary module, debug and add indexes NEW: Can filter on user list and salary payments on user with naural search.
NEW: clone action on agenda events
NEW: dev feature : replace conf filename with "conf" parameter on url by GET
NEW: display linked object in edit mode when we create an event from an order, propal...
NEW: Enhancement of module 'Notification by Email'. Show nb of notifications set. Can set several emails. Can set a threshold on amount for notifications. Add notification on supplier order validation.
NEW: Enhance prototype, project list and proposal list with new hook to have an external module able to add more fields.
NEW: Enhance the natural_search function so we can use it to search numeric fields with criteria with operator <>= inside (< 100, >= 1000)
NEW: Enter amount for withdraws requests
NEW: Feature request: A page to merge two thirdparties into one #2613
NEW: Feature to build a merged pdf with all unpaid invoice can work for paid invoices.
NEW: Filter "active" by default on user list. Fix label of permission of project module
NEW: For a contract line, price is no more mandatory.
NEW: Forms are using the tab look, even in creation mode.
NEW: Hidden option THEME_ELDY_USE_HOVER is stable enough to become officialy visible into setup.
NEW: If module salaries is on, you can set a hourly value for tome consumed by users. Each time a user enter its time consumed on a project, a calculation is done to provide the cost for human services. This value appears into the "Transversal view" of project.
NEW: Implement option SUPPLIER_ORDER_USE_DISPATCH_STATUS to add a status into each dispathing line of supplier order to "verify" a reception is ok. Status of order can be set to "total/done" only if line is verified.
NEW: Into the overview of projects, the name of thirdparty appears into combo lists of elements to link to project.
NEW: Introduce option SUPPLIER_ORDER_DOUBLE_APPROVAL to allow 2 approvals to make a supplier order approved. Activating this option introduce a new permission to the second level approval.
NEW: Introduce TCPDI as replacement of FPDI.
NEW: List of recent modified supplier product prices in Supplier card
NEW: Module notification should details of emails into confirm box, not only number.
NEW: On page to see/edit contact of an ojbect, the status of contact is visible (for both external and internal users).
NEW: Product stock and subproduct stock are independant
NEW: Propal merge product card PDF into azur
NEW: Rename install etape to step
NEW: Replace category edition page on members with new select2 component.
NEW: Show difference between timespent by everybody and time spent by user making timesheet into timesheet pages. NEW: Can enter start hours of task when creating timesheet
NEW: Show last official stable version into system - update page.
NEW: Show photo of logged user into login top right block. NEW: If no photo is available for user, we show a generic photo depending on gender
NEW: [T1758] Merge bank card & account card
NEW: [ task 1191 ] AJAX selector for projects
NEW: [ task #851 ] Add a new field: Commercial name
NEW: [ task #977 ] New option to manage product unit Migrated code from GPCSolutions/dolibarr:3.2-units branch and adapted for 3.8 with some improvements
NEW: The line where mouse is over can be highlight with option THEME_ELDY_USE_HOVER (on by default)
NEW: The notification module accept keyword __SUPERVISOR__ to send notification to supervisor of user.
NEW: Thumbs for statistics on main page are fully clicable (not only link inside the thumb)
NEW: Title of page project contains project ref and label
NEW: update skeleton and class builder
NEW: Use new select2 component for juridical status, country and state selection.
NEW: Web service to create or update product can correct stock during creation/update.
NEW: When creating order, proposal or invoice from thirdparty card, the project is asked during creation. A link to create project if it does not exists is also available. NEW: Uniformize form creation of proposal to add public and private notes during creation like done for order and invoice.
NEW: When using transfer or correct stock from warehouse, after recording we go back to the warehouse page.
NEW: Add Option to not change date on cloning project
NEW: Add check list from table for extrafield type
NEW: Use new combobox.
NEW: Add hidden option MAXTABS_IN_CARD.
NEW: A default label is suggested for stock correction and transfer instead of empty string.
NEW: Add Weighted average price as default price for buying price for margin calculation. Add option MARGIN_PMP_AS_DEFAULT_BUY_PRICE to replace with first supplier price.
NEW: Introduce option MAIN_HTML_TITLE to start to control format of html title content.
NEW: Add extrafields on bank account cards.
NEW: Added delay between mails in Newsletter module.
NEW: [ task #1793 ] Create new permission to restrict commercial agent margin to logged user.
NEW: Add experimental module ask supplier price to request supplier quotation.
NEW: Add module batch management.

For translators:
NEW: Update language files.
NEW: When a translation is not available we always jump to en_US and only en_US.
NEW: All language tranlsations (except source en_US) is now managed on https://www.transifex.com/projects/p/dolibarr/.
FIX: Typo errors in translation.

For developers:
NEW: Function yn can show a visual checkbox.
NEW: Introduced select2 jquery plugin.
NEW: Possibility to add javascript in main login page with "getLoginPageOptions" hook.
NEW: possibility to defined a tab for all entities in module descriptor.
NEW: add restler framework First step to build REST API into Dolibarr.
NEW: add an explorer for REST API consultation & documentation.
NEW: script to build API class from existing class.
NEW: Add function dolCopyDir to copy directory with recursive content.
NEW: Introduce function dolGetFirstLineOfText.

WARNING: Following changes may create regression for some external modules, but were necessary to make
Dolibarr better:
- Removed hook supplierorderdao into supplier order creation. This is a business event, so we must use the
  trigger ORDER_SUPPLIER_CREATE instead.
- Hooks 'printLeftBlock' and 'formConfirm' are now compliant with hook development rules. They are
  "addreplace" hooks, so you must return content with "->resprints='mycontent'" and not with "return 'mycontent'"
- All fields "fk_societe" and "fk_soc" are now named "fk_soc" (same name for all fields).
- Method select_PriceBaseType and load_PriceBaseType were merged into selectPriceBaseType.
- The triggers USER_LOGIN* are deprecated. They are still working but you should prefer use the
  hook afterLogin or afterLoginFailed instead.
- The trigger USER_CREATE_FROM_CONTACT has been replace with USER_CREATE and property context is now filled
  to make difference between creation from contact or not.
- Function get_exdir require now 6 parameters. This is to prepare a future feature.


***** ChangeLog for 3.7.4 compared to 3.7.3 *****
FIX: #3694
FIX: #4239
FIX: #4291 Correctly filter external calendar GETPOSTs
FIX: #4341
FIX: #4414 Supplier invoices use FAC_FORCE_DATE_VALIDATION client invoices property
FIX: #4440 Wrong price is filled by Product::fetch into multiprices arrays
FIX: add missing global def for ttc column
FIX: Contrat card don't consider user permissions to show active/unactive service button
FIX: CVE CVE-2015-8685
FIX: Email templates not compatible with Multicompany
Fix: for avoid division by 0
FIX: ISSUE #4506 : make working the PROPAL_CLONE_ON_CREATE_PAGE hidden constant
FIX: $outputlangs is not defined (dolibarr 3.7, 3.8, 3.9)
FIX: sql injection even when code is on several lines
FIX: The third dashboard don't consider user permissions

***** ChangeLog for 3.7.3 compared to 3.7.2 *****
FIX: #3734 Do not show empty links of deleted source objects in stock movement list
FIX: #3890 Expected transactions bank account page, shows negative numbers
FIX: #3928 Creating a Customer order and a Customer invoice from a project, does not inherit payment conditions and method of payment of customer card
FIX: #3980 Search field in "product by supplier" list sends empty result 3.8 and 3.7
FIX: #4081 Added missing translation
FIX: #4097 Public holiday calculation
FIX: #4242 Allow disabling dashes in documents
FIX: #4243 sql injection
FIX: Can use formated float number on old expense report module.
FIX: Change object statut when closing shipment and remove erratic db commit
FIX: Export with category contact extrafields
FIX: NB task and percent progress in box project
FIX: Not delete a product when have customer price
FIX: Not deleting contrats on element_element table
FIX: Not use localtaxes when invoice some orders
FIX: Product link in project box
FIX: Use "WHERE true" instead of "WHERE 1" #4132

***** ChangeLog for 3.7.2 compared to 3.7.1 *****
FIX: #2957 : missing $langs object for trigger
FIX: #2983 Load gravatar avatar images securely over HTTPS
FIX: #3009: Better filtering to prevent SQL injection
FIX: #3091 TotalHT amount in supplier order is bold unlike the rest of Dolibarr
FIX: #3262 Webservice getProductsForCategory()
FIX: #3318
FIX: [ #3460 ] Selected bank account was not saved when an error happened when trying to create a customer invoice
FIX: #3530
FIX: #3630 - Wrong balance report when module salaries and donation disabled
FIX: #3679 Error when deleting a Localtax2 special payment
FIX: #3707 Thirdparty bank account page table has a glitch
FIX: #3724 Bug: Blank page after cloning proposal with changed client
FIX: #3836 Unable to upload a document to an invoice under some circunstances
FIX: #3841 creation of a task completed has not status set to finished by default
FIX: Add a protection to not make release if ChangeLog was not generated.
FIX: adjusted test for affecting supplier reference
FIX: Admin fiche inter page do not take good action
FIX: Avoid warning strict mode when hosting server do not have php5_curl installed
FIX: bad calculation for stock value
FIX: Bad condition into invoice export request making reporting too many rows.
FIX: bad stock valorisation
FIX: Bad visualization of suppliers name on Incomes-Expenses mode
FIX: Better management error into the color conversion functions
FIX: [ bug 1634 ] Error deleting a project when it had many linked objects
FIX: [ bug 1925 ] "Link to order" option in supplier invoices is not working properly
FIX: [ bug #2893 ] Dolibarr error when viewing an invoice after changing invoice mask
FIX: [ bug #3211 ] Error about sold to pay (Montant encours)
FIX: [ bug #3321 ] Users with certain permissions were shown a "forbidden access" page even if they had the rights
FIX: [ bug #3358 ] Tasks box does not work with PostgreSQL
FIX: [ bug #3383 ] Company name is overlapped with company direction in PDF models
FIX: [ bug #3426 ] Unable to create an invoice from a contract with extrafields
FIX: [ bug #3431 ] Invoice bank account is not respected
FIX: [ bug #3432 ] Spaces should be removed from IBAN when formatting it
FIX: Can create Proposal on close thridparty #3526
FIX: change order date on clone (as everywhere else)
FIX: Close #2835 Customer prices of a product shows incorrect history order
FIX: Close #2837 Product list table column header does not match column body
FIX: Close bug #2855 Wrong translation key in localtax report page
FIX: Close bug #2861 Undefined variable $res when migrating from 3.6.2 to 3.7.0
FIX: Close bug #2891 Category hooks do not work
FIX: Close bug #2900 Courtesy title is not stored in create thirdparty form
FIX: Close bug #2976: "Report" tab is the current tab but it is not marked as selected by the UI
FIX: contact country had wrong display if the country dont have translate
FIX: Display country name instead of country id (display country id makes no sense on vcard files)
FIX: display error on extrafields on ficheinter
FIX: double db escape add too quote
FIX: Email selector contact must not include inactive contact
FIX: End log must use same level then start log.
FIX: error in SQL due to a previous fix
FIX: event's data lost on user assign update
FIX: Export of tags for contact and member
FIX: facturestat bad sql when customer view is limited
FIX: if multicompany enabled, call to undifend method _setCookie instead of setCookie
FIX: If supplier invoice block linked element is display after other block total HT amount is not reset to 0 and sum other block (like customer orders values)
FIX: keep filter by category or by not enough stock if we switch page
FIX: Line break display as a block
FIX: load propal langs for availability traduction
FIX: loss data also if update was cancel by error of ended state with no end date, try a generic patch
FIX: Mass Mailing activity don't display all status
FIX: Missing to set context into workflow actions, so triggers can't know we are creating an invoice from order or an order from a proposal.
FIX: multientity warehouse management
FIX: New adherent from, always redirect on entity
FIX: No check warehouse is provided if module stock is not enabled.
FIX: no need to remove file into mail form, the temp dir will be deleted after any sending
FIX: no projet_task_time id from trigger TASK_TIMESPENT_CREATE
FIX: Not showing task extrafields when creating from left menu
FIX: only active customer should be return into new invoice creation select list
FIX: Payed invoices are showed as canceled FIX: Bad date filter on customer order
FIX: WAP calculation
FIX: Save of filters into export profiles failed.
FIX: supplier rights for orderToInvoice
FIX: Syntax error in Debian Apache configuration
FIX: The hours of date filter aren't correct
FIX: tool export handle the type "select" extrafields and return the value instead of id
FIX: total amount in tpl linked object are not reset
FIX: translate Jabberid on contact page with edit view
FIX: translation for 1 word do not work if product/service module are disabled because the translation search in products.lang
FIX: update2.php test res befre assign it
FIX: When delete actioncomm also delete actioncomm_resources
FIX: when fetch_optionnal_by_label in Extrafields with $this->db cannot work because this->db is never instanciated
FIX: when mailing is deleted, the targets list was kept in database
FIX: when multicompany was enabled, this function didn't check just on the good entity (problem when both company use same mask)
FIX: When we add an user on event in create mode, we lose linked object
FIX: When we automatically creta an order from a proposal with workflow module, if some extrafields of propal don't exist in order object, insertExtraFields() function tries to insert extrafields in unexistant column of commande_extrafields table.
FIX: When we clone a propal, if it has a project which is not assigned to a third, it was not on new propal because fk_project was always set to empty string if new propal is for another third.
FIX: XSS security using the onerror and missing escapement on type of member page.

NEW: Created new ContratLigne::insert function

***** ChangeLog for 3.7.1 compared to 3.7.* *****
FIX Bug in the new photo system
FIX Error management
FIX [ Bug #2714 ] Members -> Memberxy-> Agenda -> technical Error
FIX [ Bug #2713 ] 3.7.0 mailing-unsubscribe.php not unsubscribe
FIX #2901
FIX when we create an agenda event with "Not applicable" status, it is automatically saved with "To do" status
FIX check the user status during authentication
FIX top links menu have target attribute with wrong value
FIX extrafields required on thirdparty
FIX create contact with extrafield is null when it is require
FIX width multiselect
FIX "script" tag with wrong syntax
Fix bug debian 786479
FIX update usergroup name
Fix facturestats was not filtering on invoice type
FIX #2856 : Wrong table design
FIX button create payment hide if tax amount is less than 1
FIX event for restricted user was restricted if company null
FIX send mail, copy sendto don't read the list of contact
FIX Properly escape untrusted data to prevent HTML injection.
FIX send mail, copy sendto don't read the list of contact

WARNING:

Path to save photos of products was moved to match path of other attached files. If you had loose your photo
on the photo tab of products, you can set the constant "PRODUCT_USE_OLD_PATH_FOR_PHOTO" to 1 (home - setup - other)
to restore old path and get back working links without having to resubmit images.

WARNING:

Do not try to make any Dolibarr upgrade if you are running Mysql version 5.5.40.
Mysql version 5.5.40 has a very critical bug making your data beeing definitely lost.
You may also experience troubles with Mysql 5.5.41 with error "Lost connection" during migration.
Upgrading to any other version or database system is abolutely required BEFORE trying to
make a Dolibarr upgrade.

***** ChangeLog for 3.7 compared to 3.6.* *****
For users:
- New: Match other auth system: Login can be done entering login or user
       email (this open the road for SSO).
- New: Agenda export by project #1967.
- New: Increase length of thirdparty to 128 chars.
- New: "Is Order shippable" icon #1975.
- New: statistics on supplier orders and invoices on home page.
- New: Add permissions to read all trips and expenses.
- New: Can filter on date into tab "Referring object" of a project.
- New: Module notification has been enhanced:
       EMail use now language of target contact.
       Can also define a fixed email for notifications.
- New: Feature to link manually an order to an invoice does not disappear once
       link has been done.
- New: Can set a color on user card (visible into agenda view).
- New: extrafields for projects and tasks are exported to ODT documents.
- New: Add number of active notification into tab title (like we do for notes and documents)
- New: Can add product into category from category card.
- New: PDF event report show project and status of event.
- New: Can filter on status on interventions.
- New: Add help info of field type into dictionary of payment types.
- New: Add proposals into referer page of thirdparty.
- New: On contact list can set filter on both active and not active (no more exclusive select).
- New: Intervention documents are now available in ECM module.
- New: Can attach supplier order to a customer order.
- New: Supervisor is now visible into user list.
- New: Add user of creation and validation on invoice export.
- New: Add info page about browser.
- New: Enable feature developed for 3.6 we forgot to enabled: Adding prefix
       on uploaded file names.
- New: No more dependency between contract and service module.
- New: [ task #867 ] Remove ESAEB external module code from core.
- New: Can create proposal from an intervention.
- New: An event can be assigned to several users.
- New: Can filter events on a group of users.
- New: Can filter events of a thirdparty.
- New: Onto event summary of elements, end date and status are visible.
- New: Split Agenda view (month, week, day) into different tabs.
- New: Add a view "per user" of agenda events (with different colors according to type of event).
- New: Each user can include its own external ics calendar into dolibarr agenda view.
- New: Add event FICHINTER_CLASSIFY_BILLED into list of possible events to
       create an automatic event into agenda.
- New: Add new type of event (when type of events are used, not by default).
- New: Can disable predefined type of events.
- New: Form to add a photo is immediatly available on photo page if
       permissions are ok (save one click per photo to add).
- New: Add option PRODUCT_MAX_VISIBLE_PHOTO to limit number of photos
       shown on main product card.
- New: Add country into table of thirdparties type. This will allow to provide
       a list of thirdparty types specific to a country (like argentina that
       need type A or B).
- New: Can force a specific bank account onto an invoice/order.
- New: Home page of project area shows list of draft project (like other main page).
- New: Can search on project ref or string from project main page (like other main page).
- New: First change to match accessibility rules: http://www.w3.org/TR/WCAG10-HTML-TECHS/
       Differentiate text and img.
       Use label into quick search form.
       Use accesskey on form search.
- New: Intervention documents are now available in ECM module.
- New: Add attachments on user card + in ECM module.
- New: Can add __PROJECT_REF__ and __THIRDPARTY_NAME__ into email topic or content template.
- New: [ task #1204 ] add Numering contrat module free (like leopard in product module).
- New: [ task #712 ] Add warning when creating invoice from proposal or order, when there is already one invoice.
- New: Enable supplier price log table.
- New: [ task #1204 ] add a supplier reference to contract.
- New: [ task #1218 ] Can drag and drop an event from calendar to change its day.
- New: Optimize size of image static resources.
- New: Add hourly and daily amount on user card. Add weekly working hours and salary on user card.
- New: Content of predefined email come firstly from table llx_c_email_template, then translation key.
- New: Add option MAIN_GENERATE_INVOICES_WITH_PICTURE to show picture
       onto PDF like MAIN_GENERATE_PROPOSALS_WITH_PICTURE dir for proposals.
- New: Add more search field in list of cheque deposits.
- New: Add feature to order to invoice on supplier part.
- New : Use of MAIN_USE_FILECACHE_EXPORT_EXCEL_DIR to use disk cache for big excel export.
- New: Direct invoice creation from predefined invoice.
- New: Add dunning into accountancy report.
- New: Add favorite button into country dictionary to put value on top select list
- Upgrade phpexcel lib to 1.7.8
- New : Use of MAIN_USE_FILECACHE_EXPORT_EXCEL_DIR to use disk cache for big excel export.
- New : Option on extrafields to have them always editable regardless of the document status.
- New : New module PrintIPP to print without opening document is available as stable.
- New : Introduce hidden option STOCK_WAREHOUSE_NOT_REQUIRED_FOR_SHIPMENTS to solve at no risk
        a missing control on missing warehouse.
- Fix: [ bug #1487 ] PAYMENT_DELETE trigger does not intercept trigger action
- Fix: [ bug #1470, #1472, #1473] User trigger problem
- Fix: [ bug #1489, #1491 ] Intervention trigger problem
- Fix: [ bug #1492, #1493 ] Member trigger problem
- Fix: [ bug #1474, #1475 ] Contract trigger problem
- Fix: [ bug #1496 ] ACTION_DELETE trigger does not show trigger error
- Fix: [ bug #1494 ] CATEGORY_CREATE and CATEGORY_MODIFY triggers do not intercept trigger action
- Fix: [ bug #1502 ] DON_CREATE trigger does not intercept trigger action
- Fix: [ bug #1505, #1504] Project trigger problem
- Fix: [ bug #1463, #1464 ] Proposal triggers problem
- Fix: [ bug #1498, #1499 ] Shipment/Delivery triggers problem
- Fix: [ bug #1465, #1466 ] Product triggers problem
- Fix: [ bug #1508 ] STOCK_MOVEMENT does not show trigger error message
- Fix: [ bug #1501 ] DEPLACEMENT_CREATE trigger do not intercept trigger action
- Fix: [ bug #1506, #1507 ] ECM trigger error problem
- Fix: [ bug #1469 ] Triggers CONTACT_MODIFY and CONTACT_DELETE duplicates error message
- Fix: [ bug #1533 ] Links triggers do not show trigger error message
- Fix: [ bug #1537 ] Difference between societe.nom and adherent.societe.
- Fix: [ bug #1535 ] Supplier invoice Extrafields are not shown
- Fix: datepicker first day of week can be monday by setting into display setup
- Fix: [ bug #575 ] GED doesn't works if there is "/" in a mask
- Fix: [ task #1728 ] Deactivate RIB suggest in proposals / invoices / orders

For users, new experimental module (need to set feature level of instance to experimental to see them):
- New: Module Accounting Expert to manage accountancy
		Special Thanks to developpers :
			Olivier Geffroy
			Alexandre Spangaro
			Ari Elbaz
			Florian Henry
			Juanjo Menent
		And to the contributors :
			Jeff Info				2000 euros
			Nord Anim		 		 120 euros
			Hydroflex		 		 120 euros
			Asysteo			 		 120 euros
			Fournisseur médical		 120 euros
- Removed: unmaintained OScommerce module

For translators:
- Update language files.
- New: When a translation is not available we always jump to en_US and only en_US.

For developers:
- New: Syslog module can be set to use ChromePHP plugin to output log server into browser console.
- New: Add a css style "cursorpointer".
- New: Select list of users can return user into hierarchy.
- New: getBrowserInfo can return type of layout of browser (classic/phone/tablet)
- New: Add hook "searchAgendaFrom" and "beforePDFCreation".
- New: Add trigger DON_UPDATE, DON_DELETE
- New: Add country iso code on 3 chars into table of countries.
- Qual: Removed hard coded rowid into data init of table llx_c_action_trigger.
- LINEBILL_DELETE, LINK_DELETE, ORDER_SUPPLIER_DELETE, RESOURCE_DELETE trigger called before SQL delete
- New: [ Task #1481 ] Add trigger BILL_SUPPLIER_UPDATE.
- New: [ Task #1495 ] Add trigger LINECONTRACT_CREATE.
- New: Added hook "formConfirm" and "doActions" for supplier invoice card.
- New: [ task #1511, #1426 ] Added hook "doActions" for supplier card and supplier order card.
- New: renamed table llx_c_pays to llx_c_country & libelle field to label.
- New: Added hook "formConfirm" and "doActions" for fichinter card
- New: Can search list of thirdparties from web service on part of name.
- New: Function getCurrencyAmount is marked as deprecated. Use function price to output a price
       including currency symbol.
- Qual: Renamed table llx_c_civilite into llx_c_civility,
		field civilite into label in the same table,
		and field civilite into civility in other table.
- Qual: Renamed all files & links "liste.php" into "list.php".
- Qual: Renamed all files & links "fiche.php" into "card.php".
- Qual: Replace all constants COMPTA_* by ACCOUNTING_*.
- Qual: Replace all constants ACCOUNTINGEX_* by ACCOUNTING_* to simplify migration of the module
- Fix: [ bug #1724 ] Can't add a submenu to projects

WARNING:

Do not try to make any Dolibarr upgrade if you are running Mysql version 5.5.40.
Mysql version 5.5.40 has a very critical bug making your data beeing definitely lost.
You may also experience troubles with Mysql 5.5.41 with error "Lost connection" during migration.
Upgrading to any other version or database system is abolutely required BEFORE trying to
make a Dolibarr upgrade.

WARNING:

Following changes may create regression for some external modules, but was necessary to make
Dolibarr better:

- Path to save photos of products was moved to match path of other attached files. If you had loose your photo
  on the photo tab of products, you can set the constant "PRODUCT_USE_OLD_PATH_FOR_PHOTO" to 1 (home - setup - other)
  to restore old path and get back working links without having to resubmit images.
- If you can't see trips and expenses records, check that you have the new permission "read all
  trips and expenses".
- Deprecated module "oscommerce" were removed.
- Changed the way parameters are provided to scripts sync_xxx_ldap2dolibarr.php
- Some field into database were renamed from "libelle" to "label".
- Table llx_c_pays were renamed into llx_c_country.
- Triggers *_BUILDDOC are removed. Building a doc is not a business event. For action after
  creation of a pdf or odt, hook "afterPDFCreation" or "afterODTCreation" must be used instead.
- A lot of pages named fiche.php were renamed into card.php
- A lot of pages named liste.php were renamed into list.php
- If you used warehouse/stock module, recheck setup of stock increase/decrease rules of the
  warehouse module and your Point Of Sale module setup if you use one.
- Replaced USER_UPDATE_SESSION trigger with an updateSession hook may break modules using it.



***** ChangeLog for 3.6.7 compared to 3.6.6 *****
FIX: #4291 Correctly filter external calendar GETPOSTs
FIX: CVE CVE-2015-8685

***** ChangeLog for 3.6.6 compared to 3.6.5 *****
FIX: #3734 Do not show empty links of deleted source objects in stock movement list
FIX: #4081 Added missing translation
FIX: #4097 Public holiday calculation
FIX: #4242 Allow disabling dashes in documents
FIX: #4243 sql injection
FIX: Add a protection to not make release if ChangeLog was not generated. Prepare package 3.6.5
FIX: export with category contact extrafields
FIX: Not delete a product when have customer price
FIX: Not deleting contrats on element_element table

***** ChangeLog for 3.6.5 compared to 3.6.4 *****
FIX: #2957 : missing $langs object for trigger
FIX: #2983 Load gravatar avatar images securely over HTTPS
FIX: #3009: Better filtering to prevent SQL injection
FIX: #3841 creation of a task completed has not status set to finished by default
FIX: #3890 Expected transactions bank account page, shows negative numbers
FIX: #3928 Creating a Customer order and a Customer invoice from a project, does not inherit payment conditions and method of payment of customer card
FIX: bad calculation for stock value
FIX: bad stock valo
FIX: bad stock valorisation
FIX: [ bug #2893 ] Dolibarr error when viewing an invoice after changing invoice mask
FIX: button create payment hide if tax amount is less than 1
FIX: change object statut on close shipping and remove erratic db commit
FIX: change order date on clone (as everywhere else)
FIX: Close #2835 Customer prices of a product shows incorrect history order
FIX: Close #2837 Product list table column header does not match column body
FIX: Close bug #2861 Undefined variable $res when migrating from 3.6.2 to 3.7.0
FIX: Close bug #2891 Category hooks do not work
FIX: Close bug #2976: "Report" tab is the current tab but it is not marked as selected by the UI
FIX: contact country had wrong display if the country dont have translate
FIX: double db escape add too quote
FIX: End log must use same level then start log.
FIX: error in SQL due to a previous fix
FIX: event for restricted user was restricted if company null
FIX: facturestat bad sql when customer view is limited
FIX: If supplier invoice block linked element is display after other block total HT amount is not reset to 0 and sum other block (like customer orders values)
FIX: keep filter by category or by not enough stock if we switch page
FIX: no need to remove file into mail form, the temp dir will be deleted after any sending
FIX: no projet_task_time id from trigger TASK_TIMESPENT_CREATE
FIX: pmp
FIX: send mail, copy sendto don't read the list of contact
FIX: The hours of date filter aren't correct
FIX: tool export handle the type "select" extrafields and return the value instead of id
FIX: top links menu have target attribute with wrong value
FIX: total amount in tpl linked object are not reset
FIX: when multicompany was enabled, this function didn't check just on the good entity (problem when both company use same mask)

***** ChangeLog for 3.6.4 compared to 3.6.3 *****
- Fix: [ bug #2893 ] Dolibarr error when viewing an invoice after changing invoice mask

***** ChangeLog for 3.6.3 compared to 3.6.2 *****
- Fix: ref_ext was not saved when recording a customer order from web service
- Fix: withdrawal create error if in the same month are deleted previus withdrawals.
- Fix: amarok is a bugged theme making dolidroid failed. We switch to eldy automatically with dolidroid.
- Fix: [ bug #1788 ] Duplicated doActions hook in product/fournisseurs.php
- Fix: withdrawal create error if in the same month are deleted previous withdrawals.
- Fix: [ bug #1801 ] FAC_FORCE_DATE_VALIDATION constant alters supplier invoice date given to numeration modules
- Fix: [ bug #1802 ] SQL error when updating a task with PostgreSQL database
- Fix: [ bug #1785 ] Start date is lost in Project > Linked objects
- Fix: [ bug #1804 ] SQL error when sending email without address
- Fix: [ bug #1803 ] AJAX company contact input is not aligned
- Fix: [ bug #1787 ] Incorrect behaviour of doActions hook
- Fix: [ bug #1796 ] Unable to use numeration modules from an external module
- Fix: [ bug #1783 ] SQL error when enabling 3rd party module with PostgreSQL and MySQL strict mode ON
- Fix: [ bug #1717 ] Sorting unpaid invoices by amount received brings due amount
- Fix: [ bug #1784 ] MOTD doesn't show up in Amarok theme
- Fix: Tracking number not visible on shipment pdf
- Fix: [ bug #1812 ] SQL Error message while sending emailing with PostgreSQL database
- Fix: [ bug #1819 ] SQL error when searching for an invoice payment
- Fix: [ bug #1827 ] Tax reports gives incorrect amounts when using external modules that create lines with special codes
- Fix: [ bug #1822 ] SQL error in clientfourn.php report with PostgreSQL
- Fix: [ bug #1832 ] SQL error when adding a product with no price defined to an object
- Fix: [ bug #1833 ] user permissions in contact/note.php not working
- Fix: [ bug #1826 ] Supplier payment types are not translated into fourn/facture/paiement.php
- Fix: [ bug #1830 ] Salaries payment only allows checking accounts
- Fix: [ bug #1825 ] External agenda: hide/show checkbox doesn't work
- Fix: [ bug #1790 ] Email form behaves in an unexpected way when pressing Enter key
- Fix: Bad SEPA xml file creation
- Fix: [ bug #1892 ] PHP Fatal error when using USER_UPDATE_SESSION trigger and adding a supplier invoice payment
- Fix: Showing system error if not enough stock of product into orders creation with lines
- Fix: [ bug #2543 ] Untranslated "Contract" origin string when creating an invoice from a contract
- Fix: [ bug #2534 ] SQL error when editing a supplier invoice line
- Fix: [ bug #2535 ] Untranslated string in "Linked objects" page of a project
- Fix: [ bug #2545 ] Missing object_margin.png in Amarok theme
- Fix: [ bug #2542 ] Contracts store localtax preferences
- Fix: Bad permission assignments for stock movements actions
- Fix: [ bug #2891 ] Category hooks do not work
- Fix: [ bug #2696 ] Adding complementary attribute fails if code is numerics
- Fix: [ bug #3074 ] Accruals accounting use payment date instead of commitment date in turnover reports for salaries
- Fix: Not showing product supplier reference when page break
- Fix: [ bug #3341 ] Missing translation in /compta/paiement_charge.php
- Fix: [ bug #3342 ] Taxes dictionary page does not accept localized decimals for localtax2 rate

***** ChangeLog for 3.6.2 compared to 3.6.1 *****
- Fix: fix ErrorBadValueForParamNotAString error message in price customer multiprice.
- Fix: bug 1588 : relative discount.
- Fix: label of input method not translated.
- Fix: box of customer and prospects were not correctly disabled.
- Fix: [ bug #1618 ] PHP Error thrown when saving a barcode
- Fix: Civility & birthdate wasn't save into adherent module.
- Fix: webservice Thirdparty parameter lastname for individual creation is now lastname and not ref
- Fix: Chars - is no more allowed into value for code for extra fields.
- Fix: [ bug #1622 ] Requesting holiday than spans across two years cause high CPU usage by Apache
- Fix: [ bug #1595 ] Selected boolean extrafield in intervention creation page, does not save state
- Fix: Show sender Country on PDF docs when sender Country <> receiver Country
- Fix: [ bug #1624 ] Use lowest buying price for margin when selling with POS
- Fix: [ bug #1749 ] Undefined $mailchimp
- Fix: [ bug #1736 ] Failing supplier Elephant numeration module with some masks
- Fix: [ bug #1649 ] Cancel button of several thirdparty actions, does the same thing as modify
- Fix: [ bug #1736 ] Failing supplier Elephant numeration module with some masks
- Fix: [ bug #1731 ] Can't use quick navigation on project tasks secondary tabs

***** ChangeLog for 3.6.1 compared to 3.6.* *****
For users:
- Fix: Can upload files on services.
- Fix: sql errors on update fichinter.
- Fix: debian script syntax error.
- Fix: error "menu param is not inside list" into pos module.
- Fix: Salary payments are not reflected on the reporting sheets.
- Fix: Unsubscribe emailing not working.
- Fix: Trigger on create category call failed because user is not passed on card.
- Fix: list event view lost type event filter.
- Fix: Save also code event.
- Fix: VAT payment - Add control on field date value.
- Fix: Salaries payment - Field date value is now required and add control on it.
- Fix: Iban was used instead of Bic into SEPA file.
- Fix: Must unaccent strings into SEPA file.
- Fix: Extrafield feature select from table should try to translate multiple column when not needed
- Fix: cents for indian ruppes are called paisa and paise.
- Fix: Invoices payments may be older than invoices.
- Fix: Withdrawal total amount is double
- Fix: [ bug #1593 ] Spanish Localtax IRPF not being calculated since 3.6.0 in supplier invoices when adding a line
- Fix: Web service categorie WDSL declaration is correct
- Fix: ErrorBadValueForParamNotAString was displayed in virtual product if no base price defined
- Fix: Category creation failed and no message output
- Fix: Lang for Payment Type
- Fix: PHPCheckstyle 1.5.5

***** ChangeLog for 3.6 compared to 3.5.* *****
For users:
- New: Update ckeditor to version 4.
- New: Add form "search customer order" on commercial main page.
- New: Can create contract from an order.
- New: Add list of orders products in tab "consumption" on thirdparties.
- New: Add graph stats for suppliers orders in tab "stats" on products.
- New: Add option MAIN_HIDE_INACTIVETAB_ON_PRINT to hide inactive tabs when you
       use the "print" view on screen.
- New: Add option MAIN_AUTO_TIMESTAMP_IN_PUBLIC_NOTES and MAIN_AUTO_TIMESTAMP_IN_PRIVATE_NOTES
       to automatically add timestamp and user line into edition field when editing a note.
- New: Add button cancel into edition of notes.
- New: Improved Barcode module:
       Can input barcode during product creation step.
       Add autonumbering of barcode value for products.
       Add a page/tool for mass barcode generation.
- New: Improved Opensurvey module:
       Added options to disable comments and disable public votes.
       Limit dates use calendar popup.
       Description of survey use wysiwyg editor.
       More information shown on result tab.
       Renamed "survey" into "poll" (better translation).
- New: Add filter on text and status into survey list. Can also sort on id, text and date end.
- New: The box "balance of bank accounts" show all opened accounts.
- New: Add option MAIN_ADD_SALE_REP_SIGNATURE_IN_NOTE to add sale representative into public
       note of generated documents.
- New: Add warning if supplier payment is higher that due amount.
- New: Increase length of url into bookmark module.
- New: Automatic events sending mails add info about linked objects into email content.
- New: Price management enhancement (multiprice level, price by customer, if MAIN_FEATURES_LEVEL=2 Price by qty).
- New: Add option MAIN_FAVICON_URL.
- New: Created {line_price_ht_locale}, {line_price_vat_locale} and {line_price_ttc_locale} ODT tags.
- New: Add filter on project status into task list. By default, only "opened" project are visible.
- New: Status "validated" for project are renamed into "opened".
- New: Add barcode fields into user database.
- New: Add manager name (ceo, director, president...) into main company information page.
- New: Add field url as product properties.
- New: More options to create a credit note (can be filled automatically according to remain to pay).
- New: Can define custom fields for categories.
- New: Prepare generation of SEPA files into module withdrawal.
- New: [ task #1164 ] Add "Ref. supplier" search box in supplier orders
- New: [ task #1345 ] Can filter on status for supplier order.
- New: Add option FACTURE_SENDBYEMAIL_FOR_ALL_STATUS to allow to send invoice by email
       whatever is its status.
- New: Add filter date in bank writing list page.
- New: Extrafields can be used as substitution key %EXTRA_XXX% into emails texts for members.
- New: Add categories translation.
- New: Enable option "clone target emailing".
- New: Improved tax module: Add specific page for salaries payment
- New: Add composer.json file so Dolibarr can be publish onto packagist.org.
- New: The combo list of juridical status is now sorted
- New: [ task #926 ] Add extrafield feature on order lines.
- New: [ task #927 ] Add extrafield feature on Proposal lines.
- New: [ task #928 ] Add extrafield feature on invoice lines.
- New: Paypal/paybox email sent after backcall of a payment is now a formatted and translated
       HTML content. For member subscription renewal, there is also a link to member.
- New: When a subscription is recorded with invoice and payment:
       - the document (PDF) of invoice is also generated.
       - the invoice is set to status paid.
- New: Can enter holiday for someone else if user has permission for.
- Fix: Project Task numbering customs rule works.
- Fix: Add actions events not implemented.
- Fix: Price min of composition is not supplier price min by quantity.
- Fix: [ bug #1356 ] Bank accountancy number is limited to 8 numbers.
- Fix: [ bug #1439 ] impossible to remove a a translation (multilanguage-feature)
- New: If multilangue is enabled, mail (from propal, invoice, etc...) message is pre-defaulted in Customer language
- Fix: [ bug #1459 ] _ADD_CONTACT and _DEL_CONTACT triggers do not intercept insertion when reported an error
- Fix: [ bug #1478 ] BILL_PAYED trigger action does not intercept failure under some circumstances
- Fix: [ bug #1479 ] Several customer invoice triggers do not intercept trigger action
- Fix: [ bug #1477 ] Several customer invoice triggers do not show trigger error messages
- Fix: [ bug #1471 ] Several PHP warnings when intercepting USER_CREATE trigger.
- Fix: [ bug #1517 ] Packages sizes.
- Fix: [ bug #1521 ] The second order's page from a provider shows all orders

For translators:
- Update language files.

For developers:
- New: Add path file of trigger into admin trigger list page.
- New: More phpunit tests.
- New: Payments and supplier payment pages tabs can now be extended from modules.
- New: Add option 'aZ' into GETPOST function to check parameters contains
       only a to z or A to Z characters.
- New: Opensurvey polls tab cards can now be extended from external modules.
- New: Triggers OPENSURVEY_CREATE, OPENSURVEY_DELETE added.
- New: Add new hook function addMoreActionsButtons to allow a module to add/replace
       action buttons into an element.
- New: Normalize code for barcode generation to match other modules.
- New: Uniformize code for contacts forms.
- New: Add some hooks for financial reports.
- New: A module can add its own ECM view.
- New: A module can disable a standard ECM view.
- New: Add multilang support into product webservice.
- New: Add hooks on project card page.
- New: Add call_trigger method on CommonObject class. So new trigger call within object is just :
$result = $this->call_trigger($trigger_name, $user)

WARNING: Following change may create regression for some external modules, but was necessary to make
Dolibarr better:

- The deprecated way (with 4 parameters) to declare a new tab into a module descriptor file has been
removed. You must now use the 6 parameters way. See file modMyModule.class.php for example.
- Remove the javascript function ac_delay() that is not used anymore by core code.
- Properties "dictionnaries" into module descriptor files have been renamed into "dictionaries".
- Method form->select_currency() has been removed. Use instead print form->selectCurrency().
- Method form->select_methodes_commande() has been renamed into english name selectInputMethod().
- The following hooks are now 'addreplace' hooks: "formCreateThirdpartyOptions"
  So check that return value is 0 to keep default standard behaviour after hook, or 1 to disable
  default standard behaviour.
- Properties "civilite_id" were renamed into "civility_id".
- Remove add_photo_web() that is not used anymore by core code.


***** ChangeLog for 3.5.8 compared to 3.5.7 *****
FIX: #4291 Correctly filter external calendar GETPOSTs
FIX: bad calculation for stock value
FIX: bad stock valo
FIX: change order date on clone (as everywhere else)
FIX: CVE CVE-2015-8685
FIX: The hours of date filter aren't correct
FIX: #3442 Remove useless syslog
FIX: #3448 Pass expected date format
FIX: #3471 3.5 Rounding issue when dispatching non-integer

***** ChangeLog for 3.5.7 compared to 3.5.6 *****
Fix: Paypal link were broken due to SSL v3 closed.
Fix: [ bug #1769 ] Error when installing to a PostgreSQL DB that contains numbers
Fix: [ bug #1752 ] Date filter of margins module, filters since 12H instead of 00H
Fix: [ bug #1757 ] Sorting breaks product/service statistics
Fix: [ bug #1797 ] Tulip supplier invoice module takes creation date instead of invoice date
Fix: [ bug #1792 ] Users are not allowed to see margins module index page when no product view permission is enabled
Fix: [ bug #1846 ] Browser IE11 not detected
Fix: [ bug #1906 ] Deplacement does not allow translated decimal format
Fix: [ bug #1905 ] Custom deplacement types do not get translated in deplacement card
Fix: [ bug #2583 ] Unable to create a bank transfer with localized numbers
Fix: [ bug #2577 ] Incorrect invoice status in "Linked objects" page of a project
Fix: [ bug #2576 ] Unable to edit a dictionary entry that has # in its ref
Fix: [ bug #2758 ] Product::update sets product note to "null" when $prod->note is null
Fix: [ bug #2757 ] Deleting product category photo gives "Forbidden access" error
Fix: [ bug #2976 ] "Report" tab is the current tab but it is not marked as selected by the UI
Fix: [ bug #2861 ] Undefined variable $res when migrating
Fix: [ bug #2837 ] Product list table column header does not match column body
Fix: [ bug #2835 ] Customer prices of a product shows incorrect history order
Fix: [ bug #2814 ] JPEG photos are not displayed in Product photos page
Fix: [ bug #2715 ] Statistics page has broken layout with long thirdparty names
Fix: [ bug #2570 ] [Contacts] Page should not process if ID is invalid
Fix: [ bug #3268 ] SQL error when accessing thirdparty log page without a socid parameter
Fix: [ bug #3180 ] formObjectOptions hook when editing thirdparty card does not print result
Fix: [ bug #1791 ] Margin menu not available if any Finance module is not enabled
Fix: [ bug #3310 ] OrderLine::fetch, FactureLigne::fetch and PropaleLigne::fetch do not return anything
Fix: [ bug #3206 ] PropaleLigne, OrderLine and FactureLigne given to triggers through update function does not contain all the information
Fix: [ bug #3313 ] Error enabling module with PostgreSQL database

***** ChangeLog for 3.5.6 compared to 3.5.5 *****
Fix: Avoid missing class error for fetch_thirdparty method #1973
Fix: Can't update phone_pro from web service
Fix: Some security holes.
Fix: copy extrafields when creating order from proposal.
Fix: report on action was not filtering by environment.
Fix: Avoid missing class error.
Fix: Add function dolEscapeXML.
Fix: Bad days and month reported by function.
Fix: Bad margin calculation.

***** ChangeLog for 3.5.5 compared to 3.5.4 *****
Fix: Holiday module was broken. Initialization of amount of holidays failed.
Fix: [ bug #1523 ] suite bug #1334 : filtre et ordre de tri conjoints ne s'appliquent pas.
Fix: Fusion PDF button on unpaid invoice is no more displayed.
Fix: Unpaid invoice launch fusion PDF action even if it is only search (with enter keyboard input instead of lens click).
Fix: Pb when showing log list of holiday module with some mysql versions.
Fix: Error with bad timezone pushed by some browsers.
Fix: shipping list SQL request was not filtering on shipping element
Fix: debian package provided by dolibarr team must use embedded libraries.
Fix: [ bug #1528 ] Leopard Services numeration module description is not translated.
Fix: [ bug #1523 ] suite bug #1334 : filtre et ordre de tri conjoints ne s'appliquent pas.
Fix: [ bug #1534 ] Unknown error when deleting a product photo under special circumstances.
Fix: Update impayees.php
Fix: Link product, In list view and label product.
Fix: visible task into area "time" for "My task" must limit task to tasks i am assigned to.
Fix: When disabled, all fields to add time into task line must be disabled.
Fix: Missing include files.lib.php in some pages that use dol_delete_recursive
Fix: [ bug #1558 ] Product/service edit page title shows new Ref instead of old ref.
Fix: [ bug #1553 ] Saving User displays setup removes menu.
Fix: [ bug #1544 ] Can remove date from invoice.
Fix: list event view lost type event filter.
Fix: Add code save on create event.
Fix: SQL injection.
Fix: [ bug #1589 ] Menu type in "Edit menu" page is not translated
Fix: [ bug #1591 ] Linked object block shows Total HT/TTC even if not having permission to read them
Fix: [ bug #1577 ] When creating new Private individual third, selected third type is ignored
Fix: [ bug #1555 ] Update accountancy code of products does not throw PRODUCT_MODIFY trigger
Fix: [ bug #1548 ] Supplier payment card shows type in French
Fix: [ bug #1546 ] Incorrect page number when searching in the list of bank transactions

***** ChangeLog for 3.5.4 compared to 3.5.3 *****
Fix: Hide title of event when agenda module disabled.
Fix: When using option MAIN_MAIL_ALLOW_SENDMAIL_F, a mail was sent to sender.
Fix: Question about warehouse must not be done when module stock is disabled.
Fix: Option STOCK_SUPPORTS_SERVICES was not correctly implemented
     (missing test at some places).
Fix: Renaming a project with uploaded files failed.
Fix: [ bug #1476 ] Invoice creation form loses invoice date when there is a validation error.
Fix: [ bug #1431 ] Reception and Send supplier order box has a weird top margin.
Fix: [ bug #1428 ] "Nothing" is shown in the middle of the screen in a supplier order.
Fix: The object deliverycompany was not used anymore and output of
     details for delivery reports was lost during 3.5. Rewrite code to
     restore feature.
Fix: [ bug #1445 ] html fix : missing </tr>
Fix: [ bug #1415 ] Intervention document model name and suppliers model names is not shown
     properly in module configuration
Fix: [ bug #1416 ] Supplier order does not list document models in the select box of the
     supplier order card
Fix: [ bug #1443 ] Payment conditions is erased after editing supplier invoice label or
     limit date for payment
Fix: Filter on status was not visible when selected from url.
Fix: Filtering on status was last when asking to sort.
Fix: [ bug #1432 ] Trigger SHIPPING_CREATE ignores interception on error.
Fix: [ bug #1449 ] Trigger ORDER_CREATE, LINEORDER_DELETE, LINEORDER_UPDATE and LINEORDER_INSERT ignore interception on error.
Fix: [ bug #1450 ] Several Customer order's triggers do not report the error from the trigger handler.
Fix: [ bug #1451 ] Interrupted order clone through trigger, loads nonexistent order.
Fix: [ bug #1454 ] Mention de bas de page erroné
Fix: Do not display dictionary for non activated module
Fix: Link element from element project pages
Fix: [ bug #1509 ] Expedition admin free text & watermark submit error
Fix: [ bug #1349 ] AJAX contact selector does not work fine in Project card
Fix: [ bug #1452 ] variable used but not defined
Fix: If multiprice level is used the VAT on addline is not correct
Fix: [ bug #1254 ] Error when using "Enter" on qty input box of a product (on supplier order part)
Fix: [ bug #1462, 1468, 1480, 1483, 1490, 1497] $this instead of $object
Fix: [ bug #1455 ] outstanding amount
Fix: [ bug #1425 ] LINEBILL_SUPPLIER_DELETE failure trigger leads to an endless loop
Fix: [ bug #1460 ] Several supplier order triggers do not show error messages
Fix: [ bug #1461 ] LINEORDER_SUPPLIER_CREATE does not intercept supplier order line insertion
Fix: [ bug #1484 ] BILL_SUPPLIER_PAYED trigger action does not intercept failure under some circumstances
Fix: [ bug #1482 ] Several supplier invoice triggers do not show trigger error messages
Fix: [ bug #1486 ] LINEBILL_SUPPLIER_CREATE and LINEBILL_SUPPLIER_UPDATE triggers do not intercept trigger action
Fix: [ bug #1522 ] Element list into associate object into project are no more filterd by project thirdparty
Fix: [ bug #1526 ] Thumbs of files uploaded with dots in their names do not load correctly
Fix: Import ProfId1 to siren and ProfId2 to siret

***** ChangeLog for 3.5.3 compared to 3.5.2 *****
Fix: Error on field accountancy code for export profile of invoices.
Fix: [ bug #1351 ] VIES verification link broken.
Fix: [ bug #1352 ] Removing a shipping does not remove the delivery.
Fix: Option MAIN_INVERT_SENDER_RECIPIENT broken with typhon template.
Fix: Can disable features with PHPEXCEL (no DLSF compatible).
Fix: Can disable features with CKEDITOR.
Fix: Pb of records not correctly cleaned when module marge is
     uninstalled (conflict between 'margin' and 'margins').
Fix: [ bug #1341 ] Lastname not added by file or direct input in mass e-mailing.
Fix: [ bug #1357 ] Invoice creator state not printed in generated invoice documents.
Fix: Suppliers invoice mask fails using {tttt} in numbering.
Fix: [ bug #1350 ] pdf template name for typhon was not correctly set when enabling module.
Fix: Navigation on notes for shipments was not working.
Fix: [ bug #1353 ] Email notifications, wrong URL.
Fix: [ bug #1362 ] Note is not saved.
Fix: tr/td balance.
Fix: [ bug #1360 ] note indicator for member tab.
Fix: Nb of notes and doc not visible onto tasks.
Fix: [ bug #1372 ] Margin calculation does not work in proposals.
Fix: [ bug #1381 ] PHP Warning when listing stock transactions page.
Fix: [ bug #1367 ] "Show invoice" link after a POS sell throws an error.
Fix: TCPDF error file not found in member card generation.
Fix: [ bug #1380 ] Customer invoices are not grouped in company results report.
Fix: [ bug #1393 ] PHP Warning when creating a supplier invoice.
Fix: [ bug #1399 ] [pgsql] Silent warning when setting a propal as "facturée" in propal.php
Fix: When number reach 9999 with default numbering module, next number
     will be 10000 instead of 0000 and error.
Fix: element page on project give wrong href link.
Fix: [ bug #1397 ] Filter by supplier orders with status Draft does not filter.
Fix: [ bug #1388 ] Wrong date when invoicing several orders.
Fix: [ bug #1411 ] Unable to set an expedition note if invoices module is not enabled.
Fix: [ bug #1407 ] Rouget pdf overlapped when using tracking number and public notes.
Fix: [ bug #1405 ] Rouget PDF expedition incorrect when two expeditions under the same commande
Fix: [ bug #1434 ] Muscadet supplier order document model linked objects overlap the text

***** ChangeLog for 3.5.2 compared to 3.5.1 *****
Fix: Can't add user for a task.
Fix: Autoselect of warehouse if there is only one warehouse.
Fix: Install of odt template for project and tasks.
Fix: [ bug #1318 ] Problem with enter key when adding an existing
     product to a customer invoice.
Fix: [ bug #1307 ] Quotes get removed from several inputs.
Fix: [ bug #1317 ] Removing a category does not remove all child categories
Fix: [ bug #1312 ] Call to undefined function _()
Fix: Restore build for obs and launchpad.
Fix: deleting files into backup system tools.
Fix: Dump using php not not include lock on tables that are deleted.
Fix: Fixed a problem with bank accounts sharing across entities.
Fix: fields into group by of sql requests for module margins must be
     same than fields into select.
Fix: When select_date is called with '' as preselected date,
     automatic user date was not correctly et (We must set a date into PHP
     server timezone area)
Fix: First param of select_date must always be forged with a dolibarr
     date function and not time().
Fix: fix can't add line with product in supplier order
Fix: [bug #1309]
Fix: Solve pb of too many embedded tables
Fix: [ bug #1306 ] Fatal error when adding an external calendar
Fix: A fix to manage automatic creation of code for import.
Fix: Try to add code to provide easy way to fix warning on timezone not
     defined.
Fix: Several fix into workflow/condition for invoice payments or convert
     into discount.
Fix: Option MAIN_PDF_DASH_BETWEEN_LINES was not working when tcpdf was
     making a pagebreak higher than 2 pages.
Fix: form to add images should not show link form.
Fix: Correction when adding order line with price as '0'.
Fix: [ bug #1283 ] ROUGET Shipment PDF.
Fix: [ bug #1300 ]
Fix: Miscellaneous problems on task tabs (withproject parameter lost and
     download fails).
Fix: Avoid home project page to hung when too many tasks opened.
Fix: bug #1295: Error when creating an agenda extrafield with a number as reference
Fix: Translation of number for pt_PT.
Fix: Error on ajax_constantonoff function.
Fix: [ bug #1323 ] problème pour générer un odt depuis les taches dans projet.
Fix: Can not make withdrawals

***** ChangeLog for 3.5.1 compared to 3.5.0 *****
Fix: Do not report trigger errors twice.
Fix: Error when creating event was not reported.
Fix: Bug of import of agenda when using https link
Fix: Field nature not saved correctly
Fix: Substitution of extra field was ko for order
Fix: Bad translation of date format for pt_BR.
Fix: priority field of agenda record is smallint.
Fix: Missing loading of lang in some pages.
Fix: Write note in invoice when using pos module.
Fix: Link to paypal was invalid into email text.
Fix: ref and date of supplier invoice.
Fix: Check on bank account.
Fix: Problem with file upload and download.
Fix: Page load not ending when large number of thirdparties. We
     added option MAIN_DISABLE_AJAX_COMBOX to disable javascript
     combo feature that is root cause of problem.
Fix: [ bug #1231 ] PDF always generated in interventions
Fix: Be sure there is no duplicate default rib.
Fix: Enable extrafields for customer order, proposal and invoice lines. This feature
     was developed for 3.5 but was disabled (hidden) because of a bug not possible to
     fix enough quickly for 3.5.0 release.
Fix: user right on Holiday for month report nor working.
Fix: [ bug #1250 ] "Supplier Ref. product" sidebar search box does not work
Fix: Bad space in predefined messages.
Fix: [ bug #1256 ] Signature was not added for email sent from thirdparty page.
Fix: Action event SHIPPING_VALIDATE is not implemented
Fix: The customer code was set to uppercase when using numbering module leopard. We
     must keep data safe of any change.
Fix: [ bug #1291 ] Loading actions extrafields fails.
Fix: [ bug #1123 ] Paid deposit invoices are always shown as partially paid when fully paid
Fix: Corrected project contact types translation.
Fix: [ bug #1206 ] PMP price is bad calculated.
Fix: [ bug #520 ] Product statistics and detailed lists are wrong.
Fix: [ bug #1240 ] traduction.
Fix: [ bug #1238 ] When creating accompte with a %, free product are used for calculation.
Fix: [ bug #1280 ] service with not end of date was tagged as expired.
Fix: [ bug #1295 ] Error when creating an agenda extrafield with a number as reference.
Fix: [ bug #1306 ] Fatal error when adding an external calendar.
New: Added es_CL language
Fix: Margin tabs bad data show
Fix: [ bug #1318 ] Problem with enter key when adding an existing product to a customer invoice.
Fix: [ bug #1410 ] Add customer order line asks for required Unit Price but doesn't interrupt the creation of the line

***** ChangeLog for 3.5 compared to 3.4.* *****
For users:
- New: Add hidden option BANK_DISABLE_DIRECT_INPUT.
- New: More options to select status of users into select user list.
- New: [ task #862 ] Add ODT on shipments.
- New: [ task #149 ] Add # of notes and attachments in tabs.
- New: Can edit customer ref at any time.
- New: [ task #877 ] Reorganize menus.
- New: [ task #858 ] Holiday module: note on manual holiday assignation.
- New: [ task #892 ] Add hidden option in thirdparty customer/supplier module to hide non active
  companies in select_company method.
- New: [ task #531 ] Add a workload field on tasks.
- New: Add graph of bank account input/output into input-output report page.
- New: Add script export-bank-receipts.php
- New: Add option "filter=bank" onto script rebuild_merge_pdf.php to merge PDF that
  has one payment on a specific bank account.*
- New: [ task #901 ] Add Extrafield on Fiche Inter.
- New: Show process id in all command line scripts.
- New: Module mailman can subscribe/unsubscribe to ML according to categories or type of member.
- New: Add object_hour and object_date_rfc as substitution tag for open document generation.
- New: Add options to send an email when paypal or paybox payment is done.
- New: Clone product/service composition.
- New: Add option ADHERENT_LOGIN_NOT_REQUIRED.
- New: Add a cron module to define scheduled jobs.
- New: Add new graphical boxes (customer and supplier invoices and orders per month).
- New: [ task #286 ] Enhance rounding function of prices to allow round of sum instead of sum of rounding.
- New: Can add an event automatically when a project is create.
- New: Add option MAIN_GENERATE_DOCUMENT_WITH_PICTURE.
- New: Add option excludethirdparties and onlythirdparties into merge pdf scripts.
- New: [ task #925 ] Add ODT document generation for Tasks in project module.
- New: [ task #924 ] Add numbering rule on task.
- New: [ task #165 ] Add import/export of multiprices.
- New: Add Maghreb regions and departments.
- New: A more responsive design for statistic box of home page.
- New: [ task #1005 ] Adapting to Spanish legislation bill numbering
- New: [ task #1011 ] Now supplier order and invoice deal with payment terms and mode.
- New: [ task #1014 ] Add option to recursively add parent category.
- New: [ task #1016 ] Can define a specific numbering for deposits.
- New: [ task #918 ] Stock replenishment.
- New : Add pdf link into supplier invoice list and supplier order list.
- New : Genrate auto the PDF for supplier invoice.
- New : Add category into filter webservice thirdparty method getListOfThirdParties.
- New : Allow to define margin or mark rate during quoting, ordering, invoicing.
- New : User permissions on margin module.
- New : Add ref supplier into muscadet model/
- New : Add ability to copy contact address to clipboard.
- New: Can use tag {mm} before {yy} even when there is a reset into numbering masks.
- New: [ task #1060 ] Register fields localtax(1|2)_type into details tables.
- New: [ task #923 ] Localtax support for ODT templates.
- New: [ task #90 ] Barcode search.
- New: Add hidden option MAIN_VAT_DEFAULT_IF_AUTODETECT_FAILS.
- New: Can send an email from thirdparty card.
- New: Can cancel holidays that were previously validated.
- New: Can choose contact on event (action com) creation, and filtered by thirdparty.
- New: Add hidden option MAIN_FORCE_DEFAULT_STATE_ID.
- New: Add page to make mass stock movement.
- New: Add field oustanding limit into thirdparty properties.
- New: Can enter a vat payment of zero.
- New: Add path to installed dir of external modules + Name and web of module provider.
- New: Add option to use a specific mask for uploaded filename.
- New: Can attach external links to objects as we can attach files.
- Qual: Implement same rule for return value of all command line scripts (0 when success, <>0 if error).
- Fix: [ bug #992 ] Proforma invoices don't have a separated numeric count.
- Fix: [ bug #1022 ] correct margin calculation for credit notes.
- Fix: Better management of using ajax for upload form (to solve problem when enabling ajax jquery multifile upload in some cases).
- Fix: Lost stats filters into year selection.
- Fix: Some config data are shared between suppliers orders and suppliers invoices

New experimental module:
- New: [ task #157 ] Add a Skype button (adherents / third parties / contacts)

For translators:
- Qual: Normalized sort order of all languages files with English reference files.
- New: Add language code files for South Africa, France new Caledonia, Vietnam.
- New: Translate string for email to change password.

For developers:
- New: DolGraph can build graph with three lines.
- New: DolGraph accept a parameter to cache data of graph getNbByMonthWithPrevYear.
- New: Can enable tuning info with option MAIN_SHOW_TUNING_INFO.
- New: Show version of client lib used by mysql drivers.
- New: Add function to get content of an url (using all dolibarr setup like timeout, proxies...)
- New: Upgrade lib of TCPDF to 6.0
- New: Upgrade jquery flot library to 0.8.1
- New: Add property "hidden" into module descriptors to allow to hide a module according to
  some dynamic conditions.
- New: Add option MAIN_MOTD_SETUPPAGE to add a content onto setup page. Also content for
  MAIN_MOTD_SETUPPAGE, MAIN_MOTD_SETUPPAGE, MAIN_HOME now accept "|langfile" into translation
  key to use a specific language file.
- New: Make some changes to allow usage of several alternative $dolibarr_main_url_root variables.
- Qual: All nowrap properties are now using CSS class nowrap.
- Qual: Move hard coded code of module mailmanspip into trigger.
- New: Into POST forms, if you can add a parameter DOL_AUTOSET_COOKIE with a value that is list name,
  separated by a coma, of other POST parameters, Dolibarr will automatically save this parameters
  into user cookies.
- New: Add hook addHomeSetup.
- New: Add trigger CATEGORY_LINK and CATEGORY_UNLINK.
- New: A trigger can return an array of error strings instead of one error string.
- New: Add method to use a dictionary as a combo box.
- New: Add update method for web service product.
- Fix also several bugs with old code.

WARNING: Following change may create regression for some external modules, but was necessary to make
Dolibarr better:

1) We started to clean hooks code.
If your hook want to modify value of $actions, it's role of your hook to modify it. Dolibarr
hook code will no more decide this for your module. If your action class for hook was returning
a string or an array, instead your module must set $actionclassinstance->results (to return array)
or $actionclassinstance->resprints (to return string) to return same thing. The return value must
be replaced by a "return 0";
Goal is to fix old compatibility code that does not match hook specifications:
 http://wiki.dolibarr.org/index.php/Hooks_system

2) If you implemented hook printTopRightMenu, check that output does not include '<td>' tags any more.
All content added must be tagged by a '<div>' with css class="login_block_elem"

3) Some methods object->addline used a first parameter that was object->id, some not. Of course
this was not a good practice, since object->id is already known, there is no need to provide id as
parameter. All methods addline in this case were modified to remove this parameter.

4) Method ->classer_facturee() is deprecated. It must be replace with ->classifyBilled().

5) Property ->tel on objects is now ->phone

6) Trigger LINEPROPAL_MODIFY is renamed into LINEPROPAL_UPDATE and
   Trigger CONTRACT_LINE_DELETE rnamed into LINECONTRACT_DELETE to match naming rules.



***** ChangeLog for 3.4.3 compared to 3.4.2 *****
Fix: Bad get of localtaxes into contracts add lines
Fix: Warning into bank conciliation feature.
Fix: Bad get of localtaxes into contracts add lines.
Fix: Add a limit into list to avoid browser to hang when database is too large.
Fix: [ bug #1212 ] 'jqueryFileTree.php' directory traversal vulnerability
Fix: Agenda and Banks module were not working with multicompany module
Fix: [ bug #1317 ] Removing a category does not remove all child categories
Fix: [ bug #1380 ] Customer invoices are not grouped in company results report.

***** ChangeLog for 3.4.2 compared to 3.4.1 *****
Fix: field's problem into company's page (RIB).
Fix: Document cerfa doesn't contained firstname & lastname from donator.
Fix: Bad rounding on margin calculations and display.
Fix: Option drop table into backup was broken.
Fix: [ bug #1105 ] Searching Boxes other search option.
Fix: wrong buy price update.
Fix: [ bug #1142 ] Set paiement on invoice (PGSql).
Fix: [ bug #1145 ] Agenda button list type do not display.
Fix: [ bug #1148 ] Product consomation : supplier order bad status.
Fix: [ bug #1159 ] Commercial search "other" give p.note do not exists.
Fix: [ bug #1174 ] Product translated description not good into PDF.
Fix: [ bug #1163 ] SQL Error when searching for supplier orders.
Fix: [ bug #1162 ] Translaction for morning and afternoon.
Fix: [ bug #1161 ] Search on product label.
Fix: [ bug #1075 ] POS module doesn't decrement stock of products in delayed payment mode.
Fix: [ bug #1171 ] Documents lost in interventions after validating.
Fix: fix unsubscribe URL into mailing when sending manually (not by script).
Fix: [ bug #1182 ] ODT company_country tag is htmlencoded.
Fix: [ bug #1196 ] Product barcode search does not expect 13th digit on EAN13 type.
Fix: [ bug #1202 ] Wrong amount in deposit % invoice from proposal.
Fix: Removed analytics tags into doc page.
Fix: Call Image on this instead of pdf.
Fix: Missing parameter for photo.
Fix: Bad SQL request for turnover report.

***** ChangeLog for 3.4.1 compared to 3.4.0 *****
Fix: Display buying price on line edit when no supplier price is defined.
Fix: Retrieving of margin info when invoice created automatically from order.
Fix: Reordering supplier products in list by supplier or supplier ref was crashing.
Fix: [ bug #1029 ] Tulip numbering mask.
Fix: Supplier invoice and supplier order are not displayed into object link into agenda event card.
Fix: [ bug #1033 ] SUPPLIER REF disappeared.
Fix: update extrafield do not display immediatly after update.
Fix: Fix bug with canvas thirdparty.
Fix: [ bug #1037 ] Consumption> Supplier invoices related.
Fix: User group name do not display in card (view or edit mode).
Fix: Link "Show all supplier invoice" on suplier card not working.
Fix: [ bug #1039 ] Pre-defined invoices conversion.
Fix: If only service module is activated, it's impossible to delete service.
Fix: [ bug #1043 ] Bad interventions ref numbering.
Fix: Mailing module : if an email is already in destinaires list all other email from selector was not inserted.
Fix: Localtaxes balance not showing.
Fix: Intervention box links to contracts id.
Fix: Compatiblity with multicompany module.
Fix: Edit propal line was losing product supplier price id.
Fix: Delete linked element to supplier invoice when deleted.
Fix: [ bug #1061 ] Bad info shipped products.
Fix: [ bug #1062 ] Documents lost in propals and contracts validating.
Fix: Supplier price displayed on document lines and margin infos didnt take discount.
Fix: sorting on qty did not work in supplier product list.
Fix: there was no escaping on filter fields in supplier product list.
Fix: bugs on margin reports and better margin calculation on credit notes.
Qual: Add travis-ci integration.

***** ChangeLog for 3.4 compared to 3.3.* *****
For users:
- New: Can use ODS templates as document templates.
- New: Add link to autofill/reset with quantity to ship when creating a
  delivery receipt.
- New: Event into calendar use different colors for different users.
- New: Support revenue stamp onto invoices.
- New: Add a tab "consumption" on thirdparties to list products bought/sells.
- New: Some performance enhancements.
- New: Can attach files onto trip and expenses modules.
- New: Add hidden option MAIN_PDF_TITLE_BACKGROUND_COLOR.
- New: Merge tab customer and prospect.
- New: Add ES formated address country rule.
- New: Can define a hierarchical responsible on user and add a tree view to
  see hierarchy of users.
- New: Can expand/collapse menus, categories and users list.
- New: extra parameters are supported into ODT/ODS templates.
- New: total per vat rate are available as tags for ODT/ODS templates.
- New: Some part of interface use more CSS3 (ie: agenda)
- New: [ task #707 ] Create option "ProfIdx is mandatory to validate a invoice".
- New: Can define if we want to use VAT or not for subscriptions (foundation module).
- New: Can define a default choice for "More action when recording a
  subscription" (foundation module).
- New: Add link to check professional id for India.
- New: [ task #731 ] Uniformize ref generation
- New: [ task #748 ] Add a link "Dolibarr" into left menu
- New: Script email_unpaid_invoices_to_representative accepts now a parameter "test"
  and a "late delay".
- New: Can define different clicktodial setups for each user.
- New: Add hidden option INVOICE_CAN_NEVER_BE_REMOVED.
- New: Enhance agenda module to reach RFC2445 ("type" not enabled by default and add
  "busy" information).
- New: Add module Opensurvey.
- New: Default approver for holidays is set by default to hierchical parent.
- First change to prepare feature "click to print" (IPP) for PDF.
- New: [ task #350 ] Merge tab customer and prospect.
- New: [ task #710 ] Add substitution into mailing send (and HTML is now valid).
- New: [ task #711 ] Add combobox for contact, as done for product/thirdparty.
- New: [ task #714 ] In Emailing module admin autogenerate security key of READRECEIPT.
- New: [ task #743 ] GED : Add aministration option to disable autotree display.
- New: [ task #767 ] Customer Address fallback when a contact doesn't have an address.
- New: [ task #768 ] WYSIWYG for all mails.
- New: [ task #773 ] Add Project document in GED(ECM) modules.
- New: [ task #783 ] Add more types for extra parameters (lists, phone, emails, checkbox,
  prices, radio).
- New: [ task #798 ] Add range limit date on product/services as it is done on order
  and invoice.
- New: [ task #814 ] Add extrafield feature for projects ands tasks.
- New: [ task #770 ] Add ODT document generation for Projects module.
- New: [ task #741 ] Add intervention box.
- New: [ task #826 ] Optionnal increase stock when deleting an invoice already validated.
- New: [ task #823 ] Shipping_validate email notification.
- New: [ task #900 ] Review code of ficheinter.class.php
- Fix: [Bug #958] LocalTax2 for Spain fails on Suppliers
- Fix: [ bug #972 ] Auto completion contact field do not take account the min caract number before search
- Fix: [ bug #971 ] html.form.class.php select_contact with autocomplete do not exclude id from exclude array
- Fix: Expedition creation, can retreive product from other expedition

For translators:
- Update language files.

For developers:
- System of menu managers has been rewritten to reduce code to do same things.
- An external module can force its theme.
- Add function dol_set_focus('#xxx').
- A mymodule can bring its own core/modules/mymodule/modules_mymodule.php file.
- Removed not used libraries.
- More web services.
- Renamed some database fields, code variables and parameters from french to english.
- First change to manage margins on contracts.
- Add hook getFormMail.
- Function plimit of databases drivers accept -1 as value (it means default value set
  into conf->liste_limit).
- New: Add option dol_hide_topmenu, dol_hide_leftmenu, dol_optimize_smallscreen,
  dol_no_mouse_hover and dol_use_jmobile onto login page (to support different terminal).
- New: dol_syslog method accept a suffix to use different log files for log.
- New: Type of fields are received by export format handlers.
- New: when adding an action, we can define a free code to tag it for a specific need.
- New: Enhance Dolibarr migration process to include migration script of external
  modules.
- New: [ task #811 ] Uniformanize note field.


WARNING: If you used external modules, some of them may need to be upgraded due to:
- Fields of classes were renamed to be normalized (nom, prenom, cp, ville, adresse, tel
  were renamed into lastname, firstname, zip, town, address, phone).
  This may also be true for some fields into web services.
- If module use hook pdf_writelinedesc, module may have to add return 1 at end of
  function to keep same behaviour.

TODO:
backport commit 53672dff75f4fdaeeed037ff9d15f860968022ca to fix confirm with jmobile
backport commit 384e3812eb73a15adafb472cacfb93397a54459b to fix W3C/edit contract



***** ChangeLog for 3.3.5 compared to 3.3.4 *****
- Fix: Change to make debian package ok despite removal of ckeditor.
- Fix: jcrop file to match debian rules
- Fix: Add missing country UK.
- Fix: Minor fix into package.
- Fix: Add missing label on project field.

***** ChangeLog for 3.3.4 compared to 3.3.3 *****
- Fix: [ bug #1001 ] Social Contribution : State not correct
- Fix: Better management of pdf generation when tcpdf is not available.
- Fix: Change to be more debian compliant natively.

***** ChangeLog for 3.3.3 compared to 3.3.2 *****
- Fix: [ bug #903 ] Fatal error: Call to undefined function dol_get_first_day() in htdocs/commande/liste.php
- Fix: [ bug #934 ] Error on proformat invoice creation (pgsql)
- Fix: [ bug #947 ] Can't create proposal lines with unit price = 0

***** ChangeLog for 3.3.2 compared to 3.3.1 *****
- Fix: Dutch (nl_NL) translation
- Generalize fix: file with a specific mask not found, again
- Fix: translations and BILL_SUPPLIER_BUILDDOC trigger
- Fix: Can't reset payment due date
- Fix: Orderstoinvoice didn't act as expected when no order was checked
- Fix: Bad link to all proposals into Third party card if customer is prospect
- Fix: Some bugs on withdrawal rejects
- Fix: [ bug #774 ] Bug on creating event with box "all day" crossed
- Fix: [ bug #787 ] Invoice supplier box incorrect tooltip when delay on payment
- Fix: [ bug #789 ] VAT not being calculated in POS
- Fix: [ bug #790 ] Spanish localtax RE not being correctly calculated
- Fix: [ bug #794 ] Lost filter on zipcode in prospect list
- Fix: [ bug #806 ] Margins module with orders2invoice does not respect cost price
- Fix: [ bug #810 ] Cannot update ODT template path
- Fix: [ bug #816 ] Sales journal does not reflect localtaxes
- Fix: [ bug #817 ] Purchases journal does not reflect localtaxes
- Fix: [ bug #824 ] MAIN_DB_PREFIX not use into dictionary
- Fix: [ bug #828 ] Error when code_region is not a number in llx_c_regions (with postgres)
- Fix: [ bug #855 ] Holiday approval email in French
- Fix: [ bug #856 ] (Holidays module) Mail error if destination user doesn't have an email
- Fix: [ bug #857 ] Invoice created from shipment does not have the order discount
- Fix: [ bug #861 ] Impossible to create a new event in agenda
- Fix: [ bug #827 ] AJAX search does not respect multiprice level
- Fix: [ bug #865 ] Dolibarr navigation array in project/task do not work
- Fix: [ bug #866 ] Standing order from an invoice suggests invoice total amount instead of remaining to pay
- Fix: [ bug #788 ] Date of linked interventions are not shown
- Fix: external users should not see costprice and margin infos
- Fix: [ bug #806 ] Tasks are ordered alphabetically instead of chronological order

***** ChangeLog for 3.3.1 compared to 3.3 *****
- Fix: [ bug #733 ] Mass emailing tools do not support <style HTML tag
- Fix: Package for launchpad
- Fix: [ bug #736 ] Missing column in llx_c_chargesociales
- Fix: Localtax2 for Spain must be based into buyer
- Fix: [ bug #762 ] Bad profit calculation in Reporting
- Fix: bug dictionary with wrong prefix table

***** ChangeLog for 3.3 compared to 3.2.* *****
For users:
- New: Add holiday module, to declare and follow holidays of your employees.
- New: Add margin management module.
- New: Add new theme Amarok.
- New: [ task #289 ] Can reorder tasks.
- New: Add field "signature" into user card. If filled, text is added
       at end of predefined email texts. If option MAIN_MAIL_DO_NOT_USE_SIGN is on, this
       feature is disabled.
- New: Can input a payment back onto an credit note.
- New: Add link "Back to list" on all cards.
- New: After first install, warning are visible onto mandatory setup not
       configured. Show also total number of activated modules.
- New: Can filter list of proposal, order or invoice on sales representative.
- New: Add supplier ref on supplier orders.
- New: Can export supplier orders and customers shipments.
- New: First change to install external plugins from gui (experimental).
- New: Monaco is like France for default vat calculation
- New: Can list elements (invoices, orders or proposals) on a particular
  user contact). This allow to view a "basket" of its elements.
- New: Show bank account on payment list of invoice card.
- New: Cloning project allow to clones task, notes, projects files, tasks files, contacts.
- New: Enhance default style.
- New: Can edit and resiliate member status from list.
- New: Can insert URL links into elements lines. Also reported into PDF.
- New: When a member is validated, we can subscribe to mailing-lists
       according to its type.
- New: Add a tab into members statistics to count members by nature.
- New: Add link to third party into sells and purchase journal.
- New: Suggest a method to generate a backup file for user with no access
       to mysqldump binary.
- New: Can also use extrafields on contacts/addresses and users.
- New: Support unique field for extrafields.
- New: Extra fields supports more types (int, string, double, date, datetime).
- New: Can correct stock of a warehouse from warehouse card.
- New: [ task #185 ] Can input amount when correcting stock to recalculate PMP.
- New: [ task #454 ] Add "No category" into filters on category.
- New: Auto check box on page to edit interface options of user.
- New: More surface control on stock correction page.
- New: Add great britain provinces.
- New: [ task #494 ] Send an email to foundation when a new member has auto-subscribed.
- New: [ task #326 ] Add a numbering module to suggest automatically a product ref.
- New: Add conditional substitution IF/ELSEIF/ENDIF for ODT templates.
- New: Add unit foot2, inch2, foot3 and inch3 for surface and volumes.
- New: Can select thirdparties into emailing targets, even if module category is not enabled.
- New: [ task #498 ] Improvement of the block to add products/services lines.
- New: ECM autodir works also for files joined to products and services.
- New: Add a selection module for emailing to enter a recipient from gui.
- New: Allow to search thirds and products from barcodes directly from the permanent mini search left box.
- New: Allow to search product from barcodes directly from invoices, proposals... through AJAX.
- New: Can make one invoice for several orders.
- New: POS module can works with only one payment method (cach, chq, credit card).
- New: Add possibility to defined position/job of a user.
- New: Add hidden option to add slashes between lines into PDF.
- New: [ task #210 ] Can choose cash account during POS login.
- New: [ task #104 ] Can create an invoice from several orders.
- New: Update libs/tools/logo for DoliWamp (now use PHP 5.3).
- New: Added ODT Template tag {object_total_discount_ht}
- New: Add new import options: Third parties bank details, warehouses and stocks, categories and suppliers prices
- New: English bank account need a bank code (called sort code) to identify an account.
- New: Can choose menu entry to show with external site module.
- New: Add hidden option MAIN_PDF_MARGIN_LEFT, MAIN_PDF_MARGIN_RIGHT, MAIN_PDF_MARGIN_TOP, MAIN_PDF_MARGIN_BOTTOM to force margins of generated PDF.
- New: [ task #314 ] Can define if prof id are mandatory or not.
- New: Add button on order card to create intervention from services.
- New: Add search box to find products by supplier reference.
- New: Add option MAIN_HELPCENTER_LINKTOUSE to define target link "I need help" onto logon page.
- New: [ task #608 ] Can clone a supplier order with prices updates
- New: [ task #559 ] Can define a discount % regarding quantity in supplier prices and price by quantity in customer prices
- New: [ task #527 ] After cloning a suplier invoice, go onto invoice ref into edit mode

New experimental module:
- New: Add commissions management module.

- Fix: [ bug #499 ] Supplier order input method not translated
- Fix: No images into product description lines as PDF generation does not work with this.
- Fix: Errors weren't being shown in customer's & supplier's orders
- Fix: Lastname wasn't being recorded in xinputuser emailing module.
- Fix: [ bug #653 ] Error while creating agenda additional attributes
- Fix: [ bug #654 ] Event rapport PDF showing ActionAC_OTH_AUTO
- Fix: [ bug #658 ] Search on bank do not work for description
- Fix: [ bug #659 ] Comment in recurrent invoices is not stored
- Fix: [ bug #622 ] Attaching wrong file when sending the invoice via e-mail

For developers:
- New: Add webservice for thirdparty creation and list.
- New: A module can overwrite templates parts.
- New: Can add a link on title field of added dictionary.
- New: Uniformize code.
- New: Add option WORKFLOW_DISABLE_CREATE_INVOICE_FROM_ORDER and
       WORKFLOW_DISABLE_CLASSIFY_BILLED_FROM_ORDER.
- New: A module can add several css and js.
- New: removed deprecated methods
       ldap::connect, formadmin::select_lang,
       html::select_tva
- New: Add custom substitution function for ODT product lines: mymodule_completesubstitutionarray_lines()
- New: Basic implementation of hooks and triggers for a lot (most) of core modules:
  action/calendar, trips and expenses, dons, vat payment, contact/society, contract, product lines,
  expedition, order supplier and order invoice (lines included), intervention card, project, tasks.
- New: Add ChromePHP output into syslog module.
- New: Add PRODUCT_PRICE_MODIFY trigger.
- New: Created function to retrieve total amount of discount of an invoice/proposal...
- New: We can use a dynamic value ($conf->global->XXX for example) into titles of menus.
- New: Use PHP classes DateTime* for some data functions instead of adodb
- Qual: Renamed SUPPLIER_INVOICE_BUILDDOC trigger to BILL_SUPPLIER_BUILDDOC
- Qual: Renamed INVOICE_SUPPLIER_DELETE trigger to BILL_SUPPLIER_DELETE
- Qual: Renamed SUPLIER_ORDER_BUILDDOC trigger to ORDER_SUPPLIER_BUILDDOC
- Qual: Renamed CONTRACTLINE_DELETE trigger to CONTRACT_LINE_DELETE
- Qual: Renamed all ficheinter.class.php triggers so that they start with 'FICHINTER_'
- Fix: [ bug #655 ] ORDER_REOPEN trigger incorrectly named
- Fix: [ bug #656 ] Contracts trigger CONTRACT_MODIFY incorrectly named
- Fix: [ bug #657 ] Usergroup class' GROUP_DELETE trigger incorrectly named

For translators:
- New: Update language files (de, tr, pt, ca, es, en, fr).
- New: Added bg_BG autotranslated language.
- New: Translate the donation receipt.

Dolibarr license has also been updated from GPLv2+ to GPLv3+.



***** ChangeLog for 3.2.3 compared to 3.2.2 *****
- Fix: Some permission into agenda module.
- Fix: Generation of PDF was not using correct font for some languages.
- Fix some translations.
- Fix: [ bug #607 ] Nom de société avec guillemets.
- Fix: Option MAIN_MAIL_SENDMAIL_FORCE_BA and MAIN_FIX_BUGGED_MTA was not
  complete.
- Fix: comaptiblity with multicompany module.
- Fix: Bad label when validating/paying an invoice from POS module.
- Fix: Correct recipient into rouget template.
- Fix: A lot of fix into PDF pagebreak management.
- Update VAT for some countries.
- Firstname was missing when sending email from file list.
- Added en_SA language.



***** ChangeLog for 3.2.2 compared to 3.2.1 *****
- Fix: Modify spanish VAT to new rates.
- Fix: Add error message when creating already existing product.
- Fix: Edition of percentage of an event.
- Fix: Minor look fix for theme bureau2crea.
- Fix: Start and end date not saved at project creation
- Fix: Default vat is zero for customer invoices if company does not use vat
- Fix: Localtaxes unit prices precision



***** ChangeLog for 3.2.1 compared to 3.2.0 *****
- Fix: Edit of projects.
- Fix: Activation of modules does not fails if directory install was removed.
- Fix: [ bug #444 ] Regression on auto-closing for proposals and orders.
- Fix: Update translations (catalan, french, spanish, brazilian).
- Fix: [ bug #445 ] Hex escaping in descriptions.
- Fix: error when validating shipment for non predefined products with a
  selected warehouse.
- Fix: Bad local taxes if price base type is TTC for spanish local taxes.
- Fix: Phone not saved when using web service.
- Fix: [ bug #464 ] Payment form should allow to add transmitter for bank transfers.
- Fix: Allows to use a comma decimal separator in supplier invoices payments.
- Fix: Translation for tr_TR, es_ES, pt_BR.
- Fix: Products with no prices not visible.
- Fix: Access to product card created with very old version of Dolibarr.
- Fix: Delete temporary files after validating an invoice.
- Fix: preview of supplier order and invoice template.
- Fix: [ bug #485 ] Configurated amount for public auto-subscription form is not taken into account
- Fix: Average amount graphs weren't comparing the previous year stats
- Fix: Closed project didn't show the new status unless the page was refreshed
- Fix: Files were not being uploaded to a project's task
- Fix: [ bug #503 ] Unable to delete linked file to a deposit
- Fix: [ bug #501 ] Error while trying to modify an user
- Fix: [ bug #506 ] Can't set percentage of a started event
- Fix: Bad assignation of const for pdf delivery module name



***** ChangeLog for 3.2.0 compared to 3.1.* *****
WARNING: PHP lower than 5.x are no more supported.
WARNING: Because of a major datastructure change onto supplier prices tables, be aware
to make a backup of your database before making upgrade.

For users:
- New: Each user can remove/add its own boxes.
- New: Add signature at end of predefined email text.
- New: Can use personalized fields on products/services.
- New: Can attach files on social contributions.
- New: Show payments terms and conditions onto muscadet template.
- New: Can open back a closed commercial proposal.
- New: show thirdparty barcode on main tab.
- New: Can input note (private and public) during note and expenses creation.
- New: Print ticket show invoice ref into POS module.
- New: Can edit customer discounts from invoice create and edit card.
- New: task #11243: Show quantity into stocks for each sub-products into the sub-product tab.
- New: task #10500: Option to choose if professional id are unique.
- New: Add hidden option FOURN_PRODUCT_AVAILABILITY.
- New: task #11123: Add best supplier price.
- New: Enhancement in styles.
- New: Can conciliate several lines in one operation.
- New: task #11289 : Modify third party accountancy code generator aquarium.
- New: task #10606 : more comprehensive message error.
- New: task #11278 : Option into point of sale module to add services in list.
- New: task #11261 : Add an entry into menu called "New shipment".
- New: [ task #187 ] Gerer les evenement recurrents dans les imports ical.
- New: Make option MAIN_GENERATE_DOCUMENTS_WITHOUT_VAT available by default.
- New: Can build PDF in USLetter format or canada format (change paper size).
- New: Can export into Excel 2007 format.
- New: Add hidden option CASHDESK_FORCE_STOCK_ON_BILL
- New: Can search on part of barcode into POS module.
- New: Cheques into cheques receipts are ordered by operation date.
- New: Add hidden option MAIN_DISABLE_PDF_AUTOUPDATE to avoid generating pdf each time data change.
- New: Add hidden option PROJECT_HIDE_UNSELECTABLES to hide project you can't select into combo list.
- New: Add option INVOICE_POSITIVE_CREDIT_NOTE.
- New: Support zip/town autocompletion into warehouses.
- New: Add box for last expired services.
- New: Reduce seriously size of packages.
- New: Can define country code for import.
- New: When invoice was generated from order, order date is visible on PDF, after order ref.
- New: [ task #181 ] Hide password of click2dial in user card.
- New: Chart are faster to build
- New: Value of data into charts are visible on mouse hover.
- New: Import wizard can import contacts.
- New: Import wizard can import personalized fields.
- New: Personalized fields support int type.
- New: Install process is now two times faster.
- New: Can sort files into backup tool.
- New: Default output charset are utf8 into backup tool.
- New: Add brazilian states.
- New: Increase usability of module project.
- New: [ task #285 ] Add search filter on project in tasks list.
- New: Automatic list of documents in ECM module is ok for customers,
       suppliers invoice, orders, customers orders, proposals and social contributions.
- New: All professional id can contains up to 128 chars instead of 32.
- New: [ task #176 ] Allow to use ODT templates for proposals and orders like it's done for invoices
- New: Add hidden option MAIN_ADD_PDF_BACKGROUND to add a PDF as background of invoice/order generated PDF.
- New: Can convert a product/service into service/product.
- New: Show delivery date into proposal template azur.
- New: Support tags into header and footer into ODT templates.
- Fix: Can use POS module with several concurrent users.
- Fix: Installer don't fails with Mysql version that added a ssl_cypher field.
- Fix: Sanitize input parameters.
- Fix: [ bug #368 ] Product list
- Fix: [ bug #370 ] Filter in accountancy -> suppliers_bills
- Fix: [ bug #399 ] Bad calculation of local taxes in update line products
- Fix: [ bug #427 ] Bad links to wiki help in certains menus

For developers:
- New: Can add a left menu into an existing top menu or left menu.
- New: Add webservice to get or create a product or service.
- New: Add webservice to get a user.
- New: Add more "hooks" (like hooks to change way of showing/editing lines into dictionnaries).
- New: Log module outputs can be setup with "or" rule (not only "xor").
- New: Add FirePHP output for logging module.
- New: Add trigger ACTION_DELETE and ACTION_MODIFY.
- New: Trigger now have a priority to define sort execution order.
- New: Can define different requests according to database type into migration files.
- New: Add "canvas" feature to overwrite page of thirdparty, contact, product with yours.
- New: Removed artichow deprecated libraries.
- New: A page can force reload of css style sheet
- New: A module can add import description for import wizard, even for tables with foreign keys.
- New: Can add tabs on statistics views.
- New: Add CSS id/class into public payment pages.
- Qual: Add a lot of more PHPUnit tests.
- Qual: Data structure for supplier prices is simpler.
- Qual: Removed no more used external libraries.
- Qual: Cleaned a lot of dead code.
- Qual: More OOP (usage of "abstract", "static", ...), uniformize constructors.
- Qual: Fix a lot of checkstyle warnings.
- Qual: task #216 : Move /lib into /core/lib directory
- Qual: task #217 : Move core files into core directory (login, menus, triggers, boxes, modules)
WARNING: To reduce technic debt, all functions dolibarr_xxx were renamed int dol_xxx.



***** ChangeLog for 3.1.3 compared to 3.1.2 *****
Fix: PgSQL - property must be set if success
Fix: Provide a solution for backup when mysqldump is not available
Fix: Bug #460 - Wrong entity assignment when creating a warehouse
Fix: bug #405 - Late icon always displayed on comm/propal.php



***** ChangeLog for 3.1.2 compared to 3.1.1 *****
- Fix: Can clone a proposal
- Fix: Add member ID in substitution method
- Fix: Duplicate end tag and missing form parts
- Fix: Support companies with no prof id.
- Fix: Sanitize data
- Fix: Bug #318
- Fix: Bug #369
- Fix: More bugs



***** ChangeLog for 3.1.1 compared to 3.1.0 *****
- New: Add option FACTURE_DEPOSITS_ARE_JUST_PAYMENTS. With this option added,
       credit notes are not removed from total amount of invoice but are just
       payments used to reducs remain to pay.
- New: Added hidden option MAIN_FIX_FOR_BUGGED_MTA to fix bugged MTA.
- Fix: Removed warnings during install.
- Fix: State into address of paypal payments were lost.
- Fix: Currency into paypal payments were always euros.
- Fix: Removed Bare LF from emails sent with smtps method.
- Fix: Can show report on selected period.
- Fix: product removed from list after deleted into order.
- Fix: [bug #270] PostgreSQL backend try to connect throught TCP socket for
- Fix: price was not without tax when using multiprice into POS module.
- Fix: Can delete bank account.
- Fix: [ bug #277 ] Year dropdown in table header of supplier invoices.
- Fix: Some other very minor fixes.


***** ChangeLog for 3.1 compared to 3.0 *****
WARNING: IE6 browser is no more supported in this version.
For users:
- New: War against number of clicks:
     - When adding a free bank transaction, form to add next one is still
       visible (save one click).
     - task #10969 : Add checkbox to close automatically invoice if
       payment is complete (save 3 clicks).
     - Reduce a step into supplier order workflow to save time. If user
       has permission to approve, order is approved when order is validated.
       (Save 2 clicks).
     - In commercial main menu, left menu are already opened. This save one click
       to open a proposal or order.
     - Can add a discount for third party, during invoice edition (and we
       saved clicks again).
     - When creating a contract, sales representative are preset to user. This save
       4 clicks.
     - Can edit several fields in bank transaction line page into one update.
     - Creation of contacts from third party page go back to third party.
     - Preselect model if there is only one. This save 2 clicks.
     - Can remove a project if project has tasks. No need to delete task one by one.
- New: Enhance donation module. Add a status "canceled".
- New: Add filters on all statistics report pages.
- New: If a service contains subproducts, subpoducts are decrease when service
       is decrease.
- New: Add status for third parties to disable a third party.
- New: Can send interventions cards by email.
- New: Increase list of available notifications into module Notifications.
- New: Add option MAIN_FIRST_TO_UPPER to force upper case of first
       letters for names and firstname.
- New: Can filter of payment type in bank transaction list.
- New: Status of users is visible into user list.
- New: Support BSB code for bank account in Australia.
- New: Can set date of payment for autocreate invoice/payment when
       creating a foundation subscription.
- New: Can edit note of payment.
- New: Option to make login not mandatory in member module.
- New: Add box for last members for foundation module.
- New: A specialized menu can now be used when using smartphones.
- New: Can add information on current user on ODT generation.
- New: Prefix on third party is not used by default. Hidden option
       SOCIETE_USEPREFIX can restore old feature.
- New: Standing orders module use bank account from banks module.
- New: Ask password when creating a user from a contact.
- New: task #10577: Use a numbering module for shipment and contract.
- New: Can create manually order from proposal.
- New: Add a first workflow module to create automatic action on some
       events (create order on proposal closing).
- New: Use autocompletion on invoice select when creating replacement
       or credit note invoice.
- New: task #10885: Add a week view for calendar.
- New: task #11018: Add a status "not applicable" on events.
- New: Add subscriptions/country/region/town statistics for member module.
- New: Can define a proxy for external web access.
- New: task #11003: checkbox on checks for deposit.
- New: Add status into export. Add third party default language into export.
- New: Can filter on date and bank account when building check receipts.
- New: task #10958 : Add link to cheque receipts into bank transaction
       line if exists
- New: Can import external ical url into dolibarr agenda view.
- New: Can add a logo on third parties card.
- New: task #11194 : Can delete uploaded photos
- New: task #9744 : Add the barcode to select products on Point of Sale module
- New: Subscription/Unsubscription to mailman mailing-list can be done on
       validate/resiliate in foundation module.
- New: Can use extrafields on third parties.
- New: Add chart to report counts by status on element home area pages.
- New: Look: Usage of Jquery Notify to show result or error messages on action.
- New: Look: Minor enhancements into agenda view.
- New: Look: Nicer tooltips with transparency and shadow.
- New: task #11004: Create invoice from intervention.
- New: task #10501: Can use point of sale with different bank accounts.
- Fix: Better Postgresql compatibility.
- Fix: Numbering module for invoices use same number for invoice
       and credit note if mask is same.
- Fix: Debug and clean withdraw module.
- Fix: Allow access permission for point of sale module.
- Fix: Permissions issues with suppliers.
- Fix: Admin dict data is showing with active language

For developers:
- New: External modules can add tabs on agenda views.
- New: External modules can also remove default tabs.
- New: External modules can force skin directory so force their own skins.
- New: External modules can add their own menu manager.
- New: External modules can force menu manager.
- New: External modules can overwrite all default language files by
       forcing priority on langs directories on its own lang directory.
- New: External modules can show export list with an "enabled" condition.
- New: Support a backtopage parameter on contact creation page.
- New: Add id on div to show logo.
- New: Install wizard can activate a module at end of install.
- New: Dictionary setup works with very large external dictionnaries (Add
       page navigation).
- New: Add api to draw graphics with javascript (using Jquery Flot).
- New: Can add user login into menu urls added by modules.

For translators:
- New: Add fa_IR language.
- Fix: Move language ar_AR to ar_SA, sv_SV to sv_SE and da_Da to da_DK.



***** ChangeLog for 3.0 compared to 2.9.* *****
For users:
- New: Can edit date of cheque receipts.
- New: Add Sales journal and Purchase journal report.
- New: Can create supplier invoice from supplier order.
- New: Support login by openid
- New: Support "full day" event in calendar module.
- New: Add a weather on dashboard.
- New: Add a Paypal module.
- New: Can choose third party to use in point of sale module during logon.
- New: A lot of enhancements into ECM module:
       Directories can contains special characters,
       Speed enhancements,
       Directories can be created outside of Dolibarr, refresh button will
       update database,
       Can rename a file.
- New: Reordering lines in invoice, orders, commercial proposal is faster (use Ajax
       technology).
- New: Can import members using assistant.
- New: Can exclude deposit, replacement or credit notes in script rebuild_merge_pdf.
- New: task #10473 : Option MAIN_PROFIDx_IN_ADDRESS must no more be hidden.
- New: Can generate business card for on particular member.
- New: Task #10553 : Can attach files on members card.
- New: Can filter on payment type and bank account in payment lists.
- New: When sending supplier orders by mail, a text is predefined.
- New: Upgrade process works with Postgresql.
- New: Task #10538: Add filter on expiration date of subscription for
       foundation module email selector.
- New: Task #9643: Add 2 status (tosell/tobuy) on products instead of only
       1 status for both selling and buying.
- New: Can input payment conditions on several lines.
- New: Add hidden option MAIN_LOGOUT_GOTO_URL to set the exit url after
       a logout.
- New: For germany, we invert order of address.
- New: Add hidden option MAIN_SERVICES_ARE_ECOMMERCE_200238EC.
- New: Support NPR in customer product prices.
- New: Add more volume units (ounce, gallon, inch, feet, ...)
- New: Delivery date accepts hours and minutes.
- New: Can add a comment on stock dispatching to be save into stock movements.
- New: Can filter product list with too low stocks.
- New: Add option to send all emails sent to a bulk carbon copy.
- New: Preview of emails sent by member module is shown.
- New: task #10100 : Add button to create invoice from a subscription
- New: Reorganize tabs on third parties.
- New: Option MAIN_INVERT_SENDER_RECIPIENT is available in einstein pdf template.
- New: Easier way to define url for clicktodial module.
- New: Add a fckeditor test area in fckeditor module setup.
- New: Add property "Event on full day" on agenda
- New: Enhancement and better compatibility (google, thunderbird) for agenda export.
- New: Can use image editor on user photo.
- New: Task #10796: Add Spain ProfId1 Verification
- New: Page "supplier summary" is now available.
- New: Task #10611: Add option to choose order of field in bank account info on PDF
- New: If a transaction was reconciliated and should not, there was no way to reverse error.
- New: Ubuntu package now works also on debian.
- Perf: Avoid reading database to determine country code after each
        page call.
- Fix: Special chars are now supported in ECM module for filename (not yet for
       directories).
- Fix: Better Postgresql compatibility.
- Fix: Box order is saved when moved.
- Fix: Database name can contains "-" characters.
- Fix: In coloring negative amounts.
- Fix: Date input use date format of user and not dd/mm/yyyy format.
- Fix: Fixed a very old bug making file attachment fails with some emails
       readers when using "mail php function".
- Fix: When cloning commercial proposal, due date is creation date + delay
       by default.
- Fix: Can edit ordering methods.

For translators:
- New: Update and complete slovenian language sl_SL.
- New: Add full manually translated files for de_AT en de_DE (thanks to eCleaner.at).
- New: Create the language ja_JP.
- New: Add el_GR language.

For developers:
- New: Add jquery by default.
- New: Removed PWC libraries.
- New: Removed Scriptaculous libraries.
- New: Removed Prototype libraries.
- New: Add first Selenium GUI tests.
- New: Enhance a lot of internal function to build external modules
       more easily.
- New: Add a user field ref_ext in object tables to allow external
       systems to store their id and make self-developed synchronizing
       functions easier to build.
- New: Local user timezone is saved into session (not used yet).
- New: Works with Mysql 5.5.
- Qual: Menu system code is simpler.
- Qual: Mutualize some duplicate code.
- Qual: Renamed some fields into database to be more internationnal.
- Qual: Removed deprecated code.


***** ChangeLog for 2.9 compared to 2.8.* *****
For users:
- New: POS module allow to choose which warehouse to use.
- New: Support "Department/State" field on company setup, contact,
       bank account and members card.
- New: Can reopen a refused/canceled supplier order.
- New: Add Gant diagramm on project module.
- New: Add a new mode for automatic stock increase: Can be increased
       on dispatching of products from a supplier order receipt.
- New: Can set a past delay to limit calendar export.
- New: Can attach files on emailing campaigns.
- New: Add statistics on trips and expenses module.
- New: Can reopen a closed customer order.
- New: Add module externalsite to add a web site/tools inside
       menu and a Dolibarr frame.
- New: Can link trips and fees to a project.
- New: Add civility title in foundation module.
- New: Can set accountancy code for product (buy and sell).
- New: Can filter third parties lists on categories.
- New: Can filter products and services lists on categories.
- New: task #10202 : Support categories for members.
- New: Can build documents for third parties (Using ODT templates, need PHP 5.2+).
- New: Support new products properties: length and area.
- New: Add the "payment due before" field in invoice exports.
- New: Add feature to resize or crop image files (for products photos)
- New: task #10113 : Show list of emailing on clicking on "number of mass emailing received"
- New: Add default language for third parties and use it when multilang is enabled
       to define default language for document generation.
- New: Can reopen a closed supplier invoice.
- New: Move permission "see hidden categories" into "see hidden products/services".
- New: Can delete several files at once in FTP module.
- New: Add box "last contracts".
- New: Works even if Web hosting provider has disabled PHP "glob" function.
- New: Can now send supplier orders by email.
- New: task #10076 : Show content of message in notification module.
- New: Bank name is shown on invoice.
- New: IBAN value is called IFSC if country is India.
- New: Add option to choose to show firstname then name or name then firstname on PDF.
- New: Add company in fields exported by export of members tool.
- New: Reorganise bank menus.
- New: Bookmarks can be sorted on a particular order.
- New: Support spanish RE and IRPF taxes on invoices.
- New: Module category offers categories for foundation module.
- New: Can filter on category on third parties, products and members listings.
- New: A flag is visible before country labels.
- New: When activating a new module, permissions for admin user are set. This save
       time when configuring Dolibarr.
- New: Dolibarr 2.9 is faster than 2.8.
- New: A lot of more predefined VAT values, states, regions for
       miscelaneous contries.
- New: Enhance skin engine to make themes easier.
- New: Add images into menu "eldy".
- New: Auguria theme is now more modern.
- New: Update tools refers to www.dolibarr.org but also www.dolistore.com web site.
- New: Postgresql experimental support seems to work completely.
- New: Changes in Dolibarr core to allow to use cache servers (see Memcached module on
       dolistore.com).
- New: Default choice for interactive confirm box is yes by default, and no only for
       delete actions. This reduce number of clicks required to validate actions and
       is still safe to dangerous actions.
- Fix: Durations are correctly shown for languages using PM/AM dates.
- Fix: A lot of fixes in Point of Sale module.
- Fix: Debug experimental module widthrawal.
- Fix: Format number was wrong for ar_AR language.
- Fix: Can change password if user has only permission "change password".
- Fix: Project PDF document shows all tasks.
- Fix: bug #29278 : SMTP fails with IP instead of hostname.
- Fix: Default language on login page was wrong.
- Fix: Complete support of euros sign (even in PDF).
- Fix: Bad setup of phpMyAdmin for DoliWamp installer.
- Fix: Tracking number should be available on sending sheets.
- Fix: Stock value is not reset when product is transfered into other warehouse.
- Fix: A lot of not tracked bugs fixed.
- Fix: Some fixes in barcode management.
- Fix: Access to phpMyAdmin is now ok on new DoliWamp installation.

For translators:
- Fix: Major update of italian translation (it_IT).
- Fix: A lot of translation fixes in all languages.
- New: Added translations (sl_SL, is_IS).
- New: Add translations for the DoliWamp installer.

For developers:
- More comments in code.
- Uniformize some code.
- All arrays "lignes" were renamed into "lines".
- Delete all useless pre.inc.php files (this also increase speed).
- Fix W3C errors in page forging.
- Qual: Mutualize code of menu managers.
- Better isolation of modules files and dolibarr core files.
- Task #8682 : Remove functions unix_timestamp.
- The makepack tool now make pack with UID 500.
- More css class and div to output menu to allow more skins.
- Generated documentation can be build from Eclipse using Doxygen plugin.
- Snapshot is provided with PHPunit tests.

WARNING:
- A lot of class files (*.class.php) has moved into subdirectories. So If you use
  or develop non official modules that includes Dolibarr classes, you will have to rename
  path to thoose classes into the include function.
- Also, parameters of the "fetch()" method for class "User" has changed to reflect
  other fetch methods.
- If you build a personalised themes, you must rename the style sheet into style.css.php.
- This version is also the last one to support PHP 4.*, Mysql 3.1, IE6.
  Dolibarr 3.* will be supported with PHP 5+ and MySql 4.1+ only.


***** ChangeLog for 2.8.1 compared to 2.8 *****
For users:
- Fix: Works on database with _ in name.
- Fix: Broken feature in trips and expense module.
- Fix: Can use $ in database and login/pass values.
- Fix: No error on upgrade if there is orphelins tasks.
- Fix: Failed to login when user agent string was longer than 128.
- Fix: bug #29526 : Numérotation Proposition Incorrecte après duplication


***** ChangeLog for 2.8 compared to 2.7.* *****
For users:
- New: Support note on trips module
- New: Can link contacts to projects
- New: Can removed attached file on email form if attachment was wrong.
- New: Add option to show your logo on top of left menu.
- New: task #9935: Can edit accountancy code.
- New: Add an option to make users email required.
- New: Module notification can send email on order or proposal validation.
- New: Can use any command line antivirus on file upload.
- New: A customer can also be a prospect.
- New: task #9802 : Can link an action to a project and use project to
       filter agenda.
- New: Project can be set on contract creation.
- New: Initial sold can be conciliated on bank module.
- New: Add a default errors-to email for emailing module.
- New: Can filter on user on stock movement list.
- New: When creating a third party from a member, it is set as a new
       customer.
- New: Can use {tttt} in numbering mask setup. It will be replaced
       with third party type.
- New: VAT number is stored in one field. This is more "international".
- New: task #9782 : Add possibility to delete a warehouse.
- New: task #9640 : Add label for stock movements.
- New: task #9916 : Add FREE text for interventions card.
- New: Can define the new product ref when cloning.
- New: Project module support status of project and end date.
- New: Provide a ubuntu package.
- New: Add link to check a SIREN for french users.
- New: Add link "now" to fill date when creating invoices.
- Fix: Import module works even if prefix is empty in source file.
- Fix: bug #28055 : Unable to modify the date of a cloned command.
- Fix: bug #27891.
- Fix: Change of numbering module was not effective.
- Fix: Change error management when adding already used supplier ref
       for a product.
- Fix: Running sending-email.php
- Fix: Warning should not appears for invoice closed
- Fix: Import for companies works even with prefix empty.
- Fix: bug #28895 : Création d'utilisateur impossible.
- Fix: Can change password if has only permission change password.

For developers:
- Qual: Reorganize /dev directory.
- Qual: Change the way items are linked together.
- Qual: The login page now use a template in /core/template/login.tpl.php.
- New: Modules can add their own tab on projects cards.
- New: Add management of triger FICHEINTER_VALIDATE


***** ChangeLog for 2.7.1 compared to 2.7 *****
For users:
- Fix: Bad decimal management for it_IT and fr_BE languages.
- Fix: A third party created from a member is created as a
       customer.
- Fix: Change of numbering module was not effective.
- Fix: Report of balance missing supplier invoices.
- Fix: Running sendmaing-email.php script.
- Fix: Detection of country for IBAN management.
- Fix: Update member photo.


***** ChangeLog for 2.7 compared to 2.6.* *****
For users:
- New: Add a print icon to show a page to print without menus.
- New: Can add a free text on bank cheque receipts.
- New: Price level can be defined also for prospects.
- New: Add a help and support center.
- New: Can export commercial proposals.
- New: Can use a cache for xcal exports.
- New: Option for faster confirmation process with one ajax popup.
- New: Complete theme bluelagoon and rodolphe
- New: Can select third parties emails in emailing module for all
       third parties with expired contract's lines.
- New: Can add a field errors-to in emailing.
- New: Can use inline images in emails.
- New: Add predefined invoices (can be use for repeated invoices).
- New: Add a confirmation when cloning products.
- New: Add stock in product lists.
- New: Can filter list of stock movement on date or product.
- New: Added a link from product list to their stock movements.
- New: Several speed enhancements after using the Google Page speed
  plugin for FireBug.
- New: Add a confirmation on dangerous admin purge feature.
- New: Add navigation on donation sheets.
- New: Added estimated value for stocks.
- New: Added module Gravatar to found photo of users or members
       from their email on gravatar.com.
- New: Include Dolibarr version in suggested dump filename.
- New: Enhancement in project module.
- New: Add log tab on emailing module.
- New: Minor enhancements in look themes.
- New: Add option to hide help in menu.
- New: Added a "force LDAP synchronize" on member and contact cards.
- New: Can split a discount into two smaller discount. This allows to use a
       discount on an invoice even if invoice amount is lower than discount
       credit available.
- New: Can use variables into the free text on PDF (__TOTAL_TTC_, __TOTAL_VAT...)
- New: Increase page loading speed (all changes reported by Google PageSpeed
       tool has been added).
- New: Add support of constant MAIN_ONLY_LOGIN_ALLOWED to allow to lock all
       access to any users except the one defined in constant.
- New: Add an admin page of PHP sessions with a way to lock new connections
       for other users than yourself. Can also purge existing sessions.
- New: Add point of sale module.
- New: Better usage when using with smartphones.
- New: Add module FTP client.
- New: Can set first day of week.
- New: Installer now create a .htaccess to protect documents directory.
- New: Experimental support for Postgresql.
- New: Full support of SMTPS (can works with Google SMTP).
- Fix: "Now" link works when date popup is not used.
- Fix: Debug seriously the email notification module.
- Fix: Error Call to a member function trans when refusing a supplier order.
- Fix: Fix payment conditions on commercial proposals.
- Fix: Nb of orders to process was wrong.
- Fix: Customer code was not correct on PDF it if contains special
       characters.
- Fix: Can update price even with "NPR" VAT rates.
- Fix: When product type is missing, description is not lost when adding
       new product lines.
- Fix: CC and BCC in emails was not used if using SMTPS handler.
- Fix: Last character was lost when text end with n or r.
- Fix: LDAP synchronization is now more robust (transaction and
  use modify instead of delete/add).
- Fix: Fix: Setup of member synchronization does not conflict
  with contact or user synchronization.

For translators:
- Update some language files.
- Can accept right to left languages. Added an "automatic" arabe translation.

For developers:
- An external module can force the third party code to be required whatever
  is the rule of third party code module.
- Update fckeditor to 2.6.4.
- Update Smarty to 2.6.26.
- Removed some deprecated code and files.
- Creation of directory in module descriptor is simpler.
- Can use an alternate document_root directory to develop with
  sources on two repositories.
- Removed useless code of old commercial module.
- Move some modules into the CVS modules repository dolibarrmod. This reduces
  amount of code in main branch.
- Updated wiki documentation.
- Better W3C standard.
- Can add init data when enabling a module.
- Can fix some corruptions in database by calling the update page
  /install/repair.ksh
- Log files contains more information (PHP_SELD added and OS user used for
  log of command lines scripts)
- Can protect a module to not being enabled if javascript disabled.
- If module numberwords is installed, code can use langs->getLabelFromNumber
  to get value of an amount in text.
- A module can add subsitution keys in makesubsitutions() functions.
- Add $conf->browser->phone defined to optimise code for smartphone browsers.
- All external libs are now in same directory /includes.
- All install files are now in same directory /install.


***** ChangeLog for 2.6 compared to 2.5.* *****
For users:
- New: Add filter on status in emailing selector for Dolibarr users.
- New: Can add bookmarks on all pages.
- New: Enhance bank transactions reporting.
- New: When creating a contact from a third party, informations from third
  party card are automatically suggested.
- New: Sort list of languages in combo box.
- New: EMails links are show with function dol_print_email
- New: Add graph report on number of entities in product statistics page.
- New: Can delete a supplier order whatever is its status.
- New: No limit on free text on PDF generated documents.
- New: Can force login value when creating a user from a member.
- New: Can clone commercial proposals and orders.
- New: Major enhancement of project module.
- New: Added product label in invoice exports fields.
- New: Add VAT number in export fields.
- New: Upgrade FPDF to 1.6
- New: Upgrade Scriptaculous to 1.8.2 and Prototype to 1.6.0.3
- New: Added keywords in PDF.
- New: Add hidden option MAIN_DISABLE_PDF_COMPRESSION.
- New: Add attachments on intervention cards.
- New: Can add personalized fields in emailing selectors.
- New: Customer code and supplier code can be defined automatically.
- New: Emailing feature can extract civility from contacts.
- New: Can create a third party from a member of foundation module.
- New: Can set a limit for stock alert to 0.
- New: Support SMTPS.
- New: Added a page /support to provide a help center service on Dolibarr.
- New: Distinct status "running not expired" from "running expired" in lines
  contract status.
- New: Add a first version of a module for Paybox.
- New: Can add contact to suppliers orders.
- New: Changes to support the external Bit Torrent module.
- New: Can filter on social contribution type in list.
- New: Upload of joined files need create/modify permissions to work.
- New: For admin users, show the SQL request in export build.
- New: Can modify proposal date if status is draft.
- New: The help link on some pages now links directly to the wiki web page.
- New: Enhancements in barcode module.
- New: Can use decimal values in stocks.
- Fix: Partial payment on social contributions not shown on main page.
- Fix: Handle correctly the comment in status changing of supplier orders.
- Fix: Author, title and topic are correctly encoded in PDF.
- Fix: Now HTML output is always UTF8, this solve bad PDF encoding on old
  users.
- Fix: Save new model when changed on interventions.
- Fix: Failed to go on the future view of bank transaction if there is no
  future bank transaction already wrote.
- Fix: Bad ref in supplier list.
- Fix: Bad link in product statistics for supplier referrers.
- Fix: Usage of reset of cursor in personalized numbering modules for a particular
  month (@ option) was broken.
- Can add contacts to a supplier invoice.
- Fix: When an invoice is changed back to status draft, warehouse is increased
  back.
- Fix: Category of a bank transaction was not saved.
- Fix: Clicktodial plugin works correctly now
- Fix: Multiprices features works correctly.
- Fix: Project module and task creation.
- Fix: Validation of order if a file was attached.
- Fix: A lot of fixes in PDF generators.
- Fix: Bad line/page break with long description of products on PDF.
- Fix: Option force invoice date to validation date working correctly.
- Fix: Creation of a member from the example public page works.

For translators:
- Added 10 more new language files.
- Added autotranslator tool. A tool to build/update automatically
  languages files using Google API for a new language. Wonderful to start a
  new translation.

For developers:
- Removed some deprecated files.
- Removed treemenu library.
- Renamed all function dolibarr_xxx into dol_xxx to have same prefix everywhere.
- Rewrite clone feature for supplier invoice to work like other clone features.
- First change to manage a future feature "stock PMP value".
- A module can add a new tab in third party view tabs.
- First change for future geoip module.


***** ChangeLog for 2.5 compared to 2.4.* *****
For users:
- Sessions timeout can be configured to overwrite PHP setup.
- Can filter on date in services list.
- Support bookmark add of product cards.
- Enhancement in stock management (Automatic increase/decrease
  from order or invoice is possible).
- New filter options in prospect lists (category and level).
- New view in ECM module.
- Look enhancements for graphics (add transparency).
- Added statistics report for supplier invoices.
- Added average amount in invoices statistics reports.
- Can move a contract line to another contract of same third party.
- Add an export definition to export interventions.
- Can set umask file permissions on Unix/Linux/BSD systems.
- Miscelanous bug fixes.
- A lot of other enhancements to increase productivity.
- All phone numbers show the clicktodial link if module is enabled.
- Can define hour and minutes in intervention cards.
- Can edit a validated intervention.
- Add filters on intervention list.
- Add juridical status and number of employees in third party
  export definition.
- A lot of enhancements and translation in withdraw module.
- Full support of Mysql option mode=strict.
- Added a new event from member module to agenda tracked events.
- Can attach a file to suppliers orders.
- Change to make Bank Account Number form more "internationnal".
- Can clone an invoice.
- Can clone an emailing.
- Reduce memory usage (about 2%).
- Add weight and size in sendings module.
- Add a fast search form on left menu for member module.
- Fix: Do not show export filter for disabled modules
- Show greyed lines for not allowed export filters.
- Add nature in product fields (manufactured product or not).
- Add export filters for category module and trip and expenses module.
- Can choose login of dolibarr account created when create from contact

For translators:
- The errors language file contains only error or warning messages with
  prefix Error or Warning.
- HTML Output is by default in UTF8 and language files can be provided
  in UTF8.

For developers:
- Update skeletons (some fixes and add function createFromClone).
- Add an experimental Cash Desk module.
- Added new triggers events in agenda module.
- All submodules are moved in the includes directory.
- Removed some deprecated files.
- Menu managers now use same class name for their menu entry
  and add a different value in an HTML id for each entry. This allows
  to build skins that use different style for each menu entry.
- All emails and url HTML output use same function.
- Add more integrity check on database
- Can disable modules on logon page. This make possible to
  have several profiles of demo with only one demo. Also added a new
  Dolibarr demo front page (in htdocs/public/demo).
- Allow modules to add new tabs.



***** ChangeLog for 2.4 compared to 2.2.* *****
For users:
- Add a calendar module (module agenda) with ical/vcal/rss export.
- Look enhancement in graphics (thanks artichow).
- Add tel and fax on delivery addresses.
- Add a tool to edit personalized menu.
- Add an ical and vcal export link in agenda and webcalendar module.
- Reduce memory usage.
- Now triggers are enabled/disabled according to module they refers to.
- Fix infinite loop on popup calendar.
- Change in tanslation to make Dolibarr easier to understand.
- Add a warning when sending a mail from a user with no email defined.
- Added clicktodial module.
- Add a property private/public in contact. This allows to user Dolibarr
  for a personnal address book.
- French NAF code can accept 5 chars.
- Supplier prices can be input with or without taxe.
- New generic numbering modules to offer more solutions for generating
  automatic id.
- Add new predefined exports wizards (stocks, suppliers, taxes...).
- Add feature to log security events (logon, change of users, passwords).
- Can link all documents (included supplier invoices and orders) to a
  project.
- Can attach several files to email when sending an invoice, order or
  proposal by email.
- Can choose accuracy (number of decimals) for prices.
- Localization for decimal and thousand delimiter on number is fully
  supported.
- More informations reported in system information pages.
- Add a budget report.
- Added a security audit report.
- Other minor changes (features, look, fixes)
- Added compatibility with Firefox 3.
- Changes for compatibility with PHP6/Mysql6.
- Some bug fixes.

For translators:
- Added spanish es_ES translation.
- Added en_AU translation.

For developers:
- Removed useless code:
  Replaced phplot and phplot5 librairies by artichow.
  Removed cryptograph library replaced by artichow.
- Login functions are now externalised as modules.
- Update code skeletons examples.
- Several enhancements to make addon development easier.
- Add a tool to generate PHP classes completely mapped to a table.
- Added a check to enable external modules only if dolibarr version is
  high enough.
- Changes in wizard installer to allow building autoexe installer for
  Windows with Apache and Mysql included.


***** ChangeLog for 2.2 compared to 2.1.* *****
- Add more statistics on main page.
- Add option to add message on login page.
- Management of categories for third parties.
- Add volume on products properties.
- Support for LDAP authentication.
- Full member synchronisation with LDAP database in
  fundation module.
- More LDAP fields supported for user synchronization.
- Better logger for install.
- First changes to support UTF8.
- Add a "forget password" feature.
- Setup process can run several migrate files if need
  to jump several versions to upgrade.
- Support for webcalendar 1.1 in webcalendar module.
- Support for menu in database.
- Better support for using Dolibarr on more WHP.
- Removed some deprecated files and clean code.
- New theme: Auguria
- Removed PHP warnings.
- Some bugs fixes.
- Traduction more complete.
- Better code comments for Doxygen documentation.
- Better support of vcard export format.
- A lot of security enhancements (no more password in log files,
  crypted password in database, in config file...).
- Themes are full CSS compliant.
- A lot of other minor changes...
- Option to scan uploaded document by an antivirus.
- Transparency for picto files works with IE.
- Can drag and drop boxes on main page.


***** ChangeLog for 2.1 compared to 2.0.* *****
- Added a better installer.
- Support user and groups permissions.
- Translation in english and support for several languages.
- New enhanced look and several new themes.
- Small search boxes for each Dolibarr elements (invoices, contracts,
  orders, proposals...)
- Added an export assistant module to export main dolibarr data.
- Added backup tool to backup database via mysqldump.
- Added product categories management with a categorie tree.
- Management of companies' discounts (relative or absolute).
- Support credit note and discounts (relative and absolute) on
  commercial proposal, orders and invoices.
- Support multi-langual description for products.
- Graphical enhancements (picto to describe all status).
- Added more permissions (ie: can restrict access for a commercial user
  to elements of its companies only).
- Little enhancements to OSCommerce module.
- Added a second OSCommerce module working through web services.
- Added a Mantis module to have a Mantis application in Dolibarr menu.
- Building a PDF document for invoices works like other modules. You
  can change model just before generating the PDF.
- Can generate documents (PDF) for customer orders. Can send them by mail.
- Added FPDI and FPDI_Protection (ie: PDF with password-protection)
- Can make one payment for several supplier invoices.
- Rule to suggests passwords when creating a user are in modules
  allowing to add easily other rules.
- Option to encrypt passwords in database (MD5).
- Add Dolibarr triggers support on users creation/change.
- Add Dolibarr triggers support on payments.
- Add Dolibarr triggers on supplier and customers orders.
- Webcalendar triggers for actions on Member module.
- Support optional new javascript popup selector for date fields.
- Support for several RSS boxes in external RSS module. Setup easier.
- Can attach documents on Action, Orders, Invoices, Commercial proposals.
- Can attach contacts on proposals, orders, contracts, invoices.
- Preview on results of PDF generator modules in setup pages.
- Code cleaner. Remove unused or duplicate code.
- Save and show last connexion date for users.
- Enhancements on a lot of forms for better ergonomy.
- Can add/remove company logo.
- Added LDAP synchronisation for users, groups and/or contacts.
- Can configure your own SMTP server/port for mail sendings.
- Works even on "UTF8 by default" systems (Mysql, Linux...)
- Better compatibility with different PHP version or setup.
- Added mysqli driver.
- Add a WISIWYG editor (FCKEditor) to edit note and comment areas.
- Added AJAX features like a 'search product selector'.
- Modules boxes on main page can be dragged and dropped (with firefox only).
- Support for PHP5.
- Experimental support for Postgresql (not working yet, but waiting feedbacks).
- Removed obsolete files and documentation.
- Added admin tools (backup and files purge).
- Added a tool to build a lang package.
- Added a tool to build a module package.
- Added a tool to build a theme package.
- Traduction more complete.
- Added skeletons for code examples.
- Lot of fixes after 2.0 release not fixed in 2.0.1.
- Added more security option (ie: encrypted password in database)




***** ChangeLog for 2.0.1 compared to 2.0 *****
Minor bug fixes



***** ChangeLog for 2.0 compared to 1.0.* *****
ChangeLog file size is so important, that it is not included inside Dolibarr
package. You can find it at www.dolibarr.org<|MERGE_RESOLUTION|>--- conflicted
+++ resolved
@@ -2,7 +2,6 @@
 English Dolibarr ChangeLog
 --------------------------------------------------------------
 
-<<<<<<< HEAD
 
 ***** ChangeLog for 11.0.3 compared to 11.0.2 *****
 FIX: unit price for selected supplier products not set. NaN was used.
@@ -380,7 +379,7 @@
 * Renamed property of thirdparty "statut_commercial" into "status_prospect_label"
 * The jquery plugin/dependency multiselect has been removed. It was not used by Dolibarr core.
 
-=======
+
 ***** ChangeLog for 10.0.7 compared to 10.0.6 *****
 FIX: 10.0 - missing translations for "orders" homepage "orders" box
 FIX: 10.0 - status missing from last customer invoices box when using MAIN_STATUS_USES_CSS
@@ -451,7 +450,6 @@
 FIX: wrong test
 FIX: XSS vulnerability in description of list of audit events.
 FIX: z-index for moretabsList with constant MAIN_MAXTABS_IN_CARD
->>>>>>> 3c75c29e
 
 ***** ChangeLog for 10.0.6 compared to 10.0.5 *****
 FIX Regression of 10.0.5 to create/edit proposals and orders.
