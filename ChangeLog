--------------------------------------------------------------
English Dolibarr ChangeLog
--------------------------------------------------------------


***** ChangeLog for 14.0.0 compared to 13.0.0 *****

For users:
----------


For developers:
---------------



WARNING:

Following changes may create regressions for some external modules, but were necessary to make Dolibarr better:
* The ICS value for direct debit or credit transfer is now store on each bank account instead of into the global setup.
* API /setup/shipment_methods has been replaced with API /setup/shipping_methods
<<<<<<< HEAD
* Field "tva" renamed into to "total_tva" in llx_propal, llx_supplier_proposal, llx_commande for better field name consistency
* Field "total" renamed into "total_ttc" in llx_propal, llx_supplier_proposal for better field name consistency
=======
* Field "tva" renamed into "total_tva" in llx_propal, llx_supplier_proposal, llx_commande, llx_commande_fournisseur for better field name consistency
* Field "total" renamed into "total_ttc" in llx_supplier_proposal for better field name consistency
>>>>>>> cbe2bae0


***** ChangeLog for 13.0.1 compared to 13.0.0 *****

FIX: 10.0 before crediting a withdrawal receipt, check whether it has been credited already.
FIX: 11.0 when a mandatory extrafield of type sellist contains '0' it should be considered empty and trigger an error message upon insertion
FIX: 11.0 when a new intervention is created from an object, a new $extrafields object is instantiated but not initialized
FIX: create MO, Column 'tms' cannot be null
FIX: #14290 #15900
FIX: #16076
FIX: #16077
FIX: #16079
FIX: #16080
FIX: 16084
FIX: #16107
FIX: #16118 Timezone problem on some fields
FIX: #16131
FIX: #16135
FIX: #16143
FIX: #16156
FIX: #16160
FIX: #16165 Create customer discount without vat
FIX: #16185
FIX: #16189, fix download/see check deposit PDF
FIX: #16215
FIX: Accountancy - label_operation is used instead of label_compte
FIX: Add critical price patch
FIX: Assignement of actors on tasks
FIX: Bad dates on info tabs
FIX: cash fence for takepos with multientity
FIX: CSRF errors on margin forms
FIX: encoding status in graph of vendor proposals
FIX: Fix detect dispached product and set to received completely when the supplier order have services (support STOCK_SUPPORTS_SERVICES)
FIX: Hide/Unhide external ICSS calendars
FIX: link to create event when task is in a project with a thirdparty
FIX: Localtax must be converted with price2num
FIX: manage price min for PRODUIT_CUSTOMER_PRICES
FIX: Missing language ico
FIX: Must not be able to edit vat of all lines if not draft
FIX: Bad "htdocs" found into a path
FIX: removed no more used proc update_modified_column_date_m on pgsql (its presence triggered errors)
FIX: Vulnerability report by Ricardo Matias
FIX: select default mail template
FIX: Select transport mode function when creating a supplier invoice and add unique key to the table llx_c_transport_mode in migrate sql
FIX: Merge of thirdparties : "unknow column fk_soc" + "Delivery" label
FIX: SQL Error in group by with postgres or mysql strict mode
FIX: takepos : load date function
FIX: Timeout during import
FIX: Trigger on expense report was not fired
FIX: User creation of expense report not visible
FIX: warning when adding a line if $remise_percent is an empty string
FIX: status late on purchase orders
FIX: ODT generation very slow
FIX: amount in summary of report
FIX: vat value when code contains number
FIX: payment term label on PDF
FIX: date selector when using reduced year (like on smartphone)


***** ChangeLog for 13.0.0 compared to 12.0.0 *****

For users:
----------
NEW: Module "Credit transfer SEPA" to manage payment of vendors using bank credit transfer SEPA files.
NEW: Module Intracomm report
NEW: Module Reception (for a more accurate management of your receptions) moved from experimental to stable.
NEW: Module Recruitment to manage Job position and applications.
NEW: Several security issues after a private bug bounty campaign. 
NEW: Accountancy - add chart of sub accounts
NEW: Accountancy - add options to disable binding on sales, purchases & expense reports independently of the modules
NEW: Accountancy balance - add a menu entry to show subtotal by group
NEW: Accountancy - change menu disposition
NEW: Accountancy - on transfers, select the periodicity by default
NEW: Accountancy - Add export for Gestinum (v3 & v5) #15180
NEW: new currency rate editor
NEW: Solve blocking feature. Can increase stock of a Kit without changing subproduct stock.
NEW: add a widget to show the customers with outstanding limits reached
NEW: add 2 rules for emailcollector: Message send/not sent from Dolibarr
NEW: add a counter of number of words for pages in website module
NEW: add a page to list Stock at a given date in the past
NEW: add a start date to begin binding in accountancy
NEW: add a statistics page to list popularity of products on invoices
NEW: add calendar selection for agenda view
NEW: Support documents generation for ticket edition (PDF or ODT)
NEW: add column payment term into list of supplier invoices
NEW: add column quantity in product margin page
NEW: add column vat rate in page to define accounting account on product/service
NEW: add costprice in fields of products list
NEW: add an import profile for CUSTOMER ORDER, PO, PROPOSAL MODULE, SUPPLIER INVOICE
NEW: add employee link in expense report binding page
NEW: add EORI No. as ProfID5  #15382
NEW: add export for various payments
NEW: add Extrafields labels and values in mail on create ticket
NEW: add Extrafields support on ECM module
NEW: add filter rules "is answer" and "is not answer" in email collector
NEW: add focus when editing on product/stock/product.php  -> close #14548
NEW: add free text on each terminal of cash desk
NEW: add global search for customer payments and vendor payments
NEW: add global search for miscellaneous payments
NEW: add helper function for table headers with numbers
NEW: add link to edit property from the search result of website pages
NEW: add link to reset qty on supplier dispatch page
NEW: add MAIN_EMAILCOLLECTOR_MAIL_WITHOUT_HEADER const to remove header stored by email collector
NEW: add Manufacturing Orders attached files into the automatic ECM view
NEW: add margin info in invoice list
NEW: add mass action to set category on a list of website pages
NEW: add mass deletion for events
NEW: add mass deletion for draft invoices
NEW: add more filters on monthly statement list
NEW: add option TAKEPOS_CAN_FORCE_BANK_ACCOUNT_DURING_PAYMENT
NEW: add option to define a default warehouse at user level
NEW: add option to include products without alert in replenish
NEW: add order by lastname and firstname by default in get sales representatives
NEW: add PDF document templates for warehouses (list of stock)
NEW: add a prospect status for the contact with managment of custom icon
NEW: add public note on products ; this also partially fix the #14342
NEW: add quick dropdown menu in top right menu (experimental with MAIN_USE_TOP_MENU_QUICKADD_DROPDOWN)
NEW: add region in export companies and contacts
NEW: add rights on margin info on invoice list
NEW: add search param for close date on order list
NEW: add show preview for mail attachement on form mail
NEW: add State/Province origin for products
NEW: add the workflow interaction close intervention on closing ticket
NEW: add tracking number in list and search_all items
NEW: add vcard for adherent and user
NEW: add week number for month view in agenda
NEW: Algeria data (VAT and forme_juridique)
NEW: allow click on all header numbers on commerce area
NEW: allow to reopen interventions (green button)
NEW: allow zero quantity on supplier/vendor order line
NEW: better currency rate editor
NEW: can build vendor invoice from vendor orders
NEW: can change a product in lines of a recurring invoice or contract
NEW: can set the size of the logo on PDF documents
NEW: can change VAT rate of all lines of a draft object in one step
NEW: can define date range of validity of a login during creation
NEW: can disable, from edit page, the whole web site
NEW: can edit and set sales representatives directly on thirdparty card
NEW: can edit the list of sending email profiles
NEW: can enable/disable users in bulk actions
NEW: can filter on accounting system ref in export of chart of account
NEW: can filter on container type, language and tags in the list of web pages
NEW: can hide eatby, sellby dates with option PRODUCT_DISABLE_EATBY and PRODUCT_DISABLE_SELLBY
NEW: can import proposals, sales orders, supplier invoices
NEW: can set a dedicated SMTP config for sending email from public ticket interface
NEW: can set tags/categories to website pages
NEW: can set type of price without tax per default for new sale price creation
NEW: can use desired stock of a given warehouse for replenishment
NEW: common behavior for monthly leave list view
NEW: convert all subscription in datetime
NEW: date shipment from order accepts hours
NEW: price level compatibility for variant
NEW: display stat for BOM on "object referent"/linked Object product tab
NEW: Email configuration - allow auto signed certificate when smtp ssl activated
NEW: enable free emails input with select2
NEW: Events in agenda for contact
NEW: filter on progress column in task list
NEW: filter product list by country and/or state/province
NEW: format tickets sent by mail in public interface
NEW: form to add customer/supplier into categories
NEW: Framework is ready for CSRF token protection on explicit GET URLs
NEW: helper functions for export with phpspreadsheet
NEW: hide closed contract lines
NEW: hide label in PDF for variants
NEW: if specific help page is available, we change color of icon
NEW: include the tag editor of page as a popup into website editor
NEW: introduce constant FACTUREFOURN_REUSE_NOTES_ON_CREATE_FROM
NEW: introducing new modal boxes in TakePOS
NEW: keep TakePOS terminal when login/logout
NEW: link on balance to the ledger
NEW: MAIN_EMAILCOLLECTOR_MAIL_WITHOUT_HEADER const in email collector
NEW: manage errors on update extra fields in ticket card
NEW: mass-actions for the event list view
NEW: more filter for "View change logs"
NEW: multiselect type and date to date filter
NEW: new line template: hidden conf to fill service dates from the last service line
NEW: PDF model storm for delivery
NEW: possibilty to group payments by mode and show their subtotal
NEW: Priority and transparency from external calendar events
NEW: Products - Nature of product is now a dictionary   #13287
NEW: Products Import/Export 'default warehouse' and 'use batch number' fields
NEW: Purchase price table: added filterable table columns
NEW: rate editor for multicurrency
NEW: ref_ext field for Commande lines, order lines, Attributes and Combinations, Invoice lines, payments, order lines
NEW: remove new lines in mail on add ticket message
NEW: Rule "email to" accept wildcard *
NEW: save filter of the project homepage
NEW: select-able columns on customer and supplier invoice paymnet list
NEW: select-able columns on miscellaneous payments + more data columns
NEW: select-able columns on social taxes list
NEW: send context and remove new lines on create ticket
NEW: show category filter on lists only when user have rights to read categories
NEW: show header number and make it clickable in warehouse area, payment area, shipment area
NEW: show image of user in the combo select of users
NEW: show label on batch card
NEW: show links for select and multi-select in category extra field
NEW: show module and permission ids on user/group rights (only admin)
NEW: show place from events on import calender
NEW: show references in contract form on interventions
NEW: show tags and status in search list of website pages
NEW: show user on external calender events (when found)
NEW: subject title with company name instead of application title in ticket message
NEW: Support for Samba4 AD
NEW: TakePOS appearance tab with more visual parameters
NEW: TakePOS add alert before changing thirdparty 
NEW: TakePOS add third order printer
NEW: TakePOS can change thirdparty with barcode scan
NEW: TakePOS can create a thirdparty customer from TakePOS frontend
NEW: TakePOS connector compatibility with RECEIPT PRINTERS module
NEW: TakePOS add delayed payment
NEW: TakePOS display date range if exist
NEW: TakePOS display resiliate status for members
NEW: TakePOS Gift Receipt
NEW: TakePOS multicurrency compatibility
NEW: TakePOS multicurrency total
NEW: TakePOS print payment method and change 
NEW: TakePOS restrict thirdparty to customer
NEW: TakePOS show available stock 
NEW: TakePOS Weighing Scale compatibility with TakePOS connector #14725
NEW: Thirdparty Import new fields: mother company,outstanding debt limit,bank account,incoterms
NEW: Thirdparty module : box on customer/supplier tab for invoice outsantding amount late
NEW: Ticket classification on create from email collector
NEW: Ticket message notifications when edited from public interface
NEW: Ticket translate classification labels in ticket
NEW: VAT rate for Angola #15606
NEW: VAT and juridical status for Algeria
NEW: VAT report - Invert constant to show by default zero VAT in reports
NEW: website page fields selection
NEW: website - global header of a website can also have dynamic content
NEW: when creating a user from a member linked to a thirdparty, you can choose to create it as external or internal user
NEW: add clone button on miscellaneous payment 
NEW: add option to put the product label in bold in the PDF templates if configured #15065 
NEW: add option "If the feature to manage kits of module Stock is used, show details of subproducts of a kit on PDF."


For developers:
---------------
NEW: add __MEMBER_TYPE__ and __TYPE__ substitution key
NEW: add function dolButtonToOpenUrlInDialogPopup() to be able to open page into a popup
NEW: show line number on intervention card (via MAIN_VIEW_LINE_NUMBER)
NEW: add some fields to link website page to an other object
NEW: fill ECM src object fields in dol_add_file_process
NEW: conf to allow to show the full tree in warehouse popup
NEW: can use parameter ?THEME_DARKMODEENABLED=2 for a preview of theme in dark mode
NEW: can force the antivirus from conf file or autoprepend ini setup
NEW: can add event to log into blockedlog module with a constant
NEW: add property cssview when declaring fields of an object
NEW: can use dynamic code into the 'enabled' property of DAO fields
NEW: field ref_ext in llx_commandedet
NEW: fields ref_ext for Attributes and Combinations
NEW: OAuth SCOPE for Admin SDK
NEW: standardizes API thirdparties by email like other object
NEW: Triggers Attributes and Attributes values
NEW: add incoterms data into the substitution array
NEW: add send context for ticket
NEW: add a message in error_log after detection of SQL or script injection
NEW: add validation of MX domain for emails
NEW: calculate the virtual stock in transverse mode ( not on getEntity('commande'), ... but on getEntity('stock') )
NEW: Graphics can be horizontal bars
NEW: add param to not show links when output tags

APIs
NEW: API get contacts list of a given order
NEW: API endpoint getContacts and clean results
NEW: API can update a payment
NEW: API get member by thirdparty
NEW: API get thirdparty by barcode
NEW: API get users by email / login
NEW: fetch contact by email with REST API
NEW: get state dictionnary by REST API
NEW: improve Product API for variant products
NEW: retrieve discount from invoice from API
NEW: Thirdparty REST API: endpoint to set price level
NEW: use new category API for project list view

HOOKs
NEW: add hook on propal card
NEW: add hooks on newpayment page to allow external payment modules
NEW: add hooks on stats pages
NEW: add formConfirm hook on product page
NEW: add two hooks printFieldListFrom and printFieldSearchParam
NEW: add hook "loginCheckSecurityAccess"

WARNING:

Following changes may create regressions for some external modules, but were necessary to make Dolibarr better:
* The object "livraison" has been renamed into "delivery" (directory, class, keys, methods with livraison in name ...).
* All properties ->contactid have been renamed into ->contact_id
* All properties ->titre have been renamed into ->title
* Property $paiementid in API 'api_supplier_invoices.php' has been renamed into into $payment_mode_id
* Property 'num_paiement' has been renamed 'num_payment' everywhere for better code consistency.
* The deprecated subsitution key __SIGNATURE__ has been removed. Replace it with __USER_SIGNATURE__ if you used the old syntax in your email templates.
* The hidden option HOLIDAY_MORE_PUBLIC_HOLIDAYS has been removed. Use instead the dictionary table if you need to define custom days of holiday.
* If you build a class that implement CommonObject to use the incoterm properties or methods (->fk_incoterm, ->label_incoterm, ->location_incoterm),
  you must now also include declaration of the Trait 'CommonIncoterm' in your class. All incoterm functions were moved into this Trait.
* The GETPOST(..., 'alpha') has now the same behaviour than GETPOST(..., 'alphanohtml') so no html will be allowed. Use GETPOST(..., 'restricthtml') to accept HTML.
* If you have links in your code with '&action=add', '&action=update', '&action=delete' as a parameter, you must also add '&token='.newToken() as another parameter to avoid CSRF protection errors.
* The API addPayment for api_invoice has evolved to accept amount into a foreign currency. You must provide array(amount=>X,mutlicurrency_ammount=>Y) instead of simple amount.
* The method select_thirdparty(), deprecated since 3.8, into html.form.class.php has been removed.
* Depreciate all methods with name ->valide(). Use instead methods ->validate().
* Function showStripePaymentUrl, getStripePaymentUrl, showPaypalPaymentUrl and getPaypalPaymentUrl has been removed. The generic one showOnlinePaymentUrl and getOnlinePaymentUrl are always used.
* Context for hook showSocinfoOnPrint has been moved from "showsocinfoonprint" to "main"
* Library htdocs/includes/phpoffice/phpexcel as been removed (replaced with htdocs/includes/phpoffice/PhpSpreadsheet)
* Database transaction in your triggers must be correctly balanced (one close for one open). If not, an error will be returned by the trigger, even if trigger did return error code.
* Dolibarr v13 is still compatible with any PHP version between 5.6.0 and 7.4.*; Unit tests are OK with PHP 8.0 but some warnings or troubles may appears with PHP 8.0.
* All your Ajax services must contains such a line at begin of file:  if (!defined('NOTOKENRENEWAL')) define('NOTOKENRENEWAL', '1'); // Disables token renewal



***** ChangeLog for 12.0.5 compared to 12.0.4 *****
FIX: before crediting a withdrawal receipt, check whether it has been credited already
FIX: mandatory extrafields of type sellist
FIX: when a mandatory extrafield of type sellist contains '0' it should be considered empty and trigger an error message upon insertion
FIX: when a new intervention is created from an object, a new $extrafields object is instantiated but not initialized
FIX: "openall" filter on ticket list does not include read tickets
FIX: ticket - extrafields of type 'date' are not saved
FIX: ticket - the "openall" filter on the ticket list does not include tickets with status READ
FIX: #14290 #15900
FIX: #15388 #15891
FIX: #15465 External user sees last 5 shipments to other customers in the dashboard
FIX: #15629
FIX: #15751 Miscellaneous payment type change to 0 after updating subledger account
FIX: #15946
FIX: #15966 #15967
FIX: Accountancy - Fix some problems on CEGID export
FIX: Accountancy - label_operation is used instead of label_compte
FIX: Accountancy - Retire entire opening balance feature
FIX: add autofix of count of email target when data is corrupted
FIX: add categories params  on llxHeader filter
FIX: Add critical price patch from 12 to 11.
FIX: Bad cleaning of VAT rate when numbers are into code
FIX: Bad dates filtering in the ticket list causes sql error
FIX: balance starting and ending fiscal month #14197
FIX: bom line unit display #13831
FIX: cash fence for takepos with multientity
FIX: Check of customer/vendor code fails in some cases
FIX: create ticket : thirdparty/contact notification #15629
FIX: Creation of thirdparty when setup is empty
FIX: Dates of sales start in TakePOS
FIX: dupliacete customer or supplier code must be error dipslayed with new code proposed
FIX: Export FEC - Force Carriage Return Line Feed
FIX: Facture Situation Out : status condition
FIX: Filter on date of next generation on template invoices
FIX: Fix detect dispatched product and set to received completely when the supplier order have services (support STOCK_SUPPORTS_SERVICES)
FIX: Invoice Situation Out : status condition
FIX: issue 15659 : Missing test if supplier conf is enabled
FIX: link to create event when task is in a project with a thirdparty
FIX: Localtax must be converted with price2num
FIX: manage price min for PRODUIT_CUSTOMER_PRICES
FIX: missing GETPOST parameters on card_presend.tpl.php
FIX: missing socid into link to create event from project agenda tab
FIX: Must delete extrafields before main table on product deletion.
FIX: (path) htdocs removed
FIX: php alert sms.php
FIX: right to show VAT rate in product list
FIX: select default mail template
FIX: Timeout during import
FIX: update order by api
FIX: useless tracking number displayed on pdf if empty issue #14501
FIX: Visible date of payment
FIX: warning when adding a line if $remise_percent is an empty string
FIX: When creating a new POS sell, the creation date must be modified.
FIX: wrong name for search status param issue #15516

***** ChangeLog for 12.0.4 compared to 12.0.3 *****
FIX: make formConfirm an addreplace-type hook
FIX: regex to remove 'action' parameter: taking feedback from PR#15213 into account
FIX: remove 'action' parameter from redirect URL when reordering lines on a document
FIX: error when displaying lines on order after adding a line if both MAIN_MULTILANGS and MAIN_DISABLE_PDF_AUTOUPDATE are activated
FIX: on survey creation, entity is always set to 1 ⇒ set it to $conf->entity
FIX: set entity to $conf->entity (instead of 1 by default) when creating a survey; otherwise the survey cannot be listed from the entity it was created on unless it is the main entity
FIX: the stringent XSS protection provided by 'alphanohtml' causes problems with some clients who used basic tags (bold, italic, underline) in product labels. Using 'restricthtml' instead could be a good compromise.
FIX: third party of object is not always fetched when initiating the e-mail presend action (e.g. from an order)
FIX: when the cronjob 'params' field is empty, the cron method is called with one empty string param instead of no params at all
FIX: XSS protection too stringent -> replace 'alphanohtml' with 'restricthtml'
FIX: #13067 including opening balance in calculation of displayed balance
FIX: #14326
FIX: #14649
FIX: #14901
FIX: #14927 Change ContratLigne property type to product_type
FIX: #14979
FIX: #15074
FIX: #15111 Fix special characters output in PDF
FIX: #15161 MO translation conflict
FIX: #15163
FIX: #15199
FIX: #15208
FIX: #15303
FIX: #15365 export of extrafields for user and resources
FIX: #15374 : "New" doesn't clear total amounts
FIX: #15501
FIX: #15572
FIX: #15590
FIX: #15618
FIX: supplier proposals as linked objects of events are not correctly fetched
FIX: when users create an event from a supplier proposal, the "linked objects" section says "Deleted"
FIX: Accountancy - Some ajustments on length of the account (general & auxiliary)
FIX: admin conf selected
FIX: also check if there is a method $object->fetch_thirdparty() before calling it
FIX: autofocus on first setup
FIX: Bad rigths to send contract
FIX: Better error message with IMAP when connection fails
FIX: Can create user but not update user with activedirectory
FIX: Can receipt of a product that required lot after disabling stock and
FIX: Can't create shipment for virtual product. Add
FIX: cant empty action comm desc
FIX: CA report by product/service : subcategory filter
FIX: Clean orphan records in llx_ecm_files into repair script.
FIX: default accountancy values and posted values
FIX: Deletion of expensereport + other generated object not complete.
FIX: disabled users must not be available in sales representative list on societe edit mode
FIX: Dol print error : conf usage thirdparty propagate extrafields to
FIX: Don't display inactive users in birthday box and company card
FIX: empty value is needed on filter list
FIX: enable HTML in product labels depending on conf MAIN_SECURITY_ALLOW_UNSECURED_LABELS_WITH_HTML
FIX: error 500 on cash closure
FIX: excess comma
FIX: Export FEC - Remove line at zero
FIX: extrafield required error after submit
FIX: filter on project list
FIX: force payment mode to withdraw
FIX: formating of prices with foreign languages
FIX: handling $heightforinfotot when he's superior to a page height
FIX: if no PDF default model in admin for expense report, do not create a PDF
FIX: invoice payment terms edition: error management
FIX: list of fields in list of recurring invoices was empty
FIX: load default linked options for linked sellist extra fields
FIX: Loan - Return on list when you cancel create form or delete a loan
FIX: Missing lang trans
FIX: no empty value in required extrafield
FIX: Param joinfiles not sanitized
FIX: Payment by BankTransfer
FIX: pdf_getlinetotalwithtax must show total incl tax
FIX: Problem on supplier payment card
FIX: product auto volume calculation
FIX: product customer prices: missing triggers in CRUD class
FIX: Request on purchase orders in timeout even on very small databases
FIX: set paid on total discount of a product in cash desk
FIX: several warning with the barcode use in ODT templates
FIX: SHIP MODE install v12 bug insert
FIX: stripe for connect mode
FIX: subcat filter
FIX: supplier invoice: automatically calculate payment term when modifying payment condition
FIX: SUPPLIER PROPOSAL v12 bug add
FIX: table making extrafield input too small on advance target mailing
FIX: table making extrafield too small advtagertmailing
FIX: Unable to edit extrafields in expense report
FIX: update margins rates on object line edit
FIX: uses price2numjs
FIX: various payments: bad data handling for subledger account + useless db commit/rollback
FIX: virtual products: displayed value is by unit
FIX: virtual products: supplier discount was not applied in component list
FIX: warning for purchase order delivery late.
FIX: Warning on late purchase order delivery
FIX: WORKFLOW_ORDER_CLASSIFY_SHIPPED_SHIPPING must not consider services while STOCK_SUPPORTS_SERVICES is empty
FIX: wrong tab
FIX: Yogosha report 4425 (backport)
FIX: Yogosha report 4434 (backport)

***** ChangeLog for 12.0.3 compared to 12.0.2 *****
FIX: 10.0 - when the mime file name is different from the filesystem name, the attachment name should be the mime filename
FIX: 11.0 - expenses lines overlapping the total amounts frame
FIX: 12.0 - round value of virtual stock on product stock reassort list
FIX: #14469
FIX: #14474 Error when deleting
FIX: #14530
FIX: #14703
FIX: - Accountancy balance Error SQL on entity
FIX: Bad number of subscription (forgotten when member was resiliated)
FIX: bad route url to delete subproduct with API
FIX: Category for suplements not saved
FIX: Compatibility with modules without document generation
FIX: Cron load lang
FIX: CSS
FIX: Error management. Do no try to approve PO if validation fails.
FIX: expenses lines overlapping the frame for total amounts.
FIX: Filter in "billed" of orders was not saved
FIX: infinite fetch object linked loop
FIX: Intervention lose html tags when updating
FIX: JS CRASH - bad usage of moreparam
FIX: lang fr retained warranty
FIX: Look and feel v12: First tab must be name of object
FIX: missing entity check
FIX: missing param for hook
FIX: Missing transaction on PO actions
FIX: MySQL Strict mode
FIX: param entity in html form file
FIX: Problems on FEC format
FIX: round stock value on product list
FIX: - Send mail from contact : select mail model
FIX: set sales representatives on create company card
FIX: Setup of stock increase/decrease
FIX: sign of amount with credit note and multicurrencies
FIX: Static property called as non static
FIX: task leftmenu
FIX: title button attribute id empty
FIX: unit price divided by quantity when accepting supplier price proposal
FIX: Update extrafields on line only if it is supported
FIX: Update line of BOM
FIX: using decimal on stock correction
FIX: Visualization rights correction on last modified contacts box
FIX: Wrong redirection
FIX: Yogosha report 4425 (backport)


***** ChangeLog for 12.0.2 compared to 12.0.1 *****
FIX: computation of the bottom margin of <body> returns NaN because body is not loaded yet
FIX: DebugBar hides content at page bottom
FIX: allow more harmless html tags
FIX: Bad back to link
FIX: Bad param
FIX: Can go on page even when module is disabled
FIX: Change position of line in BOM
FIX: Checkbox "drop table" was not checked when using php method to generate backup dump
FIX: ClickToDial tab of users has disappeared
FIX: CSS
FIX: date in supplier price log tooltip.
FIX: Debug module direct debit order. Solve conflict with credit transfer
FIX: Debug setup of receipt printer module
FIX: dolGetElementUrl and agenda page for external modules
FIX: DO not erase variable $key and $label during output of extrafields
FIX: duration fields size with firefox
FIX: Edit extrafield of type long text loose carriage returns
FIX: Fails to retraive accounting code of social contribution sometimes
FIX: Filter too large for extrafields with type text or html
FIX: If using a rounding step, localtax1+2 not included in total
FIX: input field of extrafields must keep data if form submit fails.
FIX: Label of opportunities in graph with special chars badly encoded
FIX: locataxes lost on lines when cloning a vendor invoice
FIX: Look and feel v12
FIX: Missing PRODUIT_TEXTS_IN_THIRDPARTY_LANGUAGE conf support in supplier order
FIX: Navigation in object fails to find the next ref in some cases
FIX: null required
FIX: order by amount ht uses wrong column
FIX: Order by amount in product propal stats must be done on d.total_ht and not p.total
FIX: page for confirmation of payments is empty
FIX: Param of fetch_name_optionals_label must be object->table_element
FIX: Picto of HRM module
FIX: product label and desc were never updated when modifying translation
FIX: redirect on contact card from main search
FIX: Reposition and nav
FIX: search warehouse list
FIX: Setup of clicktodial hang on smartphone
FIX: Setup of currency limit and accuracy
FIX: shipping creation: checks not done on weight and sizes
FIX: Should not be able to edit qty on shipment when no stock available
FIX: Size of image on the help popup of modules
FIX: Sql error on stat by referring entries of a product
FIX: Warning if no bank account defined
FIX: We need to see unit line on PDF even though it's an option
FIX: wrong element var for fetch_name_optionals_label function with expeditions
FIX: wrong link to third invoice templates
FIX: Disable svg as supported image by default (can contains javascript). Set MAIN_ALLOW_SVG_FILES_AS_IMAGES to 1 to have svg accepted
FIX: #14076
FIX: #14146
FIX: #14209
FIX: #14222
FIX: #14236
FIX: #14241 Mysql 8 compatibility
FIX: #14253
FIX: #14256
FIX: #14259
FIX: #14279
FIX: #14291
FIX: #14292
FIX: #14336

***** ChangeLog for 12.0.1 compared to 12.0.0 *****
FIX: reposition was broken if url end with #anchor
FIX: $_POST must be GETPOST
FIX: 10.0 - fatal with postgreSQL
FIX: #14109
FIX: #14112
FIX: #14142
FIX: all extrafields cleared after update of one of them
FIX: Avoid warning when creating a module with already existing files
FIX: change selected fields on company card
FIX: Correct ModuleBuilder left menu
FIX: create a deposit with amount using comma didn't work
FIX: CSS
FIX: Entry from stripe intent were reported into SEPA payments
FIX: Filter on status, closing opening status
FIX: html lost on html extrafield
FIX: Label of popup on thirdparty
FIX: missing possibility to change entity when propal cloning
FIX: missing setup of extrafields for MO
FIX: Missing the tooltip when creating bank account
FIX: Missing token
FIX: non numeric value on comm/card.php
FIX: SQL Problem in customer invoice list
FIX: SQL Problem in social contribution list
FIX: SQL Problem in supplier invoice list
FIX: SQL syntax error when editing extrafields
FIX: SQL type
FIX: TakePOS 12 hook
FIX: Update form erased extrafields that were hidden
FIX: Update of extrafields date
FIX: Update of extrafiels on draft object
FIX: upload documents into manual ECM was reported a permission error
FIX: Use of office365 TLS with SMTPs method.
FIX: wrong origin
FIX: Permission error during import

***** ChangeLog for 12.0.0 compared to 11.0.0 *****
For users:

NEW: Module MO (Manufacturing Order) is available as stable module.
NEW: Receipt printer module moved from 'development' to 'experimental'
NEW: add option MAIN_VIEW_LINE_NUMBER_IN_LIST for some lists
NEW: add numbering module for TakePOS module
NEW: 2 new options when creating an invoice from time spent on a project : by period or by task
NEW: Accountancy add column thirdparty on binding page
NEW: Accountancy - Add Export for Fiducial Winfic eWinfic WinSis Compta
NEW: Accountancy - Add Export LD compta version 10
NEW: Accountancy - Add mode intra & export for product or service bought
NEW: Accountancy - Add possibility to manage a short alternative label for account - Use to simplify accountancy
NEW: Accountancy - General ledger - Add an option to search not reconciled lines
NEW: Add accountancy code of thirdparty in contact and supplier export
NEW: support webp image format
NEW: add checkbox "overwrite if exists" into ECM/DMS module
NEW: add a link to notes in members list
NEW: add a parameter to group same products in TakePOS
NEW: add a parameter to sort product by label in TakePOS
NEW: add a profil to import contact categories
NEW: add company extrafields into order export
NEW: add const CASHDESK_FORCE_DECREASE_STOCK to force batch decrementation
NEW: add const TAKEPOS_NUMPAD_USE_PAYMENT_ICON to use icons on payment buttons
NEW: add csv separator setup in module admin
NEW: add dedicated substitutions keys for extrafields of type date and datetime
NEW: add default warehouse for dispatch
NEW: add due date in feature "Export accounting documents"
NEW: add duration information for fichinter
NEW: Start support of Dark theme into ELDY theme
NEW: Add field author public alias for blog post on website module
NEW: Add "finished" field on product list
NEW: Add French association chart of accounts 2018
NEW: Add French farm chart of accounts 2014
NEW: Add French foundation chart of accounts 2018
NEW: add global reduction in cash desk
NEW: Add graph type 'piesemicircle'
NEW: Add hook getInputIdProf. Better solution for #13228
NEW: Add hook on margin list page
NEW: add icon on payment buttons in cash desk
NEW: Add include various payments and loans in accounting report with simplfified accountancy
NEW: Add invoice stat graph and categ search
NEW: Addition of delivery times in substitution variables
NEW: add member to validate on dashboard
NEW: Add method to add social network sharing buttons on blog posts
NEW: add multicurrency columns to document lists
NEW: add numbering module for cash desk
NEW: add Opening Balance column to balance.php
NEW: add opportunity status in project stats
NEW: Add option PDF_USE_ALSO_LANGUAGE_CODE to generate PDF in 2 languages
NEW: Add option to hide all inactive users into combo list of users.
NEW: add PDF certificate if present on document folder
NEW: add product if only one found
NEW: Add product on key "Enter" in search bar
NEW: add professional ID 1 in sepamandate document
NEW: Add Project Ref Column on list of social/fiscal contributions
NEW: add Project Ref in events export
NEW: add public and private notes in propal list
NEW: Add social networks of the company
NEW: Add sorting for contacts of ... pages
NEW: Add subtitution variables for url of document in backoffice
NEW: Add tel and fax in warehouse card
NEW: add total of value in product stat
NEW: add total weighted amount in project list
NEW: add units in product list
NEW: add VAT ID in sepamandate document
NEW: add VAT rates in free zone for product/service in TakePOS
NEW: add weighted amount on project/opportunity
NEW: add width and height measures in product list
NEW: add WYSiWYG on member type's description
NEW: [Allow constants values to be overridden by environment variables]
NEW: Allow custom module class origine type in Mouvementstock
NEW: allow display extrafields on pdf
NEW: Allow extrafields on pdf : extend to line desc
NEW: allow time consumed to be linked to another task
NEW: Another way to navigate between pages for some lists
NEW: Add author column in the client/supplier invoice lists and into order list
NEW: bank account tags for invoice ODT template
NEW: Bar Restaurant tab and Auto order
NEW: better filter on shipment list as other list
NEW: Better php module view admin
NEW: Bookkeeping - Add link to document & pdf
NEW: Bookmarks are now in top menu bar
NEW: Can check all events in one click in setup of audited events
NEW: Can create an deposit from order using a percentage of qty.
NEW: Can edit option PDF_USE_ALSO_LANGUAGE_CODE from PDF setup page
NEW: Can enter and edit stripe credit card using the Stripe card ID
NEW: Can filter on donation status in list
NEW: Can replace a string into all pages in website module
NEW: Can select several fields to personalize list before submit.
NEW: Can select which element to export in export accounting documents.
NEW: can update contact in import model
NEW: Cash Fence in TakePOS
NEW: Categories and subcategories sorted by label in TakePOS
NEW: Categories for actioncomm
NEW: Category filter for bank and warehouse list
NEW: Chart of accounts to Ecuador
NEW: class tool for converting units
NEW: Close #13011 Add button create thirdparty when creating intervention
NEW: Colorful theme for TakePOS
NEW: columns units in product list
NEW: compatibility of translabel with more dictionaries
NEW: Confirm file delete on invoice card
NEW: "contact_civility" for ODT templates
NEW: CUPS printing compatibility for TakePOS
NEW: Customer command list - Add date start & date end
NEW: display weight in shipment list
NEW: Documentation about PHP support in Dolibarr
NEW: Donation - Update FR CERFA to 11580*04
NEW: Easier way to setup the different types of tax. Better visibility.
NEW: Expedition list - Add date start & date end
NEW: Experiment supplier packaging with option PRODUCT_USE_SUPPLIER_PACKAGING: Using price according to the minimum quantity
NEW: Export module, add extrafields for Contract and Contract line
NEW: Extend retained warranty to be  available for all invoices
NEW: French new regions
NEW: hook and data id
NEW: hook on ics generation to add more events in eventarray
NEW: hook on product load stats
NEW: If $dolibarr_main_force_https is set, the flag 'secure' on session
NEW: ignore dir for apple pay with stripe
NEW: Invoice list - Add date start & date end
NEW: invoice list: enable multicurrency columns
NEW: labels on reduction buttons in cash desk
NEW: Minimum sell prices taking into account in TakePOS
NEW: monthly view to enter time
NEW: Multiple sales in TakePOS
NEW: multiselect categorie client stats facturation
NEW: no confirm discard ticket if paid
NEW: not show linked table on add message action
NEW: only auto print paid ticket in cash desk
NEW: only show units columns in product list (not in service list)
NEW: order list: enable multicurrency columns
NEW: Overwrite tpl with module_part['tpl'] is deprecated. USe hooks
NEW: possibility to defined rounding rules by currency
NEW: possibility to show society info when print page
NEW: Povide a RSS Feed for blogposts
NEW: PRODUCT_SHOW_ORIGIN_IN_COMBO
NEW: Project task list, add column selector and extrafields
NEW: Propal list - Add date start & date end
NEW: propal list: enable multicurrency columns
NEW: RECEIPT_PRINTER_NB_CHARACT_BY_LINE and FIX: product label
NEW: Restore version of application on main screen (for screenshots)
NEW: Salaries list - Add date start & date end
NEW: search on key code "enter" if defined in TakePOS
NEW: set payment method on paid ticket in TakePOS
NEW: Show active widget state of a RSS feed
NEW: Show count of each category elements in category card
NEW: Show creator, last update user of category/tag in the information tab
NEW: Show list of users in the user category card
NEW: show messages on ticket card
NEW: show "New category" button in top of sub categories list
NEW: show project label in project index
NEW: Show units of products in stocks and hide total units if content is of diffents units
NEW: sorting elements on project overview
NEW: special option MAIN_CREATEFROM_KEEP_LINE_ORIGIN_INFORMATION to store in document line created form other documents lines the id of original lines and origin class line rather than origin object id and origin object type
NEW: stats invoice graph with 3 bars (3 years instead of 2)
NEW: supplier invoice list: enable multicurrency columns
NEW: supplier order list: enable multicurrency columns
NEW: supplier proposal list: enable multicurrency columns
NEW: Support of tag {line_pos} for line numbers for tables in ODT templates
NEW: Support some HTML contents into ODT documents
NEW: Parameters for Bar Restaurant are grouped in same tab
NEW: Takepos : Sort products by reference
NEW: Takepos supplements are supported.
NEW: The info_admin() can show text after click on other text
NEW: The module selection uses a KanBan view by default.
NEW: tooltip for Unit_type and scale in "Dictionary setup - Measuring Units"
NEW: tooltip notes with first public note and then private note
NEW: Tree view for sub-categories
NEW: Truncate columns names when too long and show full title as popup
NEW: upload odt models for invoices, order, proposal, thirdparties and shipments.
NEW: Use native --convert-to feature to convert to pdf
NEW: Add user on order list
NEW: Various payment list - Add search date start & date end & subledger account
NEW: visu FROM day TO day in permonth view
NEW: Website logs are now into a separated log file.
NEW: X-Axis on graph are shown verticaly when there is a lot of values.
NEW: Can force ref of a variant product

For developers or integrators:

NEW: Add a method $form->widgetForTranslation to allow any field of a form to be entered into different languages.
NEW: Add API to get types of expense reports
NEW: API filter bankaccounts by category
NEW: API filter contacts by category
NEW: API filter members by category
NEW: API filter projects by category
NEW: API filter thirdparty by category
NEW: API filter user by category
NEW: API filter warehouses by categorie
NEW: api for  get user's documents
NEW: api invoice get by ref
NEW: API to update purchase price.
NEW: Move engine to build charts from jflot to chart.js
NEW: Upgrade ace to 1.4.8 - Upgrade select2 to 4.0.13
NEW: Upgrade Stripe library to 6.43.1
NEW: Bookkeeping by account - Add selectfields & hook
NEW: Can force position of legend of graph on right (instead of top)
NEW: Can change destination of "Back to list" using a "backtolist" parameter
NEW: add more category types from hook
NEW: enable put for agendaevents api
NEW: filter by product on supplier order API
NEW: get documents for categories with RESP API
NEW: get proposal by ref with API
NEW: Hidden option MAIN_TEMP_DIR

WARNING:

Following changes may create regressions for some external modules, but were necessary to make Dolibarr better:
* PHP 5.5 is no more supported. Minimum PHP is now 5.6+.
* Default mode for GETPOST function is now 'alphanohtml' instead of 'none'. So check when you make POST or GET requests with
  HTML content that you make a GETPOST('myparam', 'restricthtml') or GETPOST('myparam', 'none') if you really need posted content without sanitizing
  the HTML code of content (in such a case, sanitize data later)
* Removed hidden constant MAIN_EXTRAFIELDS_IN_ONE_TD that was useless.
* Reference of object including a "/" are no more allowed. It is never used by default but to support setup that introduced it, the "/" will be replaced
  by a "_" automatically when a reference (with a custom numbering mask that use it) is generated.
* Library jflot (replace with chartjs) was removed.
* Library geoip (replaced with geoip2) was removed.
* Hidden constant COMMANDE_VALID_AFTER_CLOSE_PROPAL was renamed into ORDER_VALID_AFTER_CLOSE_PROPAL.
* Object field ref_int is deprecated and set to 'not used', method to fetch object by only ref_int is not supported anymore.
* UserGroup class has been refactored with new architecture. Triggers of class UserGroup are now USERGROUP_CREATE, USERGROUP_MODIFY, USERGROUP_DELETE
* A new way to navigate between pages in list is available. To use it (not mandatory), you must:
  - replace line $page = GETPOST('page', 'int') with $page = GETPOSTISSET('pageplusone') ? (GETPOST('pageplusone') - 1) : GETPOST("page", 'int');
  - remove input field in form '<input type="hidden" name="page" value="'.$page.'">';'
  - add parameter $pagenavastextinput to value 1 when calling print_barre_liste()

WARNING FOR DOLIWAMP USERS ONLY:

Only people that installed Dolibarr using the all-in-one auto-installer for Windows called "DoliWAMP" are concerned by the following warnings:

* DoliWAMP auto-installer for Windows is no more available on 32 bits systems. Use standard package if you need to use such architecture.
* It is not possible to migrate from an installation done with the old DoliWAMP auto-installer for Windows by using this new one.
  You must make a backup of your database, make a fresh installation using the new installer and reload your backup.
  Don't forget that DoliWAMP is a good solution to make a quick test of Dolibarr on your local computer but is not recommended as a production
  solution on a local desktop since a local desktop computer has often no backup and security policy, or not as good as on a server (when there is one).
  DoliWAMP remains a solution for fast test or demo purposes. Prefer using standard packages for production.


***** ChangeLog for 11.0.5 compared to 11.0.4 *****
FIX: $arraydefaultmessage is an object, as well as in /htdocs/core/class/html.formmail.class.php
FIX: 10.0 - pagination in prelevement/bons.php
FIX: 10.0 - undefined $langs if template file copy fails during activation of modContrat
FIX: 11.0 - fatal with postgres on contact/agenda.php
FIX: 11.0 - multicurrency amount not fetched when fetching payments from llx_paiement or llx_paiementfourn
FIX: 11.0 - when using pdftk as per hidden conf USE_PDFTK_FOR_PDF_CONCAT, check that the file exists before displaying a success message
FIX: #13841
FIX: #13877 - Can validate invoice if there is a credit note with VAT 0% on an invoice with other lines with a VAT non 0%
FIX: #13968
FIX: #14001
FIX: #14002
FIX: 9.0 - delete unused mandatory argument from migrate_clean_association: argument count mismatch causes a fatal error since php7
FIX: 9.0 - fatal during migration from 3.1 using PHP 7
FIX: Accountancy - Binding index - Add a filter on sql request for module Subtotal & Jalon
FIX: avoid error "Call to undefined function measuringUnitString()"
FIX: BlindBoolean SQL injection reported by Christian Weiler
FIX: Can create a credit note on situation invoice if previous is also
FIX: can install module even if (x) was appended during download.
FIX: copy value date of VariousPayment onto the new AccountLine
FIX: count of open day when date and start are not open should be 0
FIX: Default bank account was not loaded for document generation.
FIX: Do not show stats panel if the user does not have permissions
FIX: Fix link of the button to create a credit note and fix the awareness of a error that happen when wo create a credit note
FIX: force rounding 2 on export ld compta
FIX: free text on cash desk
FIX: links into emails of notifications
FIX: missing file manifest.json.php
FIX: missing GetNomURL Hook in warehouse class
FIX: missing hook init + table class + $page not set
FIX: missing rollbacks on trigger bad return
FIX: missing translation value for key "NoMorePredefinedProductToDispatch"
FIX: percent must be displayed on one line
FIX: php error if multicompany disabled
FIX: Privilege escalation reported by wizlynx WLX-2020-011
FIX: replace filter parameter "none" by "restricthtml"
FIX: Rounding Total TVA in "crabe" model pdf
FIX: Show ref_customer, amount on contract link object
FIX: Site ec.europa.eu has moved to https://
FIX: Tickets mail models doesn't work
FIX: vulnerability reported by wizlynx WLX-2020-012
FIX: We must only rename current bank receipt
FIX: when creating a VariousPayment, the value date is not copied onto the AccountLine that gets created at the same time, so the bank transaction's value date will be the payment date instead of the payment's value date
FIX: wrong url param
FIX: XSS using the renaming of .noexe files - reported by Nolan.

***** ChangeLog for 11.0.4 compared to 11.0.3 *****
FIX: #13749
FIX: #7594 Expense report multi pagebreak
FIX: Access to undeclared static property: Contact::$table_element
FIX: actions on supplier proposal not saved (bad trigger name)
FIX: Add function "completeTabsHead" to "addreplace" type hook.
FIX: All forms must use newToken()
FIX: Another "Access to undeclared static property: Contact::$table_element" && "Societe::$table_element"
FIX: author search supplier proposal list
FIX: A variable was erased by a temporary variable
FIX: Avoid infinite loop when a fetch is inside a compute field.
FIX: Backto link
FIX: Bad position of total in column
FIX: bad value in currency into discount created from down payment
FIX: buyprice extrafield langfile and tooltip
FIX: Buyprice was updated only if min price for this qty had same qty
FIX: Can switch from double to price type for extrafields
FIX: Can use decimal value in virtual products
FIX: child categories only with good entity rights
FIX: cloning of emailing when no content selected
FIX: closing tags
FIX: Combo list of available users to filter on the list of leaves.
FIX: Compatibility with multicompany, bad numerotation of task.
FIX: consistency of price w/wo vat wrong when price entered with tax
FIX: default value of selectMasssAction broken
FIX: draftordered replenish virtual stock
FIX: Error update SQL into stock reception
FIX: expensereport status in generated pdf
FIX: extra date field incorrect check
FIX: Extrafields of type price must be '' and not '0' if not defined
FIX: Foreign currency lost when splitting a discount
FIX: get remain to pay with rounding decimals
FIX: gzip and bzip2 must use option -f
FIX: IHM, unexpected quote
FIX: keep viewstatut for doli 3.5
FIX: Link missing into email of some notification
FIX: Look and feel v11
FIX: md stylesheet to be included by external modules like eldy
FIX: missing array option
FIX: missing default accountancy product buy code
FIX: missing fk_bank during export of suppliers invoices
FIX: missing member entity
FIX: missing selectedlines on supplier order but checkbox are displayed
FIX: Missing token and take into account max date when it can.
FIX: model export list must be sorted by label
FIX: multicurrency manage on hidden conf SUPPLIER_PROPOSAL_UPDATE_PRICE_ON_SUPPlIER_PROPOSAL
FIX: Must escape shell
FIX: Must exclude logs and some dirs for compressed backup
FIX: ordered stock already in $stock
FIX: picture migration script from doli 9.0
FIX: print pictures on shipment docs
FIX: product get purchase prices
FIX: product purchase prices
FIX: Protection when database has a corrupted product id
FIX: remove unused var, $usercancreate can be change by Multicompany
FIX: replenish stock to buy
FIX: Sanitizing menu parameter
FIX: Send email from bulk action of list of thirdparties
FIX: setup of suggested payment mode on proposals and orders
FIX: Several pb in export of documents
FIX: Situation invoice take into account the credit notes.
FIX: some others modules (like subtotal) use other product_type than 0 or 1 AND must not be considered in this report
FIX: sort by default role makes no sense
FIX: sort on company on member list
FIX: TakePOS buying price
FIX: text version of html emailing (removed the body style)
FIX: The "test smtp connectivity" failed on page to setup mass emailing
FIX: Error logs an Orderline::delete error, but this is an Orderline::insert error
FIX: Translation of tooltips of extrafields
FIX: Use getNomURL instead of hard coded link. Fix limit.
FIX: Use of image into free text for PDF if DOL_DATA_DIR is outside of
FIX: viewstatut to search status
FIX: we must export company mail address on contact vcard only if contact email address is empty
FIX: when we filter a list on a view status, we want this filter to be on bookmark that we create
FIX: Wrong Sql on getListOfTowns api method
FIX: wrong user right's name to top menu "commercial"
FIX: XSS Vulnerability reported by Mehmet Kelepçe / Gais Cyber Security

***** ChangeLog for 11.0.3 compared to 11.0.2 *****
FIX: unit price for selected supplier products not set. NaN was used.
FIX: use bad var to check if total is positive for each VAT rate when validating an invoice
FIX: status missing from last customer invoices box when using MAIN_STATUS_USES_CSS
FIX: translations for "orders" not loaded in the homepage box
FIX: #13194
FIX: #13274 cannot add or update 0 value for an int or double extrafield
FIX: #13285 SQL error during migration with pgsql
FIX: #13294
FIX: #13313
FIX: Clone Fourn Command, add line's extrafields
FIX: cols parameter not propagated to tpl
FIX: CSRF error when creating an intervention
FIX: date order was -1D and desc with label repetition
FIX: empty of series in graph of product distribution
FIX: fk_type subscription list via api REST
FIX: link when using anchor on "/" in website module
FIX: menu export document was not visible when using "simple accounting"
FIX: missing class declaration
FIX: missing global $conf
FIX: Missing token in some forms (avoid unset POST errors)
FIX: params of setEventMessage($langs->trans('ErrorProductClone')...
FIX: Remove unexisting link
FIX: mass action on stock movements
FIX: substitute lines dates values on doc generator (ODT, ...)
FIX: Ticket - Load Cache Messages Ticket, wrong message's status
FIX: Ticket Public  - Private messages are displayed
FIX: wrong include - replace extrafields_create.tpl.php to extrafields_add.tpl.php

***** ChangeLog for 11.0.2 compared to 11.0.1 *****
FIX: #10309
FIX: #13110
FIX: #13118
FIX: #13124
FIX: #13131
FIX: #13135
FIX: #13146
FIX: #13198
FIX: #13175
FIX: #13182
FIX: #13183
FIX: #13184
FIX: #13263
FIX: #13267
FIX: an external user can not approve
FIX: API Get list of documents for supplier_invoice
FIX: API to push an expense report
FIX: API upload/download doc for expensereport
FIX: Avoid to download the export if we just press enter to refresh form
FIX: Bad link to template invoices
FIX: Bad sort link in accounting report
FIX: Bad translation for productlot EatBy and SellBy
FIX: better method to check user rights AND usergroup rights !
FIX: CA by product list filter
FIX: CSS
FIX: Disable js if no javascript
FIX: duplicate class name into some log lines
FIX: etrafield with visibilty=5 were not in read only.
FIX: excess paid from situation invoices not counted when calculating remain to pay.
FIX: Force FEC export to txt format.
FIX: Free input for email no more visible.
FIX: Keep assigned users in session when loading projects and tasks
FIX: List of viewed projects too large in task widget.
FIX: Menu truncated. Add tooltip to have all content.
FIX: Missing field "billed" in export.
FIX: missing "statut" for getNomUrl() function
FIX: modFournisseur is required by modSupplierProposal
FIX: Multicompany compatibility
FIX: must be == and not =
FIX: option for topbar search and bookmarks
FIX: option MAIN_OPTIMIZEFORTEXTBROWSER
FIX: some responsive troubles
FIX: round MT in accountancy books
FIX: search with '0'
FIX: sort link
FIX: SQL Overload in default contact trigger.
FIX: SQl syntax error.
FIX: Submit of documents for supplier invoices.
FIX: timezone must be tzserver and not tzuser as on contract card
FIX: token in barcode tools page missing
FIX: Bad name of trigger PROPAL_SUPPLIER_TRIGGER, should be PROPOSAL_SUPPLIER_TRIGGER
FIX: Type of contact for event does not exists and not supported
FIX: Type of contact not saved when creating a contact
FIX: typo on ckeck method
FIX: undefined function measuringUnitString in product list
FIX: Usage of project not available in export.
FIX: wrong test
FIX: z-index for moretabsList with constant MAIN_MAXTABS_IN_CARD
FIX: Use GETPOST instead of POST
FIX: HTML Injection
FIX: Visualization rights correction on last modified contacts box.
FIX: Vulnerability in module from modulebuilder.
FIX: Vulnerability reported by code16

***** ChangeLog for 11.0.1 compared to 11.0.0 *****
FIX: advanced target emailing sql and ergonomy.
FIX: After import of a website template, home page was not set.
FIX: Avoid deletion of bank record if in accounting
FIX: compatibility with multicompany (avoid duplicate data)
FIX: Confusion between 'bank reconciled' and 'accounted'. Show both data.
FIX: Count of Stripe payment mode must take test/live into account
FIX: Creation of Stripe card from backoffice must return a clean message
FIX: CVE-2019–17223
FIX: CVE-2019–17223
FIX: CVE-2020-7994
FIX: CVE Need permission to be able to develop modules
FIX: #13053
FIX: Disable ticket status change if ticket closed
FIX: doc of dictionnary API
FIX: expedition ceate line new parameter is not required.
FIX: export ledger
FIX: FEC export have specific name
FIX: Filenames must not contains non ascii char or we will get non ascii
FIX: Filter on list of events were lost after "Back to list"
FIX: hasDelay for retained warranty
FIX: If we can change vendor status, we must be able to chane vendor code
FIX: links in products/services index
FIX: Log of authentication ok or ko + CVE-2020-7996
FIX: Look and feel v11
FIX: Mail smtps truncated if content has a line with single .
FIX: missing hook parameter
FIX: Missing include
FIX: need weight short label in shipping doc
FIX: Picture of contact not visible in tooltip
FIX: Problem with column label in subscription list
FIX: ref_client not visible in tooltip.
FIX: search filter on extrafields were not restored after "Back to list"
FIX: situation invoice: allow excess paid to be converted to discount
FIX: situation invoice: bad amount for previous payments because of local variable overwriting a more global one
FIX: situation invoice: can't convert excess received to discount & bad previous payment amount
FIX: SQL request and phpunit
FIX: Update export_files.php
FIX: Use ref into label of ticket message
FIX: use "usergroup" instead of "user"
FIX: Warning on admin/export_files
FIX: #10203
FIX: default filtering for 'select' extrafields should use "=", not "LIKE"
FIX: #11975 When a product is split between multiple pages in a document, prices/quantity/etc appear on the last relevant page
FIX: #12760 #12763 #12755 #12765 #12751
FIX: #12874
FIX: #12892
FIX: #12908 User login with credentials from self-subscription form fails
FIX: #12932
FIX: #12966
FIX: #12973
FIX: #12974
FIX: #12975
FIX: #12978
FIX: #12986
FIX: #12991
FIX: #12992
FIX: #12995
FIX: #13018 Extrafields Supplier invoice
FIX: #13019
FIX: #13022
FIX: #13028
FIX: #13038 ExpenseReport PDF - custom category description is not correct
FIX: #13046 More complete
FIX: #13048
FIX: #13050
FIX: #13077 Replace left join with inner join (left join was useless)
FIX: #13085
FIX: #13094
FIX: #13096
FIX: #13100


***** ChangeLog for 11.0.0 compared to 10.0.0 *****
For Users:

NEW: Module BOM is now stable.
NEW: Module MO (Manufacturing Order) is available with experimental status.
NEW: Can set the Address/Contact by default on third parties.
NEW: Add a dictionary to edit list of Social networks.
NEW: A nicer dashboard for open elements on Home page.
NEW: Add task widget and add task progress bar
NEW: Support of deployment of metapackages
NEW: Menu "Export accounting document" to generate a zip with all documents requested by a bookkeeper is now stable.
NEW: Add button "Save and Stay" in website editor of pages.
NEW: Accountancy - Can add specific widget in this accountancy area.
NEW: Accountancy - Add export model LDCompta V9 & higher
NEW: Accountancy - Add permission on export, delete operations in ledger
NEW: Can defined alternative profiles (email and signatures) for users.
NEW: add ability to edit price without tax before adding a line of a predefined product.
NEW: Add a tab to setup "Opening hours" of company (information only).
NEW: Add attendee to ical export + cleanup.
NEW: Add bank data of users into the expense report exports.
NEW: add clone customers prices in clone product or service.
NEW: Add column of module source and POS terminal in the invoice list.
NEW: Add column last modification date into the table of targets for emailing.
NEW: Add column VAT rate in product list
NEW: add constant DISPATCH_FORCE_QTY_INPUT
NEW: Add constant MAIN_DISABLE_GLOBAL_WORKBOARD to disable workboard in home page
NEW: add country code in import product model
NEW: Add 'Direct Cash Payment' button in TakePOS
NEW: Add odt support to supplier orders
NEW: Add feature to search a string into website containers
NEW: Add GET and POST /supplierinvoices/payments REST API endpoints.
NEW: Show progress bar for declared progression of tasks.
NEW: Add last change date in page "Other setup". Can sort page on name/date.
NEW: Add link to export targets of an emailings into a CSV file.
NEW: Add link to the public interface on the ticket card.
NEW: Add location into event tooltip. Use full day for fullday events
NEW: add MAIN_LANGUAGES_ALLOWED constant to limit languages displayed.
NEW: add MAIN_SHOW_COMPANY_NAME_IN_BANNER_ADDRESS constant.
NEW: add mass actions in shipment list.
NEW: add minimum stock filter in load warehoues for product form.
NEW: add name_alias in fields used for quick search.
NEW: add new rule fetchidfromcodeandlabel for categories import.
NEW: add office phone for salespresentatives
NEW: add office phone & job on user tooltips
NEW: Add option MAIN_PDF_FORCE_FONT_SIZE
NEW: Add option MEMBER_CAN_CONVERT_CUSTOMERS_TO_MEMBERS
NEW: Add option WORKFLOW_CAN_CREATE_PURCHASE_ORDER_FROM_PROPOSAL
NEW: Add pagination on list of object of a category
NEW: add parent category id or label in import category module
NEW: add parent id or ref column in warehouse import
NEW: Add search into template
NEW: Add shipment widget
NEW: Add statistics on product into contracts
NEW: Add status of warehouse in the tooltip of a warehouse.
NEW: add supplier's product list
NEW: add units fields in buying price tab of product card
NEW: Add units in select products lines
NEW: Add upload document on account statement
NEW: Add widgets for BOMs and MOs.
NEW: Amount invoiced column in proposal list
NEW: Ask the new label and new dates in confirm popup when cloning tax
NEW: auto set closing date and user on invoice
NEW: Avoid wrap between picto and text on getNomUrl
NEW: Balance Stripe connect account for supplier
NEW: Bank Add an option for colorize background color of debit or credit movement
NEW: Beautify the select box of warehouses
NEW: Add birthday widget for members
NEW: Widgets uses fiscal year.
NEW: Can change supplier when cloning a Purchase Order.
NEW: can choose lines to keep while creating order from origin
NEW: Can crop/resize image attached on a bank record
NEW: Can edit date or RUM mandate.
NEW: Can edit link to the translation page in website module
NEW: Can edit the price of predefined product during adding in documents
NEW: Can enter price tax incl on vendor proposal and purchase orders
NEW: Can filter on description on bank account transaction lists.
NEW: Can filter on label on invoice in accounting vendor binding pages
NEW: Can load multilang translation in same step than fetch_lines
NEW: Can restrict access using DAV module to some host IPs only
NEW: Can restrict API usage to some IP only
NEW: Can select website templates from available default templates with a preview.
NEW: Can set a squarred icon on your company setup
NEW: can specify hour start end for selectDate and step for minutes
NEW: Categories/Tags are also available on warehouses
NEW: Check if a resource is in use in an event
NEW: Compute column value from others columns in import module
NEW: Copy linked categories on product clone process.
NEW: Default mode for Stripe is STRIPE_USE_INTENT_WITH_AUTOMATIC_CONFIRMATION
NEW: Digitaria model for numbering accountancy thirdparty
NEW: Display membership in takepos if member linked to the thirdparty
NEW: Display supplier in objectline if defined
NEW: Add default duration of subscriptions on members type
NEW: Email template for Takepos (to send invoice)
NEW: Expense request and holiday validator fields
NEW: Export ledger table in Charlemagne format
NEW: Extend option ORDER_ADD_ORDERS_WITH_PARENT_PROD_IF_INCDEC for all virtual product stats (renamed into PRODUCT_STATS_WITH_PARENT_PROD_IF_INCDEC)
NEW: Value "None" to unbind an invoice line and its accounting account is more visible
NEW: FCKeditor setup for tickets
NEW: The default theme of TakePOS work better on smartphones.
NEW: GeoIP v2 support is natively provided -> So IPv6 is supported
NEW: List by closing date on order list and proposal list
NEW: Look and feel v11: Some setup pages are by default direclty in edit mode.
NEW: Management of retained warranty on situation invoices
NEW: Mass email action on invoice list use billing contact if exists
NEW: more living colors for charts and option for "color bind" people
NEW: Supports multiple payments in a TakePOS sale
NEW: multiselect with checkbox in categories/tags search for product list
NEW: Option to allow to create members from third-party
NEW: Platform compliance with Stripe Connect
NEW: print / send email form in TakePOS
NEW: Public holidays are now in a dictionary table (no more hard coded per country)
NEW: Better performance by reducing the $companystatic calls on some pages.
NEW: Replace the "info" tab on contract with the more complete "agenda" tab.
NEW: Save user of last modification in donation record.
NEW: Show html combo list instead input text for extrafields typed as list.
NEW: Show POS application and the terminal used on invoice card.
NEW: Add categories/tags for stocks.
NEW: Support Net Measure in product's card.php
NEW: Extrafields separator can be collapsed or not
NEW: Extrafields support on Leave requests.
NEW: Extrafields support on Salaries.
NEW: Extrafields support in Product supplier prices.
NEW: Add extrafields for warehouses
NEW: Add extrafields in export of expense report (and holiday)
NEW: The integrity checker now show also the expected size of files.
NEW: The order method in purchase order is now mandatory when recording an order.
NEW: update / delete stripe account for supplier
NEW: Use the gender of member for picto in member lists.
NEW: Use the squarre logo as favicon of pages
NEW: VAT list - Add date start & date end in filters
NEW: widget box for supplier orders awaiting reception
NEW: Update translations
NEW: #4301

For Developers or integrators:

NEW: Compatible with PHP 7.4
NEW: Code for extrafields uses the new array $extrafields->attributes
NEW: Can set a filter on object linked in modulebuilder.
NEW: Can defined a position of numbering submodules for thirdparties
NEW: Add option multiselect for developers on the selector of language.
NEW: Add a manifest.json.php file for web app.
NEW: Support of deployement of metapackages
NEW: Removed deprecated code that create linked object from ->origin
NEW: experimental zapier for dolibarr
NEW: Accountancy - Add hook bookkeepinglist on general ledger
NEW: Can update product type with the update method.
NEW: add API shipment mode dictionnary
NEW: Add API to get Country by code and iso
NEW: Add API to get objects by ref, ref_ext, ...
NEW: Add anonymous telemetry
NEW: Add a category to a contact in API
NEW: Add fk projet on stock movement
NEW: Add hidden option to set fields for the quick search on products.
NEW: add hook on commongeneratedocument
NEW: Add hook on fileupload.class.php to enable modules to override…
NEW: Add hooks on index pages
NEW: adding 'formObjectOptions' hooks loading at card.php of adherents module
NEW: Add method getStructuredData for website
NEW: Add payments GET and POST REST API endpoints for supplierinvoices.
NEW: Add POST /bankaccounts/transfer REST API endpoint.
NEW: add "printBucktrackInfo" hook, an external module can add info
NEW: Add trigger DIRECT_DEBIT_ORDER_CREATE on widthdraw is missing
NEW: API to post documents for "product" and Delete document
NEW: add new function "setEntity()" and better compatibility with Multicompany
NEW: Can add a button "Create" after combo of object with modulebuilder.
NEW: contacts type dictionnary in api_setup.class.php
NEW: Look and feel v11: Introduce CSS "trforbreak"
NEW: list of measuring units API
NEW: get social networks  dictionary by API
NEW: Get thirdparty's salesrepresentatives by API
NEW: get user connected informations in REST API
NEW: mode for list thirdparty API (add easy filter for supplier only)
NEW: purchase_prices API
NEW: Provides more complete demo data
NEW: Module builder can generate CSS of JS file.
NEW: Use a dedicated css for the pencil to edit a field.
NEW: multilangs in fetch_lines
NEW: Add more complete info for triggers actioncom
NEW: add multicurrency rate at currency list API
NEW: Add 2 hidden options to set the default sorting (sort and order) on document page.
NEW: Add hidden option to update supplier buying price during receptions.
NEW: Add hidden option PROPOSAL_SHOW_INVOICED_AMOUNT (not reliable if one invoice is done on several order or several proposal)
NEW: Add hidden option SUPPLIER_ORDER_CAN_UPDATE_BUYINGPRICE_DURING_RECEIPT for add possibility to update supplier buying price in the reception on a supplier order
NEW: Add hidden option THIRDPARTY_PROPAGATE_EXTRAFIELDS_TO_ORDER to copy extrafields from third party to order.
NEW: Add hidden options to send by email even for object with draft status.
NEW: Update jquery library to 3.4.1
NEW: Upgrade ACE editor to v1.4.6

WARNING:

Following changes may create regressions for some external modules, but were necessary to make Dolibarr better:
* Properties ->libelle_incoterms were renamed into ->label_incoterms
* Removed the method liste_array() of project class. It was not used by core code.
* The function show_theme() hase been renamed into showSkins()
* Rename 'module_part' parameter into 'modulepart' into document APIs, for consistency.
* The deprecated method get_OutstandingBill has been removed. You can use getOutstandingBills() instead.
* The hook "moreFamily" must return payment into var "totalpayment" and no more "paiement" (english replace french).
* Removed deprecated method actioncomm->add(), use create() instead
* If you have developed your own emailing target selector and used parent::add_to_target(...), you must now use parent::addToTargets(...)
* Removed function dol_micro_time. Use native PHP microtime instead.
* The trigger BON_PRELEVEMENT_CREATE has been renamed into DIRECT_DEBIT_ORDER_CREATE.
* The constant INVOICE_SHOW_POS_IN_EXPORT has been renamed into INVOICE_SHOW_POS.
* If your logo is no more visible on the menu bar, you must upload a new logo into 'Home-Setup-Company/Organization' to have it visible again.
* All properties 'libstatut', 'labelstatut', 'labelstatus' were renamed into 'labelStatus'.
* All properties 'labelstatusshort' and 'labelstatut_short' were renamed into 'labelStatusShort'.
* All properties 'type_libelle' were renamed into 'type_label'.
* Renamed property of thirdparty "statut_commercial" into "status_prospect_label"
* The jquery plugin/dependency multiselect has been removed. It was not used by Dolibarr core.


***** ChangeLog for 10.0.7 compared to 10.0.6 *****
FIX: 10.0 - missing translations for "orders" homepage "orders" box
FIX: 10.0 - status missing from last customer invoices box when using MAIN_STATUS_USES_CSS
FIX: 10.0 - translations for "orders" not loaded in the homepage box
FIX: #10309
FIX: #12875
FIX: #12932
FIX: #12966
FIX: #12973
FIX: #13304
FIX: advanced target emailing sql and ergonomy
FIX: an external user can not approved
FIX: Bad translation for productlot EatBy and SellBy
FIX: better check
FIX: better method to check user rights AND usergroup rights !
FIX: CA by prod list filter
FIX: can be a string or integer
FIX: Check on unicity on prof id was not triggered sometimes
FIX: clone of purchase order
FIX: compatibility with multicompany (avoid duplicate data)
FIX: complex export model loading
FIX: date filter not used if no operator
FIX: date order was -1D and desc with label repetition
FIX: default lang selection when filter
FIX: dom and missing param
FIX: drafts are now implemented for stats
FIX: Error in log for email sending with smtps was not complete
FIX: Extrafield position in export field list must respect "pos" field
FIX: FEC export format
FIX: FEC export have specific name
FIX: fetching account on current entity
FIX: Filenames must not contains non ascii char or we will get non ascii
FIX: fk_type subscription list via api REST
FIX: Force FEC export to txt format
FIX: get remain to pay with rounding decimals
FIX: Invert isSellerInEEC and isBuyerInEEC
FIX: keep assigned users in session when loading projects and tasks
FIX: length, width and height units coherence in product table
FIX: links in products/services index
FIX: Mail smtps truncated if content has a line with single .
FIX: missing array option
FIX: missing global $conf
FIX: missing hook parameter
FIX: Missing Linked objects Fichinter Ref. in PDF formats
FIX: missing "statut" for getNomUrl() function
FIX: multicompany for discount
FIX: must be == and not =
FIX: Problem with column label in subscription list
FIX: regex for include or exclude categories in full arbo
FIX: Remove unexisting link
FIX: remove unused var, $usercancreate can be change by Multicompany
FIX: require category class in extrafield
FIX: round MT in accountancy books
FIX: search with '0'
FIX: send expense report mail in HTML format
FIX: SQL request and phpunit
FIX: substitute lines dates values on doc generator (ODT, ...)
FIX: test on 0 better than isset
FIX: The "automatic bind" was linked EEC to export accountancy code
FIX: thirdparty alias name desappeared if we change country with THIRDPARTY_SUGGEST_ALSO_ADDRESS_CREATION conf
FIX: timezone must be tzserver and not tzuser as well as on contract card
FIX: typo on ckeck method
FIX: use "usergroup" instead "user"
FIX: Visualization rights correction on last modified contacts box
FIX: Warning on admin/export_files
FIX: We want to be able to import data for extrafields of entity 0 too
FIX: when we filter a list on a view status, we want this filter to be on bookmark that we create
FIX: wrong test
FIX: XSS vulnerability in description of list of audit events.
FIX: z-index for moretabsList with constant MAIN_MAXTABS_IN_CARD

***** ChangeLog for 10.0.6 compared to 10.0.5 *****
FIX Regression of 10.0.5 to create/edit proposals and orders.
FIX: #12760 #12763 #12755 #12765 #12751
FIX: add product qty in shipment already sent (fix for option STOCK_CALCULATE_ON_SHIPMENT_NEW)
FIX: an issue that shows all entities stock
FIX: class Facture undefined in displaying margin information
FIX: error 500 when getting margin info for objects other than invoices
FIX: Loan card - Wrong language key used
FIX: Missing language key for MAIN_MAXTABS_IN_CARD
FIX: product with empty stock were not visible
FIX: remove backward compatibility projectid and uses object id instead
FIX: Some issues on salary payment
FIX: Some problems on conciliation with others modules
FIX: typo on language key
FIX: url new for task time spent in project element tab
FIX: uses GETPOSTISSET instead of GETPOST for projectfield
FIX: var transkey not defined in input hidden
FIX: wrong var name and avoid warning

***** ChangeLog for 10.0.5 compared to 10.0.4 *****
FIX: 10.0: add URL param "restore_last_search_values=1" to all backlinks pointing to lists
FIX: 10.0: do not display single-letter values (indicating duration unit without value) in product list
FIX: #12473
FIX: #12481 : fix ticket creation from thirdparty, mission $socid var
FIX: #12482
FIX: #12644
FIX: #12665 Mass invoice validation with stock management
FIX: #12688
FIX: #12745
FIX: add and modify category translate form with posted values on errors
FIX: add URL param "restore_last_search_values=1" to all backlinks that point to a list
FIX: CommandeFournisseurLigne update function must not be able to return other value than 1 if success
FIX: contact card state address selected after filling address
FIX: dol_string_nohtmltag when there is html with windows EOL "<br>\r\n"
FIX: filter language is an array
FIX: first col at wrong position in Export 2007 (new)
FIX: getrights() request
FIX: Invoice Situation integration into Margin
FIX: missing nl2br conversion
FIX: not fee in payout list
FIX: product_fourn_price_id was assigned too late for logPrice() function
FIX: Reduce number of request for list of products
FIX: set due date in object in create invoice
FIX: units traductions for selectUnits() function
FIX: when we need to bill several orders, order lines unit is not on bill lines
NEW: 9.0: allow users to use the mysqldump '--quick' option

***** ChangeLog for 10.0.4 compared to 10.0.3 *****
FIX: The pdf templates were using the large logo making PDF too large (and edition of proposal, order, invoice VERY slow)
FIX: #12258
FIX: #12319 Restore feature ACCOUNTANCY_AUTOFILL_ACCOUNT_WITH_GENERIC.
FIX: #12356
FIX: #12372
FIX: #12385
FIX: Advisory ID: usd20190053
FIX: Advisory ID: usd20190067
FIX: Avoid fatal error when creating thumb from PDF
FIX: compatibility with Multicompany
FIX: display job of contact list
FIX: Extrafields missing in export of expense report
FIX: Hook getAccessForbiddenMessage was missing parameters
FIX: limit 20 prevent to see all products/services
FIX: Search on leave request ref
FIX: security check. A user can see holiday with link without permissions
FIX: Set unpaid of expense report
FIX: shipping extrafields line
FIX: the SELECT examine more than MAX_JOIN_SIZE rows #12305
FIX: triggers: directories read with opendir() never closed
FIX: we need to be able to recalculate tva only if invoice not in accountancy
FIX: wrong invoice id for fetchObjetctLinked

***** ChangeLog for 10.0.3 compared to 10.0.2 *****
IMPORTANT : This version fixes a serious bug in saving the units of weight, size, surface and volume on product card.
The unit were not saved correctly in database making calculation on shipments wrong.
Update to this version must be done if you use them and have installed version 10.0.0, 10.0.1 or 10.0.2 and set some products after installing or upgrading to one of this version.
Once update is done you must then edit (manually) the product that has bad unit to set the correct unit to have features restored.

FIX: #11702
FIX: #11861 No consistent code to manage measuring units
FIX: #11942
FIX: #12026
FIX: #12040
FIX: #12041
FIX: #12054
FIX: #12083
FIX: #12088
FIX: CVE-2019-17578 CVE-2019-17577 CVE-2019-17576
FIX: Clean the + of categories on the product view only in POS module
FIX: access to public interface when origin email has an alias.
FIX: Alias name is not into the email recipient label.
FIX: allow standalone credit note even if no invoice
FIX: an admin can not access his own permissions after enabling advanced permissions
FIX: Attachement of linked files on ticket when sending a message
FIX: avoid non numeric warning
FIX: Bad currency var used in stripe for connect
FIX: Bad list of ticket on public interface for ticket emailcollector
FIX: Can't modify vendor invoice if transfered into accountancy
FIX: change product type must be allowed if we activate hidden conf
FIX: colspan on VAT quadri report
FIX: CSS
FIX: Debug feature orderstoinvoice for suppliers
FIX: do not output return code on screen after a select of bank account
FIX: Edit of ticket module parameters erased others
FIX: empty cache when we want to load specific warehouses in select
FIX: escape email alias
FIX:  expedition.class.php
FIX: Export of leave request show the number of open days
FIX: Filtering the HTTP Header "Accept-Language".
FIX: Filter on project on ticket list
FIX: Filter "Open all" of ticket was ko.
FIX: Force downlaod of file with .noexe as octet-stream mime type
FIX: form not closed.
FIX: hidden conf to prevent from changing product_type
FIX: If product account not suggested during bind, it is not preselected
FIX: If we share invoice, we need to see discount created from a deposit on each entity
FIX: Import of product using units
FIX: label of thirdparty is wrong on open project list
FIX: Look and feel v10
FIX: missing begin()
FIX: missing "$this->id" in "fetch" function
FIX: navigation on ticket tab of projects
FIX: new invoice with generic thirdparty in takepos
FIX: Pb in units of shipments
FIX: regression with option to hide picto on top menu
FIX: selection of project i am contact of.
FIX: Send email from expense report card.
FIX: shipping card: missing user error messages when classifying closed or billed
FIX: SQL injection on qty
FIX: stripe payment when there is a quote into address
FIX: Substitution of __PROJECT_XXX__ not done
FIX: TakePOS no invoice validation control and good payment translate
FIX: the access of the bank account of one user
FIX: top menu right padding
FIX: Update of leave request when CSRF with token is on
FIX: Var not enough sanitized
FIX: wrong test
FIX: XSS
FIX: Payment from POS ware not recorded.
FIX: Can validate invoice with amount including tax of zero for the case of having a final invoice with
     VAT that includes a deposit without vat.

***** ChangeLog for 10.0.2 compared to 10.0.1 *****
FIX: #10460 compatibility with MariaDB 10.4
FIX: #11401 Adherent unknown language key
FIX: #11422 Can't edit his own events with standard rights
FIX: #11427 require product class (fixes POST /supplierinvoices REST API endpoint)
FIX: #11570
FIX: #11591 FIX: #11592
FIX: #11671 CVE-2019-15062
FIX: #11672
FIX: #11685
FIX: #11702
FIX: #11711
FIX: #11720
FIX: #11746 Unable to modify amount of insurance of a loan
FIX: #11752
FIX: #11789 FIX: #11790
FIX: #11804 list of tickets from a customer card display ALL tickets
FIX: #11834
FIX: add char $ and ; in sanitizing of filenames
FIX: add comment before protected functions
FIX: add log and type of content in dolWebsiteOutput and
FIX: add repair.php option 'restore' to restore user picture after v10
FIX: amount opened on thirdparty card dont care of credit note not converted
FIX: API of documents work with value 'thirdparty'
FIX: author in message / ticket API
FIX: avoid SQL error if fk_project is empty during update
FIX: avoid Warning: A non-numeric value encountered
FIX: bad consistency in list of invoice for direct debit order
FIX: bad error management in zip compress and web site export
FIX: bad substitution for extrafields type checkbox
FIX: better help message with multicompany
FIX: calculation of $products_dispatched
FIX: Can't add a new chart of account
FIX: Can't delete a draft leave even if it should
FIX: Can't save setup of mailman module
FIX: column jabberid missing
FIX: Confirmation of deletion
FIX: Consistency in direct debit order lists
FIX: Content send before header warning
FIX: credit note can be split
FIX: credit note used on list
FIX: CSS was saved on wrong website
FIX: delivery extrafields
FIX: Disabling a website does not put it offline
FIX: display only stripe sources for customer
FIX: display payment intent in stripe's charge list
FIX: document list for products in API
FIX: dol_thirdparty_id for stripe PI
FIX: Do not show tooltip if tooltip is empty
FIX: duplicate css tag, decrease padding-bottom for boxes in eldy theme
FIX: duration when creating service
FIX: EDB-ID:47370
FIX: Enable web site
FIX: error management when adding a property with type real
FIX: Fatal situation if payment removed on expense report. Action
FIX: filepath of generated documents doesn't handle products with special characters
FIX: for MAIN_MAXTABS_IN_CARD = $i card
FIX: gzip and bzip2 must use option -f
FIX: it was possible to create cashfence without entering data
FIX: javascript error when using dol_use_jmobile=1
FIX: logout redirect to takepos.php
FIX: Look and feel v10
FIX: Make protected all pfd models functions
FIX: management of extrafields in modulebuilder
FIX: missing div for buttons in tax, loan, various payment modules
FIX: missing include (dol_convert_file not found)
FIX: Missing some replacements in website module
FIX: missing test on permission on button to delete ledger record
FIX: Missing the filter fields in export of expense report and leaves
FIX: Missing ticket icon on md theme
FIX: Missing transaction
FIX: Mode smartphone was not triggered when there is too loo menu
FIX: Must escape shell
FIX: Must exclude logs and some dirs for compressed backup
FIX: name and position of hook FIX: #11710
FIX: Not showing MAIN_INVERT_SENDER_RECIPIENT when edit field
FIX: Nowrap missing on amount in boxes
FIX: Option to use ZipArchive instead of PclZip bugged with large files.
FIX: order or proposals billed if both workflow conf activated
FIX: permission check on API intervention
FIX: phpcs
FIX: placement function
FIX: qty in invoice list on product's stats
FIX: remove disabled product type from product list
FIX: Return code of pdf_einstein.modules.php and proformat
FIX: round for application fee in stripe
FIX: Sens of the balance (Debit - Credit in accountancy not contrary)
FIX: Several pb in export of documents
FIX: SQL syntax error and CSRF check on VAT reports
FIX: takepos layout clear or focus search
FIX: too many record in sql request. When a criteria is a filter, we must
FIX: Translation of month
FIX: USEDOLIBARREDITOR not always set
FIX: VAT number for Monaco (it uses FR)
FIX: vulnerability in uploading file found by 美创科技安全实验室
FIX: wrong display (and hidden input) for already dispatched quantity
FIX: wrong parameters (same error in branch 9, 10, develop)
FIX: Wrong variable. Must be PROJECT_HIDE_UNSELECTABLES

***** ChangeLog for 10.0.1 compared to 10.0.0 *****
FIX: #10930
FIX: #10984
FIX: reposition on "Build backup" button
FIX: #11400
FIX: #11412
FIX: #11460
FIX: #11463
FIX: #11466
FIX: #11492
FIX: #11498
FIX: #11505
FIX: #11506
FIX: #11507
FIX: #11509
FIX: #11537
FIX: #11543
FIX: #11553
FIX: #11576
FIX: #11584
FIX: #11590
FIX: accounting mode must be taken from global conf, because there's no way to choose a mode with interface
FIX: Add message from public interface
FIX: add missing hook calls
FIX: Add warning when setup is strange
FIX: ajax call for line positioning when CSRFCHECK_WITH_TOKEN is on
FIX: API return 404 sometimes even if API exists
FIX: Attachment was lost when we validate an expense report
FIX: avoid conflict with "$classname" in card.php
FIX: Bad sql request
FIX: better compatibility with multicompany transverse mode
FIX: Better PHP compatibility
FIX: Block to link with tickets
FIX: Can't submit a ticket from public interface
FIX: categories import: prevent mismatch between category type and object type
FIX: Closing ticket from public interface
FIX: Column 'paid' missing in expense report
FIX: compatibility mysql 8. rank is reserved
FIX: Computed field were not calculated into lists.
FIX: Content of email for subscription
FIX: correct error in files with multiple spaces
FIX: CVE-2019-11199
FIX: delete of links between objects
FIX: div not balanced
FIX: do not return formatted prices in json string
FIX: duplicate on the check (TODO field $onetrtd not used ?)
FIX: element name in update_price
FIX: empty product_use_units in product configuration
FIX: expedition card: infinite loop for printObjectLine hook if return > 0
FIX: extrafield loading bug due to assumption that an object is a third party while it may be a contact if MAIN_USE_COMPANY_NAME_OF_CONTACT is set.
FIX: Fatal error on dol_htmloutput_mesg with corrupted array
FIX: Fatal situation if payment removed on expense report. Action
FIX: FEC Format - Missing date_creation in general ledger when you add a new transaction
FIX: FEC Format - Save translation of the journal label in database & nowrap on amount
FIX: floating point precision errors in the triggers of the workflow module
FIX: for #11232
FIX: format of field with type timestamp
FIX: fournrprice log for insert
FIX: help text
FIX: import filter error
FIX: __INFOS__ tag not exists
FIX: issue #9300: install error with PostgreSQL when using custom table prefix
FIX: Language key
FIX: Limit of uploaded files (max_post_size was not used)
FIX: list of balance of leaves
FIX: minor spelling issues
FIX: missing "dropdown-icon" replacement
FIX: Missing field "Conciliated" into bank transaction export
FIX: missing filter by current contact
FIX: missing token
FIX: Missing where on entity
FIX: move sql request in INNER JOIN
FIX: name was able to be in field but went back to new line
FIX: Nowrap on amount
FIX: Online payment
FIX: on shipment delete confirm dialog, a new checkbox allows the user to choose if they want their stock re-incremented after the deletion.
FIX: option EXPORT_LABEL_FOR_SELECT to restore compatibility in export
FIX: Option THIRDPARTY_SUGGEST_ALSO_ADDRESS_CREATION
FIX: outdated phpdoc
FIX: Permission for BOM menu
FIX: permission to delete a draft purchase order
FIX: phpcs
FIX: Position was lost when we edit the line of template invoice
FIX: product_use_units was set to 0 each time a conf in block other was set
FIX: propal createFrom hook: undefined parameter attached
FIX: Responsive of public interface of ticket
FIX: search by phone pro
FIX: Setup of TakePos was not possible after a clean install
FIX: Show list of events on tickets
FIX: socpeople assigned list in action com list
FIX: SQL problem on donation & nowrap on amount
FIX: stock increase on shipment deletion if STOCK_CALCULATE_ON_SHIPMENT_NEW: is set
FIX: stripe webhook ID constant set
FIX: summary of time spent in preview tab of projects
FIX: the feature to bill time spent was not enabled.
FIX: The new feature to attach document on lines was not correclty
FIX: The proposed new supplier code does not work
FIX: this function can not be private
FIX: tk9877 - PDF rouget requires product.lib.php (otherwise measuring_units_string() is not defined)
FIX: Update the file index table when we validate/rename a ref.
FIX: use rounding to compare the amounts
FIX: We must save code instead of value in database for template invoice modelpdf
FIX: we need to be able to add freeline with qty between 0 & 1 in supplierorder line
FIX: We should remove property comments only for project and task api.
FIX: When saving an action it didn't save the label based on the type of event if the label is empty and the type is customized
FIX: when STOCK_CALCULATE_ON_SHIPMENT_NEW: is set, deleting a "closed" shipment now increases stock as expected
FIX: wrong path sociales/index.php doesnt exist anymore


***** ChangeLog for 10.0.1 compared to 10.0.0 *****
FIX: #10930
FIX: #10984
FIX: reposition on "Build backup" button
FIX: #11400
FIX: #11412
FIX: #11460
FIX: #11463
FIX: #11466
FIX: #11492
FIX: #11498
FIX: #11505
FIX: #11506
FIX: #11507
FIX: #11509
FIX: #11537
FIX: #11543
FIX: #11553
FIX: #11576
FIX: #11584
FIX: #11590
FIX: accounting mode must be taken from global conf, because there's no way to choose a mode with interface
FIX: Add message from public interface
FIX: add missing hook calls
FIX: Add warning when setup is strange
FIX: ajax call for line positioning when CSRFCHECK_WITH_TOKEN is on
FIX: API return 404 sometimes even if API exists
FIX: Attachment was lost when we validate an expense report
FIX: avoid conflict with "$classname" in card.php
FIX: Bad sql request
FIX: better compatibility with multicompany transverse mode
FIX: Better PHP compatibility
FIX: Block to link with tickets
FIX: Can't submit a ticket from public interface
FIX: categories import: prevent mismatch between category type and object type
FIX: Closing ticket from public interface
FIX: Column 'paid' missing in expense report
FIX: compatibility mysql 8. rank is reserved
FIX: Computed field were not calculated into lists.
FIX: Content of email for subscription
FIX: correct error in files with multiple spaces
FIX: CVE-2019-11199
FIX: delete of links between objects
FIX: div not balanced
FIX: do not return formatted prices in json string
FIX: duplicate on the check (TODO field $onetrtd not used ?)
FIX: element name in update_price
FIX: empty product_use_units in product configuration
FIX: expedition card: infinite loop for printObjectLine hook if return > 0
FIX: extrafield loading bug due to assumption that an object is a third party while it may be a contact if MAIN_USE_COMPANY_NAME_OF_CONTACT is set.
FIX: Fatal error on dol_htmloutput_mesg with corrupted array
FIX: Fatal situation if payment removed on expense report. Action
FIX: FEC Format - Missing date_creation in general ledger when you add a new transaction
FIX: FEC Format - Save translation of the journal label in database & nowrap on amount
FIX: floating point precision errors in the triggers of the workflow module
FIX: for #11232
FIX: format of field with type timestamp
FIX: fournrprice log for insert
FIX: help text
FIX: import filter error
FIX: __INFOS__ tag not exists
FIX: issue #9300: install error with PostgreSQL when using custom table prefix
FIX: Language key
FIX: Limit of uploaded files (max_post_size was not used)
FIX: list of balance of leaves
FIX: minor spelling issues
FIX: missing "dropdown-icon" replacement
FIX: Missing field "Conciliated" into bank transaction export
FIX: missing filter by current contact
FIX: missing token
FIX: Missing where on entity
FIX: move sql request in INNER JOIN
FIX: name was able to be in field but went back to new line
FIX: Nowrap on amount
FIX: Online payment
FIX: on shipment delete confirm dialog, a new checkbox allows the user to choose if they want their stock re-incremented after the deletion.
FIX: option EXPORT_LABEL_FOR_SELECT to restore compatibility in export
FIX: Option THIRDPARTY_SUGGEST_ALSO_ADDRESS_CREATION
FIX: outdated phpdoc
FIX: Permission for BOM menu
FIX: permission to delete a draft purchase order
FIX: phpcs
FIX: Position was lost when we edit the line of template invoice
FIX: product_use_units was set to 0 each time a conf in block other was set
FIX: propal createFrom hook: undefined parameter attached
FIX: Responsive of public interface of ticket
FIX: search by phone pro
FIX: Setup of TakePos was not possible after a clean install
FIX: Show list of events on tickets
FIX: socpeople assigned list in action com list
FIX: SQL problem on donation & nowrap on amount
FIX: stock increase on shipment deletion if STOCK_CALCULATE_ON_SHIPMENT_NEW: is set
FIX: stripe webhook ID constant set
FIX: summary of time spent in preview tab of projects
FIX: the feature to bill time spent was not enabled.
FIX: The new feature to attach document on lines was not correclty
FIX: The proposed new supplier code does not work
FIX: this function can not be private
FIX: tk9877 - PDF rouget requires product.lib.php (otherwise measuring_units_string() is not defined)
FIX: Update the file index table when we validate/rename a ref.
FIX: use rounding to compare the amounts
FIX: We must save code instead of value in database for template invoice modelpdf
FIX: we need to be able to add freeline with qty between 0 & 1 in supplierorder line
FIX: We should remove property comments only for project and task api.
FIX: When saving an action it didn't save the label based on the type of event if the label is empty and the type is customized
FIX: when STOCK_CALCULATE_ON_SHIPMENT_NEW: is set, deleting a "closed" shipment now increases stock as expected
FIX: wrong path sociales/index.php doesnt exist anymore

***** ChangeLog for 10.0.0 compared to 9.0.0 *****
For Users:
NEW: Module "Ticket" is available as a stable module.
NEW: Module "Email Collector" is available as a stable module.
NEW: Module "TakePOS" is available as a stable module.
NEW: Experimental module "Vendor receptions".
NEW: Experimental module "BOM".
NEW: Accounting - Add default accounting account for member subcriptions.
NEW: Accounting - More comprehensive menu.
NEW: Agenda/event - add description column available in list (hidden by default).
NEW: Add accounting account for result.
NEW: Add accounting code for EEC sales and export sales on products.
NEW: Add a security permission to edit php dynamic content on the WebSite module.
NEW: Attached document on bank account are now visible in automatic ECM.
NEW: Add Autofill Remainder Amount picto on the Expense Report Payment Page.
NEW: Add contact status in category export
NEW: Add Default Warehouse to user record (if module stock is on)
NEW: Add employee/user to subledger account list
NEW: Add gender in member card
NEW: Add getFormatedCustomerRef and getFormatedSupplierRef methods
NEW: Add history to view and print previous sales on TakePos.
NEW: Add import of accounting account for intra/export selling on product card
NEW: Adding code to show update date of supplier price shown
NEW: Add line total on list of payments
NEW: Add LinkedIn field in social network module
NEW: Add more complete error messages in log on stripe payments
NEW: Add no_email field in contact list
NEW: Add notes are show in tooltips
NEW: Add option DONATION_USE_THIRDPARTIES in admin of membership module
NEW: Add option STOCK_SHOW_VIRTUAL_STOCK_IN_PRODUCTS_COMBO
NEW: add page to setup opening hours of the company
NEW: add payments table to pdf of expense report
NEW: add payment terms to invoices list
NEW: Add picto of deletion on mass action combo lists
NEW: add product extrafields available into shipping export
NEW: add ref supplier on supplier invoice
NEW: Add stats on entries & movements by fiscal year
NEW: Add subledger in various payment module
NEW: Add tag for ODT generation for localtax rates
NEW: Add the now link when creating expense report
NEW: Ask date of invoice when using the Clone feature.
NEW: auto event msg
NEW: Automatically binding for intra/export accountancy code in customer list
NEW: automatic / manual selector form
NEW: Better explanation for setup of WebDav module
NEW: Can add more lines on situation invoices at end of project when there is extra to add.
NEW: Can change the customer account of an instance
NEW: Can choose the root category to show products for TakePOS module
NEW: Can edit supplier on draft order supplier
NEW: Can enter price with or without tax when entering expense repor line
NEW: Can filter on the date of period for social contributions
NEW: Can generate invoices from the timespent entered on a project
NEW: Can update product supplier price ref
NEW: Can upload files from the edit page of expense report
NEW: Color for hover and for checked line is on by default
NEW: Column of p...arent company is available in list of third parties
NEW: conditionnal add member button by statut
NEW: constant KEEP_DISCOUNT_LINES_FROM_ORIGIN
NEW: Contact related items tab
NEW: Can create of supplier invoice from a reception
NEW: Ensure External RSS Links Open in New Window
NEW: Export available for reception module
NEW: Extend import option to Order's card and Propal's card
NEW: filter by thirdparty on report CA by prod/serv
NEW: Save space by moving the meteo on the title line
NEW: Get the list of groups of a user with the REST API.
NEW: Hidden option MAIN_CAN_EDIT_SUPPLIER_ON_SUPPLIER_ORDER to edit supplier on draft supplier order
NEW: Improve Displaying Shortcut Access Keys in Navigation.
NEW: Improve Expensereport, Inverse Receiver.
NEW: Improve pdf description item visibitity.
NEW: Introduce a config parameter $dolibarr_main_instance_unique_id
NEW: Introduce css "nobottomiftotal"
NEW: Introduce PhpSpreadsheet for export (need php5.6+)
NEW: Invoice creation from the timesheet
NEW: Can list remote stripe's payout in a dedicated page.
NEW: Manage account sell_intra & sell_export in page accoutancy admin default product
NEW: Manage loan schedule.
NEW: Manage status of member types.
NEW: Mass action "create bills" for validated reception
NEW: Measuring unit are now defined into an editable dictionary. Add product size/unit into product import.
NEW: Template pdf 'canelle_reception' displays linked reception lines.
NEW: Moral/physic status can be defined at member type level
NEW: Pagination into list of time spent.
NEW: Performance enhancement (Replace dirname(__FILE__) with __DIR__)
NEW: POS support in order (ex: online cart).
NEW: Preview of images into the filemanager component.
NEW: Resource module can be used in products/services (in a dedicated tab)
NEW: Retrieve invoice infos from order when billing shipment
NEW: Save and display type of membership in subscription table for more explicit historic
NEW: Setup default thirdparty type (customer or prospect/customer)
NEW: Add shipping "set draft" button and can update lines.
NEW: show in blod, the invoice amount where we came from, when making payment
NEW: Show product dimensions in product tooltips.
NEW: Show the latest date of subscription in member statistics reports.
NEW: Sort list of templates alphabetically
NEW: Stripe Payment Intent (need option to use this new Stripe api method)
NEW: Can support barcode on supplier price references.
NEW: Support tag {ccc} on payment ref
NEW: The preview of PDF files generates only 1 png file, even if several pages.
NEW: Can select a Thirdparty object in donation module if option ON.
NEW: Tooltip with VAT amount and price incl tax on lines of objects.
NEW: Unsubscribed emails are now stored in a dedicated table.
NEW: Update working chkbxlst filter for lists.
NEW: Use ajax switch into setup of donation.php and multi-currency module.
NEW: use recipient language when generating the fullname for emails.
NEW: When you create product or service, sell accountancy account by default is suggested.
NEW: Widget birthdays of the month.
NEW: Option in workflow module to set a reception billed on validate supplier bill.
NEW: Autocompletion on lists should be available on mobile applications.
NEW: Add mass action to close several members.
NEW: Add hidden option ADD_UNSPLASH_LOGIN_BACKGROUND for random background
NEW: Add hidden option to be ready for BREXIT

For Developers:
NEW: Module "DebugBar" is available as a stable module.
NEW: Add API REST for donations
NEW: Add a script 'purge-data.php' to purge data older than a defined creation date
NEW: Add constant XFRAMEOPTIONS_ALLOWALL
NEW: Add function isValidVATID() to heck syntax of a VAT ID/number.
NEW: Add document's product support in APIs
NEW: Add REST API: get the list of objects in a category.
NEW: Update Stripe library to 6.35
NEW: Upgrade jquery lib to 3.3.1
NEW: Add hook 'addHtmlHeader()'
NEW: Add hook 'createRecurringInvoices()'
NEW: Add hook 'afterSelectContactOptions'
NEW: Add hook 'getAccessForbiddenMessage'
NEW: Add hook support in accountancy index
NEW: Add hook support in list of template invoices
NEW: Add parameter 'replaceambiguouschars' on getRandomPassword function
NEW: Add property 'noteditable' in modulebuilder
NEW: Add the current modulepart into the Conf class object
NEW: Add trigger FICHINTER_UNVALIDATE
NEW: Add visibility with value 4 in framework to define fields to show
NEW: More option to tune initialization of a new module with modulebuilder.
NEW: Add REST API to list currencies
NEW: REST API Proposal, Orders, Invoices: Add contact details
NEW: hidden option to change concat order of description/product label.
NEW: Enhance management of webhooks
NEW: Generation of doc by modulebuilder can include README and CHANGELOG
NEW: massfilesarea feature is possible for external modules
NEW: Show list of enabled modules in dol_print_error().
NEW: Simplification of CSS styles of default themes.
NEW: Clean code of a lot of deprecated code.
NEW: Add hidden option to set a search entry to the top
NEW: add hidden option DISPLAY_DISCOUNTED_SUPPLIER_PRICE
NEW: add hidden option MAIN_DEFAULT_LANGUAGE_FILTER
NEW: add hidden option NO_CONCAT_DESCRIPTION
NEW: Add hidden option ACCOUNTANCY_COMBO_FOR_AUX
NEW: Add Hidden option OVERRIDE_VAT_FOR_EXPENSE_REPORT
NEW: add hidden option MAIN_DOC_UPLOAD_NOT_RENAME_BY_DEFAULT
NEW: Hidden conf to improve pdf desc item visibitity
NEW: Look and feel v10 - Add CSS 'tabBarNoTop'


WARNING:

Following changes may create regressions for some external modules, but were necessary to make Dolibarr better:
* PHP 5.4 is no more supported. Minimum PHP is now 5.5+.
* The PHP extension php-intl is not mandatory and must be installed to have new features working correctly.
* Method GetUrlTrackingStatus were renamed into getUrlTrackingStatus for consistency with naming rules.
* API getListOfCivility has been renamed into getListOfCivilities for consistency with naming rules.
* Deprecated function img_phone as been removed. You can use img_picto(..., 'call|call_out') instead.;
* Files for variables of themes were renamed from graph-color.php into theme_vars.inc.php to match naming
  convention of extension .inc.php for files to be included.
* All methods set_draft() were renamed into setDraft().
* Signatures of methods createFromClone() has been standardized. All methods requires the object User as first parameter.
* Removed deprecated function function test_sql_and_script_inject that was replaced with testSqlAndScriptInject.
* Method load_measuring_units were renamed into selectMeasuringUnits and select_measuring_units was deprecated.
* Hidden option CHANGE_ORDER_CONCAT_DESCRIPTION were renamed into MAIN_CHANGE_ORDER_CONCAT_DESCRIPTION.
* Method dolEscapeXML was moved from functions.lib.php into function2.lib.php (not used enough to be loaded by default).
* Removed deprecated use of string in dol_print_date(). Only date allowed.
* Deprecated property ->fk_departement is now ->state_id everywhere.
* Removed the method 4 of GETPOST (to get $_COOKIE). It was not used and not recommanded to use in Dolibarr.
* Column llx_facture.facnumber change to llx_facture.ref
* Variable $dolibarr_main_cookie_cryptkey is no more created at install (it was not used by Dolibarr). A new variable
  called $dolibarr_main_instance_unique_id is now generated at each installation. It will be used by some future features.


***** ChangeLog for 9.0.4 compared to 9.0.3 *****
FIX: #5249
FIX: #11025
FIX: #11032
FIX: #11097
FIX: #11169
FIX: #11202
FIX: #11244
FIX: #11296
FIX: #11316
FIX: #11335
FIX: Add missing end date of subscription in export
FIX: A user may read holiday and expense report without permissions
FIX: better syntax
FIX: condition
FIX: confirmation of mass email sending + option MAILING_NO_USING_PHPMAIL
FIX: crabe pdf: bad detailed VAT for situation invoices, in situations S2 and above
FIX: default value for duration of validity can be set from generic
FIX: do not include tpl from disabled modules
FIX: Error management when MAILING_NO_USING_PHPMAIL is set
FIX: Even with permission, can't validate leave once validator defined.
FIX: extrafield list search: SQL error when field is multiselect
FIX: if last char of customercode is accent making the truncate of first
FIX: Import of chart of account
FIX: in edit mode, dictionary inputs do not escape the string inside the 'value' attribute, causing errors if there are any double quotes
FIX: invalid link on user.fk_user
FIX: invoice class: bad SQL request if product type not set
FIX: javascript error when ckeditor module not enabled
FIX: mail presend: can overwrite a file previously uploaded (Issue #11056)
FIX: mass send mail
FIX: missing compatibility with multicompany transverse mode
FIX: missing llx_const encrypt
FIX: modulebuilder: hardcoded llx_
FIX: Not showing Contract and Project columns on ficheinter list
FIX: only profid1 to 4 were editable for pdf option to show. Not 5 and 6.
FIX: productaccount buylist with pages
FIX: remove isolated transaction commit
FIX: security (a user can read leave or holiday of other without perm.
FIX: situation invoices: bad detailed VAT in situations following the first one
FIX: situation invoices: block progress percentage change for discount lines
FIX: syntax error
FIX: the id was not loaded in fetch of accounting system
FIX: try to use WHERE EXISTS instead of DISTINCT
FIX: use dol_sanitizeFileName() function to remove double spaces in filenames, as well as done on document.php when we want to download pdf
FIX: Use of cron with multicompany
FIX: var name
FIX: we need to fetch fourn invoice with ref in current entity
FIX: Wrong stock movement on supplier credit notes
FIX: Import of record in ledger

***** ChangeLog for 9.0.3 compared to 9.0.2 *****
FIX: #11013
FIX: #11041
FIX: actioncomm: sort events by date after external calendars and hook (into 7.0)
FIX: better test
FIX: Combo list was limited to 20 in stock correction
FIX: Confusion between expired and late
FIX: Cursor pointer in payment screen for autofill
FIX: CVE-2019-11199
FIX: CVE-2019-11200
FIX: CVE-2019-11201
FIX: Default value on form to send email
FIX: error messages not displayed
FIX: Massive debug in lettering function
FIX: missing compatibility with multicompany
FIX: missing global $user
FIX: missing situation invoice in list
FIX: MultiEntity in lettering functionality
FIX: Product accountancey sell intra code must be visible if main feature level 1
FIX: ref for table without ref manager are set to NULL.
FIX: Sending email to mass actions send same email on same customer
FIX: Several fixes on import of services/products
FIX: shipping default warehouse if only one warehouse
FIX: sortfield on lettering function
FIX: Status of opportunity should never be -1
FIX: test to display create invoice button on supplier_order card
FIX: The autocopy feature was ko for suppliers
FIX: Total per day in timespent per week
FIX: Total per day shows 00:00 if the total time spent is equal to 12:00
FIX: Update/delete currency on same languages
FIX: Wrong variable name make contact of supplier order not used on PDF.
FIX: Add hidden option MAIN_PDF_HIDE_SITUATION to hide situation (quick hack to fix output pb).
FIX: attached files list with link file was broked

***** ChangeLog for 9.0.2 compared to 9.0.1 *****
FIX: #10822
FIX: Accountancy - Format EBP import
FIX: A page of a site replaced with another when switching in edit mode
FIX: Autodetect buy price for invoices autogenerated with templates.
FIX: Avoid error 500 when extension php-intl not loaded
FIX: bad check on type of expense report (mandatory status not working)
FIX: Bad label of status for members (must be short version in list)
FIX: Can not create contract with numbering module without autogen rule
FIX: Can't set default value of extrafield of type varchar
FIX: check only if invoice module is enabled (bank is check after)
FIX: counter of permissions in badge was wrong
FIX: default value of language of thirdparty
FIX: Don't show accountingjournal:getNomUrl without data
FIX: Duplicate executeHook function
FIX: Edit of personalized groups
FIX: Error with various & salary payment on project
FIX: extrafields always visible on view mode
FIX: function not found
FIX: If we build one invoice for several orders, we must put the ref of
     orders on lines.
FIX: expensereport must be in $check array
FIX: missing entity filter and wrong var name
FIX: Missing field "In sale" in list
FIX: missing hook completeTabsHead in margins module
FIX: missing hook in agenda export
FIX: missing vat_src_code when inserting an expense report line
FIX: More complete auto setup of barcode module
FIX: need to round with 2 decimals to avoid movements not correctly balanced
FIX: no need to test anything to display documents tabs on expense report
FIX: old export models was not visible
FIX: Param keepn must be 1 when dol_escape_htmltag used for textarea
FIX: possibility to set up payment mode when invoice module is disabled
FIX: problem with sign of various payment in project preview
FIX: Remane of project
FIX: setup of module export
FIX: several hooks in shipping/delivery cards
FIX: supplier discount was not retrieved when choosing a product
FIX: The minimum amount filter does not work in the VAT report per customer
FIX: Tooltip on click was ko on smartphone
FIX: translation
FIX: useless join
FIX: Vat src code lost after editing expense report line
FIX: we need to keep originline special_code
FIX: Can't insert if there is extrafields mandatory on another entity.
FIX: error in create object when 2 extra fields are mandatory in 2 different entities
FIX: when we create deposit with multi tva, we mustn't add line if amount = 0 (example when we have a 100% reduc on one of origin invoice line)
FIX: wrong redirect link on holiday refuse
NEW: Add more complete error messages in log on stripe payments

***** ChangeLog for 9.0.1 compared to 9.0.0 *****
FIX: #10381
FIX: #10460 compatibility with MariaDB 10.4
FIX: #10485
FIX: #10638
FIX: Accountancy - Adding transaction with multicompany uses all the time 1st entity
FIX: actioncomm export: ORDER BY clause is in wrong export property + event type filter does not work
FIX: add fk_unit on addline action
FIX: adding css by page if url is externam
FIX: Bad link in menu manager
FIX: better test on fetch
FIX: can't add lines on invoices
FIX: Check for old picture name if the new one was not found
FIX: could not create several superadmin in transversal mode
FIX: creation of menu entry with parent id not int
FIX: creation of new left menu entry
FIX: Default language of company is not set
FIX: error on setup of password if pass generators have a .old file.
FIX: error report not returned
FIX: expedition: reset status on rollback + replace hardcoded status with const
FIX: fetch module / pos source
FIX: fk_default_warehouse missing in group by
FIX: function sendEmailsReminder isn't completely developed, then MAIN_FEATURES_LEVEL must be 2 to "use" it
FIX: if empty error message, we just see "error" displayed
FIX: label of bank account
FIX: line edit template: keep fk_parent_line
FIX: Mark credit note as available for credit note in other currency
FIX: missing access security checking with multicompany
FIX: missing entity filter in function "build_filterField()" (export module)
FIX: missing $ismultientitymanaged for previous/next ref
FIX: Missing province in export of invoice
FIX: must fetch member in current entity
FIX: positive values creating diff on addline rounding
FIX: positive values IN supplier credit notes creating diff on addline rounding
FIX: Price in combo list of service does not use the correct price level
FIX: project_title for display of getNomUrl()
FIX: same thing here
FIX: Show button POS Ticket only if invoice was generated by POS
FIX: supplier invoice payment total doesn't care about deposit or credit
FIX: supplier invoice product stats total ht is line total not invoice total
FIX: The notes was also copied on invoice
FIX: Transaction on leave approval and decrease ko if setup not complete
FIX: Translation not loaded by scheduled jobs
FIX: [URGENT] broken feature, "$usercancreate" is for Dolibarr 9
FIX: we want to be able to reopen fourn credit note
FIX: wrong feature2 when user rights "group_advance" is used
FIX: wrong merged conflict
FIX: wrong tests on fetch
NEW: Add protection to avoid packaging if files non indexed exists

***** ChangeLog for 9.0.0 compared to 8.0.0 *****
For Users:
NEW: Stable module: DAV (WebDAV only for the moment)
NEW: Stable module "Skype" has been replaced with module "Social Networks" to support more services.
NEW: Stable module "Module Builder"
NEW: Stable module: Website
NEW: Experimental module "TakePos"
NEW: Experimental module "Ticket"
NEW: Experimental module "Data Privacy"
NEW: Experimental module "Email Collector"
NEW: Dolibarr can provide information in page title when multicompany is enabled of not, making
     Android application like DoliDroid able to provide native features for multicompany module.
NEW: Compatibility with PHP 7.3 =>
NEW: Add admin page for modulebuilder
NEW: Add civility in list of members. Close #9251
NEW: Add configuration to disable "customer/prospect" thirdparty type
NEW: Add CONTRACT_ALLOW_TO_LINK_FROM_OTHER_COMPANY and CONTRACT_HIDE_UNSELECTABLES by SELECT_HIDE_UNSELECTABLES
NEW: Add __DAY_TEXT__ and __MONTH_TEXT__ substitutions vars
NEW: Add due date column in payment lists
NEW: Add email in event history, for reminder email of expired subsription
NEW: Add event tab on resource record
NEW: Add FEC Export in accountancy
NEW: Add filter on staff range in list of thirdparties
NEW: Add a first complete template of website
NEW: Add format code into exported filename of ledger
NEW: Add hidden option EXPENSEREPORT_DEFAULT_VALIDATOR_UNCHANGEABLE
NEW: Add hidden option MAIN_DOCUMENTS_DESCRIPTION_FIRST
NEW: Add link to inventory code
NEW: Add more common social networks fields for business
NEW: Add option PDF_DISABLE_MYCOMPANY_LOGO to disable logo on PDF
NEW: add option PROPOSAL_AUTO_ADD_AUTHOR_AS_CONTACT
NEW: Add option to display thirdparty adress in combolist
NEW: Add option to swap sender/recipient address on PDF
NEW: Add option to display thirdparty adress in combolist
NEW: Add project on payment of salaries
NEW: Add SHIPPING_PDF_HIDE_WEIGHT_AND_VOLUME and
NEW: Add somes hooks in bank planned entries
NEW: Add supplier ref in item reception page
NEW: Advanced permission to ignore price min
NEW: Allow to enter a timespent with a numeric value
NEW: Automatic position of scroll when creating an extrafield
NEW: Can add autorefresh=X in any URLs to refresh page after X seconds
NEW: can add project's task to agenda on create event form
NEW: Can delete a website in experimental website module
NEW: Can disable meteo on smartphone only
NEW: Can export/import a website template
NEW: Can filter on EEC, not EEC, etc... in binding step of accountancy
NEW: Can mix offset before and after with rules for due date of invoices
NEW: Can record the supplier product description
NEW: Can select several prospect level in thirdparty filter.
NEW: Can set 2 url in url field of thirdparty
NEW: Can set if a field is mandatory on form level.
NEW: Can set the default focus of each page.
NEW: Add category filter on user list
NEW: Change forgotten password link in general parameters
NEW: Child label of variants change if parent label changes
NEW: Compatibility with new Paybox HMAC requirement
NEW: Each user can set its prefered default calendar page
NEW: Enhancement in process to make manual bank conciliation
NEW: Enhancement in the generic file manager
NEW: Extrafield totalizable
NEW: Hidden conf INVOICE_USE_DEFAULT_DOCUMENT
NEW: hidden conf to search product by supplier ref
NEW: hidden constant to be able to use a thirdparty for donation
NEW: hidden option to define an invoice template for each invoice type
NEW: Highlight lines on lists when they are checked
NEW: Notification module support expense report+holiday validation and approval
NEW: On customer/supplier card, add simple tooltip to amount boxes
NEW: Page to check if the operations/items created between two dates have attached item(s) and possibility to download all attachements
NEW: possibility to add all rights of all modules in one time
NEW: redirect if only one result on global search on card
NEW: Permission to ignore price min
NEW: Can build an archive of full documents directory from backup page
NEW: tag odt line_product_ref_fourn for supplier doc lines
NEW: The binding step in accountancy has a country filter with autocompletion
NEW: Top menu is always on screen with MD theme.
NEW: Withdraw request massaction can include already partially paid invoices
NEW: Option "Simplify interface for blind persons"
NEW: Generic cash fence feature (compatible with several POS modules)

For developers:
NEW: Add lib for multiselect with checkboxes
NEW: Add function isValidMXRecord
NEW: Add hook changeRoundingMode in update_price
NEW: Add hook formconfirm to contractcard
NEW: Add hook for virtual stock
NEW: ADD url to see the last version of a external module
NEW: Can enable a module, even external module, from command line
NEW: Can set a tooltip help text on extrafields
NEW: Add product search from barcode via REST api
NEW: can add documents on agenda events using API REST
NEW: Can set the datestart and dateend of cron job into module descriptor
NEW: Close #9296 Add field ref_ext into llx_categorie
NEW: move ticket dictionary in API /setup
NEW: PHPUnitTest on Loan class #3163
NEW: Code changes to be more compatible with PSR2
NEW: Removed trigger USER_LOGOUT, USER_LOGIN, USER_LOGIN_FAILED (Some hooks are already dedicated for that)
NEW: Add agenda documents in API REST
NEW: Add "checked" field for new list engine compatibility
NEW: REST API improvements
NEW: Save external payment IDs into table of payment
NEW: triggers add commercial and del commercial
NEW: #9236 Allow to import shipment lines via API
NEW: ADD civility list in API
NEW: support selllist in the  module builder
NEW: optional param to show a specific extrafield
NEW: hook formConfirm always called if hooked
NEW: hook on dispatch order fourn

WARNING:

Following changes may create regressions for some external modules, but were necessary to make Dolibarr better:
* If you use some links like viewimages.php?modulepart=mycompany&file=... in your external modules, you must
  replace them with links like viewimages.php?modulepart=mycompany&file=logos/... (note that link change only for
  modulepart=mycompany that now works like others).
* Hidden option MAIN_PDF_SHIPPING_DISPLAY_AMOUNT_HT has been renamed into SHIPPING_PDF_DISPLAY_AMOUNT_HT
* Remove the no more used and deprecated dol_print_graph function


***** ChangeLog for 8.0.6 compared to 8.0.5 *****
FIX: #11244
FIX: #11316
FIX: Add missing end date of subscription in export
FIX: A user may read holiday and expense report without permissions
FIX: better syntax
FIX: condition
FIX: confirmation of mass email sending + option MAILING_NO_USING_PHPMAIL
FIX: crabe pdf: bad detailed VAT for situation invoices, in situations S2 and above
FIX: default value for duration of validity can be set from generic
FIX: do not include tpl from disabled modules
FIX: Error management when MAILING_NO_USING_PHPMAIL is set
FIX: Even with permission, can't validate leave once validator defined.
FIX: extrafield list search: SQL error when field is multiselect
FIX: if last char of customercode is accent making the truncate of first
FIX: in edit mode, dictionary inputs do not escape the string inside the 'value' attribute, causing errors if there are any double quotes
FIX: invalid link on user.fk_user
FIX: invoice class: bad SQL request if product type not set
FIX: mail presend: can overwrite a file previously uploaded
FIX: mail presend: can overwrite a file previously uploaded (Issue #11056)
FIX: mass send mail
FIX: missing compatibility with multicompany transverse mode
FIX: modulebuilder: hardcoded llx_
FIX: Not showing Contract and Project columns on ficheinter list
FIX: remove isolated transaction commit
FIX: security (a user can read leave or holiday of other without perm.
FIX: situation invoices: bad detailed VAT in situations following the first one
FIX: situation invoices: block progress percentage change for discount lines
FIX: syntax error
FIX: try to use WHERE EXISTS instead DISTINCT
FIX: use dol_sanitizeFileName() function to remove double spaces in filenames, as well as done on document.php when we want to download pdf
FIX: var name
FIX: we need to fetch fourn invoice with ref in current entity
FIX: Wrong stock movement on supplier credit notes

***** ChangeLog for 8.0.5 compared to 8.0.4 *****
FIX: #10381
FIX: #10460 compatibility with MariaDB 10.4
FIX: #11025
FIX: Accountancy - Add transaction with multicompany use all the time 1st entity
FIX: Accountancy - Format EBP import
FIX: actioncomm export: ORDER BY clause is in wrong export property + event type filter does not work
FIX: actioncomm: sort events by date after external calendars and hook
FIX: action list: add printFieldListSelect and printFieldListWhere hooks
FIX: add fk_unit on addline action
FIX: avoid php warning
FIX: bad sql request
FIX: better method
FIX: better test
FIX: better test on fetch
FIX: broken external authentication module feature and avoid warning
FIX: Can not create contract with numbering module without autogen rule
FIX: can't add lines on invoices
FIX: Can't generate invoice pdf
FIX: Can't insert if there is extrafields mandatory on another entity.
FIX: Can't insert if there is extrafields mandatory on another entity. FIX: Can't set default value of extrafield of type varchar
FIX: Check for old picture name if the new one was not found
FIX: Civility not saved when creating a member.
FIX: $conf->fournisseur->commande->enabled doesn't exist, we must use $conf->fournisseur->enabled
FIX: could not create several superadmin in transversal mode
FIX: credit note can have negative value
FIX: Default value on sales representative on third party creation
FIX: Don't show journal:getNomUrl without data
FIX: Erreur dans le Total
FIX: error messages not displayed
FIX: expedition: reset status on rollback + replace hardcoded status with const
FIX: Fix PHP warning "count(): Parameter must be an array..."
FIX: fk_default_warehouse missing in group by
FIX: function sendEmailsReminder isn't completely developed, then MAIN_FEATURES_LEVEL must be 2 to "use" it
FIX: holidays get natural_search if search params are set only
FIX: if empty error message, we just see "error" displayed
FIX: if(!method_exists(dol_loginfunction))
FIX: If we build one invoice for several orders, we must put the ref of order on the line to not lose information.
FIX: in fact expensereport must be in $check array
FIX: Interface regression for bind people. Fix option MAIN_OPTIMIZEFORTEXTBROWSER
FIX: line edit template: keep fk_parent_line
FIX: Loan impossible to account
FIX: Mark credit note as available for credit note in other currency
FIX: missing access security checking with multicompany
FIX: missing entity filter and wrong var name
FIX: missing entity filter in function "build_filterField()" (export)
FIX: Missing field in import/export of users
FIX: missing hook completeTabsHead in margins module
FIX: missing $ismultientitymanaged for previous/next ref
FIX: Missing province in export of invoice
FIX: multicompany compatibility
FIX: must fetch member in current entity
FIX: need an order by in case we found other invoice with same number but not same date
FIX: need to round with 2 decimals to avoid movements not correctly balanced
FIX: no need to test anything to display documents tabs on expense report
FIX: positive values creating diff on addline rounding
FIX: problem with multicompany transverse mode
FIX: Product accountancey sell intra code must be visible if main feature level 1
FIX: project_title for display of getNomUrl()
FIX: quick search for supplier orders
FIX: Remane of project
FIX: same thing here
FIX: Selection of email recipient with option MAIN_OPTIMIZEFORTEXTBROWSER
FIX: several hooks in shipping/delivery cards
FIX: shipping default warehouse if only one warehouse
FIX: SQL injection on rowid of dict.php
FIX: 'statut' is ignored when updating a user with the REST API.
FIX: supplier invoice payment total dont care about deposit or credit
FIX: supplier invoice product stats total ht is line total not invoice total
FIX: The minimum amount filter does not work in the VAT report per customer
FIX: Total per day shows 00:00 if the total time spent is equal to 12:00
FIX: Update/delete currency on same languages
FIX: [URGENT] broken feature, "$usercancreate" is for Dolibarr 9
FIX: useless join
FIX: we need to keep originline special_code
FIX: we want to be able to reopen fourn credit note
FIX: when 2 extra fields are mandatory in 2 different entities
FIX: when we add a payment on an invoice which already has payments with credit note or deposit amount, and then we get an excess received, discount amount must be $total_paiements + $total_creditnote_and_deposit - $object->total_ttc;
FIX: when we create deposit with multi tva, we mustn't add line if amount = 0 (example when we have a 100% reduc on one of origin invoice line)
FIX: wrong redirect link on holiday refuse
FIX: wrong test enabled
FIX: Wrong variable name
FIX: XSS

***** ChangeLog for 8.0.4 compared to 8.0.3 *****
FIX: #10030 better german chart
FIX: #10036
FIX: #10080 Supplier translations are in english
FIX: #10183 using backport of fix done in 9.0
FIX: #10218 Bad redirection after deleting a user or group
FIX: #3234
FIX: #6580
FIX: #8741
FIX: #9629 #9625
FIX: #9971
FIX: avoid Class 'AdherentType' not found
FIX: Can relaunch install on v8
FIX: Can't create a thirdparty from member if customer code is mandatory.
FIX: Can't delete a line of minimal stock per warehouse
FIX: check if "entity" is already defined in "$param"
FIX: contact/address tab issue when changing company
FIX: contact/adress tab: when changing company ajax combo, the first contact change is not taken into account
FIX: CVE-2018-19799
FIX: CVE-2018-19992
FIX: CVE-2018-19993
FIX: CVE-2018-19994
FIX: CVE-2018-19995 and CVE-2018-19998
FIX: Error reported when creation of thirdparty from member fails
FIX: export only prices of the current entity !
FIX: Extrafields on shipment module
FIX: filter on product category doesn't work
FIX: form actions: select_type_actions could be too small + bad $db init
FIX: form actions: select_type_actions could be too small + bad  init
FIX: fourn payment modes musn't be available on customer docs
FIX: Function updatePrice with wrong parameters
FIX: hidden extrafield
FIX: if qty is 0
FIX: If we change customer/supplier rule we can't edit old thirdparty.
FIX: lang not loaded
FIX: Lines are not inserted correctly if VAT have code
FIX: marge sign
FIX: Method setValid not found
FIX: Migration do not create not used table
FIX: missing action "edit" for the hook
FIX: missing field "visible"
FIX: Missing last month on vat report per month
FIX: mode is only customer in stats fichinter
FIX: OppStatusShort doesn't exists
FIX: Remote ip detection was wrong with proxy (example: cloudflare)
FIX: Removed not use table
FIX: Replenishment with option STOCK_ALLOW_ADD_LIMIT_STOCK_BY_WAREHOUSE
FIX: responsive
FIX: Same on customer card
FIX: same on lines
FIX: screen size fall
FIX: Select first mail model by default
FIX: slow SQL query on creating a new supplier invoice
FIX: sql query performance on list_qualified_avoir_supplier_invoices.
FIX: supplier order list keep socid
FIX: Same on customer card
FIX: same on lines
FIX: screen size fall
FIX: Select first mail model by default
FIX: slow SQL query on creating a new supplier invoice
FIX: sql query performance on list_qualified_avoir_supplier_invoices.
FIX: supplier order list keep socid
FIX: Vendor translations are in english
FIX: Warning: count()
FIX: We want to be able to send PDF of paid invoices

***** ChangeLog for 8.0.3 compared to 8.0.2 *****
FIX: #9161
FIX: #9432
FIX: #9432 Assign yourself as a commercial when you don't have permission to see all thirds
FIX: #9510
FIX: #9567
FIX: According to french law, if seller is in France and buyer isn't in UE and isn't a company, TVA used = TVA product
FIX: Amount when using mutlicurrency on PDF
FIX: Backup of database without mysqladmin available from cron.
FIX: Bad label on delete button
FIX: bad link in notification
FIX: Bad position of hook formattachOptions call
FIX: Can't create shipping if have shipping line's extrafields
FIX: check !empty exclude select element
FIX: content lost when editing a label with "
FIX: correct migration of old postgresql unique key
FIX: credit note progression
FIX: default accounting accounts on loan creation #9643
FIX: Delete of draft invoice
FIX: deletion on draft is allowed if we are allwoed to create
FIX: Do not show check box if not applicable
FIX: exclude element of the select
FIX: extrafields of taks not visible in creation
FIX: filter on employee
FIX: invoice stats: situation invoices were not counted
FIX: keep external module element when adding resource
FIX: langs fr
FIX: Link template invoice to contract
FIX: Look and feel v8. Missing button "Create category"
FIX: Menu to show/edit Users categories was missing
FIX: missing name alias field in societe import/export #9091
FIX: missing symbol for indian rupies
FIX: Missing transaction around action
FIX: modify parenting before task deletion
FIX: nb of session in title
FIX: need to filter on current entity on replenish
FIX: number mailing for a contact with multicompany
FIX: Option for prof id mandatory not working with custom type of company
FIX: Option MAIN_DISABLE_NOTES_TAB #9611
FIX: Pagination stats
FIX: pdf typhon: order reference duplicate
FIX: position 0 for emails templates
FIX: previous situation invoice selection
FIX: Product marge tabs on product card
FIX: Product margin tab and credit note
FIX: propal pdf: missing parenthesis for customs code
FIX: properties on proposal must not be modified if error
FIX: qty not visible for a lot when making shipment on a dedicated stock
FIX: Quick hack to solve pb of bad definition of public holidays
FIX: remain to pay for credit note was wrong on invoice list
FIX: replenish wasn't caring about supplier price min quantity #9561
FIX: Required extrafield value numeric should accept '0'
FIX: ressource list with extrafields
FIX: restore last seach criteria
FIX: Selection of addmaindocfile is lost on error
FIX: Sending of reminder for expired subscriptions
FIX: shared link ko on proposals
FIX: showOptionals: column mismatches
FIX: situation invoice total with credit note
FIX: situation invoice prev percent
FIX: special code on create supplier invoice from supplier order
FIX: Symbol of currency in substitution variables
FIX: The max size for upload file was not corectly shown
FIX: the member e-mail on resign and validation.
FIX: thirdparty property of object not loaded when only one record
FIX: title
FIX: Title problem on admin RSS module
FIX: Tooltip on invoice widget
FIX: Total of timespent
FIX: trackid into email sent from member module.
FIX: translation in select unit form
FIX: use discount with multicurrency
FIX: Variable name
FIX: When we delete a product, llx_product_association rows are not deleted
FIX: when we're just admin and not super admin, if we create new user with transverse mode, we don't see it then we can't add him in usergroup
FIX: wrong function name
FIX: wrong occurence number of contract on contact card, we must only count externals
FIX: wrong value for module part and return access denied
FIX: Wrong variable name
FIX: XSS vulnerability reported by Mary Princy E

***** ChangeLog for 8.0.2 compared to 8.0.1 *****
FIX: #8452
FIX: #9043
FIX: #9316 Error when listing invoices
FIX: #9317
FIX: #9353 Bug: html error - div inside span on graphs
FIX: #9355
FIX: #9393 inconsistency behaviour. option FACTURE_ENABLE_NEGATIVE_LINES
FIX: #9394
FIX: #9396
FIX: #9403
FIX: #9412
FIX: #9497
FIX: Add paypal error message in alert email when online payment fails.
FIX: better compatibility with multicompany
FIX: capital must be empty and not 0 if undefined
FIX: character making error on bill list
FIX: Entering negative price on order.
FIX: Expedition not showing extrafields on creation.
FIX: Homepage links were using wrong topmenus
FIX: inconsistency behaviour on option FACTURE_ENABLE_NEGATIVE_LINES
FIX: invert mime type and name.
FIX: invoice popup hide localtax2 and 3 if not defined.
FIX: Lose filter on payment type or category after a sort on invoice list.
FIX: Maxi debug to allow to load chart of account with multicompany.
FIX: Missing translation in predefined email to membership renewal.
FIX: Mixing tickets of different thirdparties.
FIX: "Other ..." link so the "Back to" link works.
FIX: PDF address: handle when contact thirdparty is different from thirdparty of document
FIX: Problems with permissions of module to record payment of salaries
FIX: remove debug
FIX: Several fixes on the management of minimal amount for orders
FIX: wrong var name

***** ChangeLog for 8.0.1 compared to 8.0.0 *****
FIX: #9258
FIX: #9328
FIX: #9337
FIX: adding GROUP BY for PostgreSQL
FIX: API template for list pages in module builder
FIX: API template for record page to delete a record
FIX: a removed option was still in setup
FIX: badge on time spent on project and tasks
FIX: Delete file on smartphone
FIX: Fetch function will fetch comments
FIX: Fetch task will now fetch comments
FIX: $fk_account is always empty, must be $soc->fk_account
FIX: Force stripe api version to avoid trouble if we update stripe api
FIX: get_product_vat_for_country functions.lib.php
FIX: Get templates in a forced language
FIX: hook on dispatch order fourn
FIX: Language selection lost if error during creation of email template
FIX: Look and feel v8
FIX: propal.class.php
FIX: Add calls to fetchComments function
FIX: Remove fetchComments from project and task fetch function
FIX: remove internal property isextrafieldmanaged from API returns
FIX: sql error
FIX: table llx_chargessociales doesn't exists
FIX: trans on null object
FIX: vat rate code not returned by get_product_vat_for_country
FIX: warning for late template invoices to remove when suspended
FIX: Add hidden option MAIN_xxx_IN_SOURCE_ADDRESS to solve legal issues on PDF
FIX: Table llx_facture_rec_extrafields missing after migration


***** ChangeLog for 8.0.0 compared to 7.0.0 *****
For Users:
NEW: Experimental module: Ticket
NEW: Experimental module: WebDAV
NEW: Accept anonymous events (no user assigned)
NEW: Accountancy - Add import on general ledger
NEW: Accountancy - Show journal name on journal page and hide button draft export (Add an option in admin)
NEW: Can create event from record card of a company and/or member
NEW: Add a button to create Stripe customer from the customer Payment mode tab
NEW: Add accounting account number on product tooltip
NEW: Add any predefined mail content
NEW: Add arrows to navigate into containers in experimental website module
NEW: Add a tab to specify accountant/auditor of the company
NEW: Add Date delivery and Availability on Propals List
NEW: Add date in goods reception supplier order table
NEW: Add delivery_time_days of suppliers in export profile
NEW: Add Documents'tab to expedition module
NEW: Use dol_print_phone in thirdparty list page to format phone
NEW: Add entry for the GDPR contact
NEW: Add extrafield type "html"
NEW: Add file number in accountant card and update export filename
NEW: Add files management on products lot
NEW: add filter on project task list
NEW: Add hidden option COMPANY_AQUARIUM_CLEAN_REGEX to clean generated
NEW: add internal stripe payment page for invoice
NEW: Add key __USER_REMOTE_IP__ into available substitution variables
NEW: Add link between credit note invoice and origin
NEW: Add linked file tab to vat
NEW: add link to stripe's info in bank menu
NEW: Add margin filters
NEW: Add mass action enable/disable on cron job list
NEW: Add mass action on project's list to close projects
NEW: Add method to register distributed payments on invoices
NEW: Add multicurrency support for product buy price for supplier propales, orders and invoices
NEW: Add name of day in the timesheet input page per day.
NEW: add new parameters for tcpf encryption
NEW: add optional esign field in pdf propal
NEW: Add option BANK_ACCOUNT_ALLOW_EXTERNAL_DOWNLOAD
NEW: Add option CONTRACT_SYNC_PLANNED_DATE_OF_SERVICES
NEW: Add param $dolibarr_main_restrict_ip in config file to limit ips
NEW: add pdf function to check if pdf file is protected/encrypted
NEW: Add pdf template for stock/warehouse module
NEW: Add phone format for a lot of countries
NEW: Add product and product categories filters on customer margins
NEW: Add product categories filter on product margin
NEW: Add romanian chart of accounts
NEW: Add stats in salaries module
NEW: add stripe transaction
NEW: Add tab contact on supplier proposals
NEW: Add total of time spent in timespent page at top of page too.
NEW: Add trigger CONTRACT_MODIFY
NEW: Add triggers on ECM object and add fill src_object_type/id fields
NEW: Add type of website container/page into dictionary
NEW: advance target filtering can be used everywhere with tpl and fk_element
NEW: Allow negative quantity for dispatch (supplier order)
NEW: bank reconcile: checkbox to select all bank operations
NEW: Better performance with openldap
NEW: Can add filter actiontype and notactiontype on event ical export
NEW: Can add product in supplier order/invoice even w/o predefined price
NEW: cancel orders on massaction
NEW: Can crop image files attached in "document" tabs of a member
NEW: Can delete dir content in media and ECM module recursively
NEW: Can dispatch if more than ordered (if hidden option set)
NEW: Can edit the text color for title line of tables
NEW: Can enter time spent from the list of time spent of project
NEW: Can export leave requests
NEW: Can filter on account range in general ledger grouped by account
NEW: Can filter on country and taxid into the binding page
NEW: Can filter on progression in timesheet
NEW: Can fix the bank account of a payment if payment not conciliated
NEW: Can force usage of shared link for photo of products
NEW: Can get template of email from its label
NEW: Can see Unit Purchase Value of product in stock movement
NEW: Can select from the user list into send form email (For field to and CC)
NEW: Can select sample to use when creating a new page
NEW: can send mail from project card
NEW: Can set position of images in module tickets
NEW: Can set the reply-to into email sent
NEW: Can set the start/end date of service line in invoice templates
NEW: Can share any file from the "Document" tab.
NEW: Can sort on priority in task scheduler list
NEW: Can sort order of files in attach tab for leave and expensereport
NEW: Can use setValueFrom without user modification field
NEW: Cat set the encryption algorithm for extrafields of type password
NEW: check idprof1 for country pt
NEW: default add action: new param $backurlforcard to redirect to card
NEW: default warehouse field for products + prefill warehouses when dispatching supplier orders
NEW: Display price HT on all commercial area boards
NEW: display total on contract service list
NEW: display weight volume in proposal
NEW: Edit of extrafields position page on the edit form
NEW: Experimental DAV module provides a public and private directory
NEW: export filter models can be share or not by user
NEW: Externalsite module can accept iframe content.
NEW: Filter export model is now by user
NEW: Finish implementation of option PRODUIT_CUSTOMER_PRICES_BY_QTY_MULTIPRICES
NEW: generalize use of button to create new element from list
NEW: hidden conf AGENDA_NB_WEEKS_IN_VIEW_PER_USER to set nb weeks to show into per user view
NEW: hidden conf to assign category to thirdparty that are neither customer nor prospect or supplier
NEW: hidden conf to set nb weeks to show into user view
NEW: hidden option MAIN_DISABLE_FREE_LINES
NEW: improve way of adding users/sales representative to thirdparty
NEW: Introduce option THIRDPARTY_QUICKSEARCH_ON_FIELDS to personalize fields use to search on quick search.
NEW: Introduce permission "approve" for "leave request" like for "expense report"
NEW: Load product data optional fields to the line -> enables to use "line_options_{extrafield}"
NEW: Look and feel v8 - Show Picto "+" on all links "Add record"
NEW: Look and feel v8: Use a different picto for delete and unlink
NEW: mail templates for projects
NEW: Module variant supported on services
NEW: monthly VAT report show "Claimed for the period" + "Paid during this
NEW: Mutualize code for action="update_extras"
NEW: On invoice card, show accounting account linked
NEW: Online payment of invoice and subscription record the payment
NEW: OnSearchAndListGoOnCustomerOrSupplierCard conf
NEW: Optimize load of hooks classes (save 1-5Kb of memory)
NEW: Option MAIN_SHOW_REGION_IN_STATE renamed into MAIN_SHOW_REGION_IN_STATE_SELECT are more complete
NEW: Option to force all emails recipient
NEW: Hidden option to send to salaries into emails forms
NEW: order minimum amount
NEW: add price in burger menu on mouvement list
NEW: Report a list of leave requests for a month
NEW: Section of files generated by mass action not visible if empty
NEW: send mails from project card
NEW: Show also size in bytes in tooltip if visible unit is not bytes
NEW: Show keyboard shortcut of nav arrow into tooltip
NEW: Show last result code of cron jobs in error in red
NEW: Show region in company info & Global option to show state code MAIN_SHOW_STATE_CODE
NEW: Show total number of records by category
NEW: Show total of time consumed in week in time spent entry page
NEW: Stripe online payments reuse the same stripe customer account
NEW: Suggest link to pay online for customer orders
NEW: supplier credit notes is now supported like for customer credit notes
NEW: supplier order/order lines export: add supplier product ref
NEW: supplier relative discounts
NEW: Support alternative aliases of page name in website
NEW: syslog file autoclean
NEW: thirdparty categ filter on lists
NEW: Use a css style for weekend in time spent
NEW: Use common substitution rule for language to get translation in ODT
NEW: Variable __ONLINE_PAYMENT_URL__ available in email templates

For developers:
NEW: class reposition can also work on POST (not only GET)
NEW: add a hook in dol_print_phone
NEW: The field "visible" on extrafield can accept expression as condition
NEW: Upgrade of Stripe lib to 6.4.1
NEW: work on CommonObject 'array' field typeNew common object array
NEW: method Form::selectArrayFilter() + use in left menu search
NEW: [REST API] Add the possibility to remove a category from a thirdparty
NEW: doActions on categorycard
NEW: add "moreHtmlRef" hook
NEW: add hook for more permissions control
NEW: add hook moreHtmlStatus to complete to status on banners
NEW: Add hook printEmail
NEW: Add hook setContentSecurityPolicy
NEW: Add password_hash as a hash algorithm
NEW: Add dol_is_link function
NEW: Adds a contact to an invoice with REST API
NEW: Adds a payment for the list of invoices given as parameter
NEW: adds billing contacts ids to REST API returns
NEW: Add showempty parameter in country selection
NEW: add printUserListWhere hook
NEW: add "printUserPasswordField" hooks
NEW: Call to trigger on payment social contribution creation
NEW: Call to trigger on social contribution creation
NEW: hook getnomurltooltip is replaced with hook getNomUrl more powerfull

WARNING:

Following changes may create regressions for some external modules, but were necessary to make Dolibarr better:
* Remove old deprecated hook 'insertExtraFields'. Triggers must be used for action on CRUD events.
* Hook 'maildao' was renamed into 'mail' into the method sendfile that send emails, and method was renamed from
  'doaction' into 'sendMail'.
* Rename trigger CONTRACT_SERVICE_ACTIVATE into LINECONTRACT_ACTIVATE and
  CONTRACT_SERVICE_CLOSE into LINECONTRACT_CLOSE
* Remove triggers *_CLONE. The trigger CREATE with context 'createfromclone' is already called so this is
  a duplicated feature. Cloning is not a business event, the business event is CREATE, so no trigger required.
* PHP 5.3 is no more supported. Minimum PHP is now 5.4+
* Remove the old deprecated code of doActions and getInstanceDao in canvas. The doActions of standard hooks are
  already available and are better.
* Removed method fetch_prods() and get_each_prod() not used, keep only get_arbo_each_prod() that is better.
* The hook contaxt commcard has been renamed thirdpartycomm
* The hook contaxt thirdpartycard has been renamed thirdpartycontact
* Remove method Categorie:get_nb_categories() that was not used.
* Hook getnomurltooltip provide a duplicate feature compared to hook getNomUrl so all hooks getnomurltooltip
  are now replaced with hook getNomUrl.
* The substitution key __CONTACTCIVNAME__ is no longer present, it has been replaced by __CONTACT_NAME_{TYPE}__
  where {TYPE} is contact type code (BILLING, SHIPPING, CUSTOMER, ... see contact type dictionnary).


***** ChangeLog for 7.0.5 compared to 7.0.4 *****
FIX: #3234
FIX: #6580
FIX: #8741
FIX: #9934
FIX: avoid Class 'AdherentType' not found
FIX: Can't create a thirdparty from member if customer code is mandatory.
FIX: Can't generate invoice pdf
FIX: contact/adress tab: when changing company ajax combo, the first contact change is not taken into account
FIX: Error generating ODT when option to use contact on doc on
FIX: Error reported when creation of thirdparty from member fails
FIX: filter on product category doesn't work
FIX: form actions: select_type_actions could be too small + bad  init
FIX: fourn payment modes musn't be available on customer docs
FIX: Function updatePrice with wrong parameters
FIX: If we change customer/supplier rule we can't edit old thirdparty.
FIX: Interface regression for bind people. Fix option MAIN_OPTIMIZEFORTEXTBROWSER
FIX: Lines are not inserted correctly if VAT have code
FIX: OppStatusShort doesn't exists
FIX: pdf typhon: order reference duplicate
FIX: propal pdf: missing parenthesis for customs code
FIX: Same on customer card
FIX: same on lines
FIX: Select first mail model by default
FIX: sql query performance on list_qualified_avoir_supplier_invoices.
FIX: task time screen: last fix was overkill
FIX: task time screen: prevent users with access to all project from assigning to tasks they're not allowed to do
FIX: use discount with multicurrency
FIX: Variable name
FIX: We want to be able to send PDF of paid invoices
FIX: When delete a product, llx_product_association rows are not deleted
FIX: wrong occurence number of contract on contact card, we must only count externals

***** ChangeLog for 7.0.4 compared to 7.0.3 *****
FIX: #8984 button create expense report
FIX: #9032
FIX: #9161
FIX: #9328
FIX: According to french law, if seller is in France and buyer isn't in UE and isn't a company, TVA used = TVA product
FIX: Add calls to fetchComments function
FIX: better compatibility with multicompany
FIX: case when we valid form with keyboard
FIX: character making error on bill list
FIX: check !empty exclude select element
FIX: combo into popup become crazy with IE10
FIX: combo of stock in popup are crazy in IE
FIX: Deletion of files in migration
FIX: exclude element of the select
FIX: extrafieldkey
FIX: Fetch function will fetch comments
FIX: Fetch task will now fetch comments
FIX: filter supplier invoice list by societe name.
FIX: $fk_account is always empty, must be $soc->fk_account
FIX: Force stripe api version to avoid trouble if we update stripe api
FIX: getEntity project and not projet
FIX: Get templates in a forced language
FIX: global $mysoc missing (to avoid php notice on lines 279, 280 & 281)
FIX: Injection
FIX: invoice stats: situation invoices were not counted
FIX: keep context filter on contact list on change column displayed
FIX: Keep same project when creating shipping from order
FIX: langs fr
FIX: Lose filter on payment type or category after a sort on invoice list
FIX: Missing behavior
FIX: missing hook to edit sql
FIX: multicompany compatibility !
FIX: need to filter on current entity on replenish
FIX: Option MAIN_DISABLE_NOTES_TAB #9611
FIX: page must always be 0 when we search (to avoid case : when we're on page 3 and we're looking for a precise thirdparty, we stay on page 3 and nothing's displaied)
FIX: Pagination on related item pages
FIX: Pagination on withdraw request list
FIX: PDF address: handle when contact thirdparty different from document thirdparty
FIX: PHP warning, undefined index notnull
FIX: Product marge tabs on product card
FIX: Product margin tab and credit note
FIX: propal: correctly preset project when creating with origin/originid
FIX: remain to pay for credit note was wrong on invoice list
FIX: remove debug
FIX: Remove fetchComments from project and task fetch function
FIX: remove rowid for multicompany compatibility
FIX: Search on Ref project on order list
FIX: search on ref project on propal list
FIX: showOptionals: column mismatches
FIX: SQL Injections reported by mu shcor (ADLab of Venustech)
FIX: stock replenish with multientity
FIX: table llx_chargessociales doesn't exists
FIX: we must see number of all shared projects
FIX: when stock is empty for current entity but > 0 in other entity, until this commit product wasn't displaied on replenishment, it must depends on multientity stock sharing
FIX: when we're just admin and not super admin, if we create new user with transverse mode, we don't see it then we can't add him in usergroup
FIX: wrong function name
FIX: Wrong position of firstname lastname
FIX: wrong value for module part and return access denied
FIX: Wrong variable and trigger name

***** ChangeLog for 7.0.3 compared to 7.0.2 *****
FIX: 7.0 task contact card without withproject parameters
FIX: #8722
FIX: #8762
FIX: #8813
FIX: #8858 #8860 Backport better compatibility fix
FIX: #8893 to get formatted price as substitution vars
FIX: Avoid converting into reduction twice and draft invoice
FIX: bad result on fetch ProductStockEntrepot
FIX: Bad substitution key used for default send proposal email
FIX: button to pay still visible when amount null used
FIX: clause must not be there
FIX: Contact tab not visible when using canvas
FIX: dol_delete_file must work in a context without db handler loaded
FIX: entity test must be on product_fourn_price table and not product table
FIX: Fetch shipping will now fetch project id
FIX: If we enable 3 steps for supplier order approbation, we must not delete all fourn rights def.
FIX: intervention: extrafield error when calling insertExtrafields
FIX: It's not possible to remove a contact which is assigned to an event #8852
FIX: javascript showempty error
FIX: Keep supplier proposal price for supplier order
FIX: link for projets not linked to a thirdparties
FIX: Missing extrafields in export of stock or products
FIX: missing filters during ordering
FIX: missing filters during reordering
FIX: missing parenthesis
FIX: need to filter on aa.entity for same accounting accounts available in several entities
FIX: picto for type in product link in accountany list is wrong
FIX: Problems in accountancy module when using multicompany module.
FIX: proposal: missing contact type translation key
FIX: pu_ht_devise was not converted to numeric so decimals were lost when calculating total_ht_devise
FIX: Select user on add time spent form
FIX: shipment: fk_proje(c)t not handled in fetch() and update() methods
FIX: sometimes amounts are identical but php find them different.
FIX: supplier order: product supplier ref not saved on addline
FIX: test is_erasable() must be done before call function delete() too to avoid delete invoice with &action=delete in url
FIX: wrong var name $search_month_lim

***** ChangeLog for 7.0.2 compared to 7.0.1 *****
FIX: #8023
FIX: #8259 can't update contact birthday with REST API
FIX: #8359
FIX: #8389
FIX: #8478 !empty instead of count to avoid warning
FIX: #8488
FIX: #8559 Bug to generate cheque receipt
FIX: #8571
FIX: #8574
FIX: #8580
FIX: #8650
FIX: actioncomm export: type filtering not working
FIX: Add a test to avoid to reset binding by error.
FIX: addline on invoice supplier manage rank on its own if not provided
FIX: Add warning when expense report line not into range
FIX: avoid Error: Call to undefined method mysqli::get_charset()
FIX: avoid focus problem when select2 is in a modal dialog window
FIX: Binding pages must start on fiscal month not calendar month
FIX: button "Classify bill" on supplier order was not visible
FIX: Button receive products not visible
FIX: can bypass the CSRF protection with url with domain inside
FIX: Can't edit option PROJECT_ALLOW_TO_LINK_FROM_OTHER_COMPANY
FIX: commonobject: don't require notnull field if default set
FIX: CommonObject: don't require 'notnull' field if 'default' set
FIX: cron script disabled if module disabled
FIX: CVE-2018-10092
FIX: CVE-2018-10094
FIX: CVE-2018-10095
FIX: CVE-2018-9019
FIX: CWE-89
FIX: Data on income/expense report was always 0
FIX: default addupdatedelete actions: uniformize add/update value checks
FIX: default currency not set on supplier order creation from commercial menu #8459
FIX: delete all product variants of a parent product
FIX: Detail per account not visible when total < 0
FIX: DOL_AUTOSET_COOKIE was not correctly setting value of cookie
FIX: don't print empty date in CommonObject::showOutputField
FIX: dont print empty date in CommonObject::showOutputField
FIX: Draft invoice must be excluded from report
FIX: environment shown on cron card
FIX: Error in ContractLigne not return to Contract
FIX: extrafields price and double were lost during a failed post.
FIX: File name not visible in email preview
FIX: filter/sorting on extrafield on contact list from contact tab
FIX: Initial month on report income/expense per predefined group
FIX: issue #8037
FIX: Issue #8455
FIX: issue #8470
FIX: label in getnomurl projectlist
FIX: limit access of email template page to internal users
FIX: look and feel v7 "back to" for bookkeeping record
FIX: Max nb of generation of recurring invoice should not show warning
FIX: missing english name for object
FIX: Missing include
FIX: missing User object with API REST
FIX: modulebuilder: could not create html fields
FIX: modulebuilder: handle 'price' fieldtype
FIX: multiple creation of same event
FIX: Name of user not visible on journalizing expense report payments
FIX: Not approved holidays must not be visible into timesheet
FIX: Only approved expense report must be journalized
FIX: payment term doc-specific label was not used
FIX: payment term doc-specific label was not used (issue #8414)
FIX: project category is type 6 not 5
FIX: Projet is not prefilled when created from overwiew page
FIX: Related contact printed in societe agenda
FIX: Removed error when no error on accounting setup page
FIX: remove var_dump
FIX: sanitize setup params
FIX: selectForFormsList: entity checked even is object not multi-entity managed
FIX: service creation, right is tested regarding the product type
FIX: some localtaxes errors
FIX: Some report have data when several chart of accounts exists
FIX: sql error using no category
FIX: SQL Injection CWE-89
FIX: Support or multicompany for sheduled jobs
FIX: Test on mandatory status when closing proposal failed
FIX: to allow IRPF not null even if main VAT is null.
FIX: update wrong datetime extrafield
FIX: Use priority to define order of sheduled jobs
FIX: various modulebuilder-related issues
FIX: view of balance before field
FIX: weird password autocompletion in Goocle Chrome (issue #8479)
FIX: weird password autocompletion in Google Chrome (issue #8479)
FIX: When clearing filter, we must not save tmp criterias in session
FIX: With x extrafields, request for multicompany label was done x times
FIX: several XSS
FIX: zip not filtered

***** ChangeLog for 7.0.1 compared to 7.0.0 *****
FIX: #8139 User search does not work if MAIN_USE_OLD_SEARCH_FORM, missing list.php
FIX: #8200
FIX: #8219
FIX: #8232
FIX: #8269
FIX: #8277
FIX: #8285 Extrafields now reported by /api/index.php/agendaevents/{id}
FIX: #8289 add a configuration for stock calculation
FIX: Activate all also if there are inactive services
FIX: add planned delivery to order exports
FIX: approval date was not visible if leave was canceled after
FIX: avoid "Array" on screen
FIX: Avoid empty value to fk_multicurrency attribute
FIX: Bad var for substitution of free text
FIX: Can't activate tasks on projects configuration
FIX: Can use odx templates that does not include lines tags
FIX: check shipping on delete order
FIX: check verif exped on delete order
FIX: comment on tasks
FIX: country must not be mandatory for accounting report groups
FIX: css
FIX: Delete tasks on project delete will now trigger TASK_DELETE
FIX: Do not lose filter when editing comment of a time spent in task view
FIX: duplicate confirm message. Missing reposition class
FIX: Duplicate product_type asignement on order addline
FIX: email use the validate user instead of approver in holiday approval
FIX: Error management in leave request
FIX: for nondisplay of  fk_element 's id in  REST API response
FIX: Generic substitution of constant disabled for sensitive constant
FIX: if we make a mistake with situation_percent, now we can correct it. before situation_final was always set to 1 and no way to go back
FIX: Import process must stop after ending line nb to import
FIX: Infinite loop on deletion of temp file when there is symbolic links
FIX: Input of holiday for subordinates was ko
FIX: invoice creation fails when next date not defined
FIX: Label of event show twice
FIX: letter for month March
FIX: Look and feel v7
FIX: Make a redirect after the remove_file action to avoid deletion done
FIX: migration script for product photo
FIX: missing email of customer in stripe info payments
FIX: missing object entity in fetch
FIX: Missing restore_lastsearch_values
FIX: multicompany compatibility and fix reports
FIX: natural search double quote
FIX: navigation and filters on holiday list
FIX: Parameter must be an array or an object that implements Countable
FIX: Payment mode not correctly set in donation and document
FIX: Permission in list of holiday
FIX: Properties updated if update successfull.
FIX: reverse field to have object loaded in doaction
FIX: Saving wrong localtax on order addline
FIX: Search criteria on vat
FIX: security report by DIGITEMIS CYBERSECURITY & PRIVACY
FIX: show status on societe banner
FIX: solve column mismatch in user card with multicompany transverse mode + code cleanup
FIX: Subscription events not recorded into agenda
FIX: Subscription not correctly log in blockedlog
FIX: Temporary dir for mail files must be cleaned at beginning of form
FIX: Trad and creation date in subscription create
FIX: translation of holiday types
FIX: Unknown column 'pl.amount_requested' in compta/prelevement/factures.php
FIX: Useless clean of tree
FIX: Use of undefined constant _ROWS_2
FIX: warning when adding ECM files using old photo path


***** ChangeLog for 7.0.0 compared to 6.0.7 *****
For users:
NEW: Add a preview icon after files that can be previewed (pdf + images)
NEW: When payment is registered, PDF of invoices are also regenerated so payments
     appears with no need to click on regenerate.
NEW: #5711 Add shipment line deleting and editing for draft shipments.
NEW: Accept substitution key __(ABC)__ replaced with value of translation of key ABC
NEW: Accept substitution key __[ABC]__ replaced with value of const ABC
NEW: Accountancy Add fields for sale accounting account for intracommunity sales & export sales
NEW: Add a button "Activate all services" on contracts
NEW: Add a confirmation for all mass action 'delete'
NEW: Add a group task line for tasks on same level on gantt diagram
NEW: Add and edit country for chart of accounts systems
NEW: add a new notification for the signed closed event of a proposal.
NEW: Add a parameter to specify char used as separator for variant product label
NEW: Add a profile to import product translations
NEW: Add a protection so we can't journalize non balanced transactions
NEW: Add a status enabled/disabled on recurring invoices
NEW: add burger menu to list action comm
NEW: Add button cancel on shipment creation
NEW: Add chart of account for england
NEW: Add Chile accounting plan
NEW: Add class in societe/card.php
NEW: add company alias name when create company from member
NEW: Add date of birth on user card.
NEW: Add date_valid and date_pointoftax on supplier invoices.
NEW: Added Region name to state/province form field
NEW: Added regions to third party/societe lists, can be filtered
NEW: Add error message
NEW: Add expense report rules and ik
NEW: Add filter on event code on automatic filling setup page
NEW: Add filters on month/year on the accountancy binding tools
NEW: add fk_unit field into product/service import/export
NEW: add 'formObjectOptions' hook to the form setting the product selling price
NEW: Add hidden option PROJECT_DISABLE_UNLINK_FROM_OVERVIEW
NEW: add image object_phoning_mobile.png
NEW: Adding Field "First date of expire" + filter on contract list
NEW: add ldap_rename for avoid password if ldap key changed
NEW: Add mass action "validate" on supplier invoices.
NEW: add members types ldap group management
NEW: Add new property visible dy default on lists on extrafields
NEW: Add Next/Previous button on operation date of bank line
NEW: Add option EXPENSEREPORT_ALLOW_OVERLAPPING_PERIODS
NEW: Add option PROPOSAL/ORDER/INVOICE_ALLOW_EXTERNAL_DOWNLOAD
NEW: Add product unit fields for ODT substitution
NEW: Add project on a various payment
NEW: Add project related fields to ODT
NEW: Add protection to avoid to send to much emails using builk actions
NEW: Add search field for date on supplier payment page
NEW: Add search on date and accounting account in various payment list
NEW: add specific translation for title of documents (Invoice, Order, Proposal)
NEW: Adds the payment reference to the return of the function getListOfPayements
NEW: Add supplier proposals into stats of product page.
NEW: Add tab "Expense report" on user card
NEW: add the ability to regenerate a pdf for the order module
NEW: Add The accountancy Switzerland chart of accounts
NEW: Add The developed French chart of accounts 2014
NEW: Add The Luxembourg chart of accounts
NEW: Add The Moroccan chart of accounts
NEW: Add The Switzerland chart of accounts
NEW: Add The SYSCOHADA chart of accounts
NEW: Add the total in the perday view of the time spent form.
NEW: Add The Tunisia chart of accounts
NEW: Add toolkit for StockLimit and DesiredStock
NEW: add translation and possibility to change month and year
NEW: Add view of status of template invoice
NEW: All search boxes are available on smartphone
NEW: All setup of accountancy can be done from menu "Accountancy-Setup"
NEW: Attaching doc automatically in email is now a parameter of template.
NEW: automatic activation of external module on country set
NEW: Better autoselect customer or supplier fields to save clicks
NEW: Better behaviour when using a text browser
NEW: Break lines per project on the new timesheet page
NEW: Bulk action validate on customer invoices
NEW: Bulk delete actions available on leave requests
NEW: burger menu and hooks on list action
NEW: Can add html content on right of tabs
NEW: Can add link to other element on a donation
NEW: Can create intervention from a proposal
NEW: Can create thirdparty from card proposal, order or invoice
NEW: Can download PDF document from the payment page
NEW: Can edit the language into the email templates editor.
NEW: Can edit with delete/insert a forced translation
NEW: Can export list of stock movements
NEW: Can filter on date on the page showing existing bindings
NEW: Can filter on document name in ECM module for automatic tree
NEW: can filter on status of template invoices
NEW: Can filter on the "other" column on emailing target list
NEW: Can filter on type of email template
NEW: Can filter on user on unalterable log
NEW: Can import local tax rates in prices
NEW: Can include extrafields into member card templates
NEW: Can include tag {uuu} into some numbering masks to replace with user
NEW: Can make a specific setup for SMTP sending for emailing module
NEW: Can rename (so reorder) bank receipts
NEW: Can send email from contract card
NEW: Can send email from the member card using email templates.
NEW: Can set a dedicated message on payment forms
NEW: Can set email of thirdparty as unique and/or mandatory
NEW: Can setup csv accounting export from admin config
NEW: Can show currency in list of bank accounts
NEW: Can show stock in alert even if alter is set to 0
NEW: Can sort joined files on thirdparty and user card.
NEW: Can transfer from bank account to bank account with different currencies
NEW: Can use an url like $conf->global>-MYPARAM for menu urls
NEW: change description on click
NEW: Chart of account is loaded when selected into accounting setup
NEW: Classify the order as invoiced in the REST API
NEW: comments system on task
NEW: comment system working with all objects
NEW: Compatibility with PHP 7.2
NEW: confirm form style to accept or reject proposal
NEW: Create an invoice using an existing order
NEW: Create an order using an existing proposal
NEW: customizable meteo in value or percentage
NEW: Days where user is on vacation use different colors in timesheet.
NEW: Deduct an available credit to an existing invoice
NEW: Default filter and sort order can use partial list of query
NEW: Deposit invoice more explicit in invoice line description
NEW: deposits can be converted even if unpaid
NEW: detection of edge browser
NEW: Each user can edit its own email template (menu tools)
NEW: Enabled sending email in bulk actions for supplier orders
NEW: Enhance the anti XSS filter
NEW: extrafield on facture_rec
NEW: Extrafields "link to object" now use a combo selection and getNomUrl
NEW: filter date for blockedlog
NEW: filter on extrafield on product list (as in company list)
NEW: General ledger : Add field date_creation and selected field
NEW: generate also document when invoice is build from recurring template
NEW: Generated files are now indexed in database
NEW: generate invoice PDF on disount application or payment
NEW: Get a list of payments terms
NEW: hrm details output on user
NEW: If max nb of generation is reached, date for next gen is striked
NEW: improvements of invoices, orders and proposals in the REST API
NEW: Include a color syntaxed HTML editor for emailing edition.
NEW: Introduce code syntax coloration with mode 'ace' for DolEditor.
NEW: Introduce experimental feature to search dolistore from application
NEW: jquery date selector become default date selector
NEW: langs
NEW: link project from other company conf
NEW: manageme extrafields with multientity
NEW: Mass PDF Merging is available on contracts
NEW: merge categories while merging thirdparties
NEW: Merge resource/add.php to resource/card.php
NEW: Module "Product variants" is moved as stable.
NEW: More picto for phone
NEW: Move accountancy features into a dedicated menu
NEW: Move contacts of a thirdparty on tab Contacts/Addresses
NEW: Move the upload input on top right in ECM module
NEW: new columns into extrafields table to get update create information
NEW: new param on load_board() function in ActionComm class to avoid duplicate code
NEW: On bulk email from a list, can uncheck "Join main document".
NEW: On reconciliation, show balance including all reconciliated fields
NEW: Option "one email per recipient" when using bulk actions emails.
NEW: Option STOCK_SUPPORTS_SERVICES become visible.
NEW: option to avoid countries to disable there blockedlog
NEW: option to fix top menu with eldy theme (hidden conf)
NEW: Popup for preview of image add a button "Original size"
NEW: post lines of an invoice using the REST API
NEW: preload comments in task
NEW: Provide a way to download a file from a public URL for files in ECM
NEW: Reduce size of HTML page by removing duplicate tooltips
NEW: Remove background on agenda view when event is a not busy event.
NEW: Retrieves available discounts and payments details from a specific invoice
NEW: Revenue stamp can be a percent
NEW: Search filters in lists are restored when using "back to list"
NEW: Send by email available in bulk for expense report
NEW: Set a proposal to draft
NEW: Show badge with nbr of shipment on shimpen tab of order
NEW: Show country and vat number into company tooltip
NEW: Show direct preview link on contract
NEW: Show expected worked hours on the timesheet form.
NEW: Show line "other filtered task" when using filter on timesheet.
NEW: Show list of tracked events into the module config page.
NEW: Show the supplier ref into supplier cards
NEW: Show user id of web process in system info - web server
NEW: Summary of last events on a card are sorted on decreasing date.
NEW: Support Italian addresses format. Fixes #7785
NEW: Support visibility on extrafields
NEW: Template invoices are visible on the customer tab
NEW: template invoices support substition key
NEW: The bank account is visible on payment of taxes
NEW: The comment when closing a proposal is added to commercial proposal
NEW: The gantt diagram is now sensitive to hours
NEW: The lot of a product uses the link and picto when shown into list.
NEW: The "Show detail by account" accepts 3 values: yes, no, if non zero
NEW: The unalterable log can be browse by any user with he permission
NEW: Tooltip for substitutions variables on tooltips on admin pages
NEW: unexistant function load_state_board() on several objects
NEW: Update availability
NEW: Update bank account when updating an invoice
NEW: Update bank account when updating an order
NEW: Use autocompletion on selection of chart of account
NEW: view company name if different of fullname in dol_banner
NEW: warning on module blocked log reset if country code is FR

For developers:
NEW: Add 2 new automatic classification in workflow module
NEW: Add API for contracts
NEW: Add API to activate/unactivate a contract
NEW: Add api validate and close on contracts
NEW: add doActions hook in admin ihm
NEW: add doActions hook in company admin
NEW: Added functionality to get order customer contact as contact_xx tags
NEW: Add hook addAdminLdapOptions and doAction in ldap admin page
NEW: Add method executeCLI and a phpunit
NEW: add '$moreatt' parameter in picto_from_langcode function
NEW: Add non intrusive js library to make syntaxic coloring of textarea
NEW: Add payment line to a specific invoice using the REST API
NEW: add possibility to disabled the LDAP trigger
NEW: add possibility to hide LDAP tab for non admin
NEW: Add possibility to propose last num releve in conciliation
NEW: add possibility to remove address field
NEW: Add REST API for supplier proposals
NEW: Add REST API to add payment line to a specific invoice
NEW: Add the attribute accept to the input form for file upload
NEW: add translation column for extrafields list
NEW: Add performances indexes on calendar events
NEW: A module can change order of element in the quick search combo
NEW: Can test signature of a version from API
NEW: complete_head_from_modules() in ldap_prepare_head()
NEW: Consolidates REST dictionary APIs into a single tree and a single file
NEW: Delete a line of invoice using the REST API
NEW: documents REST API return list of documents by element
NEW: Download a document using the REST API
NEW: Enhance framework so we can use html/icons into SELECT options.
NEW: External module can interact with the customer summary page
NEW: Generates the document before downloading using REST API
NEW: get and post lines of an invoice using the REST API
NEW: Get a payment list of a given invoice using the REST API
NEW: Get available assets of an invoice using the REST API
NEW: Get credit notes or deposits of a thirdparty
NEW: GET lines of an invoice in the REST API
NEW: get payment types using the REST API + consolidates REST dictionary APIs
NEW: Get the list of payments terms.
NEW: hook formObjectOptions in the form setting product selling price
NEW: hook to enrich homepage open elements dashboard
NEW: Insert a discount in a specific invoice using the REST API
NEW: Remove js library fileupload that was not used by core code.
NEW: Remove tooltip tipTip library replaced with standatd jquery tooltip
NEW: Set invoices as draft using the REST API
NEW: Sets an invoice as paid using the REST API
NEW: Tag the order as validated (opened) in the REST API
NEW: Update end of validity date of proposal using the API
NEW: Update in the order REST API
NEW: Upgrade jquery select2 to 4.0.4


WARNING:

If you enabled (for test) the experimental BlockedLog module before 7.0, you must purge the table llx_blockedlog because
way to save data for final version has changed.

Following changes may create regressions for some external modules, but were necessary to make Dolibarr better:
* The methode "cloture" on contract were renamed into "closeAll".
* The method "is_erasable" of invoice return a value <= 0 if not erasable (value is meaning) instead of always 0.
* The substitution key for reference of objects is now __REF__ whatever is the object (it replaces __ORDERREF__,
  __PROPALREF__, ...)
* The substition key __SIGNATURE__ was renamed into __USER_SIGNATURE__ to follow naming conventions.
* Substitution keys with syntax %XXX% were renamed into __XXX__ to match others.
* Removed old deprecated REST API (APIs found into '/root' section of the REST API explorer in Dolibarr v6).
* Some REST API to access setup features, like dictionaries (country, town, extrafields, ...) were moved into a
  common API "/setup".
* The REST API /documents were renamed into /documents/download and /documents/upload.
* Page bank/index.php, bank/bankentries.php and comm/actions/listactions.php were renamed into
  bank/list.php, bank/bankentries_list.php and comm/actions/list.php to follow page naming
  conventions (so default filter/sort order features can also work for this pages).
* The trigger ORDER_SUPPLIER_STATUS_ONPROCESS was renamed into ORDER_SUPPLIER_STATUS_ORDERED.
* The trigger ORDER_SUPPLIER_STATUS_RECEIVED_ALL was renamed into ORDER_SUPPLIER_STATUS_RECEIVED_COMPLETELY.
* The parameter note into method cloture() is added at end of private note (previously in v6, it replaced).
* The parameter $user is now mandatory for method createFromOrder and createFromPropal.
* Removed js library 'fileupload' that was not used by core code.
* Jquery plugin tableDnd updated. You now need to use decodeURI on the return value of tableDnDSerialize()
  and add 'td.' to the beginning of the dragHandle match string.
* IE8 and earlier and Firefox 12 and earlier (< 2012) are no more supported.
* The module ExpenseReport use numbering rules that you can setup (like other modules do). If you need to
  keep the hard coded numbering rule of expenses report used in 6.0, just add constant
  EXPENSEREPORT_USE_OLD_NUMBERING_RULE to 1.
* If you use the external module "multicompany", you must also upgrade the module. Multicompany module for
  Dolibarr v7 is required because with Dolibarr v7, payment modes and payment conditions are management as data
  that are dedicated to each company. If you keep your old version of multicompany module, mode and
  condition of payments will appears empty in all companies that are not the first one. By upgrading the
  multicompany module to a version that support Dolibarr v7, everything should work as expected.


***** ChangeLog for 6.0.8 compared to 6.0.7 *****
FIX: #8762
FIX: #9032
FIX: case when we valid form with keyboard
FIX: clause must not be there
FIX: dol_delete_file must work in a context without db handler loaded
FIX: entity test must be on product_fourn_price table and not product table
FIX: Fetch shipping will now fetch project id
FIX: $fk_account is always empty, must be $soc->fk_account
FIX: getEntity project and not projet
FIX: If we enable 3 steps for supplier order approbation, we must not delete all fourn rights def.
FIX: Keep supplier proposal price for supplier order
FIX: langs fr
FIX: missing filters during reordering
FIX: need to filter on aa.entity for same accounting accounts available in several entities
FIX: page must always be 0 when we search (to avoid case : when we're on page 3 and we're looking for a precise thirdparty, we stay on page 3 and nothing's displaied)
FIX: PDF address: handle when contact thirdparty different from document thirdparty
FIX: propal: correctly preset project when creating with origin/originid
FIX: pu_ht_devise was not converted to numeric so decimals were lost when calculating total_ht_devise
FIX: remain to pay for credit note was wrong on invoice list
FIX: shipment: fk_proje(c)t not handled in fetch() and update() methods
FIX: showOptionals: column mismatches
FIX: sometimes amounts are identical but php find them different.
FIX: test is_erasable() must be done before call function delete() too to avoid delete invoice with &action=delete in url
FIX: we must see number of all shared projects
FIX: wrong var name

***** ChangeLog for 6.0.7 compared to 6.0.6 *****
FIX: #8023
FIX: #8259 can't update contact birthday with REST API
FIX: #8478 !empty instead of count to avoid warning
FIX: #8488
FIX: actioncomm export: type filtering not working
FIX: addline on invoice supplier manage rank on its own if not provided
FIX: issue #8037
FIX: label in getnomurl projectlist
FIX: payment term doc-specific label was not used
FIX: payment term doc-specific label was not used (issue #8414)
FIX: project category is type 6 not 5 !!
FIX: some localtaxes errors
FIX: weird password autocompletion in Google Chrome (issue #8479)

***** ChangeLog for 6.0.6 compared to 6.0.5 *****
FIX: #7974 Contract - Invalid reference on the document
FIX: #8139
FIX: #8139 User search does not work if MAIN_USE_OLD_SEARCH_FORM, missing list.php
FIX: #8151
FIX: #8200
FIX: add planned delivery to order exports
FIX: a discount is a percent, not an amount, so we use vatrate not price
FIX: Avoid empty value to fk_multicurrency attribute
FIX: Bad localtaxes assignment in cashdesk
FIX: check shipping on delete order
FIX: check verif exped on delete order
FIX: creer into lire
FIX: Delete tasks on project delete will now trigger TASK_DELETE
FIX: Global on $user parameter reset the variable
FIX: if we make a mistake with situation_percent, now we can correct…
FIX: if we make a mistake with situation_percent, now we can correct it. before situation_final was always set to 1 and no way to go back
FIX: Import process must stop after ending line nb to import
FIX: migration script for product photo
FIX: natural search double quote
FIX: reverse field to have object loaded in doaction
FIX: Saving wrong localtax on order addline
FIX: show status on societe banner
FIX: solve column mismatch in user card's usergroup list + code cleanup
FIX: solve column mismatch in user card with multicompany transverse mode + code cleanup
FIX: unset categorie
FIX: update_extras on fourn card
FIX: warning when adding ECM files using old photo path
FIX: Withdrawals lines not filter by company name and not respect dropdown limit lines by page
NEW: Add sale representative einstein_pdf_modules
NEW_einstein_pdf_modules
NEW: field commerciaux and categ export CustomersInvoicesAndPayments


***** ChangeLog for 6.0.5 compared to 6.0.4 *****
FIX: security vulnerability reported by ADLab of Venustech
     CVE-2017-17897, CVE-2017-17898, CVE-2017-17899, CVE-2017-17900
FIX: #7379: Compatibility with PRODUCT_USE_OLD_PATH_FOR_PHOTO variable
FIX: #7903
FIX: #7933
FIX: #8029 Unable to make leave request in holyday module
FIX: #8093
FIX: Bad name alias showing in name of third column
FIX: Cashdesk should not sell to inactive third parties
FIX: Edit accountancy account and warning message on loan
FIX: $accounts[$bid] is a label !
FIX: $oldvatrateclean & $newvatrateclean must be set if preg_match === false
FIX: product best price on product list
FIX: search on contact list
FIX: stats trad for customerinvoice
FIX: translate unactivate on contractline
FIX: email sent was not in HTML
FIX: missing hook invoice index
FIX: subject mail sepa


***** ChangeLog for 6.0.4 compared to 6.0.3 *****
FIX: #7737
FIX: #7751
FIX: #7756 Add better error message
FIX: #7786
FIX: #7806
FIX: #7824
FIX: add line bad price and ref
FIX: A lot of several fix on local taxes and NPR tax
FIX: createfromorder
FIX: CSS for IE10
FIX: external user cannot be set as internal
FIX: Filter type on actioncomm with multiselect doesn't work
FIX: list of donation not filtered on multicompany
FIX: list of module not complete when module mb_strlen not available
FIX: Locatax were not propagated when cloning order or proposal
FIX: Searching translation should not be case sensitive
FIX: Search into language is ok for file into external modules two.
FIX: test for filter fk_status
FIX: too much users on holiday list
FIX: Wrong alias sql


***** ChangeLog for 6.0.3 compared to 6.0.2 *****
FIX: #7211 Update qty dispatched on qty change
FIX: #7458
FIX: #7593
FIX: #7616
FIX: #7619
FIX: #7626
FIX: #7648
FIX: #7675
FIX: Agenda events are not exported in the ICAL, VCAL if begin exactly with the same $datestart
FIX: API to get object does not return data of linked objects
FIX: Bad localtax apply
FIX: Bad ressource list in popup in gantt view
FIX: bankentries search conciliated if val 0
FIX: hook formObjectOptions() must use $expe and not $object
FIX: make of link to other object during creation
FIX: Missing function getLinesArray
FIX: old batch not shown in multi shipping
FIX: paid supplier invoices are shown as abandoned
FIX: selection of thirdparty was lost on stats page of invoices
FIX: sql syntax error because of old field accountancy_journal
FIX: Stats on invoices show nothing
FIX: substitution in ODT of thirdparties documents
FIX: wrong key in selectarray
FIX: wrong personnal project time spent

***** ChangeLog for 6.0.2 compared to 6.0.1 *****
FIX: #7148
FIX: #7288
FIX: #7366 renaming table with pgsql
FIX: #7435 Can't add payment term
FIX: #7461
FIX: #7464
FIX: #7471
FIX: #7473 Mass update of vat rates and other bugs on localtax
FIX: #7475
FIX: #7486 Empty value for multicurrency rate must be forbidden
FIX: #7490
FIX: #7505
FIX: #7510 Bug: extrafield content disappear when generate pdf within intervention
FIX: #7514
FIX: #7531 #7537
FIX: #7541
FIX: #7546
FIX: #7550
FIX: #7554
FIX: #7567
FIX: Accountancy export model for Agiris Isacompta
FIX: Allow create shipping if STOCK_SUPPORTS_SERVICES option is enabled
FIX: Bad preview on scroping when special file names
FIX: Generation of invoice from bulk action "Bill Orders"
FIX: Implementation of a Luracast recommandation for the REST api server (#7370)
FIX: Missing space in request
FIX: Only modified values must be modified
FIX: replenish if line test GETPOST on line 0
FIX: Stripe not working on live mode
FIX: wrong basePath in the swagger view
FIX: Implementation of a Luracast recommandation for the REST api server

***** ChangeLog for 6.0.1 compared to 6.0.* *****
FIX: #7000 Dashboard link for late pending payment supplier invoices do not work
FIX: #7325 Default VAT rate when editing template invoices is 0%
FIX: #7330
FIX: #7359
FIX: #7367
FIX: #7368
FIX: #7391
FIX: #7420
FIX: Add some missing attributes in Adherent:makeSubstitution (type, phone…
FIX: Bad const name
FIX: Bad link to unpayed suppliers invoices
FIX: Better protection to no send email when we change limit
FIX: Calculation in the activity box
FIX: Clean bad parameters when inserting line of template invoice
FIX: dateSelector was not taken into account
FIX: hidden option MAIN_PROPAGATE_CONTACTS_FROM_ORIGIN
FIX: journalization for bank journal should not rely on a label.
FIX: menu enty when url is external link
FIX: missing supplier qty and supplier discount in available fields for product export.
FIX: multicompany better accuracy in rounding and with revenue stamp.
FIX: Must use pdf format page as default for merging PDF.
FIX: PDF output was sharing 2 different currencies in same total
FIX: Position of signature on strato template
FIX: Protection to avoid to apply credit note discount > remain to pay
FIX: Remove warning when using log into syslog
FIX: Responsive
FIX: Security fixes (filter onload js, less verbose error message in
FIX: SEPA recording payment must save one payment in bank per customer
FIX: Several problem with the last event box on project/tasks
FIX: Sign of amount in origin currency on credit note created from lines
FIX: Some page of admin were not responsive
FIX: SQL injection
FIX: time.php crashed without project id in param
FIX: transfer of line extrafields from order to invoice
FIX: Upgrade missing on field
FIX: View of timespent for another user
FIX: ODT generation
FIX: CVE-2017-9840, CVE-2017-14238, CVE-2017-14239, CVE-2017-14240, CVE-2017-14241,
     CVE-2017-14242

***** ChangeLog for 6.0.0 compared to 5.0.* *****
NEW: Add experimental BlockeLog module (to log business events in a non reversible log file).
NEW: Add a payment module for Stripe.
NEW: Add module "Product variant" (like red, blue for the product shoes)
NEW: Accountancy - Activate multi-journal & Add journal_label to database (FEC)
NEW: Add a tracking id into mass emailing.
NEW: Tax system more compatible with the new tax rollout in India (IGST / CGST / SGST).
NEW: Add calculation function for Loan schedule
NEW: Add "depends on" and "required by" into module informations
NEW: Add hidden option THIRDPARTY_INCLUDE_PARENT_IN_LINKTO
NEW: Add key __USERID__ and __ENTITYID__ as key for dynamic filters.
NEW: Add last activation author and ip of modules
NEW: Add mass actions (pdf merge and delete) for interventions
NEW: Add module resources import/export
NEW: Add option PROJECT_THIRDPARTY_REQUIRED
NEW: Add page statistics for project tasks
NEW: add property to show warnings when activating modules
NEW: add rapport file for supplier paiement
NEW: Add statistics on supplier tab.
NEW: Add tooltip help on shipment weight and volume calculation
NEW: An external module can hook and add mass actions.
NEW: Better reponsive design
NEW: Bookmarks are into a combo list.
NEW: Bulk actions available on supplier orders
NEW: Can add a background image on login page
NEW: Can change customer from POS
NEW: Can clone expense report on another user
NEW: Can control constants values into file integrity checker
NEW: Can define default values for create forms.
NEW: Can define default filters for list pages.
NEW: Can define default sort order for list pages.
NEW: Can deploy an external module from the module setup area.
NEW: Can disable all overwrote translations in one click.
NEW: Can edit background color for odd and even lines in tables
NEW: Can filter on code in dictionnaries
NEW: Can filter on year and product tags on the product statistic page
NEW: Can import users
NEW: Can read time spent of others (hierarchy only or all if granted)
NEW: Can send an email to a user from its card.
NEW: Can send email to multiple destinaries from the mailform combo list.
NEW: Can set margins of PDFs
NEW: Can set number of dump to keep with job "local database backup"
NEW: Can sort customer balance summary on date.
NEW: Can sort thumbs visible on product card.
NEW: Can use a credit note into a "down payment/deposit".
NEW: Can use dol_fiche_end without showing bottom border.
NEW: Can use translations into all substitutions (watermark, freetext...)
NEW: Change to allow a specific numbering rule for invoice with POS module.
NEW: convert exceiss received to reduc
NEW: custom dir is enabled dy default on first install.
NEW: Description of feature of a module visible into a dedicated popup.
NEW: Direct open of card after a search if one record only found.
NEW: download button
NEW: Enable bulk actions delete on supplier invoices.
NEW: Extrafields support formulas to be computed using PHP expressions.
NEW: Feature to crop/resize images available on user and expense reports.
NEW: Filechecker can include custom dir and report added files.
NEW: fix listview class and add a demo for product list
NEW: [FP17] Accountancy - Add select field in list of accounts
NEW: get amount base on hourly rate for ficheinter
NEW: hidden Easter egg to display commitstrip strip on login page
NEW: Include an hourglass icon when we click on online payment button
NEW: Index upload files into database.
NEW: Introduce mass action on product list ('delete' for the moment)
NEW: Introduce mass actions on contacts
NEW: Introduce option MAIN_HTTP_CONTENT_SECURITY_POLICY
NEW: It's easier to switch between sandbox and live for paypal
NEW: Mass action delete available on project and tasks
NEW: Move login information on home page into a widget
NEW: new demo entry page
NEW: No external check of version without explicit click in about page.
NEW: ODT docs for USER USERGROUP CONTRACT and PRODUCT class
NEW: odt usergroup
NEW: On invoices generated by template, we save if invoice come from a source template.
NEW: option to copy into attachement files of events, files send by mail (with auto event creation)
NEW: PDF with numbertoword
NEW: Permit multiple file upload in linked documents
NEW: PHP 7.1 compatibility
NEW: Reduce memory usage by removing deprecated constant loading.
NEW: Report page and menu for suppliers paiements
NEW: Show by default README.md file found into root dir of ext module.
NEW: Show company into combo list of projects
NEW: show files in the bank statement + download
NEW: Show local taxes in facture list
NEW: Show local taxes in supplier facture list
NEW: Small PDF template for products
NEW: Option SUPPLIER_ORDER_EDIT_BUYINGPRICE_DURING_RECEIPT
NEW: The substitution keys available for emailing edition are now visible into a popup.
NEW: Uniformize behaviour: Action to make order is an action button.
NEW: Use autocompletion on the "Add widget list".
NEW: Use html5 type "number" on select field for year and duration.
NEW: Can use pdktk to concat mass pdf because tcpdf generate avoid to split large file into multiple smaller file (all have same size) encounter issue with mailer provider virtual delivery service
NEW: Default theme of v6 is cleaner.
NEW: When down payment is entered, discount to reuse into final invoice is automatically created. This save one click into invoice workflow.
NEW: Add UI to configure MEMBER_NEWFORM_FORCETYPE
NEW: #2763 Go to document block after clicking in Generate document button
NEW: #6280: Generate PDF after creating an invoice from a customer order
NEW: #6915 Simplest change.
NEW: Uniformize the look and feel with v6 new look.

For developers:
NEW: Add a lot of API REST: dictionaryevents, memberstypes, ...
NEW: Big refactorization of multicompany transverse mode.
NEW: getEntity function use true $shared value by default.
NEW: Add font-awesome css.
NEW: Add function ajax_autoselect
NEW: Add function dolMd2Html
NEW: Add hook doUpgrade2
NEW: Add hook "formatNotificationMessage"
NEW: Add index and constraints keys on supplier proposal detail table
NEW: Add phpunit to check the engine is defined into sql create files.
NEW: Add project and Hook to Loan
NEW: Add REST API to push a file.
NEW: Allow extrafields list select to be dependands on other standard list and not only other extrafields list
NEW: Architecture to manage search criteria persistance (using save_lastsearch_values=1 on exit links and restore_lastsearch_values=1 in entry links)
NEW: data files are now also parsed by phpunit for sql syntax
NEW: Hook to allow inserting custom product head #6001
NEW: Introduce fields that can be computed during export in export profiles.
NEW: Introduce function dol_compress_dir
NEW: Removed commande_pdf_create, contract_pdf_create,expedition_pdf_create, facture_pdf_create, delivery_order_pdf_create, task_pdf_create, project_pdf_create, propale_pdf_create, supplier_invoice_pdf_create, supplier_order_pdf_create, supplier_proposal_pdf_create deprecated functions
NEW: tooltip can be on hover or on click with textwithpicto function.
NEW: Upgrade jquery to 3.3.1 and jquery-ui to 1.12

WARNING:

Following changes may create regression for some external modules, but were necessary to make Dolibarr better:
* The hook getNodeList has been replaced by a normalized 'addreplace' hook getDirList.
* The trigger USER_SETINGROUP and USER_REMOVEFROMGROUP has been replaced with trigger USER_MODIFY.
* The page societe/soc.php was renamed into societe/card.php to match page naming conventions.
* The page compta/facture.php was renamed into compta/facture/card.php to match page naming conventions.
* The signature of method ->delete() of class Product and PriceExpression was changed from
  ->delete(id, notrigger) to ->delete(User, notrigger) to match standard dev rules.
* The signature of method ->delete() of class Adherent was changed from
  ->delete(id) to ->delete(id, User, notrigger) to match standard dev rules.
* Removed CommonObject::displayMarginInfos (was deprecated in 3.8). Use same method into
  html.formmargin.class.php
* Removed Societe::set_commnucation_level (was deprecated in 4.0). Was not used.
* Removed the trigger file of PAYPAL module that stored data that was not used by Dolibarr. The trigger event still
  exists, but if an external module need action on it, it must provides itself its trigger file.
* Use $conf->global->MULTICOMPANY_TRANSVERSE_MODE instead $conf->multicompany->transverse_mode. So, if you set var
  $multicompany_transverse_mode to 1 into your conf file, you must remove this line and a new key into
  the Home - setup - other admin page.
* If you use Multicompany transverse mode, it will be necessary to check the activation of the modules in the children
  entities and to review completely the rights of the groups and the users.
* Use getEntity('xxx') instead getEntity('xxx', 1) and use getEntity('xxx', 0) instead getEntity('xxx')
* Some other change were done in the way we read permission of a user when module multicompany is enabled. You can
  retrieve the old behavior by adding constant MULTICOMPANY_BACKWARD_COMPATIBILITY to 1.
* The hook formObjectOptions was not implemented correctly in previous version. Sometimes, you had to return output
content by doing a print into function, sometimes by returning content into "resprint". This has been fixed to follow
hook specifications so you must return output into "resprint".


***** ChangeLog for 5.0.7 compared to 5.0.6 *****
FIX: #7000 Dashboard link for late pending payment supplier invoices do not work
FIX: #7148
FIX: #7325 Default VAT rate when editing template invoices is 0%
FIX: #7366 renaming table with pgsql
FIX: #7391
FIX: #7510 Bug: extrafield content disappear when generate pdf within intervention
FIX: Agenda events are not exported in the ICAL, VCAL if begin exactly with the same $datestart
FIX: Bad link to unpayed suppliers invoices
FIX: bankentries search conciliated if val 0
FIX: multicompany better accuracy in rounding and with revenue stamp.
FIX: PDF output was sharing 2 different currencies in same total
FIX: Upgrade missing on field
FIX: wrong key in selectarray
FIX: wrong personnal project time spent

***** ChangeLog for 5.0.6 compared to 5.0.5 *****
FIX: Removed a bad symbolic link into custom directory.
FIX: Renaming a resource ref rename also the directory of attached files.

***** ChangeLog for 5.0.5 compared to 5.0.4 *****
FIX: #7075 : bad path for document
FIX: #7156
FIX: #7173
FIX: #7224
FIX: #7226
FIX: #7239
FIX: add supplierproposaldet without price (new product)
FIX: amount overlap other amount when a pagebreak is done due to an image at the bottom of page.
FIX: Bad tax calculation with expense report
FIX: Best buy price calculation
FIX: Buying prices must always be in positive value.
FIX: calculate correct remain to pay for planned bank transactions
FIX: delete linked element on facture rec
FIX: edit sociale was emptying label
FIX: Error when updating thirdparty not returned
FIX: holidays with postgresql like on rowid integer
FIX: id of user not saved when making a payment of expense report
FIX: invoice page list
FIX: invoice situation VAT total rounding into PDF crabe
FIX: PgSQL compatibility.
FIX: remove order rights on invoice page
FIX: status were wrong on product referent list
FIX: supplier id was not passed to hooks
FIX: Support of vat code when using price per customer
FIX: User id correction on holiday request
FIX: value of user id filled to 0 in llx_bank_url when recording an expense report.
FIX: we have to check if contact doesn't already exist on add_contact() function
FIX: We should be able to insert data with value '0' into const
FIX: install process with DoliWamp

***** ChangeLog for 5.0.4 compared to 5.0.3 *****
FIX: #5640 Prices of a predefined product/service were incorrect under certain circumstances
FIX: #6541 since 4.0.4 to 5.0.0 autofill zip/town not working
FIX: #6880 #6925
FIX: #6885
FIX: #6926
FIX: #7003
FIX: #7012
FIX: #7040
FIX: #7048 #6075
FIX: Can set supplier invoice to billed.
FIX: Can't create invoice if PO disapproved
FIX: contratligne update
FIX: CVE-2017-7886
FIX: default param
FIX: Line of invoices not inserted when using POS module and VAT NPR.
FIX: origin & originid on supplierproposal
FIX: Redirect to payment page from member subscription page failed if a unique security key was defined.
FIX: REST api to get project when user has permission to read all.
FIX: situation_progress param default value must be 100 and not 0
FIX: SQL injection on user/index.php parameter search_statut.
FIX: vat code not saved during product creation.
FIX: Warnings

***** ChangeLog for 5.0.3 compared to 5.0.2 *****
FIX: #6677 Expired contracts dashboard box does not show the name of the thirdparty
FIX: #6813
FIX: 6863
FIX: #6877
FIX: #6881
FIX: Better sanitizing of search all parameter.
FIX: Correction with author and validator user on orders
FIX: dialog window with md theme must not be hidden by left menu part.
FIX: doactions hook missing in invoice model page
FIX: Fullname when member is a moral entity with no name.
FIX: Link to files on bank account tab broken with multicompany FIX: Link to preview on thirdparty broken with multicompany
FIX: New vat code not correctly implemented if "1 price per customer".
FIX: Pagination of invoices
FIX: pagination on resources
FIX: REST API not possible to add agendaevents
FIX: situation invoice broken due to the all percent application form inside addline form
FIX: SQL injection on user/index.php parameter search_statut.
FIX: XSS

***** ChangeLog for 5.0.2 compared to 5.0.1 *****
FIX: #6468 + Fix missing translation
FIX: #6517 #6525 Autocompletion of thirdparty after n chars not implemented
FIX: #6613 Default subject for Supplier proposal emails is filled with a non-existing key
FIX: #6614
FIX: #6619 Template invoices list do not respect restricted thirdparty user rights
FIX: #6621 Documents tab shows greyed out upload form even if the option to show actions not available is disabled
FIX: #6623 User card shows "Return to list" link even if the user has no rights to list users
FIX: #6636 Complete fix
FIX: #6669 User with no permission to edit customer invoices can see a edit button in project entry
FIX: #6671 Cannot remove thirdparty type with "#" in its name
FIX: #6673 Missing "nature" table header in thirdparty list
FIX: #6675 Restricted user with no agenda permissions can see a button to create appointment in thirdparty contact list
FIX: #6679 User with restricted supplier invoice permissions can edit project, payment conditions, payment mode
FIX: #6680 User with restricted supplier invoice permissions sees "reopen" button even if he has no permission to do it
FIX: #6718 Bug: Discount amount is not locally formatted in CommonObject View
FIX: #6767 serious critical error, no login possible with postgresql and ipv6.
FIX: #6795 #6796
FIX: Add option MAIN_MAIL_USE_MULTI_PART to include text content into HTML email and add option MAIN_MAIL_ADD_INLINE_IMAGES_IF_IN_MEDIAS to restore the inline images feature.
FIX: ajax autocomplete on clone
FIX: A non admin user can not download files attached to user.
FIX: Can't download delivery receipts (function dol_check_secure_access_document)
FIX: complete hourly rate when not defined into table of time spent
FIX: dont get empty "Incoterms : - " string if no incoterm
FIX: dont lose supplier ref if no supplier price in database
FIX: Enter a direct bank transaction
FIX: extrafield css for boolean type
FIX: forgotten parameter for right multicompany use
FIX: Found duplicate line when it is not.
FIX: global $dateSelector isn't the good one, then date selector on objectline_create tpl was hidden
FIX: Journal code of bank must be visible of accountaing module on.
FIX: length_accounta return variable name
FIX: limit+1 dosn't show Total line
FIX: No filter on company when showing the link to elements.
FIX: overwrapping of weight/volume on rouget template
FIX: Several bugs in accounting module.
FIX: shared bank account with multicompany not visible in invoice setup
FIX: spaces not allowed into vat code
FIX: supplier default condition not retrieved on create
FIX: supplier order line were always created with rang = 0

***** ChangeLog for 5.0.1 compared to 5.0.0 *****
FIX: #6503: SQL error in "Last pending payment invoices"
FIX: #6505 Project elements page shows greyed-out links even if the option to show actions not available is disabled
FIX: #6507: Statistics counter show wrong total Contract numbers when the user does not have full access
FIX: #6533 #6590
FIX: #6535
FIX: bank account not visible on payment card
FIX: colspan
FIX: Data lost during merge of thirdparties
FIX: Detection of color brightness
FIX: Filter on date lost after submit on time spent page
FIX: forgottent fk_unit field on llx_supplier_propaldet
FIX: list of projects
FIX: LOG_ERROR does not exists. Use LOG_ERR.
FIX: Missing total on project overview.
FIX: multicurrency management on supplier order/invoice
FIX: Notification sending was broken.
FIX: origin & origin id on supplier order line
FIX: param php doc
FIX: Picto of project on dol_banner and box
FIX: Some errors when downloading files.

***** ChangeLog for 5.0.0 compared to 4.0.* *****
For users:
NEW: Add module mulicurrency.
NEW: Add module accoutancy expert (double party accountancy).
NEW: Better responsive design, above all on smartphone.
NEW: #5801 More complete change to allow to disable supplier invoice document generation.
NEW: #5830 Can choose a generic email or use remail in the mail from field.
NEW: #5896 More complete data on event sent by email (name in title, emails list in details)
NEW: Add a better icon to show when "run" in cron jobs is disabled.
NEW: Add account statement into fields of bank account transaction list.
NEW: Add a direct debit mandate PDF template.
NEW: add clone contract feature.
NEW: Add color regarding stock even on ajax autocompleter product selector.
NEW: Add date into list of print jobs for Google Print.
NEW: add field and filters on turnover by third party report.
NEW: Add last activation date as info in module list.
NEW: add option to limit stock product by warehouse.
NEW: Add missing unique key on table llx_links.
NEW: Add option "Hide images in Top menu".
NEW: Add option PROJECT_LINES_PERWEEK_SHOW_THIRDPARTY to show thirdparty on page to submit time.
NEW: Add option "Stock can be negative". Off by default.
NEW: Add option SUPPLIER_ORDER_3_STEPS_TO_BE_APPROVED.
NEW: Add hidden option to include parent products too in stats of orders (not supported in rest of app yet).
NEW: Add Panama datas.
NEW: Add ressource extrafields.
NEW: add restrictions on standard exports (agenda, order, deplacement, facture, fournisseur, societe, propal, expedition)
NEW: Add substitution keys __SHIPPINGTRACKNUM__, __SHIPPINGTRACKNUMURL__ into shipping email template.
NEW: Add status Done on interventions.
NEW: Add system tool "Files integrity checker" to detect modified files for packaged versions.
NEW: Add tooltip in payment term edition in dictionnary.
NEW: Add type "url" as possible extrafield.
NEW: Add workflow to calculated supplier order status on stock dispatch.
NEW: Add workflow to classifed propal bill on invoice validation.
NEW: allow to save a parent warehouse.
NEW: Better filtering of automatic/manually inserted events.
NEW: Bill orders from order list.
NEW: Can add event from the card listing events.
NEW: Can change thirdparty when cloning a project.
NEW: Can create expense report for someone else (advanced permission).
NEW: Can clone an expense report.
NEW: Can edit a label for each price segment when using several segment prices for products.
NEW: Can filter on fields on admin translation page.
NEW: Can filter on project/task ref/label on the "new time consumed" page.
NEW: Can filter on status on objects on the "statistics" pages.
NEW: Can filter on type of leave requests in list.
NEW: Can generate SEPA mandate for each bank account of your customers.
NEW: Can see/make bank conciliation from bank transaction list.
NEW: Can edit RUM number of a customer bank account.
NEW: Can link template invoice to other objects. Generated invoices will be linked to same objects (example: contracts).
NEW: Can renamed attached files on some documents tabs (like products and expense reports).
NEW: Can see/edit the customer ref of a shipment.
NEW: Can select fields/extrafields on contract list + Mass delete action.
NEW: Can select fields on expense report list. Can make mass delete.
NEW: Can select fields to show on list of bank transaction.
NEW: Can set to paid automatically social or fiscal taxes after a payment was recorded.
NEW: Can sort on status of recurring invoice in list of template invoices.
NEW: Can use native php and dolibarr object on pages of module website.
NEW: Checkbox 'close order to "Everything received" automatically if all products are received' is visible on supplier orders.
NEW: conf to allow payments on different thirdparties bills but same parent company.
NEW: Consumption view on thirdparty total line and total HT by element.
NEW: Display bookkeeping by accounting account - Bookkeeping ordered by accounting account - Link with customers and suppliers invoices - Sub Total by accounting account - Ability to display more than 25 lines and filter by customer/supplier, invoice and accounting account
NEW: Each user can select its landing page (on tab "user display setup").
NEW: Editing translation GUI become easier with tool to search existing translation.
NEW: Error code of each email sent is visible in list of email targets
NEW: Export thirdparty with payment terms and mode.
NEW: filter actiontype on thirdparty tab.
NEW: filter by supplier and fk_warehouse on replenishment page.
NEW: Filters can accept generic search key like __DAY__, __MONTH__, __YEAR__ replaced with current day, month year before making the search.
NEW: Function "crop" images available on project, product and holiday attachment tab.
NEW: function to display full path to current warehouse.
NEW: Generation of document is available on member card.
NEW: Introduce mass action "delete" on sales orders.
NEW: Introduce option MAIN_DEFAULT_PAYMENT_TERM_ID to set default payment term on company level.
NEW: introduce option PROJECT_DISABLE_PRIVATE_PROJECT and PROJECT_DISABLE_PUBLIC_PROJECT.
NEW: Link between objects can be done on both side and on all objects.
NEW: More filter on bank transaction list.
NEW: Mutualize mass action. So "Send by email" is also available on orders.
NEW: New set of icon for status easier to understand.
NEW: option "Current/Next" for limit payment date (in payment term dictionary setup) to use a specific day of current month or jump to same day of next month.
NEW: Option DOC_SHOW_FIRST_SALES_REP shows name of "user buyer or saler" on PDF.
NEW: Option MAIN_INFO_SOCIETE_MAIL_ALIASES to be able to use several identities into the "email from".
NEW: Pagination available on list of users.
NEW: Phone formatting for Canada. Add dol_print_phone into phpunit tests.
NEW: Reduce nb of picto visible after reference of an object into lists, merging preview and download.
NEW: Reduce space lost on EDM module.
NEW: Reopen a paid bill is a user advanced permission.
NEW: can set a default bank account on thirdparty card.
NEW: Show photo of contacts on thirdparty card.
NEW: Show subtotal into list of linked elements.
NEW: Show total line (planned workload and time spent) on list of tasks.
NEW: Start to introduce search filters on dictionnaries for vat list.
NEW: Support extrafields for expense reports.
NEW: Support extrafields on product lot.
NEW: Support free bottom text and watermark on expense report template.
NEW: Support mass actions for proposals
NEW: Table with list of lots/serial can be viewed (module product batch).
NEW: The autofill zip/town table option is on by default.
NEW: the count of linked files on card includes external links.
NEW: Usage of vat code seems ok everywhere.
NEW: User date of employment added.
NEW: Use small photo of user on all user links.
NEW: Use new archi to select fields into list of time spent.
NEW: Available substitution key (__INVOICE_MONTH__, __INVOICE_PREVIOUS_MONTH__, ...) to use into note text of recurring invoices.

For developers:
NEW: Add ORDER_MODIFY trigger on each order modification.
NEW: Trigger on delete stock
NEW: The getURLContent return more information on success and error.
NEW: Uniformize code and correct deal with triggers
NEW: REST API explorer. Can create invoice and orders with lines.
NEW: Add a lot of API REST: expense reports, orders, commercial proposals, projects, agenda events, users, invoices, ...
NEW: Default collation for mysql is now utf8_unicode_ci
NEW: Can use any filter on all REST API to list.
NEW: ckeditor accept a parameter to disable all html filtering.
NEW: Complete table llx_ecm_files with field generated_or_uploaded
NEW: Enhance function setValueFrom so we can use it for "edit in form" feature.
NEW: getNomUrl displays full path to warehouse
NEW: Hook formObjectOptions
NEW: hook in element overview
NEW: Hook on stock product card
NEW: param socid find_min_price_product_fournisseur() function
NEW: More phpunit tests

WARNING:

Following changes may create regression for some external modules, but were necessary to make
Dolibarr better:
- Function delete of class Facture (invoice) need the object $user as first parameter. Also you must
  check you make a fetch on object before calling the delete.
- The old driver of "mysql" has been removed. Dolibarr use the new one (mysqli) by default.
- Remove not used function calculate_byte(). Use dol_print_size() instead.
- Function pdf_getTotalQty is now deprecated. Not used by Dolibarr core.
- Method commande->deleteline($lineid) has been replaced with commande->deleteline($user, $lineid).
- Method expensereport->delete(id, user) has been replaced with ->delete(user)
  Method warehouse->delete(id) has been replace with ->delete(user)
  This is to follow good practice to make a fetch on object before deleting it.
- The form to add a product to a draft proposal/order/invoice, from the product card, is hidden by default.
  It was not commonly used and usage generates some problems (cost price for margin calculation not entered, vat setting).
  Set constant PRODUCT_ADD_FORM_ADD_TO to retrieve it.
- The javascript "datatables" library was previously provided into Dolibarr sources, but it was not used by application.
  So there is no reason to maintain its compatibility with other dolibarr components. If an external module need this
  library, this external module must embed the library in his own sources/packages.
- Trigger name SUPPLIER_PROPOSAL_CREATE has been renamed into PROPOSAL_SUPPLIER_CREATE.
- A new paramater sqlfilters was introduced to allow filter on any fields int the REST API. Few old parameters,
  no more required, were also removed. Use this new one if you were using one of them.
- The trigger that activate or close a contract line is run on a contract line, not on contract.
- Method commande->set_availability(user, availability_id) removed from commande class, use method commande->availability(availability_id, notrigger).

Dolibarr 5.0 was frozen before PHP 7.1 was released. Unit tests are successful on PHP 7.1 but we don't have enough
feedback to confirm whole application is compatible. Current officiel supported PHP versions are PHP 5.3 to 7.0.


***** ChangeLog for 4.0.6 to 4.0.5 *****
FIX: #6613 Default subject for Supplier proposal emails is filled with a non-existing key
FIX: #6623 User card shows "Return to list" link even if the user has no rights to list users
FIX: #6636 Complete fix
FIX: #6669 User with no permission to edit customer invoices can see a edit button in project entry
FIX: #6671 Cannot remove thirdparty type with "#" in its name
FIX: #6673 Missing "nature" table header in thirdparty list
FIX: #6675 Restricted user with no agenda permissions can see a button to create appointment in thirdparty contact list
FIX: #6677 Expired contracts dashboard box does not show the name of the thirdparty
FIX: #6679 User with restricted supplier invoice permissions can edit project, payment conditions, payment mode
FIX: #6680 User with restricted supplier invoice permissions sees "reopen" button even if he has no permission to do it
FIX: #6813
FIX: Correction with author and validator user on orders
FIX: doactions hook missing in invoice model page
FIX: dont get empty "Incoterms : - " string if no incoterm
FIX: dont lose supplier ref if no supplier price in database
FIX: forgotten parameter for right multicompany use
FIX: global $dateSelector isn't the good one, then date selector on objectline_create tpl was hidden
FIX: limit+1 dosn't show Total line
FIX: supplier order line were always created with rang = 0


***** ChangeLog for 4.0.5 to 4.0.4 *****
FIX: #6234
FIX: #6259
FIX: #6330
FIX: #6360
FIX: #6411
FIX: #6443
FIX: #6444
FIX: #6453
FIX: #6503: SQL error in "Last pending payment invoices"
FIX: #6505 Project elements page shows greyed-out links even if the option to show actions not available is disabled
FIX: #6507: Statistics counter show wrong total Contract numbers when the user does not have full access
FIX: #6533 #6590
FIX: #6619 Template invoices list do not respect restricted thirdparty user rights
FIX: #6621 Documents tab shows greyed out upload form even if the option to show actions not available is disabled
FIX: add entity param to document link
FIX: Can use quote into supplier ref on order line add
FIX: Change the customer code only if error on duplicate
FIX: Creation of credit note on invoice with deposit stole the discount.
FIX: delete bank class lines when we delete bank_categ
FIX: deletion of bank tag
FIX: detail of deposit and credit not was not visible into final invoice
FIX: Error management during bank account creation
FIX: error management in bank account deletion.
FIX: event status is not modified when assign an user
FIX: forgotten fk_facture_fourn attribute on supplierinvoice line object
FIX: If bank module on, field must be required to register payment of expense report.
FIX: load multicurrency informations on supplier order and bill lines fetch
FIX: Missing total on project overview.
FIX: multicurrency_subprice
FIX: param billed when we change page
FIX: protection against infinite loop on hierarchy
FIX: Supplier Order list filter by project
FIX: the dolCopyDir fails if target dir does not exists.
FIX: use param for http links

***** ChangeLog for 4.0.4 to 4.0.3 *****
FIX: #6227 Document models table header "Unit" is shown in 2 lines in Spanish
FIX: #6230
FIX: #6237
FIX: #6245 Thirdparty link in supplier invoices list, links to "comm/card" instead of "fourn/card" page
FIX: #6253 Supplier invoice list filter does not respect "thirdparty" filter
FIX: #6277
FIX: project list and ajax completion return wrong list.
FIX: bug margin calculation by user with multicompany
FIX: Can make a stock transfert on product not on sale/purchase.
FIX: extrafield input for varchar was not working with special char within (ie double quotes)
FIX: javascript error
FIX: link for not found photo when using gravatar. Must use external url.
FIX: Protection so even if link is output for external user, links is disabled.
FIX: repair tool was ko to restore extrafields with type select.
FIX: Security access problem with external users on projects/tasks
FIX: We must not drop extrafield column if there is still record on other entities.
FIX: regression with sedning email when introducing security options to restrict nb of email sending.
t
***** ChangeLog for 4.0.3 to 4.0.2 *****
FIX: #5853 $conf->global->$calc==0 || $conf->global->$calc==1
FIX: #5958 no discount on supplier command made by replenishment
FIX: #5966 Bug: getNomUrl tooltips show Proposal info even if user has no rights to read them
FIX: #5972 #5734
FIX: #6007
FIX: #6010
FIX: #6029
FIX: #6043 - Payment mode not visible on supplier invoice list
FIX: #6051
FIX: #6062
FIX: #6088
FIX: A draft can be deleted by a user with create permission.
FIX: bad permission to see contract on home page
FIX: bad permission to see contract statistics
FIX: Bcc must not appears to recipient when using SMTPs lib
FIX: Consistent description for add or edit product
FIX: delete contract extrafields on contract deletion
FIX: Deposits and credit notes weren't added in the received and pending columns
FIX: export extrafields must not include separe type
FIX: Export of opportunity status must be code, not id.
FIX: False positive on services not activated
FIX: Filter was wrong or lost during navigation
FIX: HT and TTC price should always be displayed together
FIX: if a supplier price reference is changed after creating an order, we can't clone order.
FIX: in export. Error when using a separate extrafields.
FIX: Introduce hidden option MAIL_PREFIX_FOR_EMAIL_ID to solve pb of tracking email.
FIX: javascript error when using on mobile/smartphone
FIX: javascript xss injection and a translation
FIX: Label of project is in field title not label.
FIX: List of people able to validate an expense report was not complete.
FIX: Missing field
FIX: Module gravatar was not triggered on thirdparty and contact card
FIX: Must use external link into a forged email content.
FIX: Pb in management of date end of projects
FIX: Regression when deleting product
FIX: rendering of output of estimated amount on project overview page.
FIX: Sanitize title of ajax_dialog
FIX: Security to restrict email sending was not efficient
FIX: Setting supplier as client when accept a supplier proposal
FIX: Some statistics not compatible with multicompany module.
FIX: the time spent on project was not visible in its overwiew
FIX: Update intervention lline crash with PgSQL
FIX: wrong test on dict.php
FIX: wrong var name

***** ChangeLog for 4.0.2 compared to 4.0.1 *****
FIX: #5340
FIX: #5779
FIX: #5849
FIX: #5866
FIX: #5907
FIX: Addline if $txlocaltax1 is empty
FIX: Avoid error 500 if phpexcel is disabled
FIX: Avoid errors on debian
FIX: Can edit the customer ref even if order is not draft.
FIX: Documents not moved in new directory if we change reference of the task.
FIX: Error when CATEGORIE_RECURSIV_ADD is enabled and new category is child of an already linked to object
FIX: Extra fields of task not copied on project cloning
FIX: Hidden option PRODUCT_MAX_VISIBLE_PHOTO
FIX: Link on supplier invoice in widget was not clickable
FIX: margin tab on customer card must filter on current entity invoices
FIX: missing column into SQL on thirdparty list
FIX: Nber of attached files were not reported in event report of email sent
FIX: only show projects of related third if external user
FIX: Search provider by price
FIX: Solve backup when using mysqldump that return warning
FIX: Sql error in widget of product for stock alerts
FIX: updateligne if $txlocaltax1 is null

***** ChangeLog for 4.0.1 compared to 4.0.0 *****
FIX: #2853
FIX: #2991
FIX: #3128
FIX: #5699
FIX: #5734
FIX: #5742 error on project list if an extra field separator is added.
FIX: #5746 chrome php Try a fix. Not sure it solved all problems reported
FIX: #5748 Bug: Error updating to 4.0.1 with Postgresql. Field must be varchar.
FIX: #5750 Bug: CmailFile::server_parse enters an infinite loop if $server_response is false
FIX: #5752 Bug VAT NPR not propagated during proposal cloning
FIX: #5763 Bug: Cannot Create Supplier Price Request
FIX: #5770 Dolibarr doesn't modify correctly the hour of a task
FIX: #5776
FIX: #5802 Incoterms not set
FIX: #5813 Bug: Incoterms not being read correctly
FIX: #5818
FIX: alignement of intervention status
FIX: Clean of search fields
FIX: Creation of donation should go back on card after creation
FIX: Date visible on project overview
FIX: Execute a dedicated job from its id may results of launching other jobs too.
FIX: Failed to export contact categories with contact extra fields
FIX: inversion customer/supplier price
FIX: link "back to list" was not visible.
FIX: Lost filter on opportunities
FIX: Mandatory field payment term was not css highlighted.
FIX: Menu users not visible on dolidroid.
FIX: SEC for HTB23302
FIX: The email test sender in email setup was broken
FIX: Translation of "Name" is not a good choice for floow-up.
FIX: Update of maxnbrun on job list failed.
FIX: Value of payment term and project are not set on correct default value when invoice generated from template.
FIX: vat dictionary should allow enter and edit multiple values for localtaxes, separated by: (ex -19:-15)
FIX: Vat not visible in dictionnary

***** ChangeLog for 4.0.0 compared to 3.9.* *****
For users:
NEW: Add recurring invoice feature and automatic generation of invoices.
NEW: Add module "Loan" as stable.
NEW: Add module "Supplier commercial proposal" (price request) with stable status.
NEW: Can select dynamicaly number of lines to show on page on product, shipment, contact, orders, thirdparties.
NEW: Can select fields to show on list also for list of customer orders, supplier orders, shipments, proposals and invoices.
NEW: Show into badge on tab head, the number of dedicated contacts for all objects.
NEW: Add a checkbox to select/unselect all lines on page that support mass actions (like invoice list page)
NEW: Add a new method for margin calculation. Added margin on "cost price" in addition to margin on WAP price and margin on "best supplier price".
NEW: Add an explanation message on shipment page to explain you can't make shipment if order is not validated
NEW: Add date_rum into table of thirdparty bank account.
NEW: The probability of lead/opportunity can be defined per lead.
NEW: Added Malta VAT into migration script
NEW: Add Expense report into accountancy report
NEW: Add Expense report to approve into workboard
NEW: Selection of boxes is moved on top of home page
NEW: Add filter on a keyword, status and nature into list of modules.
NEW: Add hidden option BANK_DISABLE_CHECK_DEPOSIT to disable check deposit feature.
NEW: Add hidden option MAIN_PUBLIC_NOTE_IN_ADDRESS
NEW: Add index on invoice status
NEW: Add constant MAIN_LOGTOHTML to 0 into setup by default to save time when we need to make debug on hosted instance.
NEW: Add list of billed
NEW: Add minimum stock and desired stock into import/export profiles.
NEW: Add state into thirdparty export fields.
NEW: Add more trackable events (create, submit and receive supplier order).
NEW: Add hidden option MAIN_PROPAGATE_CONTACTS_FROM_ORIGIN
NEW: Add picto on module list to show warning and if module is an external module.
NEW: Add product type filter on turnover report
NEW: Add state into list of fields available for personalized fields of thirdparties
NEW: Add statistics for interventions module
NEW: Add statistics on number of projets on home page
NEW: Add statistics and late records into dashboard for supplier proposals.
NEW: Add the admin info on combo of type of contact
NEW: Add the event BILL_PAYED to the list of supported events for module notification.
NEW: Add total weight and volume on PDF.
NEW: Add hidden option to hide column qty ordered on shipments.
NEW: Add view of virtual stock into product list (when appropriate)
NEW: Add warning on tasks when they are late (add also the warning tolerance parameter)
NEW: Add weight/volume for one product into shipment export
NEW: Add width and height on product table
NEW: allow a document to be linked to project from another customer on config
NEW: allow project to be shared across entities (for multicompany module)
NEW: All variant of ckeditor config can be tested into the setup page of module.
NEW: Can change dynamically number of records visible into lists.
NEW: Can change type of extrafields (for some combinations only).
NEW: Can define number of first and last line to import into import wizard.
NEW: Can edit next execution date of a cron job.
NEW: Can edit value date of a vat payment after recording it.
NEW: Can filter modules on publisher.
NEW: Can filter on employee status when building emailing from users.
NEW: Can reopen an closed shipment.
NEW: Can search on shipments into the quick search box.
NEW: Can select language from a combo list on page to overwrite a translation.
NEW: Can select number of lines on page list for projects and tasks.
NEW: Can use ^ and $ (to say start with or end with like regex syntax) into search fields when search field is text. Bonus: ^$ can filter all lines with field not defined.
NEW: Clean and enhance code for cron engine
NEW: Can decrease stock on shipment closing/classifying (only if module lot is not enabled for the moment)
NEW: Disabled users are striked.
NEW: Enhance navigation of project module
NEW: fichinter lines ordered by rang AND DATE
NEW: hidden conf to use input file multiple from mail form
NEW: hidden feature: SUPPLIER_ORDER_WITH_NOPRICEDEFINED allow supplier order even if no supplier price defined
NEW: Hidden option MAIN_LANDING_PAGE to choose the first page to show after login works as a "global" option (llx_const) and as a "per user" option (llx_user_param).
NEW: Holiday is a now a RH module. All RH module provides by default visilibity on users of its hierarchy.
NEW: If error is reported during migration process, you can ignore it to avoid to be locked.
NEW: if nb total of lines provided in print barre_liste, display in title
NEW: If option to see non stable modules is on, add a filter into module list to filter on level (deprecated, experimental, development)
NEW: Include number of linked files into badge counter of "Linked files" tab.
NEW: Include sales representative into export of thirdparties
NEW: Indicator on workboard are red/green if late or not.
NEW: Into GED module, filename is truncated only if there is not enough space into table
NEW: Introduce a predefined job to run database backup
NEW: Introduce option MAIN_WEIGHT_DEFAULT_UNIT and MAIN_VOLUME_DEFAULT_UNIT to force output unit for weight and volume.
NEW: Introduce position of records into dictionnary of type of contacts
NEW: Link on a user in leave page reach to leave tab of user.
NEW: List of user in agenda view per user show photo thumb.
NEW: Margins module - Check/update buying price on invoice lines
NEW: Merge all admin tools (system and module admin tools) into same entry "Admin tools", so now things are clear: All features restricted to an admin user is inside "setup" (for setup) or "admin tools" (for action tools) instead of 3 different entries.
NEW: Merge all boxes "related objects" into one. This save a lot of room on most card and avoid often horizontal scoll.
NEW: Moved code that deals with bank categories to BankCateg. Created BankCateg::fetchAll function
NEW: Move HRM dictionary from module to core dictionaries.
NEW: Mutualize code to manage email substitution variables. Show available variables into page to edit email templates.
NEW: Mutualize code: Use one call of function "addThumbs", when possible, to generate thumbs files instead of several call of "vignette" function.
NEW: On translation admin page, admin can overwrite a translation value.
NEW: Option MAIN_LIST_FILTER_ON_DAY is supported on proposal list.
NEW: Add reputation field for price supplier.
NEW: Selection of fields is available on member list.
NEW: Show a badge with number of withdraw requests done on the withdraw tab of invoice.
NEW: Add option to show detail per warehouse into reassort.
NEW: Show total number of modules into the module list.
NEW: Survey system has now a status like other objects. You can close or reopen a survey.
NEW: The note on time spent can be entered when using the "view per day".
NEW: Use ellipsis truncation on too large left menu text.
NEW: When a new field to show into lists is selected, the form is automatically submited and field added.
NEW: When creating a template invoice from a draft invoice, if there is link to contract on draft invoice, link is kept on template invoice.
NEW: When emailing is not sent completely, show progression.
NEW: Experimental module Accountancy Expert.
NEW: Experimental module Multicurency

For developers:
NEW: Add entity field in llx_societe_remise_except and llx_societe_remise.
NEW: Rest API token is no more reset at each call. We can reset it with param reset=1 on login call.
NEW: Add html id/class to locate value in the DOM html
NEW: Add a css class style called 'reposition', so when clicking on a link with this class will move scrollbarr to be placed at same page location.
NEW: TimeZone can be supplied to mktime
NEW: hook in shipment card
NEW: Deprecated Societe::set_prospect_level, Societe::set_commnucation_level, Societe::set_OutstandingBill functions
NEW: A module can add, into its import profiles, a sql request to execute at end of import. This allow to update dernormalized data after import.
NEW: Add hook pdf_build_address
NEW: Add a parameter on graph function to show a generic graph when no data are available.
NEW: Add $object in parameter of pdf_build_address so we could include hook into the function.
NEW: Add a tool for developers to purge database with no loose of setup
NEW: Can disable a module by renaming dir of module into module.disabled (this save time for maintenance when working with FTP).
NEW: Created AccountLine::insert function and started using it for transaction creation
NEW: Created Account::__toString, Account::getFieldsToShow and Account::getAccountNumberOrder to refactor the way account number was shown
NEW: Created FormBank::getIBANLabel function to get the label of "IBAN" depending on bank account country
NEW: prepare for additional warehouse statuses
NEW: project sharing in select_projetcs_list function
NEW: Removed deprecated CommonObject::client property. Please use CommonObject::thirdparty instead
NEW: Removed unused FormOrder::selectSourcesCommande function
NEW: Renamed ActionComm::add function to ActionComm::create
NEW: Rename Form::select_date to Form::selectDate and Form::form_date to Form::formDate
NEW: Rename path for generic media files
NEW: More phpunit tests. Include some REST API into automatic tests.
NEW: Move Expense report menu from module to menu files.


WARNING:

Dolibarr 4.0 should be compatible with PHP 7 but more feedbacks are still expected to confirm that.

Following changes may create regression for some external modules, but were necessary to make
Dolibarr better:
- Function log() of class CommandeFournisseur has been removed. Using it is no more required.
- Class Resource was renamed into DolResource to avoid conflict with a reserved PHP word.
- Method commonobject->add_thumb() has been renamed into commonobject->addThumbs().
- Method select_type_comptes_financiers() has been renamed into selectTypeOfBankAccount()
- Property ->client that was deprecated 6 years ago, is replaced in all core code with ->thirdparty.
- File '/core/tpl/document_actions_pre_headers.tpl.php' were renamed into '/core/actions_linkedfiles.inc.php'.
So if you included it into your module, change your code like this to be compatible with all version:
  $res=@include_once DOL_DOCUMENT_ROOT . '/core/actions_linkedfiles.inc.php';
  if (! $res) include_once DOL_DOCUMENT_ROOT . '/core/tpl/document_actions_pre_headers.tpl.php';



***** ChangeLog for 3.9.4 compared to 3.9.3 *****
FIX: #2853
FIX: #3128
FIX: #4447
FIX: #5128 if create method return duplicated code error not use GETPOST in order to get a new code
FIX: #5340
FIX: #5473
FIX: #5474 Country_id of "Don" object is still empty
FIX: #5534
FIX: #5535 bad dependency.
FIX: #5537 AJAX project search does not work properly
FIX: #5540 getFormMail is not registered as addReplace hook
FIX: #5544 Disabled Contact still appear in lists to send emails
FIX: #5549 getNomUrl tooltips show Order info even if user has no rights to read them
FIX: #5568
FIX: #5594
FIX: #5629 PgSQL Interger string stylish error
FIX: #5651
FIX: #5660
FIX: #5853 $conf->global->$calc==0 || $conf->global->$calc==1
FIX: #5907
FIX: #5966 Bug: getNomUrl tooltips show Proposal info even if user has no rights to read them
FIX: #6051
FIX: #6088
FIX: Can correct stock of lot using eatby or sell by date
FIX: Can make a movement on "out of sell" products
FIX: cannot update bank account on invoice if module order not activated
FIX: Can't create withdrawal document
FIX: delete contract extrafields on contract deletion
FIX: Direction of movement lost if an error occurs
FIX: Error when CATEGORIE_RECURSIV_ADD is enabled and new category is daughter of an already linked to object
FIX: export extrafields must not include separe type
FIX: External user must not be able to edit its discounts
FIX: Failed to export contact categories with contact extra fields
FIX: header title in commercial area
FIX: HT and TTC price should always be displayed together
FIX: incoterms
FIX: incoterms do not output into crabe invoice PDF
FIX: in PgSQL no quote "word style" is permitted around column name
FIX: Introduce hidden option MAIL_PREFIX_FOR_EMAIL_ID to solve pb of tracking email.
FIX: margin tab on customer card must filter on current entity invoices
FIX: missing column into SQL on thridparty list
FIX: only show projects of related third if external user
FIX: PgSQL Module Ressource list crash #5637
FIX: php Strict
FIX: Regression when deleting product
FIX: Security to restrict email sending was not efficient
FIX: tag for date rfc in odt substitution
FIX: Update intervention lline crash with PgSQL
FIX: update limit stock on product stock
FIX: vat dictionary should allow enter and edit multiple values for localtaxes, separated by: (ex -19:-15)
FIX: wrong test on dict.php


***** ChangeLog for 3.9.4 compared to 3.9.3 *****
FIX: #2853
FIX: #3128
FIX: #4447
FIX: #5128 if create method return duplicated code error not use GETPOST in order to get a new code
FIX: #5340
FIX: #5473
FIX: #5474 Country_id of "Don" object is still empty
FIX: #5534
FIX: #5535 bad dependency.
FIX: #5537 AJAX project search does not work properly
FIX: #5540 getFormMail is not registered as addReplace hook
FIX: #5544 Disabled Contact still appear in lists to send emails
FIX: #5549 getNomUrl tooltips show Order info even if user has no rights to read them
FIX: #5568
FIX: #5594
FIX: #5629 PgSQL Interger string stylish error
FIX: #5651
FIX: #5660
FIX: #5853 $conf->global->$calc==0 || $conf->global->$calc==1
FIX: #5907
FIX: #5966 Bug: getNomUrl tooltips show Proposal info even if user has no rights to read them
FIX: #6051
FIX: #6088
FIX: Can correct stock of lot using eatby or sell by date
FIX: Can make a movement on "out of sell" products
FIX: cannot update bank account on invoice if module order not activated
FIX: Can't create withdrawal document
FIX: delete contract extrafields on contract deletion
FIX: Direction of movement lost if an error occurs
FIX: Error when CATEGORIE_RECURSIV_ADD is enabled and new category is daughter of an already linked to object
FIX: export extrafields must not include separe type
FIX: External user must not be able to edit its discounts
FIX: Failed to export contact categories with contact extra fields
FIX: header title in commercial area
FIX: HT and TTC price should always be displayed together
FIX: incoterms
FIX: incoterms do not output into crabe invoice PDF
FIX: in PgSQL no quote "word style" is permitted around column name
FIX: Introduce hidden option MAIL_PREFIX_FOR_EMAIL_ID to solve pb of tracking email.
FIX: margin tab on customer card must filter on current entity invoices
FIX: missing column into SQL on thridparty list
FIX: only show projects of related third if external user
FIX: PgSQL Module Ressource list crash #5637
FIX: php Strict
FIX: Regression when deleting product
FIX: Security to restrict email sending was not efficient
FIX: tag for date rfc in odt substitution
FIX: Update intervention lline crash with PgSQL
FIX: update limit stock on product stock
FIX: vat dictionary should allow enter and edit multiple values for localtaxes, separated by: (ex -19:-15)
FIX: wrong test on dict.php


***** ChangeLog for 3.9.3 compared to 3.9.2 *****
FIX: #4383 $userid not defined
FIX: #4448 $filebonprev is not used, $this->filename now
FIX: #4455
FIX: #4749
FIX: #4756
FIX: #4828
FIX: #4926
FIX: #4964 buyprice in customer from shipping buyprice wasn't load in expedition::fetch_lines
FIX: #5004
FIX: #5068
FIX: #5170 tva sign with INVOICE_POSITIVE_CREDIT_NOTE option
FIX: #5338 use of not initialized var $aphour, $apmin, etc
FIX: #5343
FIX: #5380
FIX: #5383 bad object id on don delete
FIX: #5414
FIX: #5470 User of expense report in bank transactions page is not correct
FIX: a case of corrupted ODT by Word that insert <text:s> when it should not.
FIX: Can't create thirdparty or validate invoice if profid is mandatory and profid does not exists for other countries
FIX: dasboard wrong for late invoice
FIX: duplicate jquery.js files
FIX: extrafield cloned on project clone
FIX: Failed to open file
FIX: Filter on opportunity amount and budget
FIX: form_confirm to delete payment on supplier invoice
FIX: javascript error with german-switzerland language
FIX: large expense note
FIX: Missing original .js file (license violation if sources are not provided)
FIX: Option strict mode compatibility
FIX: product stats all bloc module without enbaled test
FIX: receiving link never works
FIX: task ODT company object not correctly retrieved
FIX: Translate group perms as it is done into user perms
FIX: We must take the last recent defined price when using price level

***** ChangeLog for 3.9.2 compared to 3.9.1 *****
FIX: #4813 Won translation for the key OppStatusWON instead OppStatusWIN
FIX: #5008 SQL error when editing the reference of a supplier invoice that already exists
FIX: #5236 Cron module activated but "Modules tools" does not appear in the left menu.
FIX: Accountancy - 3.9 - Chart of accounts are limited on only one country
FIX: bug on email template
FIX: Can't create a stock transfer from product card
FIX: can't fetch by siret or siren because of first "if"
FIX: Check stock of product by warehouse if $entrepot_id defined on shippings
FIX: Compatible with multicompany
FIX: Creation of the second ressource type fails.
FIX: end of select when no fournprice
FIX: Filter on assigned to was preselected on current user on list "All events" (instead of no filtering)
FIX: Filter on category tag for suppliers
FIX: hook on group card called but not initialized
FIX: Infinite loop on menu tree output for edition
FIX: Can show tree of entries added by external modules using fk_mainmenu and fk_leftmenu instead of fk_menu.
FIX: init var at wrong place report incorrect "shippable" flag on draft order.
FIX: It doesn't check if there is enough stock to update the lines of orders/invoices
FIX: Menu statistics was not visible if module proposal was not enabled
FIX: Merge manually PR #5161 - Bad translation key
FIX: missing column when module was installed before standard integration
FIX: Missing number total of modules
FIX: Not filtering correctly when coming from dashboard
FIX: PROPAL_MERGE_PDF with PRODUCT_USE_OLD_PATH
FIX: Remove PHP Warning: Creating default object from empty value.
FIX: same page added several times on mergepropal option
FIX: search on date into supplier invoice list dont work because of status -1
FIX: Search supplier ref on contract
FIX: Split of credit note into discount page generates records not correctly recognised as credit note.
FIX: SQL error function on getAvailableDiscounts function, on bill create mode if socid is empty
FIX: #5087
FIX: #5108
FIX: #5163
FIX: #5195
FIX: #5203
FIX: #5207
FIX: #5209
FIX: #5230

***** ChangeLog for 3.9.1 compared to 3.9.* *****
FIX: #3815 Call to undefined function local_by_date()
FIX: #4424 Missing email of user popup in supplier orders area
FIX: #4442 Missing translation in Banks menu
FIX: #4737 Bank transacion type selector translation is cropped
FIX: #4742 Able to delete a supplier invoice with a registered payment
FIX: #4743 UI glitch in project summary page
FIX: #4747 Missing UI background when registering a supplier invoice payment
FIX: #4748 Supplier invoice payment confirmation amount is not translated
FIX: #4766 VAT not shown in supplier invoice popup
FIX: #4784
FIX: #4809 Duplicate functions with different content
FIX: #4812
FIX: #4839
FIX: #4851 Project selector in supplier invoices shows the project label twice
FIX: #4870
FIX: #4874 SQL error when listing users
FIX: #4880
FIX: #4961
FIX: #4989
FIX: If oauth has never been activated two tables are missing and printing is not working
FIX: A not enabled field for list must not into fields to add
FIX: Bad color of message password changed
FIX: Bad error and style message when changing its own login
FIX: Bad function name call on delete
FIX: Bad include and param for project numbering module call
FIX: bad translation language loaded FIX: When changing thirdparty on event card, the showempty option of contact was lost. FIX: Bad placeholder shown on combo to select a thirdparty.
FIX: Bad vat definition when using POS module
FIX: Box disabled because bugged
FIX: Can not select a commercial on the creation of a third
FIX: Check of EAN13 barcode when mask was set to use 13 digits instead of 12
FIX: correct display of minimum buying price
FIX: Creation of thumb image for size "small" was not done.
FIX: Damn, where was the project ref ?
FIX: Default vat is not set correctly when an error occured and we use VAT identified by a code.
FIX: dont retrieve new buying price on margin display
FIX: Duplicate records into export
FIX: Each time we edit a line, we loose the unit price.
FIX: Email templates not compatible with Multicompany
FIX: Export must use a left join to not loose lines
FIX: fetchAllEMailTemplate
FIX: Filter/search on extrafields on lists
FIX: finished parameters not used
FIX: Generated thumbs must always use the png format so using thumbs can work.
FIX: Hook resprint  be printed
FIX: image extension must be in lower case
FIX: Missing clean of criteria
FIX: Missing database escaping on supplier price insert/update
FIX: Missing function
FIX: Multiprice generator didn't recalculate prices if only the price_base_type property changes
FIX: Not removing code into vatrate.
FIX: Not showing sellprice properly on product list
FIX: Parsing of amount to pay vat
FIX: PHPCS
FIX: PMP is deprecated at warehouse level
FIX: real min buying price
FIX: Same term to create than other objects
FIX: Some records were lost into margin per product report
FIX: systematic rounding causes prices to be updated without reason
FIX: Template email must take care of positino column
FIX: VAT rate can be negative. Example spain selling to morroco.
FIX: When cloning an order the order result from clone must be now
FIX: When using option Price per level, when adding a predefined product, the vat for customer was not correctly set.

***** ChangeLog for 3.9.0 compared to 3.8.* *****
For users:
NEW: A new and more modern look for "eldy" theme.
NEW: Introduce a new theme called "Material Design".
NEW: #3767 Allow changing multiple prices of a product at once
NEW: Add a button to purge criteria in user list
NEW: Add a filter field to restrict list of member when doing a LDAP list request. Use also this filter into ldap command line script making sync from ldap to dolibarr.
NEW: Add all assigned users and all extrafields data in new event when we createFromClone
NEW: Add hidden option to use standard position address in crabe model For electronic sending solutions
NEW: Add a refresh button on page list of direct print jobs.
NEW: Add a tab "document" in donation card
NEW: Add cancel button on thirdparty create page
NEW: Add chart of product statistics
NEW: Add color on categories
NEW: Add date value filter on account records list
NEW: Add __PROJECT_NAME__ tag for customer invoice emails
NEW: Add option PDF_ALLOW_HTML_FOR_FREE_TEXT to be able to enter pdf footer text with wysiwyg editor.
NEW: Add fields into llx_cronjobs to be able to use job table to queue one shot jobs.
NEW: Add filter on status on invoice list
NEW: Add filter on status on shipments
NEW: Add gender property managed on user card FIX: Better error messages when uploading photo of user when permission to write are not granted
NEW: Add help tooltips on fields of dictionary edit pages.
NEW: Add hidden option MAIN_MAILFORM_DISABLE_ENTERKEY to disable the key enter into the form to send email.
NEW: Add $ID$ into extrafields management to allow use of current object id on filter for select list from table and checkbox list from table
NEW: Add info page on product card
NEW: Add into about page, a sample text to use to promote new version release (visible only if version is last stable)
NEW: Add none/all selection into list of files for FTP browser module
NEW: Add opportunity amount on project card.
NEW: Add link "date of invoice" to select date of invoice when creating a payment in one click.
NEW: Add planned workload and declared progress on project summary list on project home page (data aggregated from tasks of project)
NEW: Add ref and label of project into export
NEW: Add status into filters of graph
NEW: Add tab document on salaries payment
NEW: Add thumb of users into stats box on home page
NEW: A link to the bugtracker report tool can be enabled in the GUI
NEW: Better look for POS. More responsive design.
NEW: Can add project search on left menu search area
NEW: Can assign a task to yourself to have it appear on timesheet.
NEW: Can close a project that has draft status with no need to switch it to validate status before.
NEW: Can edit Background color for Top menu and Background color for table title line.
NEW: Can edit email templates using WYSIWYG editor.
NEW: Can edit list of prospect status for customers/prospects. Add a new entry into dictionary table to manage list fo status.
NEW: Can filter on contact status in prospect list. Removed deprecated menu entry.
NEW: Can filter proposal on a tag of a product.
NEW: Can filter proposal, orders or invoices with criteria "contain at least one product with following tag"
NEW: Can choose fields to show on project list.
NEW: Can choose fields to show in product list. Extrafields are also supported.
NEW: Can choose fields to show into the contact list. Extrafields are also supported.
NEW: Can choose fields to show into list of users. Extrafields are also supported.
NEW: Can set default value of event type when creating an event (if option "manage type of event" is used).
NEW: Can upload files on leave requests. Use more standard permissions.
NEW: Can use a "|" to make a OR search on several different criterias into search text filters of tables.
NEW: Can use the * as a joker characters into search boxes of lists.
NEW: Clean code into salary module, debug and add indexes
NEW: Can filter on user list and salary payments on user with naural search.
NEW: Can clone agenda events.
NEW: Color category is visible onto the thumb of tags on thirdparty, or products cards.
NEW: Conf to use next product/service ref when we clone a product/service
NEW: Contract module can be used to follow both sold and bought contracts/recurring subscriptions.
NEW: Can change amount when creating withdraws requests.
NEW: FEATURE PROPOSAL: on proposal, order or invoice creation from scratch, reload page after customer selection so its informations can be loaded
NEW: Filter "active" by default on user list. Fix label of permission of project module.
NEW: Forms are using the "tab look", even in creation mode.
NEW: Free text for cheque deposit receipt can be HTML content.
NEW: Hidden option THEME_ELDY_USE_HOVER is stable enough to become officialy visible into setup.
NEW: If module salaries is on, you can set a hourly value for time consumed by users. When a user enter its time consumed on a project, a calculation is done to provide the cost for human services. This value appears into the "Overview" of project.
NEW: Add import profile to import sales representatives of third parties.
NEW: Increase length of bank code to 128 char #3704
NEW: Into the overview of projects, the name of thirdparty appears into combo lists of elements to link to project.
NEW: Introduce a "code" into table of vats to describe VAT. This will allow to suggest different vat lines with same value with ability to differentiate them.
NEW: Introduce cost price on products.
NEW: Introduce hidden option MAIN_LANDING_PAGE to decide the home page visible just after login.
NEW: Introduce hidden option MAIN_REPLACE_TRANS_xx_XX to allow simple replacement of translated string on the fly. Prefer to use next method.
NEW: Introduce table llx_overwrite_trans to be able to overwrite translations by simple database edition.
NEW: Introduce use of cache for thumbs images of users to save bandwith.
NEW: Experimental level multiprice generator based on per cent variations over base price.
NEW: List of projects of a thirdparty are visible on a project tab for the thirdparty.
NEW: Merge all left menu search boxes into one.
NEW: Merge all search fields of an area page into one search box.
NEW: Next ref on clone doesn't need conf, it's used if mask exists.
NEW: Only arrow of current sorted field is visible into table views. This save a lot of space. You can click on the column title to sort. This make clickable area larger and click to sort is easier.
NEW: On page to see/edit contact of an ojbect, the status of contact is visible (for both external and internal users).
NEW: Option "encrypt password" into database is set to on by default on first install.
NEW: Print event type on third party card tab agenda list (only if AGENDA_USE_EVENT_TYPE = 1)
NEW: Provide an easier way to understand if an order can be shipped.
NEW: Quick search filter works also on invoice, proposal, order, intervention, contract and expense reports.
NEW: Replace category edition page on members with new select2 component.
NEW: Show photo of logged user into login top right block.
NEW: If no photo is available for user, we show a generic photo depending on gender.
NEW: Show photo of user into user list.
NEW: Show which fields were used for search when doing a "generic search" from the "quick search" form on left menu.
NEW: Statistic graphs on products offer a filter on product type (product / service or both)
NEW: Syslog displays configuration errors
NEW: The clicktodial module is now able to provide link "tel:" on phone numbers. So it is also possible to use clicktodial with a client solution like the "xivo" local client.
NEW: The conditional IF into ODT templates works also on not defined var so we can show data only if defined. Close #3819
NEW: The free text in PDF footers can now be a HTML content. So the WYSIWYG editor is on by default to edit it into module setup.
NEW: The thirdparties tabs, the contacts tabs and the members tabs are now presented using a new "top banner", saving space and using a same way to show address, status and navigation arrows.
NEW: Thumbs for statistics on main page are fully clicable (not only link inside the thumb)
NEW: Translate extrafield's labels.
NEW: Use new select2 component for juridical status, country and state selection.
NEW: When creating order, proposal or invoice from thirdparty card, the project is asked during creation. A link to create project if it does not exists is also available.
NEW: Uniformize form creation of proposal to add public and private notes during creation like for order and invoice.
NEW: More robust antiXSS engine.
NEW: Compatibility with Mysql 5.7+

For developers:
NEW: The search box and the bookmarks are now rendered by the menu manager.
NEW: Add a new widget $form->selectArrayAjax() to use combo list with content coming from an Ajax URL.
NEW: Add doActions hook method call in contract card
NEW: Added doActions hooks to user cards
NEW: Add a new component to select categories/tags from the main edit page of product. The dedicated tab is also removed.
NEW: upgrade jQuery Component Datable (and extras) to 1.10.7
NEW: script to build API class from existing class
NEW: Prepare database to store information per files (for example to define if an image can be used as a cover or not)
NEW: log hooks loading
NEW: Introduce property module_position so a module can decide where it appears into list of modules.
NEW: Introduce function dolGetFirstLineOfText
NEW: Introduce a method getDefaultCreateValueForField for developers to get a default value to use for a form in create mode. Implement it for public and private notes.
NEW: A module can add its entries into cron module.
NEW: Framework feature. To have a page being loaded at same scrollbar level after a click on a href link, just add the class "reposition" on this link.
NEW: Add exemple of setup for multitail to render dolibarr log files
NEW: Add restler framework. First step to build REST API into Dolibarr.
NEW: Add css class and ids on column of detail lines to allow module to easily manipulate fields.
NEW: Add hook in send mail
NEW: Add hooks on list of members to allow an external module to add more fields into list view.
NEW: Add hooks to allow an external module to complete list of events into calendar views.
NEW: Add "productpricecard" hook and uniformize code
NEW: Enhance also the prototype test_arrays to include select form before table.
NEW: Enhance prototype, project list and proposal list with new hooks to have an external module able to add more fields.
NEW: Enhance style engine. Add option to set color of links.
NEW: ODT generators can now also set meta properties of ODT file.
NEW: Add missing columns into llx_expedition to match other tables.
NEW: A new function getImageFileNameForSize was also introduced to choose image best size according to usage to save bandwith.
NEW: Support logging to a Sentry server
NEW: Prepare database to have agenda able to store more detailed emails events.

WARNING:

Dolibarr 3.9 is not yet fully compatible with PHP 7 even if most features seems to work.

Mysql minimum version is now 5.0.3

Following changes may create regression for some external modules, but were necessary to make
Dolibarr better:
- Deprecated Product::setPriceExpression. Use Product::update instead
- Deprecated hidden option MAIN_USE_CUSTOM_TRANSLATION has been removed. Use table llx_overwrite_trans instead.
- Trigger LINECONTRACT_INSERT has been renamed into LINECONTRACT_CREATE to match common denomination.
- A lot hooks used into PDF generation were not correctly implemented. We had to fix this. The result si that
the following hook were set as hook of type "replace". This means if your module implement such hooks, it must
return 0 to execute standard code or 1 to replace standard code (value to output should be set into resPrints instead).
This is list of hooks modified:
'pdf_getlinenum', 'pdf_getlineref', 'pdf_getlineref_supplier', 'pdf_getlinevatrate', 'pdf_getlineupexcltax',
'pdf_getlineupwithtax', 'pdf_getlineqty', 'pdf_getlineqty_asked', 'pdf_getlineqty_shipped', 'pdf_getlineqty_keeptoship',
'pdf_getlineunit', 'pdf_getlineremisepercent', 'pdf_getlineprogress', 'pdf_getlinetotalexcltax', 'pdf_getlinetotalwithtax'
- Renamed Product::isservice and Product::isproduct to match PSR-2
- Remove deprecated Product::hidden property



***** ChangeLog for 3.8.5 compared to 3.8.4 *****
FIX: #3815 Call to undefined function local_by_date().
FIX: #4424 Missing email of user popup in supplier orders area
FIX: #4442 Missing translation in Banks menu
FIX: #4448 $filebonprev is not used, $this->filename now
FIX: #4455
FIX: #4737 Bank transacion type selector translation is cropped
FIX: #4742 Able to delete a supplier invoice with a registered payment
FIX: #4743 UI glitch in project summary page
FIX: #4747 Missing UI background when registering a supplier invoice payment
FIX: #4748 Supplier invoice payment confirmation amount is not translated
FIX: #4749
FIX: #4756
FIX: #4766 VAT not shown in supplier invoice popup
FIX: #4809 - Duplicate functions with different content
FIX: #4851 Project selector in supplier invoices shows the project label twice
FIX: #4870
FIX: #5008 SQL error when editing the reference of a supplier invoice that already exists
FIX: #5048 Product supplier list display only one produc
FIX: #5170 tva sign with INVOICE_POSITIVE_CREDIT_NOTE option
FIX: #5203
FIX: #5207
FIX: #5338 use of not initialized var $aphour, $apmin, etc
FIX: #5380
FIX: #5383 bad object id on don delete
FIX: #5474 Country_id of "Don" object is still empty
FIX: Accountancy - 3.8 - Chart of accounts are limited on only one country
FIX: Bad include and param for project numbering module call
FIX: Box disabled because bugged
FIX: bug on email template
FIX: Can correct stock of lot using eatby or sell by date
FIX: Can make a movement on "out of sell" products
FIX: Can't create thirdparty or validate invoice if profid is mandatory and profid does not exists for other countries
FIX: can't fetch by siret or siren because of first "if"
FIX: Check stock of product by warehouse if $entrepot_id defined on shippings
FIX: correct display of minimum buying price
FIX: Creation of thumb image for size "small" was not done.
FIX: Direction of movement lost if an error occurs
FIX: dont retrieve new buying price on margin display
FIX: Duplicate records into export
FIX: Email templates not compatible with Multicompany
FIX: end of select when no fournprice
FIX: finished parameters not used
FIX: hook on group card called but not initialized
FIX: It doesn't check if there is enough stock to update the lines of orders/invoices
FIX: large expense note
FIX: missing column when module was installed before standard integration
FIX: Missing database escaping on supplier price insert/update
FIX: Not filtering correctly when come from dashboard
FIX: PROPAL_MERGE_PDF with PRODUCT_USE_OLD_PATH
FIX: real min buying price
FIX: receiving link never works
FIX: same page added several times on mergepropal option
FIX: search on date into supplier invoice list dont work because of status -1
FIX: Search supplier ref on contract
FIX: SQL error function on getAvailableDiscounts function, on bill create mode if socid is empty
FIX: systematic rounding causes prices to be updated without reason
FIX: task ODT company object not correctly retrieved
FIX: Template email must take care of positino column
FIX: VAT rate can be negative. Example spain selling to morroco.

***** ChangeLog for 3.8.4 compared to 3.8.3 *****
FIX: #3694
FIX: #3798 #2519 Cron jobs would never be executed
FIX: #4155 Search Categories error
FIX: #4239
FIX: #4272 Error when trying to print the page "Linked objects" of a Thirdparty
FIX: #4291 Correctly filter bank card GETPOSTs
FIX: #4291 Correctly filter external calendar GETPOSTs
FIX: #4341
FIX: #4394 Untranslated label in list of expense reports
FIX: #4414 Supplier invoices use FAC_FORCE_DATE_VALIDATION client invoices property
FIX: #4418
FIX: #4425 Missing "VAT" translation in supplier order popup
FIX: #4434 Weird behaviour when enabling multiprices
FIX: #4440 Wrong price is filled by Product::fetch into multiprices arrays
FIX: #4453 SEPA Direct Debit generated XML shows a trailing comma in RmtInf field
FIX: #4528
FIX: #4556 desiredstock and seuil_stock_alerte cleared on modify product card
FIX: #4580
FIX: #4583 Incorrect call of Categories::containing throws a DoliDB error
FIX: #4649 Wrong parameters order
FIX: #4768
FIX: #4785
FIX: Add a test to show bugged module with a bad declaration of dictionaries to avoid to see clean module to be breaked.
FIX: add Croatia into list of country in EEC
FIX: add missing global def for ttc column
FIX: ajax error with multicompany module
FIX: Avoid errors when batch stock is negative
FIX: bad field in select
FIX: bad path
FIX: bad transaction level due to code of situation invoices
FIX: best sql request
FIX: bookmark's user change after update if the user hasn't superadmin right
FIX: call trigger LINEBILL_SUPPLIER_CREATE
FIX: Can not disabled an opened service line in a contract
FIX: can't clone event
FIX: can't send mail to thirdparty contact if no mail defined on thirdparty card
FIX: Check stock of batch on shippment
FIX: code corrupting database
FIX: compatibility with multicompany transversal mode
FIX: compatibility with multicompany transversal mode and more security issue
FIX: Contrat card don't consider user permissions to show active/unactive service button
FIX: CVE CVE-2015-8685
FIX: Deadlock situation. Can't edit anymore contract. FIX: List of automatic events was not visible.
FIX: disable main.inc.php hooks
FIX: do not show warning if account defined
FIX: don't see the sales representative of anothers entities
FIX: duration format
FIX: Correct problem of rights beetween tax and salaries module
FIX: Email templates not compatible with Multicompany
FIX: $fileparams is not defined
FIX: filter by socid if from customer card
FIX: for avoid conflict with "global $m" in memory.lib.php
FIX: for avoid division by 0
FIX: hover css
FIX: If option to hide automatic ECM is on, dont show menu.
FIX: if we dont use SUPPLIER_ORDER_USE_HOUR_FOR_DELIVERY_DATE the hour is displayed on pdf
FIX: Introduce hidden option to disable feature than hangs when too much data
FIX: ISSUE #4506 : make working the PROPAL_CLONE_ON_CREATE_PAGE hidden constant
FIX: issue when bank module is disabled FIX: missing entity filter for lines of payment
FIX: list of leave request was not showing label correctly.
FIX: MAIN_THIRDPARTY_CREATION_INDIVIDUAL syntax error in name
FIX: markRate can be 100
FIX: minor css error (pixel size must have "px"). Compatibility with old behaviour.
FIX: missing field "label"
FIX: missing signature and uniformize code between card and script
FIX: missing traduction
FIX: missing translation
FIX: missing translation key
FIX: nblignes not calculated after hook and hook can't modify this value. Usefull for modules
FIX: no database structure change is allowed into minor versions
FIX: no transaction in this place
FIX: Noway to validate a leave request for some uer even if they have permission for.
FIX: Option to disable meteo was not set correctly in edit mode
FIX: $outputlangs is not defined (dolibarr 3.7, 3.8, 3.9)
FIX: path to copyrighted files
FIX: php unit to work both with old and new setup
FIX: Purge of temp files was broken
FIX: Relative discount decimals are not saved
FIX: Removed a bugged list. Fixed another one to not count data of previous year.
FIX: retrieve correct pu_ttc (set by printObjectLine function) like in 3.7
FIX: search product in customer product prices doesn't work
FIX: Some filters are lost when paging
FIX: sql injection #4341
FIX: sql injection even when code is on several lines
FIX: sql request and total for time spen for current month
FIX: Sql syntax error in doc_generic_task_odt
FIX: Status filter don't work
FIX: Strict Standards: Only variables should be passed by reference
FIX: The part added with hidden option MAIN_DOC_USE_TIMING was included with a . instead of -. This make os think it is part of extension instead of file name.
FIX: The third dashboard don't consider user permissions
FIX: the view my task must show only task you are assigned to
FIX: to allow phpunit of migration process for 3.4 to 3.5
FIX: to allow phpunit of migration process for 3.5 to 3.6
FIX: userlocaltax
FIX: view of product image when using old path
FIX: size of image uploaded on user.
FIX: We must ue the "small" size of imge to show on card pages.
FIX: When we make a direct assignement on a task to a user, we must check he is also assigned to project (and if not assign it)
FIX: wrong fk_parent_line in credit note with invoiceAvoirWithLines option
FIX: wrong modelpdf var name
FIX: wrong object name

***** ChangeLog for 3.8.3 compared to 3.8.2 *****
FIX: #3805
FIX: #3231 [Members] Public subscription page displays GeoIP error
FIX: #3240
FIX: #3293 Login page form icons not shown
FIX: #3508 Useless tooltip in 3.8 boxes
FIX: #3661 Margin is not selected correctly when adding a product
FIX: #3679 Error when deleting a Localtax2 special payment
FIX: #3707 Thirdparty bank account page table has a glitch
FIX: #3726 When upload file, don't test if PRODUCT_USE_OLD_PATH_FOR_PHOTO variable is empty or not
FIX: #3734 Do not show empty links of deleted source objects in stock movement list
FIX: #3836 Unable to upload a document to an invoice under some circunstances
FIX: #3878 Storing and deleting files on emailing was done at wrong place
FIX: #3880
FIX: #3882
FIX: #3890 Expected transactions bank account page, shows negative numbers
FIX: #3912
FIX: #3928 Creating a Customer order and a Customer invoice from a project, does not inherit payment conditions and method of payment of customer card
FIX: #3953 Don't round supplier price
FIX: #3953 rounding of buying price
FIX: #3980 Search field in "product by supplier" list sends empty result 3.8 and 3.7
FIX: #3987 Undefined variable $newref in CommandeFournisseur::approve
FIX: #3988 Undefined variable $conf and $error in CommandeFournisseur::addline
FIX: #3989 Undefined variable $conf in CommandeFournisseur::getNomUrl
FIX: #3990
FIX: #3992 CommandeFournisseur::ref is marked as deprecated and it shouldn't be
FIX: #3996 Dictionnary hooks are not working in 3.8
FIX: #3997 Wrong permission key used for Margins > Read all
FIX: #4016 User link is not correctly formed in emailing receivers
FIX: #4018 SQL error if trying to access the mailing/card.php page without an ID defined
FIX: #4036 Direct printing module without any driver configured, shows an unformatted error message
FIX: #4043 Incorrect translation in error mesage in menu creation admin page
FIX: #4049 PHP warning when trying to access a non-existing product/service
FIX: #4055 SQL error when trying to access a non-existing expedition
FIX: #4081 Added missing translation
FIX: #4097 Public holiday calculation
FIX: #4182 SQL error when deleting an unexisting bank entry
FIX: #4242 Allow disabling dashes in documents
FIX: #4243 sql injection
FIX: #4281
FIX: #4282 Defined shipping time were not shown in Customer order's PDF documents
FIX: #4285 SQL query shown when accessing an unexisting invoice
FIX: #4287 SQL error when accessing an unexisting proposal
FIX: #4302 Undefined variable $conf in Commande::LibStatut
FIX: Allow to search on alias name into select
FIX: Add a protection to not make release if ChangeLog was not generated.
FIX: autofocus on input search product
FIX: bad calculation for stock value
FIX: Better compatibility for users that used the not supported option MAIN_USE_JQUERY_MULTISELECT set to 1.
FIX: Bug: $this is not accessible in static context in Mailing::libStatutDest #4050
FIX: can not have access to the new ids or propal lines on PROPAL_CLONE
FIX: Can't update line's duration
FIX: Can use formated float number on old expense report module.
FIX: change object statut on close shipping and remove erratic db commit
FIX: change order date on clone (as everywhere else)
FIX: event's data lost on user assign update
FIX: export propal and order with extrafields
FIX: export with category contact extrafields
FIX: jquery select of project generate js error on change event
FIX: label of line is set in description field if empty
FIX: loss data also if update was cancel by error of ended state with no end date, try a generic patch
FIX: mail isn't display in title on event in mode view
FIX: Missing to set context into workflow actions, so triggers can't know we are creating an invoice from order or an order from a proposal.
FIX: NB task and percent progress in box project
FIX: Not delete a product when have customer price
FIX: Not deleting contrats on element_element table
FIX: Not use localtaxes when invoice some orders
FIX: only active customer should be available into select list thirdparty on invoice creation
FIX: only active customer should be return into new invoice creation select list
FIX: AWP calculation
FIX: product link in project box
FIX: Remove  column creation for table llx_product_fournisseur_price, the column use un calss is fk_supplier_price_expression, and fk_price_expression does not exist into lx_product_fournisseur_price sql file declaration
FIX: Show category selector if we have permission to view products or services
FIX: showrefnav htmlspecialchar instead of < >
FIX: The label hidden was not supported when using jmobile
FIX: Too many information were hidden. A lot of users still need bank account on PDF.
FIX: Use "WHERE true" instead of "WHERE 1" #4132

***** ChangeLog for 3.8.2 compared to 3.8.1 *****
FIX: Add a protection to not make release if ChangeLog was not generated.
FIX: 1/ update_extra() function must not be in  "if(!empty(MAIN_DISABLE_CONTACTS_TAB)" test. 2/ Reindented code
FIX: #3240
FIX: #3541 Bypass authentication when user was created using LDAP
FIX: #3605 deleting a shipping
FIX: #3661 Margin is not selected correctly when adding a product
FIX: #3689 Bug on workflow module
FIX: #3724 Bug: Blank page after cloning proposal if we changed client
FIX: #3726 Better support for PRODUCT_USE_OLD_PATH_FOR_PHOTO
FIX: #3726 Not showing images on product card
FIX: #3757 Can't set amount in a social contribution with some languages
FIX: #3786 Translation of select box.
FIX: #3841 creation of a task completed has not status set to finished by default
FIX: #3878 Storing and deleting files on emailing was done at wrong place
FIX: #3880
FIX: #3882
FIX: action not appear before an update because of a lack of line in action ressource
FIX: add tag myuser_job into ODT replacement
FIX: Avoid changing the state to a thirdparty who shouldn't be contacted anymore
FIX: bad calculation for stock value
FIX: Bad parameters
FIX: Bad picto for expense report
FIX: bad property so after creating an event from calendar, filter were lost.
FIX: bad stock valorisation
FIX: better fix to generate a PROV ref after clone
FIX: bug invoice classified in propale next update commonobject class in 3.8
FIX: Can export a field into task time table with export project profile
FIX: change order date on clone (as everywhere else)
FIX: clone customer order create new order with validate ref and not with PROV
FIX: Contacts are not added to the list with the status "no contact"
FIX: Default thirdparty when cloning invoice was not set.
FIX: double db escape add too quote
FIX: event's data lost on user assign update
FIX: Filter in customer price per product of a thirdparty returned error
FIX: filters on supplier invoices list are not used, search_status instead
FIX: fix HTML into formconfirm box
FIX: IF autocomplete was set on thirdparty list, it was not possible to open list of extrafields.
FIX: If no end date is set on survey, we should be able to vote.
FIX: loss data also if update was cancel by error of ended state with no end date, try a generic patch
FIX: no need to remove file into mail form, the temp dir will be deleted after any sending
FIX: pmp calculation
FIX: Preview pages was not using correct style for ref
FIX: project was not retrieved on invoice creation form
FIX: Revert option WORKFLOW_PROPAL_CAN_CLASSIFIED_BILLED_WITHOUT_INVOICES into option WORKFLOW_PROPAL_NEED_INVOICE_TO_BE_CLASSIFIED_BILLED for better compatibility with old versions
FIX: Search status not saved into list
FIX: search_status not used in mergefusiontool
FIX: Show category selector if we have permission to view products or services
FIX: Show product image on getNomUrl()
FIX: skeleton class must use db->order rather than ORDER BY into fetchAll
FIX: Societe::set_parent() function needs societe object to be fetched to update parent
FIX: supplier rights for orderToInvoice
FIX: tag object_total_vat_x need x to be a string with unknown decimal lenght. Now use for x the real vat real with no more decimal (x = 20 or x = 8.5 or x = 5.99, ...)
FIX: The preview of PDF was never refreshed if PDF document was changed
FIX: The thumb of user into top menu was using the image in full size. This make a large download at each page call. We must use the mini thumbs.
FIX: Total in summary was not same than into detail on the referrer page.

***** ChangeLog for 3.8.1 compared to 3.8.0 *****
FIX: #3521 postgresql migration error
FIX: #3524
FIX: #3529
FIX: #3530
FIX: #3533
FIX: #3533 Load categories language
FIX: #3534
FIX: #3572 Impossible to attach project in order
FIX: #3599 Not saving legal form
FIX: #3606
FIX: #3607 Better categories setting and unsetting
FIX: #3628
FIX: #3630 - Wrong balance report when module salaries and donation disabled
FIX: Add a test to save life when ref of object (invoice ref, order ref, ...) was empty. The was no way to go back to a clean situation, even after vaidating again the object.
FIX: Admin fiche inter page do not take good action
FIX: Always use type send in parameters in showCategories method
FIX: avoid SQL error in getValueFrom common object when all params are not send
FIX: avoid SQL error when no sortfield send to method
FIX: bad link into project box
FIX: Bad title line in project view when using jmobile
FIX: Bad translation key for project "Overview"
FIX: Can create Proposal on close thridparty #3526
FIX: Can't change state on a contact
FIX: Can't change the admin with default setup
FIX: Can't delete thirdparty if there is some discounts
FIX: Can't reopen a canceled invoice.
FIX: Creation of tables or keys must not be done with a random order.
FIX: debian install when module mysqli is not installed.
FIX: Description of tags was mandatory in edit mode but not in create mode. Should not be mandatory.
FIX: display error on extrafields on ficheinter
FIX: Email selector contact must not include inactive contact
FIX: error in SQL due to a previous fix
FIX: Error retrieving customer prices
FIX: Event from ical stream should not be movable into calendar view
FIX: facturestat bad sql when customer view is limited
FIX: Filter on status of thirdparty list and bad encoding of url
FIX: icon into export profile may be not correctly output
FIX: Init into bad var
FIX: Link of project must be cickable if user has permission to read all projects FIX: Missing information into the alt of project picto
FIX: List of project for user that are restrited as sale repreentative to some thirdparties.
FIX: Mass Mailing activity don't display all status
FIX: Missing contracts into list in page of Refering objects of a thirdparty.
FIX: Missing menu entry for list of thirdparties when using auguria menu manager
FIX: Missing validate button if permission are not valid.
FIX: New adherent from, always redirect on entity
FIX: not closing CSS.
FIX: not responsive part for project page
FIX: Only are showing one object linked
FIX: order ref must not be translated
FIX: Payment form for paypal and paybox was not centered.
FIX: Pb into pagination scroll widget FIX: Style of previous-next card when using dolidroid
FIX: Regression on bad use of fk_account showing the bad bank account on PDF.
FIX: Removed warnings
FIX: remove twice same test
FIX: select of project using ajax autocomplete option
FIX: sortder field was missing so manually added values were moved to begin.
FIX: Syntax error in Debian Apache configuration
FIX: The admin flag is mising.
FIX: The filter on thirdparty prices should be visible if there is at least one thirdparty price.
FIX: Thirdparty is missing on card
FIX: update2.php test res befre assign it
FIX: When delete actioncomm also delete actioncomm_resources
FIX: when editing time spent, date of line suggested was a rubbish value
FIX: When filter with empty status, by default get canceled status (-1)
FIX: When update a member login for a member linked to a user, the login of user was not sync (not updated).
FIX: Wizard for restore does not show import command


***** ChangeLog for 3.8 compared to 3.7.* *****
For users:
FIX: #2519
FIX: #2758 Product::update sets product note to "null" when $prod->note is null
FIX: #2832: Fixed a problem with special characters in expense report PDF model
FIX: #2856 : Wrong table design
FIX: #2901
FIX: #2957 : missing $langs object for trigger
FIX: #2983 Load gravatar avatar images securely over HTTPS
FIX: #2987: removed dead function moneyMeter()
FIX: #3009: Better filtering to prevent SQL injection
FIX: #3009: Better filtering to prevent SQL injection
FIX: #3091 TotalHT amount in supplier order is bold unlike the rest of Dolibarr
FIX: #3138 - Too much visible thing when access is denied on public pages
FIX: #3173 Overlapping of shipment ref
FIX: Adding 5 more choice link into survey module was not working with chrome
FIX: bad calculation for stock value
FIX: Bad link to login page into email for password renewal.
FIX: Bad logo for status "Do not contact" of thirdparty.
FIX: Bad variable usage
FIX: Better management error into the color conversion functions
FIX: [bug #1883] missing field in SQL installation
FIX: Bug on order and supplier invoice numeration mask when use supplier code
FIX: Bug on order and supplier invoice numeration mask when use supplier code
FIX: button create payment hide if tax amount is less than 1
FIX: can receive new batch product on supplier order
FIX: can show print page after product save
FIX: Close #2835 Customer prices of a product shows incorrect history order
FIX: Close #2837 Product list table column header does not match column body
FIX: Close bug #2855 Wrong translation key in localtax report page
FIX: Close bug #2861 Undefined variable $res when migrating from 3.6.2 to 3.7.0
FIX: Close bug #2891 Category hooks do not work
FIX: Close bug #2900 Courtesy title is not stored in create thirdparty form
FIX: Close bug #2976: "Report" tab is the current tab but it is not marked as selected by the UI
FIX: Correct migration script
FIX: create contact with extrafiel is null when it is require
FIX: Description of contract line was not visible.
FIX: Correct path of loan class
FIX: Correct problem field with note - Add note_private & use wysiwyg editor
FIX: Edit in place of "Outstanding Limit"
FIX: Module Expense Report - Correct init
FIX: Update licence to GPLv3
FIX: End log must use same level then start log.
FIX: event for restricted user was restricted if company null
FIX: event not linked to contact on creation
FIX: Export of tags for contact and member
FIX: extrafields required on thirdparty
FIX: Force ref
FIX: Function expects an int, not a boolean
FIX: Function was expecting a boolean not a string
FIX: hide category if it's not enable
FIX: If supplier invoice block linked element is display after other block total HT amount is not reset to 0 and sum other block (like customer orders values)
FIX: jdate returning -62169955200 on x64 machine
FIX: Let ability to use IDPROF verifications even if new entry is "private"
FIX: migration error
FIX: moved built-in bug report system to GitHub Issues
FIX: Moved code to where the variable is defined
FIX: No check warehouse is provided if module stock is not enabled.
FIX: Payed invoices are showed as canceled FIX: Bad date filter on customer order
FIX: Ref/label of product on contract line was not visible, nor into page, nor into PDF.
FIX: Removed concatenation on undeclared variable
FIX: Remove deprecated property 'libelle' on product object
FIX: Replaced some deprecated call
FIX: Replaced some deprecated property
FIX: Save of filters into export profiles failed.
FIX: "script" balise with wrong syntax
FIX: send mail, copy sendto don't read the list of contact
FIX: top links menu have target attribute with wrong value
FIX: total amount in tpl linked object are not reset
FIX; Unknown field 'sc.fk_soc' in field list
FIX: update usergroup name
FIX: Variable declared boolean
FIX: Variable might not be traversable
FIX: We did a test on a permission to export contract when permission did not exists.
FIX: when mailing is deleted, the targets list was kept in database
FIX: when multicompany was enabled, this function didn't check just on the good entity (problem when both company use same mask)
FIX: When we automatically creta an order from a proposal with workflow module, if some extrafields of propal don't exist in order object, insertExtraFields() function tries to insert extrafields in unexistant column of commande_extrafields table.
FIX: When we clone a propal, if it has a project which is not assigned to a third, it was not on new propal because fk_project was always set to empty string if new propal is for another third.
FIX: when we create an agenda event with "Not applicable" status, it is automatically saved with "To do" status
FIX: width multiselect
FIX: Wrong type hinting
FIX: XSS security using the onerror and missing escapement on type of member page.
FIX: Missing visibility of static property
NEW: Add a button to purge criteria in user list
NEW: add all assigned users and all extrafields data in new event when we createFromClone
NEW: Add a new component to select categories/tags from the main edit page of product. The dedicated tab is also removed.
NEW: Add a search field and report on hrm area
NEW: Add a tab document in donation card
NEW: Add bank account owner in invoice/proposal/orders footer
NEW: Add button to purge search criteria into list
NEW: Add close date and user for projects.
NEW: Add company information into  category contact export
NEW: Add current salary on list of payment
NEW: add date value filter on account records list
NEW: Add exemple of setup for multitail to render dolibarr log files
NEW: Add filter on status on invoice list
NEW: Add filter on task ref and task label into list of tasks
NEW: Add filter on user contact or user task into task list
NEW: Add gender property managed on user card FIX: Better error messages when uploading photo of user when permission to write are not granted
NEW: Add help tooltips on fields of dictionary edit pages. Fix: visible list of tasks are for opened project only.
NEW: Add hidden option MAIN_MAILFORM_DISABLE_ENTERKEY to disable the key enter into the form to send email.
NEW: add hook in send mail
NEW: Add hooks on list of members to allow an external module to add more fields into list view.
NEW: Add hooks to allow an external module to complete list of events into calendar views.
NEW: Add opportunity amount on project card.
NEW: Add option THEME_TOPMENU_DISABLE_IMAGE to disable images into menu eldy.
NEW: add PDF icon on linked element into project
NEW: add "productpricecard" hook and uniformize code
NEW: Add ref and label of project into export
NEW: Add search box for supplier order search.
NEW: Add status into filters of graph
NEW: Add tab document on salaries payment
NEW: A link to the bugtracker can be enabled in the GUI
NEW: A module can add its entries into cron module.
NEW: autofocus on product selection dropdown list or search field
NEW: Backup and restore tool is easier to use
NEW: Can add all user of a project as user of a task, in one step.
NEW: Can add project search on left menu search area
NEW: Can assign a task to yourself to have it appear on timesheet
NEW: Can close a project that has draft status with no need to switch it to validate status before.
NEW: Can edit Background color for Top menu and Background color for table title line (works only with theme menu eldy).
NEW: Can edit email template using WYSIWYG editor
NEW: Can edit internal label of invoice even when closed (this is a private information)
NEW: Can edit list of prospect status for customers/prospects. Add a new entry into dictionary table to manage list fo status. Removed deprecated files.
NEW: Can filter on contact status in prospect list. Removed deprecated menu entry.
NEW: Can filter proposal on a tag of a product Enhance also the prototype test_arrays to include select form before table.
NEW: Can filter proposal, orders or invoices with criteria "contain at least one product with following tag"
NEW: Can install an external module from admin pages, if web server has permission for and if setup is ok for.
NEW: Can search on customer order amount into customer order list.
NEW: Can upload files on leave requests. Use more standard permissions.
NEW: Can use a "|" to make a OR search on several different criterias into text filters of tables.
NEW: Clean code into salary module, debug and add indexes NEW: Can filter on user list and salary payments on user with naural search.
NEW: clone action on agenda events
NEW: dev feature : replace conf filename with "conf" parameter on url by GET
NEW: display linked object in edit mode when we create an event from an order, propal...
NEW: Enhancement of module 'Notification by Email'. Show nb of notifications set. Can set several emails. Can set a threshold on amount for notifications. Add notification on supplier order validation.
NEW: Enhance prototype, project list and proposal list with new hook to have an external module able to add more fields.
NEW: Enhance the natural_search function so we can use it to search numeric fields with criteria with operator <>= inside (< 100, >= 1000)
NEW: Enter amount for withdraws requests
NEW: Feature request: A page to merge two thirdparties into one #2613
NEW: Feature to build a merged pdf with all unpaid invoice can work for paid invoices.
NEW: Filter "active" by default on user list. Fix label of permission of project module
NEW: For a contract line, price is no more mandatory.
NEW: Forms are using the tab look, even in creation mode.
NEW: Hidden option THEME_ELDY_USE_HOVER is stable enough to become officialy visible into setup.
NEW: If module salaries is on, you can set a hourly value for tome consumed by users. Each time a user enter its time consumed on a project, a calculation is done to provide the cost for human services. This value appears into the "Transversal view" of project.
NEW: Implement option SUPPLIER_ORDER_USE_DISPATCH_STATUS to add a status into each dispathing line of supplier order to "verify" a reception is ok. Status of order can be set to "total/done" only if line is verified.
NEW: Into the overview of projects, the name of thirdparty appears into combo lists of elements to link to project.
NEW: Introduce option SUPPLIER_ORDER_DOUBLE_APPROVAL to allow 2 approvals to make a supplier order approved. Activating this option introduce a new permission to the second level approval.
NEW: Introduce TCPDI as replacement of FPDI.
NEW: List of recent modified supplier product prices in Supplier card
NEW: Module notification should details of emails into confirm box, not only number.
NEW: On page to see/edit contact of an ojbect, the status of contact is visible (for both external and internal users).
NEW: Product stock and subproduct stock are independant
NEW: Propal merge product card PDF into azur
NEW: Rename install etape to step
NEW: Replace category edition page on members with new select2 component.
NEW: Show difference between timespent by everybody and time spent by user making timesheet into timesheet pages. NEW: Can enter start hours of task when creating timesheet
NEW: Show last official stable version into system - update page.
NEW: Show photo of logged user into login top right block. NEW: If no photo is available for user, we show a generic photo depending on gender
NEW: [T1758] Merge bank card & account card
NEW: [ task 1191 ] AJAX selector for projects
NEW: [ task #851 ] Add a new field: Commercial name
NEW: [ task #977 ] New option to manage product unit Migrated code from GPCSolutions/dolibarr:3.2-units branch and adapted for 3.8 with some improvements
NEW: The line where mouse is over can be highlight with option THEME_ELDY_USE_HOVER (on by default)
NEW: The notification module accept keyword __SUPERVISOR__ to send notification to supervisor of user.
NEW: Thumbs for statistics on main page are fully clicable (not only link inside the thumb)
NEW: Title of page project contains project ref and label
NEW: update skeleton and class builder
NEW: Use new select2 component for juridical status, country and state selection.
NEW: Web service to create or update product can correct stock during creation/update.
NEW: When creating order, proposal or invoice from thirdparty card, the project is asked during creation. A link to create project if it does not exists is also available. NEW: Uniformize form creation of proposal to add public and private notes during creation like done for order and invoice.
NEW: When using transfer or correct stock from warehouse, after recording we go back to the warehouse page.
NEW: Add Option to not change date on cloning project
NEW: Add check list from table for extrafield type
NEW: Use new combobox.
NEW: Add hidden option MAXTABS_IN_CARD.
NEW: A default label is suggested for stock correction and transfer instead of empty string.
NEW: Add Weighted average price as default price for buying price for margin calculation. Add option MARGIN_PMP_AS_DEFAULT_BUY_PRICE to replace with first supplier price.
NEW: Introduce option MAIN_HTML_TITLE to start to control format of html title content.
NEW: Add extrafields on bank account cards.
NEW: Added delay between mails in Newsletter module.
NEW: [ task #1793 ] Create new permission to restrict commercial agent margin to logged user.
NEW: Add experimental module ask supplier price to request supplier quotation.
NEW: Add module batch management.

For translators:
NEW: Update language files.
NEW: When a translation is not available we always jump to en_US and only en_US.
NEW: All language tranlsations (except source en_US) is now managed on https://www.transifex.com/projects/p/dolibarr/.
FIX: Typo errors in translation.

For developers:
NEW: Function yn can show a visual checkbox.
NEW: Introduced select2 jquery plugin.
NEW: Possibility to add javascript in main login page with "getLoginPageOptions" hook.
NEW: possibility to defined a tab for all entities in module descriptor.
NEW: add restler framework First step to build REST API into Dolibarr.
NEW: add an explorer for REST API consultation & documentation.
NEW: script to build API class from existing class.
NEW: Add function dolCopyDir to copy directory with recursive content.
NEW: Introduce function dolGetFirstLineOfText.

WARNING: Following changes may create regression for some external modules, but were necessary to make
Dolibarr better:
- Removed hook supplierorderdao into supplier order creation. This is a business event, so we must use the
  trigger ORDER_SUPPLIER_CREATE instead.
- Hooks 'printLeftBlock' and 'formConfirm' are now compliant with hook development rules. They are
  "addreplace" hooks, so you must return content with "->resprints='mycontent'" and not with "return 'mycontent'"
- All fields "fk_societe" and "fk_soc" are now named "fk_soc" (same name for all fields).
- Method select_PriceBaseType and load_PriceBaseType were merged into selectPriceBaseType.
- The triggers USER_LOGIN* are deprecated. They are still working but you should prefer use the
  hook afterLogin or afterLoginFailed instead.
- The trigger USER_CREATE_FROM_CONTACT has been replace with USER_CREATE and property context is now filled
  to make difference between creation from contact or not.
- Function get_exdir require now 6 parameters. This is to prepare a future feature.


***** ChangeLog for 3.7.4 compared to 3.7.3 *****
FIX: #3694
FIX: #4239
FIX: #4291 Correctly filter external calendar GETPOSTs
FIX: #4341
FIX: #4414 Supplier invoices use FAC_FORCE_DATE_VALIDATION client invoices property
FIX: #4440 Wrong price is filled by Product::fetch into multiprices arrays
FIX: add missing global def for ttc column
FIX: Contrat card don't consider user permissions to show active/unactive service button
FIX: CVE CVE-2015-8685
FIX: Email templates not compatible with Multicompany
Fix: for avoid division by 0
FIX: ISSUE #4506 : make working the PROPAL_CLONE_ON_CREATE_PAGE hidden constant
FIX: $outputlangs is not defined (dolibarr 3.7, 3.8, 3.9)
FIX: sql injection even when code is on several lines
FIX: The third dashboard don't consider user permissions

***** ChangeLog for 3.7.3 compared to 3.7.2 *****
FIX: #3734 Do not show empty links of deleted source objects in stock movement list
FIX: #3890 Expected transactions bank account page, shows negative numbers
FIX: #3928 Creating a Customer order and a Customer invoice from a project, does not inherit payment conditions and method of payment of customer card
FIX: #3980 Search field in "product by supplier" list sends empty result 3.8 and 3.7
FIX: #4081 Added missing translation
FIX: #4097 Public holiday calculation
FIX: #4242 Allow disabling dashes in documents
FIX: #4243 sql injection
FIX: Can use formated float number on old expense report module.
FIX: Change object statut when closing shipment and remove erratic db commit
FIX: Export with category contact extrafields
FIX: NB task and percent progress in box project
FIX: Not delete a product when have customer price
FIX: Not deleting contrats on element_element table
FIX: Not use localtaxes when invoice some orders
FIX: Product link in project box
FIX: Use "WHERE true" instead of "WHERE 1" #4132

***** ChangeLog for 3.7.2 compared to 3.7.1 *****
FIX: #2957 : missing $langs object for trigger
FIX: #2983 Load gravatar avatar images securely over HTTPS
FIX: #3009: Better filtering to prevent SQL injection
FIX: #3091 TotalHT amount in supplier order is bold unlike the rest of Dolibarr
FIX: #3262 Webservice getProductsForCategory()
FIX: #3318
FIX: [ #3460 ] Selected bank account was not saved when an error happened when trying to create a customer invoice
FIX: #3530
FIX: #3630 - Wrong balance report when module salaries and donation disabled
FIX: #3679 Error when deleting a Localtax2 special payment
FIX: #3707 Thirdparty bank account page table has a glitch
FIX: #3724 Bug: Blank page after cloning proposal with changed client
FIX: #3836 Unable to upload a document to an invoice under some circunstances
FIX: #3841 creation of a task completed has not status set to finished by default
FIX: Add a protection to not make release if ChangeLog was not generated.
FIX: adjusted test for affecting supplier reference
FIX: Admin fiche inter page do not take good action
FIX: Avoid warning strict mode when hosting server do not have php5_curl installed
FIX: bad calculation for stock value
FIX: Bad condition into invoice export request making reporting too many rows.
FIX: bad stock valorisation
FIX: Bad visualization of suppliers name on Incomes-Expenses mode
FIX: Better management error into the color conversion functions
FIX: [ bug 1634 ] Error deleting a project when it had many linked objects
FIX: [ bug 1925 ] "Link to order" option in supplier invoices is not working properly
FIX: [ bug #2893 ] Dolibarr error when viewing an invoice after changing invoice mask
FIX: [ bug #3211 ] Error about sold to pay (Montant encours)
FIX: [ bug #3321 ] Users with certain permissions were shown a "forbidden access" page even if they had the rights
FIX: [ bug #3358 ] Tasks box does not work with PostgreSQL
FIX: [ bug #3383 ] Company name is overlapped with company direction in PDF models
FIX: [ bug #3426 ] Unable to create an invoice from a contract with extrafields
FIX: [ bug #3431 ] Invoice bank account is not respected
FIX: [ bug #3432 ] Spaces should be removed from IBAN when formatting it
FIX: Can create Proposal on close thridparty #3526
FIX: change order date on clone (as everywhere else)
FIX: Close #2835 Customer prices of a product shows incorrect history order
FIX: Close #2837 Product list table column header does not match column body
FIX: Close bug #2855 Wrong translation key in localtax report page
FIX: Close bug #2861 Undefined variable $res when migrating from 3.6.2 to 3.7.0
FIX: Close bug #2891 Category hooks do not work
FIX: Close bug #2900 Courtesy title is not stored in create thirdparty form
FIX: Close bug #2976: "Report" tab is the current tab but it is not marked as selected by the UI
FIX: contact country had wrong display if the country dont have translate
FIX: Display country name instead of country id (display country id makes no sense on vcard files)
FIX: display error on extrafields on ficheinter
FIX: double db escape add too quote
FIX: Email selector contact must not include inactive contact
FIX: End log must use same level then start log.
FIX: error in SQL due to a previous fix
FIX: event's data lost on user assign update
FIX: Export of tags for contact and member
FIX: facturestat bad sql when customer view is limited
FIX: if multicompany enabled, call to undifend method _setCookie instead of setCookie
FIX: If supplier invoice block linked element is display after other block total HT amount is not reset to 0 and sum other block (like customer orders values)
FIX: keep filter by category or by not enough stock if we switch page
FIX: Line break display as a block
FIX: load propal langs for availability traduction
FIX: loss data also if update was cancel by error of ended state with no end date, try a generic patch
FIX: Mass Mailing activity don't display all status
FIX: Missing to set context into workflow actions, so triggers can't know we are creating an invoice from order or an order from a proposal.
FIX: multientity warehouse management
FIX: New adherent from, always redirect on entity
FIX: No check warehouse is provided if module stock is not enabled.
FIX: no need to remove file into mail form, the temp dir will be deleted after any sending
FIX: no projet_task_time id from trigger TASK_TIMESPENT_CREATE
FIX: Not showing task extrafields when creating from left menu
FIX: only active customer should be return into new invoice creation select list
FIX: Payed invoices are showed as canceled FIX: Bad date filter on customer order
FIX: WAP calculation
FIX: Save of filters into export profiles failed.
FIX: supplier rights for orderToInvoice
FIX: Syntax error in Debian Apache configuration
FIX: The hours of date filter aren't correct
FIX: tool export handle the type "select" extrafields and return the value instead of id
FIX: total amount in tpl linked object are not reset
FIX: translate Jabberid on contact page with edit view
FIX: translation for 1 word do not work if product/service module are disabled because the translation search in products.lang
FIX: update2.php test res befre assign it
FIX: When delete actioncomm also delete actioncomm_resources
FIX: when fetch_optionnal_by_label in Extrafields with $this->db cannot work because this->db is never instanciated
FIX: when mailing is deleted, the targets list was kept in database
FIX: when multicompany was enabled, this function didn't check just on the good entity (problem when both company use same mask)
FIX: When we add an user on event in create mode, we lose linked object
FIX: When we automatically creta an order from a proposal with workflow module, if some extrafields of propal don't exist in order object, insertExtraFields() function tries to insert extrafields in unexistant column of commande_extrafields table.
FIX: When we clone a propal, if it has a project which is not assigned to a third, it was not on new propal because fk_project was always set to empty string if new propal is for another third.
FIX: XSS security using the onerror and missing escapement on type of member page.

NEW: Created new ContratLigne::insert function

***** ChangeLog for 3.7.1 compared to 3.7.* *****
FIX Bug in the new photo system
FIX Error management
FIX [ Bug #2714 ] Members -> Memberxy-> Agenda -> technical Error
FIX [ Bug #2713 ] 3.7.0 mailing-unsubscribe.php not unsubscribe
FIX #2901
FIX when we create an agenda event with "Not applicable" status, it is automatically saved with "To do" status
FIX check the user status during authentication
FIX top links menu have target attribute with wrong value
FIX extrafields required on thirdparty
FIX create contact with extrafield is null when it is require
FIX width multiselect
FIX "script" tag with wrong syntax
Fix bug debian 786479
FIX update usergroup name
Fix facturestats was not filtering on invoice type
FIX #2856 : Wrong table design
FIX button create payment hide if tax amount is less than 1
FIX event for restricted user was restricted if company null
FIX send mail, copy sendto don't read the list of contact
FIX Properly escape untrusted data to prevent HTML injection.
FIX send mail, copy sendto don't read the list of contact

WARNING:

Path to save photos of products was moved to match path of other attached files. If you had loose your photo
on the photo tab of products, you can set the constant "PRODUCT_USE_OLD_PATH_FOR_PHOTO" to 1 (home - setup - other)
to restore old path and get back working links without having to resubmit images.

WARNING:

Do not try to make any Dolibarr upgrade if you are running Mysql version 5.5.40.
Mysql version 5.5.40 has a very critical bug making your data beeing definitely lost.
You may also experience troubles with Mysql 5.5.41 with error "Lost connection" during migration.
Upgrading to any other version or database system is abolutely required BEFORE trying to
make a Dolibarr upgrade.

***** ChangeLog for 3.7 compared to 3.6.* *****
For users:
- New: Match other auth system: Login can be done entering login or user
       email (this open the road for SSO).
- New: Agenda export by project #1967.
- New: Increase length of thirdparty to 128 chars.
- New: "Is Order shippable" icon #1975.
- New: statistics on supplier orders and invoices on home page.
- New: Add permissions to read all trips and expenses.
- New: Can filter on date into tab "Referring object" of a project.
- New: Module notification has been enhanced:
       EMail use now language of target contact.
       Can also define a fixed email for notifications.
- New: Feature to link manually an order to an invoice does not disappear once
       link has been done.
- New: Can set a color on user card (visible into agenda view).
- New: extrafields for projects and tasks are exported to ODT documents.
- New: Add number of active notification into tab title (like we do for notes and documents)
- New: Can add product into category from category card.
- New: PDF event report show project and status of event.
- New: Can filter on status on interventions.
- New: Add help info of field type into dictionary of payment types.
- New: Add proposals into referer page of thirdparty.
- New: On contact list can set filter on both active and not active (no more exclusive select).
- New: Intervention documents are now available in ECM module.
- New: Can attach supplier order to a customer order.
- New: Supervisor is now visible into user list.
- New: Add user of creation and validation on invoice export.
- New: Add info page about browser.
- New: Enable feature developed for 3.6 we forgot to enabled: Adding prefix
       on uploaded file names.
- New: No more dependency between contract and service module.
- New: [ task #867 ] Remove ESAEB external module code from core.
- New: Can create proposal from an intervention.
- New: An event can be assigned to several users.
- New: Can filter events on a group of users.
- New: Can filter events of a thirdparty.
- New: Onto event summary of elements, end date and status are visible.
- New: Split Agenda view (month, week, day) into different tabs.
- New: Add a view "per user" of agenda events (with different colors according to type of event).
- New: Each user can include its own external ics calendar into dolibarr agenda view.
- New: Add event FICHINTER_CLASSIFY_BILLED into list of possible events to
       create an automatic event into agenda.
- New: Add new type of event (when type of events are used, not by default).
- New: Can disable predefined type of events.
- New: Form to add a photo is immediatly available on photo page if
       permissions are ok (save one click per photo to add).
- New: Add option PRODUCT_MAX_VISIBLE_PHOTO to limit number of photos
       shown on main product card.
- New: Add country into table of thirdparties type. This will allow to provide
       a list of thirdparty types specific to a country (like argentina that
       need type A or B).
- New: Can force a specific bank account onto an invoice/order.
- New: Home page of project area shows list of draft project (like other main page).
- New: Can search on project ref or string from project main page (like other main page).
- New: First change to match accessibility rules: http://www.w3.org/TR/WCAG10-HTML-TECHS/
       Differentiate text and img.
       Use label into quick search form.
       Use accesskey on form search.
- New: Intervention documents are now available in ECM module.
- New: Add attachments on user card + in ECM module.
- New: Can add __PROJECT_REF__ and __THIRDPARTY_NAME__ into email topic or content template.
- New: [ task #1204 ] add Numering contrat module free (like leopard in product module).
- New: [ task #712 ] Add warning when creating invoice from proposal or order, when there is already one invoice.
- New: Enable supplier price log table.
- New: [ task #1204 ] add a supplier reference to contract.
- New: [ task #1218 ] Can drag and drop an event from calendar to change its day.
- New: Optimize size of image static resources.
- New: Add hourly and daily amount on user card. Add weekly working hours and salary on user card.
- New: Content of predefined email come firstly from table llx_c_email_template, then translation key.
- New: Add option MAIN_GENERATE_INVOICES_WITH_PICTURE to show picture
       onto PDF like MAIN_GENERATE_PROPOSALS_WITH_PICTURE dir for proposals.
- New: Add more search field in list of cheque deposits.
- New: Add feature to order to invoice on supplier part.
- New : Use of MAIN_USE_FILECACHE_EXPORT_EXCEL_DIR to use disk cache for big excel export.
- New: Direct invoice creation from predefined invoice.
- New: Add dunning into accountancy report.
- New: Add favorite button into country dictionary to put value on top select list
- Upgrade phpexcel lib to 1.7.8
- New : Use of MAIN_USE_FILECACHE_EXPORT_EXCEL_DIR to use disk cache for big excel export.
- New : Option on extrafields to have them always editable regardless of the document status.
- New : New module PrintIPP to print without opening document is available as stable.
- New : Introduce hidden option STOCK_WAREHOUSE_NOT_REQUIRED_FOR_SHIPMENTS to solve at no risk
        a missing control on missing warehouse.
- Fix: [ bug #1487 ] PAYMENT_DELETE trigger does not intercept trigger action
- Fix: [ bug #1470, #1472, #1473] User trigger problem
- Fix: [ bug #1489, #1491 ] Intervention trigger problem
- Fix: [ bug #1492, #1493 ] Member trigger problem
- Fix: [ bug #1474, #1475 ] Contract trigger problem
- Fix: [ bug #1496 ] ACTION_DELETE trigger does not show trigger error
- Fix: [ bug #1494 ] CATEGORY_CREATE and CATEGORY_MODIFY triggers do not intercept trigger action
- Fix: [ bug #1502 ] DON_CREATE trigger does not intercept trigger action
- Fix: [ bug #1505, #1504] Project trigger problem
- Fix: [ bug #1463, #1464 ] Proposal triggers problem
- Fix: [ bug #1498, #1499 ] Shipment/Delivery triggers problem
- Fix: [ bug #1465, #1466 ] Product triggers problem
- Fix: [ bug #1508 ] STOCK_MOVEMENT does not show trigger error message
- Fix: [ bug #1501 ] DEPLACEMENT_CREATE trigger do not intercept trigger action
- Fix: [ bug #1506, #1507 ] ECM trigger error problem
- Fix: [ bug #1469 ] Triggers CONTACT_MODIFY and CONTACT_DELETE duplicates error message
- Fix: [ bug #1533 ] Links triggers do not show trigger error message
- Fix: [ bug #1537 ] Difference between societe.nom and adherent.societe.
- Fix: [ bug #1535 ] Supplier invoice Extrafields are not shown
- Fix: datepicker first day of week can be monday by setting into display setup
- Fix: [ bug #575 ] GED doesn't works if there is "/" in a mask
- Fix: [ task #1728 ] Deactivate RIB suggest in proposals / invoices / orders

For users, new experimental module (need to set feature level of instance to experimental to see them):
- New: Module Accounting Expert to manage accountancy
		Special Thanks to developpers :
			Olivier Geffroy
			Alexandre Spangaro
			Ari Elbaz
			Florian Henry
			Juanjo Menent
		And to the contributors :
			Jeff Info				2000 euros
			Nord Anim		 		 120 euros
			Hydroflex		 		 120 euros
			Asysteo			 		 120 euros
			Fournisseur médical		 120 euros
- Removed: unmaintained OScommerce module

For translators:
- Update language files.
- New: When a translation is not available we always jump to en_US and only en_US.

For developers:
- New: Syslog module can be set to use ChromePHP plugin to output log server into browser console.
- New: Add a css style "cursorpointer".
- New: Select list of users can return user into hierarchy.
- New: getBrowserInfo can return type of layout of browser (classic/phone/tablet)
- New: Add hook "searchAgendaFrom" and "beforePDFCreation".
- New: Add trigger DON_UPDATE, DON_DELETE
- New: Add country iso code on 3 chars into table of countries.
- Qual: Removed hard coded rowid into data init of table llx_c_action_trigger.
- LINEBILL_DELETE, LINK_DELETE, ORDER_SUPPLIER_DELETE, RESOURCE_DELETE trigger called before SQL delete
- New: [ Task #1481 ] Add trigger BILL_SUPPLIER_UPDATE.
- New: [ Task #1495 ] Add trigger LINECONTRACT_CREATE.
- New: Added hook "formConfirm" and "doActions" for supplier invoice card.
- New: [ task #1511, #1426 ] Added hook "doActions" for supplier card and supplier order card.
- New: renamed table llx_c_pays to llx_c_country & libelle field to label.
- New: Added hook "formConfirm" and "doActions" for fichinter card
- New: Can search list of thirdparties from web service on part of name.
- New: Function getCurrencyAmount is marked as deprecated. Use function price to output a price
       including currency symbol.
- Qual: Renamed table llx_c_civilite into llx_c_civility,
		field civilite into label in the same table,
		and field civilite into civility in other table.
- Qual: Renamed all files & links "liste.php" into "list.php".
- Qual: Renamed all files & links "fiche.php" into "card.php".
- Qual: Replace all constants COMPTA_* by ACCOUNTING_*.
- Qual: Replace all constants ACCOUNTINGEX_* by ACCOUNTING_* to simplify migration of the module
- Fix: [ bug #1724 ] Can't add a submenu to projects

WARNING:

Do not try to make any Dolibarr upgrade if you are running Mysql version 5.5.40.
Mysql version 5.5.40 has a very critical bug making your data beeing definitely lost.
You may also experience troubles with Mysql 5.5.41 with error "Lost connection" during migration.
Upgrading to any other version or database system is abolutely required BEFORE trying to
make a Dolibarr upgrade.

WARNING:

Following changes may create regression for some external modules, but was necessary to make
Dolibarr better:

- Path to save photos of products was moved to match path of other attached files. If you had loose your photo
  on the photo tab of products, you can set the constant "PRODUCT_USE_OLD_PATH_FOR_PHOTO" to 1 (home - setup - other)
  to restore old path and get back working links without having to resubmit images.
- If you can't see trips and expenses records, check that you have the new permission "read all
  trips and expenses".
- Deprecated module "oscommerce" were removed.
- Changed the way parameters are provided to scripts sync_xxx_ldap2dolibarr.php
- Some field into database were renamed from "libelle" to "label".
- Table llx_c_pays were renamed into llx_c_country.
- Triggers *_BUILDDOC are removed. Building a doc is not a business event. For action after
  creation of a pdf or odt, hook "afterPDFCreation" or "afterODTCreation" must be used instead.
- A lot of pages named fiche.php were renamed into card.php
- A lot of pages named liste.php were renamed into list.php
- If you used warehouse/stock module, recheck setup of stock increase/decrease rules of the
  warehouse module and your Point Of Sale module setup if you use one.
- Replaced USER_UPDATE_SESSION trigger with an updateSession hook may break modules using it.



***** ChangeLog for 3.6.7 compared to 3.6.6 *****
FIX: #4291 Correctly filter external calendar GETPOSTs
FIX: CVE CVE-2015-8685

***** ChangeLog for 3.6.6 compared to 3.6.5 *****
FIX: #3734 Do not show empty links of deleted source objects in stock movement list
FIX: #4081 Added missing translation
FIX: #4097 Public holiday calculation
FIX: #4242 Allow disabling dashes in documents
FIX: #4243 sql injection
FIX: Add a protection to not make release if ChangeLog was not generated. Prepare package 3.6.5
FIX: export with category contact extrafields
FIX: Not delete a product when have customer price
FIX: Not deleting contrats on element_element table

***** ChangeLog for 3.6.5 compared to 3.6.4 *****
FIX: #2957 : missing $langs object for trigger
FIX: #2983 Load gravatar avatar images securely over HTTPS
FIX: #3009: Better filtering to prevent SQL injection
FIX: #3841 creation of a task completed has not status set to finished by default
FIX: #3890 Expected transactions bank account page, shows negative numbers
FIX: #3928 Creating a Customer order and a Customer invoice from a project, does not inherit payment conditions and method of payment of customer card
FIX: bad calculation for stock value
FIX: bad stock valo
FIX: bad stock valorisation
FIX: [ bug #2893 ] Dolibarr error when viewing an invoice after changing invoice mask
FIX: button create payment hide if tax amount is less than 1
FIX: change object statut on close shipping and remove erratic db commit
FIX: change order date on clone (as everywhere else)
FIX: Close #2835 Customer prices of a product shows incorrect history order
FIX: Close #2837 Product list table column header does not match column body
FIX: Close bug #2861 Undefined variable $res when migrating from 3.6.2 to 3.7.0
FIX: Close bug #2891 Category hooks do not work
FIX: Close bug #2976: "Report" tab is the current tab but it is not marked as selected by the UI
FIX: contact country had wrong display if the country dont have translate
FIX: double db escape add too quote
FIX: End log must use same level then start log.
FIX: error in SQL due to a previous fix
FIX: event for restricted user was restricted if company null
FIX: facturestat bad sql when customer view is limited
FIX: If supplier invoice block linked element is display after other block total HT amount is not reset to 0 and sum other block (like customer orders values)
FIX: keep filter by category or by not enough stock if we switch page
FIX: no need to remove file into mail form, the temp dir will be deleted after any sending
FIX: no projet_task_time id from trigger TASK_TIMESPENT_CREATE
FIX: pmp
FIX: send mail, copy sendto don't read the list of contact
FIX: The hours of date filter aren't correct
FIX: tool export handle the type "select" extrafields and return the value instead of id
FIX: top links menu have target attribute with wrong value
FIX: total amount in tpl linked object are not reset
FIX: when multicompany was enabled, this function didn't check just on the good entity (problem when both company use same mask)

***** ChangeLog for 3.6.4 compared to 3.6.3 *****
- Fix: [ bug #2893 ] Dolibarr error when viewing an invoice after changing invoice mask

***** ChangeLog for 3.6.3 compared to 3.6.2 *****
- Fix: ref_ext was not saved when recording a customer order from web service
- Fix: withdrawal create error if in the same month are deleted previus withdrawals.
- Fix: amarok is a bugged theme making dolidroid failed. We switch to eldy automatically with dolidroid.
- Fix: [ bug #1788 ] Duplicated doActions hook in product/fournisseurs.php
- Fix: withdrawal create error if in the same month are deleted previous withdrawals.
- Fix: [ bug #1801 ] FAC_FORCE_DATE_VALIDATION constant alters supplier invoice date given to numeration modules
- Fix: [ bug #1802 ] SQL error when updating a task with PostgreSQL database
- Fix: [ bug #1785 ] Start date is lost in Project > Linked objects
- Fix: [ bug #1804 ] SQL error when sending email without address
- Fix: [ bug #1803 ] AJAX company contact input is not aligned
- Fix: [ bug #1787 ] Incorrect behaviour of doActions hook
- Fix: [ bug #1796 ] Unable to use numeration modules from an external module
- Fix: [ bug #1783 ] SQL error when enabling 3rd party module with PostgreSQL and MySQL strict mode ON
- Fix: [ bug #1717 ] Sorting unpaid invoices by amount received brings due amount
- Fix: [ bug #1784 ] MOTD doesn't show up in Amarok theme
- Fix: Tracking number not visible on shipment pdf
- Fix: [ bug #1812 ] SQL Error message while sending emailing with PostgreSQL database
- Fix: [ bug #1819 ] SQL error when searching for an invoice payment
- Fix: [ bug #1827 ] Tax reports gives incorrect amounts when using external modules that create lines with special codes
- Fix: [ bug #1822 ] SQL error in clientfourn.php report with PostgreSQL
- Fix: [ bug #1832 ] SQL error when adding a product with no price defined to an object
- Fix: [ bug #1833 ] user permissions in contact/note.php not working
- Fix: [ bug #1826 ] Supplier payment types are not translated into fourn/facture/paiement.php
- Fix: [ bug #1830 ] Salaries payment only allows checking accounts
- Fix: [ bug #1825 ] External agenda: hide/show checkbox doesn't work
- Fix: [ bug #1790 ] Email form behaves in an unexpected way when pressing Enter key
- Fix: Bad SEPA xml file creation
- Fix: [ bug #1892 ] PHP Fatal error when using USER_UPDATE_SESSION trigger and adding a supplier invoice payment
- Fix: Showing system error if not enough stock of product into orders creation with lines
- Fix: [ bug #2543 ] Untranslated "Contract" origin string when creating an invoice from a contract
- Fix: [ bug #2534 ] SQL error when editing a supplier invoice line
- Fix: [ bug #2535 ] Untranslated string in "Linked objects" page of a project
- Fix: [ bug #2545 ] Missing object_margin.png in Amarok theme
- Fix: [ bug #2542 ] Contracts store localtax preferences
- Fix: Bad permission assignments for stock movements actions
- Fix: [ bug #2891 ] Category hooks do not work
- Fix: [ bug #2696 ] Adding complementary attribute fails if code is numerics
- Fix: [ bug #3074 ] Accruals accounting use payment date instead of commitment date in turnover reports for salaries
- Fix: Not showing product supplier reference when page break
- Fix: [ bug #3341 ] Missing translation in /compta/paiement_charge.php
- Fix: [ bug #3342 ] Taxes dictionary page does not accept localized decimals for localtax2 rate

***** ChangeLog for 3.6.2 compared to 3.6.1 *****
- Fix: fix ErrorBadValueForParamNotAString error message in price customer multiprice.
- Fix: bug 1588 : relative discount.
- Fix: label of input method not translated.
- Fix: box of customer and prospects were not correctly disabled.
- Fix: [ bug #1618 ] PHP Error thrown when saving a barcode
- Fix: Civility & birthdate wasn't save into adherent module.
- Fix: webservice Thirdparty parameter lastname for individual creation is now lastname and not ref
- Fix: Chars - is no more allowed into value for code for extra fields.
- Fix: [ bug #1622 ] Requesting holiday than spans across two years cause high CPU usage by Apache
- Fix: [ bug #1595 ] Selected boolean extrafield in intervention creation page, does not save state
- Fix: Show sender Country on PDF docs when sender Country <> receiver Country
- Fix: [ bug #1624 ] Use lowest buying price for margin when selling with POS
- Fix: [ bug #1749 ] Undefined $mailchimp
- Fix: [ bug #1736 ] Failing supplier Elephant numeration module with some masks
- Fix: [ bug #1649 ] Cancel button of several thirdparty actions, does the same thing as modify
- Fix: [ bug #1736 ] Failing supplier Elephant numeration module with some masks
- Fix: [ bug #1731 ] Can't use quick navigation on project tasks secondary tabs

***** ChangeLog for 3.6.1 compared to 3.6.* *****
For users:
- Fix: Can upload files on services.
- Fix: sql errors on update fichinter.
- Fix: debian script syntax error.
- Fix: error "menu param is not inside list" into pos module.
- Fix: Salary payments are not reflected on the reporting sheets.
- Fix: Unsubscribe emailing not working.
- Fix: Trigger on create category call failed because user is not passed on card.
- Fix: list event view lost type event filter.
- Fix: Save also code event.
- Fix: VAT payment - Add control on field date value.
- Fix: Salaries payment - Field date value is now required and add control on it.
- Fix: Iban was used instead of Bic into SEPA file.
- Fix: Must unaccent strings into SEPA file.
- Fix: Extrafield feature select from table should try to translate multiple column when not needed
- Fix: cents for indian ruppes are called paisa and paise.
- Fix: Invoices payments may be older than invoices.
- Fix: Withdrawal total amount is double
- Fix: [ bug #1593 ] Spanish Localtax IRPF not being calculated since 3.6.0 in supplier invoices when adding a line
- Fix: Web service categorie WDSL declaration is correct
- Fix: ErrorBadValueForParamNotAString was displayed in virtual product if no base price defined
- Fix: Category creation failed and no message output
- Fix: Lang for Payment Type
- Fix: PHPCheckstyle 1.5.5

***** ChangeLog for 3.6 compared to 3.5.* *****
For users:
- New: Update ckeditor to version 4.
- New: Add form "search customer order" on commercial main page.
- New: Can create contract from an order.
- New: Add list of orders products in tab "consumption" on thirdparties.
- New: Add graph stats for suppliers orders in tab "stats" on products.
- New: Add option MAIN_HIDE_INACTIVETAB_ON_PRINT to hide inactive tabs when you
       use the "print" view on screen.
- New: Add option MAIN_AUTO_TIMESTAMP_IN_PUBLIC_NOTES and MAIN_AUTO_TIMESTAMP_IN_PRIVATE_NOTES
       to automatically add timestamp and user line into edition field when editing a note.
- New: Add button cancel into edition of notes.
- New: Improved Barcode module:
       Can input barcode during product creation step.
       Add autonumbering of barcode value for products.
       Add a page/tool for mass barcode generation.
- New: Improved Opensurvey module:
       Added options to disable comments and disable public votes.
       Limit dates use calendar popup.
       Description of survey use wysiwyg editor.
       More information shown on result tab.
       Renamed "survey" into "poll" (better translation).
- New: Add filter on text and status into survey list. Can also sort on id, text and date end.
- New: The box "balance of bank accounts" show all opened accounts.
- New: Add option MAIN_ADD_SALE_REP_SIGNATURE_IN_NOTE to add sale representative into public
       note of generated documents.
- New: Add warning if supplier payment is higher that due amount.
- New: Increase length of url into bookmark module.
- New: Automatic events sending mails add info about linked objects into email content.
- New: Price management enhancement (multiprice level, price by customer, if MAIN_FEATURES_LEVEL=2 Price by qty).
- New: Add option MAIN_FAVICON_URL.
- New: Created {line_price_ht_locale}, {line_price_vat_locale} and {line_price_ttc_locale} ODT tags.
- New: Add filter on project status into task list. By default, only "opened" project are visible.
- New: Status "validated" for project are renamed into "opened".
- New: Add barcode fields into user database.
- New: Add manager name (ceo, director, president...) into main company information page.
- New: Add field url as product properties.
- New: More options to create a credit note (can be filled automatically according to remain to pay).
- New: Can define custom fields for categories.
- New: Prepare generation of SEPA files into module withdrawal.
- New: [ task #1164 ] Add "Ref. supplier" search box in supplier orders
- New: [ task #1345 ] Can filter on status for supplier order.
- New: Add option FACTURE_SENDBYEMAIL_FOR_ALL_STATUS to allow to send invoice by email
       whatever is its status.
- New: Add filter date in bank writing list page.
- New: Extrafields can be used as substitution key %EXTRA_XXX% into emails texts for members.
- New: Add categories translation.
- New: Enable option "clone target emailing".
- New: Improved tax module: Add specific page for salaries payment
- New: Add composer.json file so Dolibarr can be publish onto packagist.org.
- New: The combo list of juridical status is now sorted
- New: [ task #926 ] Add extrafield feature on order lines.
- New: [ task #927 ] Add extrafield feature on Proposal lines.
- New: [ task #928 ] Add extrafield feature on invoice lines.
- New: Paypal/paybox email sent after backcall of a payment is now a formatted and translated
       HTML content. For member subscription renewal, there is also a link to member.
- New: When a subscription is recorded with invoice and payment:
       - the document (PDF) of invoice is also generated.
       - the invoice is set to status paid.
- New: Can enter holiday for someone else if user has permission for.
- Fix: Project Task numbering customs rule works.
- Fix: Add actions events not implemented.
- Fix: Price min of composition is not supplier price min by quantity.
- Fix: [ bug #1356 ] Bank accountancy number is limited to 8 numbers.
- Fix: [ bug #1439 ] impossible to remove a a translation (multilanguage-feature)
- New: If multilangue is enabled, mail (from propal, invoice, etc...) message is pre-defaulted in Customer language
- Fix: [ bug #1459 ] _ADD_CONTACT and _DEL_CONTACT triggers do not intercept insertion when reported an error
- Fix: [ bug #1478 ] BILL_PAYED trigger action does not intercept failure under some circumstances
- Fix: [ bug #1479 ] Several customer invoice triggers do not intercept trigger action
- Fix: [ bug #1477 ] Several customer invoice triggers do not show trigger error messages
- Fix: [ bug #1471 ] Several PHP warnings when intercepting USER_CREATE trigger.
- Fix: [ bug #1517 ] Packages sizes.
- Fix: [ bug #1521 ] The second order's page from a provider shows all orders

For translators:
- Update language files.

For developers:
- New: Add path file of trigger into admin trigger list page.
- New: More phpunit tests.
- New: Payments and supplier payment pages tabs can now be extended from modules.
- New: Add option 'aZ' into GETPOST function to check parameters contains
       only a to z or A to Z characters.
- New: Opensurvey polls tab cards can now be extended from external modules.
- New: Triggers OPENSURVEY_CREATE, OPENSURVEY_DELETE added.
- New: Add new hook function addMoreActionsButtons to allow a module to add/replace
       action buttons into an element.
- New: Normalize code for barcode generation to match other modules.
- New: Uniformize code for contacts forms.
- New: Add some hooks for financial reports.
- New: A module can add its own ECM view.
- New: A module can disable a standard ECM view.
- New: Add multilang support into product webservice.
- New: Add hooks on project card page.
- New: Add call_trigger method on CommonObject class. So new trigger call within object is just :
$result = $this->call_trigger($trigger_name, $user)

WARNING: Following change may create regression for some external modules, but was necessary to make
Dolibarr better:

- The deprecated way (with 4 parameters) to declare a new tab into a module descriptor file has been
removed. You must now use the 6 parameters way. See file modMyModule.class.php for example.
- Remove the javascript function ac_delay() that is not used anymore by core code.
- Properties "dictionnaries" into module descriptor files have been renamed into "dictionaries".
- Method form->select_currency() has been removed. Use instead print form->selectCurrency().
- Method form->select_methodes_commande() has been renamed into english name selectInputMethod().
- The following hooks are now 'addreplace' hooks: "formCreateThirdpartyOptions"
  So check that return value is 0 to keep default standard behaviour after hook, or 1 to disable
  default standard behaviour.
- Properties "civilite_id" were renamed into "civility_id".
- Remove add_photo_web() that is not used anymore by core code.


***** ChangeLog for 3.5.8 compared to 3.5.7 *****
FIX: #4291 Correctly filter external calendar GETPOSTs
FIX: bad calculation for stock value
FIX: bad stock valo
FIX: change order date on clone (as everywhere else)
FIX: CVE CVE-2015-8685
FIX: The hours of date filter aren't correct
FIX: #3442 Remove useless syslog
FIX: #3448 Pass expected date format
FIX: #3471 3.5 Rounding issue when dispatching non-integer

***** ChangeLog for 3.5.7 compared to 3.5.6 *****
Fix: Paypal link were broken due to SSL v3 closed.
Fix: [ bug #1769 ] Error when installing to a PostgreSQL DB that contains numbers
Fix: [ bug #1752 ] Date filter of margins module, filters since 12H instead of 00H
Fix: [ bug #1757 ] Sorting breaks product/service statistics
Fix: [ bug #1797 ] Tulip supplier invoice module takes creation date instead of invoice date
Fix: [ bug #1792 ] Users are not allowed to see margins module index page when no product view permission is enabled
Fix: [ bug #1846 ] Browser IE11 not detected
Fix: [ bug #1906 ] Deplacement does not allow translated decimal format
Fix: [ bug #1905 ] Custom deplacement types do not get translated in deplacement card
Fix: [ bug #2583 ] Unable to create a bank transfer with localized numbers
Fix: [ bug #2577 ] Incorrect invoice status in "Linked objects" page of a project
Fix: [ bug #2576 ] Unable to edit a dictionary entry that has # in its ref
Fix: [ bug #2758 ] Product::update sets product note to "null" when $prod->note is null
Fix: [ bug #2757 ] Deleting product category photo gives "Forbidden access" error
Fix: [ bug #2976 ] "Report" tab is the current tab but it is not marked as selected by the UI
Fix: [ bug #2861 ] Undefined variable $res when migrating
Fix: [ bug #2837 ] Product list table column header does not match column body
Fix: [ bug #2835 ] Customer prices of a product shows incorrect history order
Fix: [ bug #2814 ] JPEG photos are not displayed in Product photos page
Fix: [ bug #2715 ] Statistics page has broken layout with long thirdparty names
Fix: [ bug #2570 ] [Contacts] Page should not process if ID is invalid
Fix: [ bug #3268 ] SQL error when accessing thirdparty log page without a socid parameter
Fix: [ bug #3180 ] formObjectOptions hook when editing thirdparty card does not print result
Fix: [ bug #1791 ] Margin menu not available if any Finance module is not enabled
Fix: [ bug #3310 ] OrderLine::fetch, FactureLigne::fetch and PropaleLigne::fetch do not return anything
Fix: [ bug #3206 ] PropaleLigne, OrderLine and FactureLigne given to triggers through update function does not contain all the information
Fix: [ bug #3313 ] Error enabling module with PostgreSQL database

***** ChangeLog for 3.5.6 compared to 3.5.5 *****
Fix: Avoid missing class error for fetch_thirdparty method #1973
Fix: Can't update phone_pro from web service
Fix: Some security holes.
Fix: copy extrafields when creating order from proposal.
Fix: report on action was not filtering by environment.
Fix: Avoid missing class error.
Fix: Add function dolEscapeXML.
Fix: Bad days and month reported by function.
Fix: Bad margin calculation.

***** ChangeLog for 3.5.5 compared to 3.5.4 *****
Fix: Holiday module was broken. Initialization of amount of holidays failed.
Fix: [ bug #1523 ] suite bug #1334 : filtre et ordre de tri conjoints ne s'appliquent pas.
Fix: Fusion PDF button on unpaid invoice is no more displayed.
Fix: Unpaid invoice launch fusion PDF action even if it is only search (with enter keyboard input instead of lens click).
Fix: Pb when showing log list of holiday module with some mysql versions.
Fix: Error with bad timezone pushed by some browsers.
Fix: shipping list SQL request was not filtering on shipping element
Fix: debian package provided by dolibarr team must use embedded libraries.
Fix: [ bug #1528 ] Leopard Services numeration module description is not translated.
Fix: [ bug #1523 ] suite bug #1334 : filtre et ordre de tri conjoints ne s'appliquent pas.
Fix: [ bug #1534 ] Unknown error when deleting a product photo under special circumstances.
Fix: Update impayees.php
Fix: Link product, In list view and label product.
Fix: visible task into area "time" for "My task" must limit task to tasks i am assigned to.
Fix: When disabled, all fields to add time into task line must be disabled.
Fix: Missing include files.lib.php in some pages that use dol_delete_recursive
Fix: [ bug #1558 ] Product/service edit page title shows new Ref instead of old ref.
Fix: [ bug #1553 ] Saving User displays setup removes menu.
Fix: [ bug #1544 ] Can remove date from invoice.
Fix: list event view lost type event filter.
Fix: Add code save on create event.
Fix: SQL injection.
Fix: [ bug #1589 ] Menu type in "Edit menu" page is not translated
Fix: [ bug #1591 ] Linked object block shows Total HT/TTC even if not having permission to read them
Fix: [ bug #1577 ] When creating new Private individual third, selected third type is ignored
Fix: [ bug #1555 ] Update accountancy code of products does not throw PRODUCT_MODIFY trigger
Fix: [ bug #1548 ] Supplier payment card shows type in French
Fix: [ bug #1546 ] Incorrect page number when searching in the list of bank transactions

***** ChangeLog for 3.5.4 compared to 3.5.3 *****
Fix: Hide title of event when agenda module disabled.
Fix: When using option MAIN_MAIL_ALLOW_SENDMAIL_F, a mail was sent to sender.
Fix: Question about warehouse must not be done when module stock is disabled.
Fix: Option STOCK_SUPPORTS_SERVICES was not correctly implemented
     (missing test at some places).
Fix: Renaming a project with uploaded files failed.
Fix: [ bug #1476 ] Invoice creation form loses invoice date when there is a validation error.
Fix: [ bug #1431 ] Reception and Send supplier order box has a weird top margin.
Fix: [ bug #1428 ] "Nothing" is shown in the middle of the screen in a supplier order.
Fix: The object deliverycompany was not used anymore and output of
     details for delivery reports was lost during 3.5. Rewrite code to
     restore feature.
Fix: [ bug #1445 ] html fix : missing </tr>
Fix: [ bug #1415 ] Intervention document model name and suppliers model names is not shown
     properly in module configuration
Fix: [ bug #1416 ] Supplier order does not list document models in the select box of the
     supplier order card
Fix: [ bug #1443 ] Payment conditions is erased after editing supplier invoice label or
     limit date for payment
Fix: Filter on status was not visible when selected from url.
Fix: Filtering on status was last when asking to sort.
Fix: [ bug #1432 ] Trigger SHIPPING_CREATE ignores interception on error.
Fix: [ bug #1449 ] Trigger ORDER_CREATE, LINEORDER_DELETE, LINEORDER_UPDATE and LINEORDER_INSERT ignore interception on error.
Fix: [ bug #1450 ] Several Customer order's triggers do not report the error from the trigger handler.
Fix: [ bug #1451 ] Interrupted order clone through trigger, loads nonexistent order.
Fix: [ bug #1454 ] Mention de bas de page erroné
Fix: Do not display dictionary for non activated module
Fix: Link element from element project pages
Fix: [ bug #1509 ] Expedition admin free text & watermark submit error
Fix: [ bug #1349 ] AJAX contact selector does not work fine in Project card
Fix: [ bug #1452 ] variable used but not defined
Fix: If multiprice level is used the VAT on addline is not correct
Fix: [ bug #1254 ] Error when using "Enter" on qty input box of a product (on supplier order part)
Fix: [ bug #1462, 1468, 1480, 1483, 1490, 1497] $this instead of $object
Fix: [ bug #1455 ] outstanding amount
Fix: [ bug #1425 ] LINEBILL_SUPPLIER_DELETE failure trigger leads to an endless loop
Fix: [ bug #1460 ] Several supplier order triggers do not show error messages
Fix: [ bug #1461 ] LINEORDER_SUPPLIER_CREATE does not intercept supplier order line insertion
Fix: [ bug #1484 ] BILL_SUPPLIER_PAYED trigger action does not intercept failure under some circumstances
Fix: [ bug #1482 ] Several supplier invoice triggers do not show trigger error messages
Fix: [ bug #1486 ] LINEBILL_SUPPLIER_CREATE and LINEBILL_SUPPLIER_UPDATE triggers do not intercept trigger action
Fix: [ bug #1522 ] Element list into associate object into project are no more filterd by project thirdparty
Fix: [ bug #1526 ] Thumbs of files uploaded with dots in their names do not load correctly
Fix: Import ProfId1 to siren and ProfId2 to siret

***** ChangeLog for 3.5.3 compared to 3.5.2 *****
Fix: Error on field accountancy code for export profile of invoices.
Fix: [ bug #1351 ] VIES verification link broken.
Fix: [ bug #1352 ] Removing a shipping does not remove the delivery.
Fix: Option MAIN_INVERT_SENDER_RECIPIENT broken with typhon template.
Fix: Can disable features with PHPEXCEL (no DLSF compatible).
Fix: Can disable features with CKEDITOR.
Fix: Pb of records not correctly cleaned when module marge is
     uninstalled (conflict between 'margin' and 'margins').
Fix: [ bug #1341 ] Lastname not added by file or direct input in mass e-mailing.
Fix: [ bug #1357 ] Invoice creator state not printed in generated invoice documents.
Fix: Suppliers invoice mask fails using {tttt} in numbering.
Fix: [ bug #1350 ] pdf template name for typhon was not correctly set when enabling module.
Fix: Navigation on notes for shipments was not working.
Fix: [ bug #1353 ] Email notifications, wrong URL.
Fix: [ bug #1362 ] Note is not saved.
Fix: tr/td balance.
Fix: [ bug #1360 ] note indicator for member tab.
Fix: Nb of notes and doc not visible onto tasks.
Fix: [ bug #1372 ] Margin calculation does not work in proposals.
Fix: [ bug #1381 ] PHP Warning when listing stock transactions page.
Fix: [ bug #1367 ] "Show invoice" link after a POS sell throws an error.
Fix: TCPDF error file not found in member card generation.
Fix: [ bug #1380 ] Customer invoices are not grouped in company results report.
Fix: [ bug #1393 ] PHP Warning when creating a supplier invoice.
Fix: [ bug #1399 ] [pgsql] Silent warning when setting a propal as "facturée" in propal.php
Fix: When number reach 9999 with default numbering module, next number
     will be 10000 instead of 0000 and error.
Fix: element page on project give wrong href link.
Fix: [ bug #1397 ] Filter by supplier orders with status Draft does not filter.
Fix: [ bug #1388 ] Wrong date when invoicing several orders.
Fix: [ bug #1411 ] Unable to set an expedition note if invoices module is not enabled.
Fix: [ bug #1407 ] Rouget pdf overlapped when using tracking number and public notes.
Fix: [ bug #1405 ] Rouget PDF expedition incorrect when two expeditions under the same commande
Fix: [ bug #1434 ] Muscadet supplier order document model linked objects overlap the text

***** ChangeLog for 3.5.2 compared to 3.5.1 *****
Fix: Can't add user for a task.
Fix: Autoselect of warehouse if there is only one warehouse.
Fix: Install of odt template for project and tasks.
Fix: [ bug #1318 ] Problem with enter key when adding an existing
     product to a customer invoice.
Fix: [ bug #1307 ] Quotes get removed from several inputs.
Fix: [ bug #1317 ] Removing a category does not remove all child categories
Fix: [ bug #1312 ] Call to undefined function _()
Fix: Restore build for obs and launchpad.
Fix: deleting files into backup system tools.
Fix: Dump using php not not include lock on tables that are deleted.
Fix: Fixed a problem with bank accounts sharing across entities.
Fix: fields into group by of sql requests for module margins must be
     same than fields into select.
Fix: When select_date is called with '' as preselected date,
     automatic user date was not correctly et (We must set a date into PHP
     server timezone area)
Fix: First param of select_date must always be forged with a dolibarr
     date function and not time().
Fix: fix can't add line with product in supplier order
Fix: [bug #1309]
Fix: Solve pb of too many embedded tables
Fix: [ bug #1306 ] Fatal error when adding an external calendar
Fix: A fix to manage automatic creation of code for import.
Fix: Try to add code to provide easy way to fix warning on timezone not
     defined.
Fix: Several fix into workflow/condition for invoice payments or convert
     into discount.
Fix: Option MAIN_PDF_DASH_BETWEEN_LINES was not working when tcpdf was
     making a pagebreak higher than 2 pages.
Fix: form to add images should not show link form.
Fix: Correction when adding order line with price as '0'.
Fix: [ bug #1283 ] ROUGET Shipment PDF.
Fix: [ bug #1300 ]
Fix: Miscellaneous problems on task tabs (withproject parameter lost and
     download fails).
Fix: Avoid home project page to hung when too many tasks opened.
Fix: bug #1295: Error when creating an agenda extrafield with a number as reference
Fix: Translation of number for pt_PT.
Fix: Error on ajax_constantonoff function.
Fix: [ bug #1323 ] problème pour générer un odt depuis les taches dans projet.
Fix: Can not make withdrawals

***** ChangeLog for 3.5.1 compared to 3.5.0 *****
Fix: Do not report trigger errors twice.
Fix: Error when creating event was not reported.
Fix: Bug of import of agenda when using https link
Fix: Field nature not saved correctly
Fix: Substitution of extra field was ko for order
Fix: Bad translation of date format for pt_BR.
Fix: priority field of agenda record is smallint.
Fix: Missing loading of lang in some pages.
Fix: Write note in invoice when using pos module.
Fix: Link to paypal was invalid into email text.
Fix: ref and date of supplier invoice.
Fix: Check on bank account.
Fix: Problem with file upload and download.
Fix: Page load not ending when large number of thirdparties. We
     added option MAIN_DISABLE_AJAX_COMBOX to disable javascript
     combo feature that is root cause of problem.
Fix: [ bug #1231 ] PDF always generated in interventions
Fix: Be sure there is no duplicate default rib.
Fix: Enable extrafields for customer order, proposal and invoice lines. This feature
     was developed for 3.5 but was disabled (hidden) because of a bug not possible to
     fix enough quickly for 3.5.0 release.
Fix: user right on Holiday for month report nor working.
Fix: [ bug #1250 ] "Supplier Ref. product" sidebar search box does not work
Fix: Bad space in predefined messages.
Fix: [ bug #1256 ] Signature was not added for email sent from thirdparty page.
Fix: Action event SHIPPING_VALIDATE is not implemented
Fix: The customer code was set to uppercase when using numbering module leopard. We
     must keep data safe of any change.
Fix: [ bug #1291 ] Loading actions extrafields fails.
Fix: [ bug #1123 ] Paid deposit invoices are always shown as partially paid when fully paid
Fix: Corrected project contact types translation.
Fix: [ bug #1206 ] PMP price is bad calculated.
Fix: [ bug #520 ] Product statistics and detailed lists are wrong.
Fix: [ bug #1240 ] traduction.
Fix: [ bug #1238 ] When creating accompte with a %, free product are used for calculation.
Fix: [ bug #1280 ] service with not end of date was tagged as expired.
Fix: [ bug #1295 ] Error when creating an agenda extrafield with a number as reference.
Fix: [ bug #1306 ] Fatal error when adding an external calendar.
New: Added es_CL language
Fix: Margin tabs bad data show
Fix: [ bug #1318 ] Problem with enter key when adding an existing product to a customer invoice.
Fix: [ bug #1410 ] Add customer order line asks for required Unit Price but doesn't interrupt the creation of the line

***** ChangeLog for 3.5 compared to 3.4.* *****
For users:
- New: Add hidden option BANK_DISABLE_DIRECT_INPUT.
- New: More options to select status of users into select user list.
- New: [ task #862 ] Add ODT on shipments.
- New: [ task #149 ] Add # of notes and attachments in tabs.
- New: Can edit customer ref at any time.
- New: [ task #877 ] Reorganize menus.
- New: [ task #858 ] Holiday module: note on manual holiday assignation.
- New: [ task #892 ] Add hidden option in thirdparty customer/supplier module to hide non active
  companies in select_company method.
- New: [ task #531 ] Add a workload field on tasks.
- New: Add graph of bank account input/output into input-output report page.
- New: Add script export-bank-receipts.php
- New: Add option "filter=bank" onto script rebuild_merge_pdf.php to merge PDF that
  has one payment on a specific bank account.*
- New: [ task #901 ] Add Extrafield on Fiche Inter.
- New: Show process id in all command line scripts.
- New: Module mailman can subscribe/unsubscribe to ML according to categories or type of member.
- New: Add object_hour and object_date_rfc as substitution tag for open document generation.
- New: Add options to send an email when paypal or paybox payment is done.
- New: Clone product/service composition.
- New: Add option ADHERENT_LOGIN_NOT_REQUIRED.
- New: Add a cron module to define scheduled jobs.
- New: Add new graphical boxes (customer and supplier invoices and orders per month).
- New: [ task #286 ] Enhance rounding function of prices to allow round of sum instead of sum of rounding.
- New: Can add an event automatically when a project is create.
- New: Add option MAIN_GENERATE_DOCUMENT_WITH_PICTURE.
- New: Add option excludethirdparties and onlythirdparties into merge pdf scripts.
- New: [ task #925 ] Add ODT document generation for Tasks in project module.
- New: [ task #924 ] Add numbering rule on task.
- New: [ task #165 ] Add import/export of multiprices.
- New: Add Maghreb regions and departments.
- New: A more responsive design for statistic box of home page.
- New: [ task #1005 ] Adapting to Spanish legislation bill numbering
- New: [ task #1011 ] Now supplier order and invoice deal with payment terms and mode.
- New: [ task #1014 ] Add option to recursively add parent category.
- New: [ task #1016 ] Can define a specific numbering for deposits.
- New: [ task #918 ] Stock replenishment.
- New : Add pdf link into supplier invoice list and supplier order list.
- New : Genrate auto the PDF for supplier invoice.
- New : Add category into filter webservice thirdparty method getListOfThirdParties.
- New : Allow to define margin or mark rate during quoting, ordering, invoicing.
- New : User permissions on margin module.
- New : Add ref supplier into muscadet model/
- New : Add ability to copy contact address to clipboard.
- New: Can use tag {mm} before {yy} even when there is a reset into numbering masks.
- New: [ task #1060 ] Register fields localtax(1|2)_type into details tables.
- New: [ task #923 ] Localtax support for ODT templates.
- New: [ task #90 ] Barcode search.
- New: Add hidden option MAIN_VAT_DEFAULT_IF_AUTODETECT_FAILS.
- New: Can send an email from thirdparty card.
- New: Can cancel holidays that were previously validated.
- New: Can choose contact on event (action com) creation, and filtered by thirdparty.
- New: Add hidden option MAIN_FORCE_DEFAULT_STATE_ID.
- New: Add page to make mass stock movement.
- New: Add field oustanding limit into thirdparty properties.
- New: Can enter a vat payment of zero.
- New: Add path to installed dir of external modules + Name and web of module provider.
- New: Add option to use a specific mask for uploaded filename.
- New: Can attach external links to objects as we can attach files.
- Qual: Implement same rule for return value of all command line scripts (0 when success, <>0 if error).
- Fix: [ bug #992 ] Proforma invoices don't have a separated numeric count.
- Fix: [ bug #1022 ] correct margin calculation for credit notes.
- Fix: Better management of using ajax for upload form (to solve problem when enabling ajax jquery multifile upload in some cases).
- Fix: Lost stats filters into year selection.
- Fix: Some config data are shared between suppliers orders and suppliers invoices

New experimental module:
- New: [ task #157 ] Add a Skype button (adherents / third parties / contacts)

For translators:
- Qual: Normalized sort order of all languages files with English reference files.
- New: Add language code files for South Africa, France new Caledonia, Vietnam.
- New: Translate string for email to change password.

For developers:
- New: DolGraph can build graph with three lines.
- New: DolGraph accept a parameter to cache data of graph getNbByMonthWithPrevYear.
- New: Can enable tuning info with option MAIN_SHOW_TUNING_INFO.
- New: Show version of client lib used by mysql drivers.
- New: Add function to get content of an url (using all dolibarr setup like timeout, proxies...)
- New: Upgrade lib of TCPDF to 6.0
- New: Upgrade jquery flot library to 0.8.1
- New: Add property "hidden" into module descriptors to allow to hide a module according to
  some dynamic conditions.
- New: Add option MAIN_MOTD_SETUPPAGE to add a content onto setup page. Also content for
  MAIN_MOTD_SETUPPAGE, MAIN_MOTD_SETUPPAGE, MAIN_HOME now accept "|langfile" into translation
  key to use a specific language file.
- New: Make some changes to allow usage of several alternative $dolibarr_main_url_root variables.
- Qual: All nowrap properties are now using CSS class nowrap.
- Qual: Move hard coded code of module mailmanspip into trigger.
- New: Into POST forms, if you can add a parameter DOL_AUTOSET_COOKIE with a value that is list name,
  separated by a coma, of other POST parameters, Dolibarr will automatically save this parameters
  into user cookies.
- New: Add hook addHomeSetup.
- New: Add trigger CATEGORY_LINK and CATEGORY_UNLINK.
- New: A trigger can return an array of error strings instead of one error string.
- New: Add method to use a dictionary as a combo box.
- New: Add update method for web service product.
- Fix also several bugs with old code.

WARNING: Following change may create regression for some external modules, but was necessary to make
Dolibarr better:

1) We started to clean hooks code.
If your hook want to modify value of $actions, it's role of your hook to modify it. Dolibarr
hook code will no more decide this for your module. If your action class for hook was returning
a string or an array, instead your module must set $actionclassinstance->results (to return array)
or $actionclassinstance->resprints (to return string) to return same thing. The return value must
be replaced by a "return 0";
Goal is to fix old compatibility code that does not match hook specifications:
 http://wiki.dolibarr.org/index.php/Hooks_system

2) If you implemented hook printTopRightMenu, check that output does not include '<td>' tags any more.
All content added must be tagged by a '<div>' with css class="login_block_elem"

3) Some methods object->addline used a first parameter that was object->id, some not. Of course
this was not a good practice, since object->id is already known, there is no need to provide id as
parameter. All methods addline in this case were modified to remove this parameter.

4) Method ->classer_facturee() is deprecated. It must be replace with ->classifyBilled().

5) Property ->tel on objects is now ->phone

6) Trigger LINEPROPAL_MODIFY is renamed into LINEPROPAL_UPDATE and
   Trigger CONTRACT_LINE_DELETE rnamed into LINECONTRACT_DELETE to match naming rules.



***** ChangeLog for 3.4.3 compared to 3.4.2 *****
Fix: Bad get of localtaxes into contracts add lines
Fix: Warning into bank conciliation feature.
Fix: Bad get of localtaxes into contracts add lines.
Fix: Add a limit into list to avoid browser to hang when database is too large.
Fix: [ bug #1212 ] 'jqueryFileTree.php' directory traversal vulnerability
Fix: Agenda and Banks module were not working with multicompany module
Fix: [ bug #1317 ] Removing a category does not remove all child categories
Fix: [ bug #1380 ] Customer invoices are not grouped in company results report.

***** ChangeLog for 3.4.2 compared to 3.4.1 *****
Fix: field's problem into company's page (RIB).
Fix: Document cerfa doesn't contained firstname & lastname from donator.
Fix: Bad rounding on margin calculations and display.
Fix: Option drop table into backup was broken.
Fix: [ bug #1105 ] Searching Boxes other search option.
Fix: wrong buy price update.
Fix: [ bug #1142 ] Set paiement on invoice (PGSql).
Fix: [ bug #1145 ] Agenda button list type do not display.
Fix: [ bug #1148 ] Product consomation : supplier order bad status.
Fix: [ bug #1159 ] Commercial search "other" give p.note do not exists.
Fix: [ bug #1174 ] Product translated description not good into PDF.
Fix: [ bug #1163 ] SQL Error when searching for supplier orders.
Fix: [ bug #1162 ] Translaction for morning and afternoon.
Fix: [ bug #1161 ] Search on product label.
Fix: [ bug #1075 ] POS module doesn't decrement stock of products in delayed payment mode.
Fix: [ bug #1171 ] Documents lost in interventions after validating.
Fix: fix unsubscribe URL into mailing when sending manually (not by script).
Fix: [ bug #1182 ] ODT company_country tag is htmlencoded.
Fix: [ bug #1196 ] Product barcode search does not expect 13th digit on EAN13 type.
Fix: [ bug #1202 ] Wrong amount in deposit % invoice from proposal.
Fix: Removed analytics tags into doc page.
Fix: Call Image on this instead of pdf.
Fix: Missing parameter for photo.
Fix: Bad SQL request for turnover report.

***** ChangeLog for 3.4.1 compared to 3.4.0 *****
Fix: Display buying price on line edit when no supplier price is defined.
Fix: Retrieving of margin info when invoice created automatically from order.
Fix: Reordering supplier products in list by supplier or supplier ref was crashing.
Fix: [ bug #1029 ] Tulip numbering mask.
Fix: Supplier invoice and supplier order are not displayed into object link into agenda event card.
Fix: [ bug #1033 ] SUPPLIER REF disappeared.
Fix: update extrafield do not display immediatly after update.
Fix: Fix bug with canvas thirdparty.
Fix: [ bug #1037 ] Consumption> Supplier invoices related.
Fix: User group name do not display in card (view or edit mode).
Fix: Link "Show all supplier invoice" on suplier card not working.
Fix: [ bug #1039 ] Pre-defined invoices conversion.
Fix: If only service module is activated, it's impossible to delete service.
Fix: [ bug #1043 ] Bad interventions ref numbering.
Fix: Mailing module : if an email is already in destinaires list all other email from selector was not inserted.
Fix: Localtaxes balance not showing.
Fix: Intervention box links to contracts id.
Fix: Compatiblity with multicompany module.
Fix: Edit propal line was losing product supplier price id.
Fix: Delete linked element to supplier invoice when deleted.
Fix: [ bug #1061 ] Bad info shipped products.
Fix: [ bug #1062 ] Documents lost in propals and contracts validating.
Fix: Supplier price displayed on document lines and margin infos didnt take discount.
Fix: sorting on qty did not work in supplier product list.
Fix: there was no escaping on filter fields in supplier product list.
Fix: bugs on margin reports and better margin calculation on credit notes.
Qual: Add travis-ci integration.

***** ChangeLog for 3.4 compared to 3.3.* *****
For users:
- New: Can use ODS templates as document templates.
- New: Add link to autofill/reset with quantity to ship when creating a
  delivery receipt.
- New: Event into calendar use different colors for different users.
- New: Support revenue stamp onto invoices.
- New: Add a tab "consumption" on thirdparties to list products bought/sells.
- New: Some performance enhancements.
- New: Can attach files onto trip and expenses modules.
- New: Add hidden option MAIN_PDF_TITLE_BACKGROUND_COLOR.
- New: Merge tab customer and prospect.
- New: Add ES formated address country rule.
- New: Can define a hierarchical responsible on user and add a tree view to
  see hierarchy of users.
- New: Can expand/collapse menus, categories and users list.
- New: extra parameters are supported into ODT/ODS templates.
- New: total per vat rate are available as tags for ODT/ODS templates.
- New: Some part of interface use more CSS3 (ie: agenda)
- New: [ task #707 ] Create option "ProfIdx is mandatory to validate a invoice".
- New: Can define if we want to use VAT or not for subscriptions (foundation module).
- New: Can define a default choice for "More action when recording a
  subscription" (foundation module).
- New: Add link to check professional id for India.
- New: [ task #731 ] Uniformize ref generation
- New: [ task #748 ] Add a link "Dolibarr" into left menu
- New: Script email_unpaid_invoices_to_representative accepts now a parameter "test"
  and a "late delay".
- New: Can define different clicktodial setups for each user.
- New: Add hidden option INVOICE_CAN_NEVER_BE_REMOVED.
- New: Enhance agenda module to reach RFC2445 ("type" not enabled by default and add
  "busy" information).
- New: Add module Opensurvey.
- New: Default approver for holidays is set by default to hierchical parent.
- First change to prepare feature "click to print" (IPP) for PDF.
- New: [ task #350 ] Merge tab customer and prospect.
- New: [ task #710 ] Add substitution into mailing send (and HTML is now valid).
- New: [ task #711 ] Add combobox for contact, as done for product/thirdparty.
- New: [ task #714 ] In Emailing module admin autogenerate security key of READRECEIPT.
- New: [ task #743 ] GED : Add aministration option to disable autotree display.
- New: [ task #767 ] Customer Address fallback when a contact doesn't have an address.
- New: [ task #768 ] WYSIWYG for all mails.
- New: [ task #773 ] Add Project document in GED(ECM) modules.
- New: [ task #783 ] Add more types for extra parameters (lists, phone, emails, checkbox,
  prices, radio).
- New: [ task #798 ] Add range limit date on product/services as it is done on order
  and invoice.
- New: [ task #814 ] Add extrafield feature for projects ands tasks.
- New: [ task #770 ] Add ODT document generation for Projects module.
- New: [ task #741 ] Add intervention box.
- New: [ task #826 ] Optionnal increase stock when deleting an invoice already validated.
- New: [ task #823 ] Shipping_validate email notification.
- New: [ task #900 ] Review code of ficheinter.class.php
- Fix: [Bug #958] LocalTax2 for Spain fails on Suppliers
- Fix: [ bug #972 ] Auto completion contact field do not take account the min caract number before search
- Fix: [ bug #971 ] html.form.class.php select_contact with autocomplete do not exclude id from exclude array
- Fix: Expedition creation, can retrieve product from other expedition

For translators:
- Update language files.

For developers:
- System of menu managers has been rewritten to reduce code to do same things.
- An external module can force its theme.
- Add function dol_set_focus('#xxx').
- A mymodule can bring its own core/modules/mymodule/modules_mymodule.php file.
- Removed not used libraries.
- More web services.
- Renamed some database fields, code variables and parameters from french to english.
- First change to manage margins on contracts.
- Add hook getFormMail.
- Function plimit of databases drivers accept -1 as value (it means default value set
  into conf->liste_limit).
- New: Add option dol_hide_topmenu, dol_hide_leftmenu, dol_optimize_smallscreen,
  dol_no_mouse_hover and dol_use_jmobile onto login page (to support different terminal).
- New: dol_syslog method accept a suffix to use different log files for log.
- New: Type of fields are received by export format handlers.
- New: when adding an action, we can define a free code to tag it for a specific need.
- New: Enhance Dolibarr migration process to include migration script of external
  modules.
- New: [ task #811 ] Uniformanize note field.


WARNING: If you used external modules, some of them may need to be upgraded due to:
- Fields of classes were renamed to be normalized (nom, prenom, cp, ville, adresse, tel
  were renamed into lastname, firstname, zip, town, address, phone).
  This may also be true for some fields into web services.
- If module use hook pdf_writelinedesc, module may have to add return 1 at end of
  function to keep same behaviour.

TODO:
backport commit 53672dff75f4fdaeeed037ff9d15f860968022ca to fix confirm with jmobile
backport commit 384e3812eb73a15adafb472cacfb93397a54459b to fix W3C/edit contract



***** ChangeLog for 3.3.5 compared to 3.3.4 *****
- Fix: Change to make debian package ok despite removal of ckeditor.
- Fix: jcrop file to match debian rules
- Fix: Add missing country UK.
- Fix: Minor fix into package.
- Fix: Add missing label on project field.

***** ChangeLog for 3.3.4 compared to 3.3.3 *****
- Fix: [ bug #1001 ] Social Contribution : State not correct
- Fix: Better management of pdf generation when tcpdf is not available.
- Fix: Change to be more debian compliant natively.

***** ChangeLog for 3.3.3 compared to 3.3.2 *****
- Fix: [ bug #903 ] Fatal error: Call to undefined function dol_get_first_day() in htdocs/commande/liste.php
- Fix: [ bug #934 ] Error on proformat invoice creation (pgsql)
- Fix: [ bug #947 ] Can't create proposal lines with unit price = 0

***** ChangeLog for 3.3.2 compared to 3.3.1 *****
- Fix: Dutch (nl_NL) translation
- Generalize fix: file with a specific mask not found, again
- Fix: translations and BILL_SUPPLIER_BUILDDOC trigger
- Fix: Can't reset payment due date
- Fix: Orderstoinvoice didn't act as expected when no order was checked
- Fix: Bad link to all proposals into Third party card if customer is prospect
- Fix: Some bugs on withdrawal rejects
- Fix: [ bug #774 ] Bug on creating event with box "all day" crossed
- Fix: [ bug #787 ] Invoice supplier box incorrect tooltip when delay on payment
- Fix: [ bug #789 ] VAT not being calculated in POS
- Fix: [ bug #790 ] Spanish localtax RE not being correctly calculated
- Fix: [ bug #794 ] Lost filter on zipcode in prospect list
- Fix: [ bug #806 ] Margins module with orders2invoice does not respect cost price
- Fix: [ bug #810 ] Cannot update ODT template path
- Fix: [ bug #816 ] Sales journal does not reflect localtaxes
- Fix: [ bug #817 ] Purchases journal does not reflect localtaxes
- Fix: [ bug #824 ] MAIN_DB_PREFIX not use into dictionary
- Fix: [ bug #828 ] Error when code_region is not a number in llx_c_regions (with postgres)
- Fix: [ bug #855 ] Holiday approval email in French
- Fix: [ bug #856 ] (Holidays module) Mail error if destination user doesn't have an email
- Fix: [ bug #857 ] Invoice created from shipment does not have the order discount
- Fix: [ bug #861 ] Impossible to create a new event in agenda
- Fix: [ bug #827 ] AJAX search does not respect multiprice level
- Fix: [ bug #865 ] Dolibarr navigation array in project/task do not work
- Fix: [ bug #866 ] Standing order from an invoice suggests invoice total amount instead of remaining to pay
- Fix: [ bug #788 ] Date of linked interventions are not shown
- Fix: external users should not see costprice and margin infos
- Fix: [ bug #806 ] Tasks are ordered alphabetically instead of chronological order

***** ChangeLog for 3.3.1 compared to 3.3 *****
- Fix: [ bug #733 ] Mass emailing tools do not support <style HTML tag
- Fix: Package for launchpad
- Fix: [ bug #736 ] Missing column in llx_c_chargesociales
- Fix: Localtax2 for Spain must be based into buyer
- Fix: [ bug #762 ] Bad profit calculation in Reporting
- Fix: bug dictionary with wrong prefix table

***** ChangeLog for 3.3 compared to 3.2.* *****
For users:
- New: Add holiday module, to declare and follow holidays of your employees.
- New: Add margin management module.
- New: Add new theme Amarok.
- New: [ task #289 ] Can reorder tasks.
- New: Add field "signature" into user card. If filled, text is added
       at end of predefined email texts. If option MAIN_MAIL_DO_NOT_USE_SIGN is on, this
       feature is disabled.
- New: Can input a payment back onto an credit note.
- New: Add link "Back to list" on all cards.
- New: After first install, warning are visible onto mandatory setup not
       configured. Show also total number of activated modules.
- New: Can filter list of proposal, order or invoice on sales representative.
- New: Add supplier ref on supplier orders.
- New: Can export supplier orders and customers shipments.
- New: First change to install external plugins from gui (experimental).
- New: Monaco is like France for default vat calculation
- New: Can list elements (invoices, orders or proposals) on a particular
  user contact). This allow to view a "basket" of its elements.
- New: Show bank account on payment list of invoice card.
- New: Cloning project allow to clones task, notes, projects files, tasks files, contacts.
- New: Enhance default style.
- New: Can edit and resiliate member status from list.
- New: Can insert URL links into elements lines. Also reported into PDF.
- New: When a member is validated, we can subscribe to mailing-lists
       according to its type.
- New: Add a tab into members statistics to count members by nature.
- New: Add link to third party into sells and purchase journal.
- New: Suggest a method to generate a backup file for user with no access
       to mysqldump binary.
- New: Can also use extrafields on contacts/addresses and users.
- New: Support unique field for extrafields.
- New: Extra fields supports more types (int, string, double, date, datetime).
- New: Can correct stock of a warehouse from warehouse card.
- New: [ task #185 ] Can input amount when correcting stock to recalculate PMP.
- New: [ task #454 ] Add "No category" into filters on category.
- New: Auto check box on page to edit interface options of user.
- New: More surface control on stock correction page.
- New: Add great britain provinces.
- New: [ task #494 ] Send an email to foundation when a new member has auto-subscribed.
- New: [ task #326 ] Add a numbering module to suggest automatically a product ref.
- New: Add conditional substitution IF/ELSEIF/ENDIF for ODT templates.
- New: Add unit foot2, inch2, foot3 and inch3 for surface and volumes.
- New: Can select thirdparties into emailing targets, even if module category is not enabled.
- New: [ task #498 ] Improvement of the block to add products/services lines.
- New: ECM autodir works also for files joined to products and services.
- New: Add a selection module for emailing to enter a recipient from gui.
- New: Allow to search thirds and products from barcodes directly from the permanent mini search left box.
- New: Allow to search product from barcodes directly from invoices, proposals... through AJAX.
- New: Can make one invoice for several orders.
- New: POS module can works with only one payment method (cach, chq, credit card).
- New: Add possibility to defined position/job of a user.
- New: Add hidden option to add slashes between lines into PDF.
- New: [ task #210 ] Can choose cash account during POS login.
- New: [ task #104 ] Can create an invoice from several orders.
- New: Update libs/tools/logo for DoliWamp (now use PHP 5.3).
- New: Added ODT Template tag {object_total_discount_ht}
- New: Add new import options: Third parties bank details, warehouses and stocks, categories and suppliers prices
- New: English bank account need a bank code (called sort code) to identify an account.
- New: Can choose menu entry to show with external site module.
- New: Add hidden option MAIN_PDF_MARGIN_LEFT, MAIN_PDF_MARGIN_RIGHT, MAIN_PDF_MARGIN_TOP, MAIN_PDF_MARGIN_BOTTOM to force margins of generated PDF.
- New: [ task #314 ] Can define if prof id are mandatory or not.
- New: Add button on order card to create intervention from services.
- New: Add search box to find products by supplier reference.
- New: Add option MAIN_HELPCENTER_LINKTOUSE to define target link "I need help" onto logon page.
- New: [ task #608 ] Can clone a supplier order with prices updates
- New: [ task #559 ] Can define a discount % regarding quantity in supplier prices and price by quantity in customer prices
- New: [ task #527 ] After cloning a suplier invoice, go onto invoice ref into edit mode

New experimental module:
- New: Add commissions management module.

- Fix: [ bug #499 ] Supplier order input method not translated
- Fix: No images into product description lines as PDF generation does not work with this.
- Fix: Errors weren't being shown in customer's & supplier's orders
- Fix: Lastname wasn't being recorded in xinputuser emailing module.
- Fix: [ bug #653 ] Error while creating agenda additional attributes
- Fix: [ bug #654 ] Event rapport PDF showing ActionAC_OTH_AUTO
- Fix: [ bug #658 ] Search on bank do not work for description
- Fix: [ bug #659 ] Comment in recurrent invoices is not stored
- Fix: [ bug #622 ] Attaching wrong file when sending the invoice via e-mail

For developers:
- New: Add webservice for thirdparty creation and list.
- New: A module can overwrite templates parts.
- New: Can add a link on title field of added dictionary.
- New: Uniformize code.
- New: Add option WORKFLOW_DISABLE_CREATE_INVOICE_FROM_ORDER and
       WORKFLOW_DISABLE_CLASSIFY_BILLED_FROM_ORDER.
- New: A module can add several css and js.
- New: removed deprecated methods
       ldap::connect, formadmin::select_lang,
       html::select_tva
- New: Add custom substitution function for ODT product lines: mymodule_completesubstitutionarray_lines()
- New: Basic implementation of hooks and triggers for a lot (most) of core modules:
  action/calendar, trips and expenses, dons, vat payment, contact/society, contract, product lines,
  expedition, order supplier and order invoice (lines included), intervention card, project, tasks.
- New: Add ChromePHP output into syslog module.
- New: Add PRODUCT_PRICE_MODIFY trigger.
- New: Created function to retrieve total amount of discount of an invoice/proposal...
- New: We can use a dynamic value ($conf->global->XXX for example) into titles of menus.
- New: Use PHP classes DateTime* for some data functions instead of adodb
- Qual: Renamed SUPPLIER_INVOICE_BUILDDOC trigger to BILL_SUPPLIER_BUILDDOC
- Qual: Renamed INVOICE_SUPPLIER_DELETE trigger to BILL_SUPPLIER_DELETE
- Qual: Renamed SUPLIER_ORDER_BUILDDOC trigger to ORDER_SUPPLIER_BUILDDOC
- Qual: Renamed CONTRACTLINE_DELETE trigger to CONTRACT_LINE_DELETE
- Qual: Renamed all ficheinter.class.php triggers so that they start with 'FICHINTER_'
- Fix: [ bug #655 ] ORDER_REOPEN trigger incorrectly named
- Fix: [ bug #656 ] Contracts trigger CONTRACT_MODIFY incorrectly named
- Fix: [ bug #657 ] Usergroup class' GROUP_DELETE trigger incorrectly named

For translators:
- New: Update language files (de, tr, pt, ca, es, en, fr).
- New: Added bg_BG autotranslated language.
- New: Translate the donation receipt.

Dolibarr license has also been updated from GPLv2+ to GPLv3+.



***** ChangeLog for 3.2.3 compared to 3.2.2 *****
- Fix: Some permission into agenda module.
- Fix: Generation of PDF was not using correct font for some languages.
- Fix some translations.
- Fix: [ bug #607 ] Nom de société avec guillemets.
- Fix: Option MAIN_MAIL_SENDMAIL_FORCE_BA and MAIN_FIX_BUGGED_MTA was not
  complete.
- Fix: comaptiblity with multicompany module.
- Fix: Bad label when validating/paying an invoice from POS module.
- Fix: Correct recipient into rouget template.
- Fix: A lot of fix into PDF pagebreak management.
- Update VAT for some countries.
- Firstname was missing when sending email from file list.
- Added en_SA language.



***** ChangeLog for 3.2.2 compared to 3.2.1 *****
- Fix: Modify spanish VAT to new rates.
- Fix: Add error message when creating already existing product.
- Fix: Edition of percentage of an event.
- Fix: Minor look fix for theme bureau2crea.
- Fix: Start and end date not saved at project creation
- Fix: Default vat is zero for customer invoices if company does not use vat
- Fix: Localtaxes unit prices precision



***** ChangeLog for 3.2.1 compared to 3.2.0 *****
- Fix: Edit of projects.
- Fix: Activation of modules does not fails if directory install was removed.
- Fix: [ bug #444 ] Regression on auto-closing for proposals and orders.
- Fix: Update translations (catalan, french, spanish, brazilian).
- Fix: [ bug #445 ] Hex escaping in descriptions.
- Fix: error when validating shipment for non predefined products with a
  selected warehouse.
- Fix: Bad local taxes if price base type is TTC for spanish local taxes.
- Fix: Phone not saved when using web service.
- Fix: [ bug #464 ] Payment form should allow to add transmitter for bank transfers.
- Fix: Allows to use a comma decimal separator in supplier invoices payments.
- Fix: Translation for tr_TR, es_ES, pt_BR.
- Fix: Products with no prices not visible.
- Fix: Access to product card created with very old version of Dolibarr.
- Fix: Delete temporary files after validating an invoice.
- Fix: preview of supplier order and invoice template.
- Fix: [ bug #485 ] Configurated amount for public auto-subscription form is not taken into account
- Fix: Average amount graphs weren't comparing the previous year stats
- Fix: Closed project didn't show the new status unless the page was refreshed
- Fix: Files were not being uploaded to a project's task
- Fix: [ bug #503 ] Unable to delete linked file to a deposit
- Fix: [ bug #501 ] Error while trying to modify an user
- Fix: [ bug #506 ] Can't set percentage of a started event
- Fix: Bad assignation of const for pdf delivery module name



***** ChangeLog for 3.2.0 compared to 3.1.* *****
WARNING: PHP lower than 5.x are no more supported.
WARNING: Because of a major datastructure change onto supplier prices tables, be aware
to make a backup of your database before making upgrade.

For users:
- New: Each user can remove/add its own boxes.
- New: Add signature at end of predefined email text.
- New: Can use personalized fields on products/services.
- New: Can attach files on social contributions.
- New: Show payments terms and conditions onto muscadet template.
- New: Can open back a closed commercial proposal.
- New: show thirdparty barcode on main tab.
- New: Can input note (private and public) during note and expenses creation.
- New: Print ticket show invoice ref into POS module.
- New: Can edit customer discounts from invoice create and edit card.
- New: task #11243: Show quantity into stocks for each sub-products into the sub-product tab.
- New: task #10500: Option to choose if professional id are unique.
- New: Add hidden option FOURN_PRODUCT_AVAILABILITY.
- New: task #11123: Add best supplier price.
- New: Enhancement in styles.
- New: Can conciliate several lines in one operation.
- New: task #11289 : Modify third party accountancy code generator aquarium.
- New: task #10606 : more comprehensive message error.
- New: task #11278 : Option into point of sale module to add services in list.
- New: task #11261 : Add an entry into menu called "New shipment".
- New: [ task #187 ] Gerer les evenement recurrents dans les imports ical.
- New: Make option MAIN_GENERATE_DOCUMENTS_WITHOUT_VAT available by default.
- New: Can build PDF in USLetter format or canada format (change paper size).
- New: Can export into Excel 2007 format.
- New: Add hidden option CASHDESK_FORCE_STOCK_ON_BILL
- New: Can search on part of barcode into POS module.
- New: Cheques into cheques receipts are ordered by operation date.
- New: Add hidden option MAIN_DISABLE_PDF_AUTOUPDATE to avoid generating pdf each time data change.
- New: Add hidden option PROJECT_HIDE_UNSELECTABLES to hide project you can't select into combo list.
- New: Add option INVOICE_POSITIVE_CREDIT_NOTE.
- New: Support zip/town autocompletion into warehouses.
- New: Add box for last expired services.
- New: Reduce seriously size of packages.
- New: Can define country code for import.
- New: When invoice was generated from order, order date is visible on PDF, after order ref.
- New: [ task #181 ] Hide password of click2dial in user card.
- New: Chart are faster to build
- New: Value of data into charts are visible on mouse hover.
- New: Import wizard can import contacts.
- New: Import wizard can import personalized fields.
- New: Personalized fields support int type.
- New: Install process is now two times faster.
- New: Can sort files into backup tool.
- New: Default output charset are utf8 into backup tool.
- New: Add brazilian states.
- New: Increase usability of module project.
- New: [ task #285 ] Add search filter on project in tasks list.
- New: Automatic list of documents in ECM module is ok for customers,
       suppliers invoice, orders, customers orders, proposals and social contributions.
- New: All professional id can contains up to 128 chars instead of 32.
- New: [ task #176 ] Allow to use ODT templates for proposals and orders like it's done for invoices
- New: Add hidden option MAIN_ADD_PDF_BACKGROUND to add a PDF as background of invoice/order generated PDF.
- New: Can convert a product/service into service/product.
- New: Show delivery date into proposal template azur.
- New: Support tags into header and footer into ODT templates.
- Fix: Can use POS module with several concurrent users.
- Fix: Installer don't fails with Mysql version that added a ssl_cypher field.
- Fix: Sanitize input parameters.
- Fix: [ bug #368 ] Product list
- Fix: [ bug #370 ] Filter in accountancy -> suppliers_bills
- Fix: [ bug #399 ] Bad calculation of local taxes in update line products
- Fix: [ bug #427 ] Bad links to wiki help in certains menus

For developers:
- New: Can add a left menu into an existing top menu or left menu.
- New: Add webservice to get or create a product or service.
- New: Add webservice to get a user.
- New: Add more "hooks" (like hooks to change way of showing/editing lines into dictionnaries).
- New: Log module outputs can be setup with "or" rule (not only "xor").
- New: Add FirePHP output for logging module.
- New: Add trigger ACTION_DELETE and ACTION_MODIFY.
- New: Trigger now have a priority to define sort execution order.
- New: Can define different requests according to database type into migration files.
- New: Add "canvas" feature to overwrite page of thirdparty, contact, product with yours.
- New: Removed artichow deprecated libraries.
- New: A page can force reload of css style sheet
- New: A module can add import description for import wizard, even for tables with foreign keys.
- New: Can add tabs on statistics views.
- New: Add CSS id/class into public payment pages.
- Qual: Add a lot of more PHPUnit tests.
- Qual: Data structure for supplier prices is simpler.
- Qual: Removed no more used external libraries.
- Qual: Cleaned a lot of dead code.
- Qual: More OOP (usage of "abstract", "static", ...), uniformize constructors.
- Qual: Fix a lot of checkstyle warnings.
- Qual: task #216 : Move /lib into /core/lib directory
- Qual: task #217 : Move core files into core directory (login, menus, triggers, boxes, modules)
WARNING: To reduce technic debt, all functions dolibarr_xxx were renamed int dol_xxx.



***** ChangeLog for 3.1.3 compared to 3.1.2 *****
Fix: PgSQL - property must be set if success
Fix: Provide a solution for backup when mysqldump is not available
Fix: Bug #460 - Wrong entity assignment when creating a warehouse
Fix: bug #405 - Late icon always displayed on comm/propal.php



***** ChangeLog for 3.1.2 compared to 3.1.1 *****
- Fix: Can clone a proposal
- Fix: Add member ID in substitution method
- Fix: Duplicate end tag and missing form parts
- Fix: Support companies with no prof id.
- Fix: Sanitize data
- Fix: Bug #318
- Fix: Bug #369
- Fix: More bugs



***** ChangeLog for 3.1.1 compared to 3.1.0 *****
- New: Add option FACTURE_DEPOSITS_ARE_JUST_PAYMENTS. With this option added,
       credit notes are not removed from total amount of invoice but are just
       payments used to reducs remain to pay.
- New: Added hidden option MAIN_FIX_FOR_BUGGED_MTA to fix bugged MTA.
- Fix: Removed warnings during install.
- Fix: State into address of paypal payments were lost.
- Fix: Currency into paypal payments were always euros.
- Fix: Removed Bare LF from emails sent with smtps method.
- Fix: Can show report on selected period.
- Fix: product removed from list after deleted into order.
- Fix: [bug #270] PostgreSQL backend try to connect throught TCP socket for
- Fix: price was not without tax when using multiprice into POS module.
- Fix: Can delete bank account.
- Fix: [ bug #277 ] Year dropdown in table header of supplier invoices.
- Fix: Some other very minor fixes.


***** ChangeLog for 3.1 compared to 3.0 *****
WARNING: IE6 browser is no more supported in this version.
For users:
- New: War against number of clicks:
     - When adding a free bank transaction, form to add next one is still
       visible (save one click).
     - task #10969 : Add checkbox to close automatically invoice if
       payment is complete (save 3 clicks).
     - Reduce a step into supplier order workflow to save time. If user
       has permission to approve, order is approved when order is validated.
       (Save 2 clicks).
     - In commercial main menu, left menu are already opened. This save one click
       to open a proposal or order.
     - Can add a discount for third party, during invoice edition (and we
       saved clicks again).
     - When creating a contract, sales representative are preset to user. This save
       4 clicks.
     - Can edit several fields in bank transaction line page into one update.
     - Creation of contacts from third party page go back to third party.
     - Preselect model if there is only one. This save 2 clicks.
     - Can remove a project if project has tasks. No need to delete task one by one.
- New: Enhance donation module. Add a status "canceled".
- New: Add filters on all statistics report pages.
- New: If a service contains subproducts, subpoducts are decrease when service
       is decrease.
- New: Add status for third parties to disable a third party.
- New: Can send interventions cards by email.
- New: Increase list of available notifications into module Notifications.
- New: Add option MAIN_FIRST_TO_UPPER to force upper case of first
       letters for names and firstname.
- New: Can filter of payment type in bank transaction list.
- New: Status of users is visible into user list.
- New: Support BSB code for bank account in Australia.
- New: Can set date of payment for autocreate invoice/payment when
       creating a foundation subscription.
- New: Can edit note of payment.
- New: Option to make login not mandatory in member module.
- New: Add box for last members for foundation module.
- New: A specialized menu can now be used when using smartphones.
- New: Can add information on current user on ODT generation.
- New: Prefix on third party is not used by default. Hidden option
       SOCIETE_USEPREFIX can restore old feature.
- New: Standing orders module use bank account from banks module.
- New: Ask password when creating a user from a contact.
- New: task #10577: Use a numbering module for shipment and contract.
- New: Can create manually order from proposal.
- New: Add a first workflow module to create automatic action on some
       events (create order on proposal closing).
- New: Use autocompletion on invoice select when creating replacement
       or credit note invoice.
- New: task #10885: Add a week view for calendar.
- New: task #11018: Add a status "not applicable" on events.
- New: Add subscriptions/country/region/town statistics for member module.
- New: Can define a proxy for external web access.
- New: task #11003: checkbox on checks for deposit.
- New: Add status into export. Add third party default language into export.
- New: Can filter on date and bank account when building check receipts.
- New: task #10958 : Add link to cheque receipts into bank transaction
       line if exists
- New: Can import external ical url into dolibarr agenda view.
- New: Can add a logo on third parties card.
- New: task #11194 : Can delete uploaded photos
- New: task #9744 : Add the barcode to select products on Point of Sale module
- New: Subscription/Unsubscription to mailman mailing-list can be done on
       validate/resiliate in foundation module.
- New: Can use extrafields on third parties.
- New: Add chart to report counts by status on element home area pages.
- New: Look: Usage of Jquery Notify to show result or error messages on action.
- New: Look: Minor enhancements into agenda view.
- New: Look: Nicer tooltips with transparency and shadow.
- New: task #11004: Create invoice from intervention.
- New: task #10501: Can use point of sale with different bank accounts.
- Fix: Better Postgresql compatibility.
- Fix: Numbering module for invoices use same number for invoice
       and credit note if mask is same.
- Fix: Debug and clean withdraw module.
- Fix: Allow access permission for point of sale module.
- Fix: Permissions issues with suppliers.
- Fix: Admin dict data is showing with active language

For developers:
- New: External modules can add tabs on agenda views.
- New: External modules can also remove default tabs.
- New: External modules can force skin directory so force their own skins.
- New: External modules can add their own menu manager.
- New: External modules can force menu manager.
- New: External modules can overwrite all default language files by
       forcing priority on langs directories on its own lang directory.
- New: External modules can show export list with an "enabled" condition.
- New: Support a backtopage parameter on contact creation page.
- New: Add id on div to show logo.
- New: Install wizard can activate a module at end of install.
- New: Dictionary setup works with very large external dictionnaries (Add
       page navigation).
- New: Add api to draw graphics with javascript (using Jquery Flot).
- New: Can add user login into menu urls added by modules.

For translators:
- New: Add fa_IR language.
- Fix: Move language ar_AR to ar_SA, sv_SV to sv_SE and da_Da to da_DK.



***** ChangeLog for 3.0 compared to 2.9.* *****
For users:
- New: Can edit date of cheque receipts.
- New: Add Sales journal and Purchase journal report.
- New: Can create supplier invoice from supplier order.
- New: Support login by openid
- New: Support "full day" event in calendar module.
- New: Add a weather on dashboard.
- New: Add a Paypal module.
- New: Can choose third party to use in point of sale module during logon.
- New: A lot of enhancements into ECM module:
       Directories can contains special characters,
       Speed enhancements,
       Directories can be created outside of Dolibarr, refresh button will
       update database,
       Can rename a file.
- New: Reordering lines in invoice, orders, commercial proposal is faster (use Ajax
       technology).
- New: Can import members using assistant.
- New: Can exclude deposit, replacement or credit notes in script rebuild_merge_pdf.
- New: task #10473 : Option MAIN_PROFIDx_IN_ADDRESS must no more be hidden.
- New: Can generate business card for on particular member.
- New: Task #10553 : Can attach files on members card.
- New: Can filter on payment type and bank account in payment lists.
- New: When sending supplier orders by mail, a text is predefined.
- New: Upgrade process works with Postgresql.
- New: Task #10538: Add filter on expiration date of subscription for
       foundation module email selector.
- New: Task #9643: Add 2 status (tosell/tobuy) on products instead of only
       1 status for both selling and buying.
- New: Can input payment conditions on several lines.
- New: Add hidden option MAIN_LOGOUT_GOTO_URL to set the exit url after
       a logout.
- New: For germany, we invert order of address.
- New: Add hidden option MAIN_SERVICES_ARE_ECOMMERCE_200238EC.
- New: Support NPR in customer product prices.
- New: Add more volume units (ounce, gallon, inch, feet, ...)
- New: Delivery date accepts hours and minutes.
- New: Can add a comment on stock dispatching to be save into stock movements.
- New: Can filter product list with too low stocks.
- New: Add option to send all emails sent to a bulk carbon copy.
- New: Preview of emails sent by member module is shown.
- New: task #10100 : Add button to create invoice from a subscription
- New: Reorganize tabs on third parties.
- New: Option MAIN_INVERT_SENDER_RECIPIENT is available in einstein pdf template.
- New: Easier way to define url for clicktodial module.
- New: Add a fckeditor test area in fckeditor module setup.
- New: Add property "Event on full day" on agenda
- New: Enhancement and better compatibility (google, thunderbird) for agenda export.
- New: Can use image editor on user photo.
- New: Task #10796: Add Spain ProfId1 Verification
- New: Page "supplier summary" is now available.
- New: Task #10611: Add option to choose order of field in bank account info on PDF
- New: If a transaction was reconciliated and should not, there was no way to reverse error.
- New: Ubuntu package now works also on debian.
- Perf: Avoid reading database to determine country code after each
        page call.
- Fix: Special chars are now supported in ECM module for filename (not yet for
       directories).
- Fix: Better Postgresql compatibility.
- Fix: Box order is saved when moved.
- Fix: Database name can contains "-" characters.
- Fix: In coloring negative amounts.
- Fix: Date input use date format of user and not dd/mm/yyyy format.
- Fix: Fixed a very old bug making file attachment fails with some emails
       readers when using "mail php function".
- Fix: When cloning commercial proposal, due date is creation date + delay
       by default.
- Fix: Can edit ordering methods.

For translators:
- New: Update and complete slovenian language sl_SL.
- New: Add full manually translated files for de_AT en de_DE (thanks to eCleaner.at).
- New: Create the language ja_JP.
- New: Add el_GR language.

For developers:
- New: Add jquery by default.
- New: Removed PWC libraries.
- New: Removed Scriptaculous libraries.
- New: Removed Prototype libraries.
- New: Add first Selenium GUI tests.
- New: Enhance a lot of internal function to build external modules
       more easily.
- New: Add a user field ref_ext in object tables to allow external
       systems to store their id and make self-developed synchronizing
       functions easier to build.
- New: Local user timezone is saved into session (not used yet).
- New: Works with Mysql 5.5.
- Qual: Menu system code is simpler.
- Qual: Mutualize some duplicate code.
- Qual: Renamed some fields into database to be more internationnal.
- Qual: Removed deprecated code.


***** ChangeLog for 2.9 compared to 2.8.* *****
For users:
- New: POS module allow to choose which warehouse to use.
- New: Support "Department/State" field on company setup, contact,
       bank account and members card.
- New: Can reopen a refused/canceled supplier order.
- New: Add Gant diagramm on project module.
- New: Add a new mode for automatic stock increase: Can be increased
       on dispatching of products from a supplier order receipt.
- New: Can set a past delay to limit calendar export.
- New: Can attach files on emailing campaigns.
- New: Add statistics on trips and expenses module.
- New: Can reopen a closed customer order.
- New: Add module externalsite to add a web site/tools inside
       menu and a Dolibarr frame.
- New: Can link trips and fees to a project.
- New: Add civility title in foundation module.
- New: Can set accountancy code for product (buy and sell).
- New: Can filter third parties lists on categories.
- New: Can filter products and services lists on categories.
- New: task #10202 : Support categories for members.
- New: Can build documents for third parties (Using ODT templates, need PHP 5.2+).
- New: Support new products properties: length and area.
- New: Add the "payment due before" field in invoice exports.
- New: Add feature to resize or crop image files (for products photos)
- New: task #10113 : Show list of emailing on clicking on "number of mass emailing received"
- New: Add default language for third parties and use it when multilang is enabled
       to define default language for document generation.
- New: Can reopen a closed supplier invoice.
- New: Move permission "see hidden categories" into "see hidden products/services".
- New: Can delete several files at once in FTP module.
- New: Add box "last contracts".
- New: Works even if Web hosting provider has disabled PHP "glob" function.
- New: Can now send supplier orders by email.
- New: task #10076 : Show content of message in notification module.
- New: Bank name is shown on invoice.
- New: IBAN value is called IFSC if country is India.
- New: Add option to choose to show firstname then name or name then firstname on PDF.
- New: Add company in fields exported by export of members tool.
- New: Reorganise bank menus.
- New: Bookmarks can be sorted on a particular order.
- New: Support spanish RE and IRPF taxes on invoices.
- New: Module category offers categories for foundation module.
- New: Can filter on category on third parties, products and members listings.
- New: A flag is visible before country labels.
- New: When activating a new module, permissions for admin user are set. This save
       time when configuring Dolibarr.
- New: Dolibarr 2.9 is faster than 2.8.
- New: A lot of more predefined VAT values, states, regions for
       miscelaneous contries.
- New: Enhance skin engine to make themes easier.
- New: Add images into menu "eldy".
- New: Auguria theme is now more modern.
- New: Update tools refers to www.dolibarr.org but also www.dolistore.com web site.
- New: Postgresql experimental support seems to work completely.
- New: Changes in Dolibarr core to allow to use cache servers (see Memcached module on
       dolistore.com).
- New: Default choice for interactive confirm box is yes by default, and no only for
       delete actions. This reduce number of clicks required to validate actions and
       is still safe to dangerous actions.
- Fix: Durations are correctly shown for languages using PM/AM dates.
- Fix: A lot of fixes in Point of Sale module.
- Fix: Debug experimental module widthrawal.
- Fix: Format number was wrong for ar_AR language.
- Fix: Can change password if user has only permission "change password".
- Fix: Project PDF document shows all tasks.
- Fix: bug #29278 : SMTP fails with IP instead of hostname.
- Fix: Default language on login page was wrong.
- Fix: Complete support of euros sign (even in PDF).
- Fix: Bad setup of phpMyAdmin for DoliWamp installer.
- Fix: Tracking number should be available on sending sheets.
- Fix: Stock value is not reset when product is transfered into other warehouse.
- Fix: A lot of not tracked bugs fixed.
- Fix: Some fixes in barcode management.
- Fix: Access to phpMyAdmin is now ok on new DoliWamp installation.

For translators:
- Fix: Major update of italian translation (it_IT).
- Fix: A lot of translation fixes in all languages.
- New: Added translations (sl_SL, is_IS).
- New: Add translations for the DoliWamp installer.

For developers:
- More comments in code.
- Uniformize some code.
- All arrays "lignes" were renamed into "lines".
- Delete all useless pre.inc.php files (this also increase speed).
- Fix W3C errors in page forging.
- Qual: Mutualize code of menu managers.
- Better isolation of modules files and dolibarr core files.
- Task #8682 : Remove functions unix_timestamp.
- The makepack tool now make pack with UID 500.
- More css class and div to output menu to allow more skins.
- Generated documentation can be build from Eclipse using Doxygen plugin.
- Snapshot is provided with PHPunit tests.

WARNING:
- A lot of class files (*.class.php) has moved into subdirectories. So If you use
  or develop non official modules that includes Dolibarr classes, you will have to rename
  path to thoose classes into the include function.
- Also, parameters of the "fetch()" method for class "User" has changed to reflect
  other fetch methods.
- If you build a personalised themes, you must rename the style sheet into style.css.php.
- This version is also the last one to support PHP 4.*, Mysql 3.1, IE6.
  Dolibarr 3.* will be supported with PHP 5+ and MySql 4.1+ only.


***** ChangeLog for 2.8.1 compared to 2.8 *****
For users:
- Fix: Works on database with _ in name.
- Fix: Broken feature in trips and expense module.
- Fix: Can use $ in database and login/pass values.
- Fix: No error on upgrade if there is orphelins tasks.
- Fix: Failed to login when user agent string was longer than 128.
- Fix: bug #29526 : Numérotation Proposition Incorrecte après duplication


***** ChangeLog for 2.8 compared to 2.7.* *****
For users:
- New: Support note on trips module
- New: Can link contacts to projects
- New: Can removed attached file on email form if attachment was wrong.
- New: Add option to show your logo on top of left menu.
- New: task #9935: Can edit accountancy code.
- New: Add an option to make users email required.
- New: Module notification can send email on order or proposal validation.
- New: Can use any command line antivirus on file upload.
- New: A customer can also be a prospect.
- New: task #9802 : Can link an action to a project and use project to
       filter agenda.
- New: Project can be set on contract creation.
- New: Initial sold can be conciliated on bank module.
- New: Add a default errors-to email for emailing module.
- New: Can filter on user on stock movement list.
- New: When creating a third party from a member, it is set as a new
       customer.
- New: Can use {tttt} in numbering mask setup. It will be replaced
       with third party type.
- New: VAT number is stored in one field. This is more "international".
- New: task #9782 : Add possibility to delete a warehouse.
- New: task #9640 : Add label for stock movements.
- New: task #9916 : Add FREE text for interventions card.
- New: Can define the new product ref when cloning.
- New: Project module support status of project and end date.
- New: Provide a ubuntu package.
- New: Add link to check a SIREN for french users.
- New: Add link "now" to fill date when creating invoices.
- Fix: Import module works even if prefix is empty in source file.
- Fix: bug #28055 : Unable to modify the date of a cloned command.
- Fix: bug #27891.
- Fix: Change of numbering module was not effective.
- Fix: Change error management when adding already used supplier ref
       for a product.
- Fix: Running sending-email.php
- Fix: Warning should not appears for invoice closed
- Fix: Import for companies works even with prefix empty.
- Fix: bug #28895 : Création d'utilisateur impossible.
- Fix: Can change password if has only permission change password.

For developers:
- Qual: Reorganize /dev directory.
- Qual: Change the way items are linked together.
- Qual: The login page now use a template in /core/template/login.tpl.php.
- New: Modules can add their own tab on projects cards.
- New: Add management of triger FICHEINTER_VALIDATE


***** ChangeLog for 2.7.1 compared to 2.7 *****
For users:
- Fix: Bad decimal management for it_IT and fr_BE languages.
- Fix: A third party created from a member is created as a
       customer.
- Fix: Change of numbering module was not effective.
- Fix: Report of balance missing supplier invoices.
- Fix: Running sendmaing-email.php script.
- Fix: Detection of country for IBAN management.
- Fix: Update member photo.


***** ChangeLog for 2.7 compared to 2.6.* *****
For users:
- New: Add a print icon to show a page to print without menus.
- New: Can add a free text on bank cheque receipts.
- New: Price level can be defined also for prospects.
- New: Add a help and support center.
- New: Can export commercial proposals.
- New: Can use a cache for xcal exports.
- New: Option for faster confirmation process with one ajax popup.
- New: Complete theme bluelagoon and rodolphe
- New: Can select third parties emails in emailing module for all
       third parties with expired contract's lines.
- New: Can add a field errors-to in emailing.
- New: Can use inline images in emails.
- New: Add predefined invoices (can be use for repeated invoices).
- New: Add a confirmation when cloning products.
- New: Add stock in product lists.
- New: Can filter list of stock movement on date or product.
- New: Added a link from product list to their stock movements.
- New: Several speed enhancements after using the Google Page speed
  plugin for FireBug.
- New: Add a confirmation on dangerous admin purge feature.
- New: Add navigation on donation sheets.
- New: Added estimated value for stocks.
- New: Added module Gravatar to found photo of users or members
       from their email on gravatar.com.
- New: Include Dolibarr version in suggested dump filename.
- New: Enhancement in project module.
- New: Add log tab on emailing module.
- New: Minor enhancements in look themes.
- New: Add option to hide help in menu.
- New: Added a "force LDAP synchronize" on member and contact cards.
- New: Can split a discount into two smaller discount. This allows to use a
       discount on an invoice even if invoice amount is lower than discount
       credit available.
- New: Can use variables into the free text on PDF (__TOTAL_TTC_, __TOTAL_VAT...)
- New: Increase page loading speed (all changes reported by Google PageSpeed
       tool has been added).
- New: Add support of constant MAIN_ONLY_LOGIN_ALLOWED to allow to lock all
       access to any users except the one defined in constant.
- New: Add an admin page of PHP sessions with a way to lock new connections
       for other users than yourself. Can also purge existing sessions.
- New: Add point of sale module.
- New: Better usage when using with smartphones.
- New: Add module FTP client.
- New: Can set first day of week.
- New: Installer now create a .htaccess to protect documents directory.
- New: Experimental support for Postgresql.
- New: Full support of SMTPS (can works with Google SMTP).
- Fix: "Now" link works when date popup is not used.
- Fix: Debug seriously the email notification module.
- Fix: Error Call to a member function trans when refusing a supplier order.
- Fix: Fix payment conditions on commercial proposals.
- Fix: Nb of orders to process was wrong.
- Fix: Customer code was not correct on PDF it if contains special
       characters.
- Fix: Can update price even with "NPR" VAT rates.
- Fix: When product type is missing, description is not lost when adding
       new product lines.
- Fix: CC and BCC in emails was not used if using SMTPS handler.
- Fix: Last character was lost when text end with n or r.
- Fix: LDAP synchronization is now more robust (transaction and
  use modify instead of delete/add).
- Fix: Fix: Setup of member synchronization does not conflict
  with contact or user synchronization.

For translators:
- Update some language files.
- Can accept right to left languages. Added an "automatic" arabe translation.

For developers:
- An external module can force the third party code to be required whatever
  is the rule of third party code module.
- Update fckeditor to 2.6.4.
- Update Smarty to 2.6.26.
- Removed some deprecated code and files.
- Creation of directory in module descriptor is simpler.
- Can use an alternate document_root directory to develop with
  sources on two repositories.
- Removed useless code of old commercial module.
- Move some modules into the CVS modules repository dolibarrmod. This reduces
  amount of code in main branch.
- Updated wiki documentation.
- Better W3C standard.
- Can add init data when enabling a module.
- Can fix some corruptions in database by calling the update page
  /install/repair.ksh
- Log files contains more information (PHP_SELD added and OS user used for
  log of command lines scripts)
- Can protect a module to not being enabled if javascript disabled.
- If module numberwords is installed, code can use langs->getLabelFromNumber
  to get value of an amount in text.
- A module can add subsitution keys in makesubsitutions() functions.
- Add $conf->browser->phone defined to optimise code for smartphone browsers.
- All external libs are now in same directory /includes.
- All install files are now in same directory /install.


***** ChangeLog for 2.6 compared to 2.5.* *****
For users:
- New: Add filter on status in emailing selector for Dolibarr users.
- New: Can add bookmarks on all pages.
- New: Enhance bank transactions reporting.
- New: When creating a contact from a third party, informations from third
  party card are automatically suggested.
- New: Sort list of languages in combo box.
- New: EMails links are show with function dol_print_email
- New: Add graph report on number of entities in product statistics page.
- New: Can delete a supplier order whatever is its status.
- New: No limit on free text on PDF generated documents.
- New: Can force login value when creating a user from a member.
- New: Can clone commercial proposals and orders.
- New: Major enhancement of project module.
- New: Added product label in invoice exports fields.
- New: Add VAT number in export fields.
- New: Upgrade FPDF to 1.6
- New: Upgrade Scriptaculous to 1.8.2 and Prototype to 1.6.0.3
- New: Added keywords in PDF.
- New: Add hidden option MAIN_DISABLE_PDF_COMPRESSION.
- New: Add attachments on intervention cards.
- New: Can add personalized fields in emailing selectors.
- New: Customer code and supplier code can be defined automatically.
- New: Emailing feature can extract civility from contacts.
- New: Can create a third party from a member of foundation module.
- New: Can set a limit for stock alert to 0.
- New: Support SMTPS.
- New: Added a page /support to provide a help center service on Dolibarr.
- New: Distinct status "running not expired" from "running expired" in lines
  contract status.
- New: Add a first version of a module for Paybox.
- New: Can add contact to suppliers orders.
- New: Changes to support the external Bit Torrent module.
- New: Can filter on social contribution type in list.
- New: Upload of joined files need create/modify permissions to work.
- New: For admin users, show the SQL request in export build.
- New: Can modify proposal date if status is draft.
- New: The help link on some pages now links directly to the wiki web page.
- New: Enhancements in barcode module.
- New: Can use decimal values in stocks.
- Fix: Partial payment on social contributions not shown on main page.
- Fix: Handle correctly the comment in status changing of supplier orders.
- Fix: Author, title and topic are correctly encoded in PDF.
- Fix: Now HTML output is always UTF8, this solve bad PDF encoding on old
  users.
- Fix: Save new model when changed on interventions.
- Fix: Failed to go on the future view of bank transaction if there is no
  future bank transaction already wrote.
- Fix: Bad ref in supplier list.
- Fix: Bad link in product statistics for supplier referrers.
- Fix: Usage of reset of cursor in personalized numbering modules for a particular
  month (@ option) was broken.
- Can add contacts to a supplier invoice.
- Fix: When an invoice is changed back to status draft, warehouse is increased
  back.
- Fix: Category of a bank transaction was not saved.
- Fix: Clicktodial plugin works correctly now
- Fix: Multiprices features works correctly.
- Fix: Project module and task creation.
- Fix: Validation of order if a file was attached.
- Fix: A lot of fixes in PDF generators.
- Fix: Bad line/page break with long description of products on PDF.
- Fix: Option force invoice date to validation date working correctly.
- Fix: Creation of a member from the example public page works.

For translators:
- Added 10 more new language files.
- Added autotranslator tool. A tool to build/update automatically
  languages files using Google API for a new language. Wonderful to start a
  new translation.

For developers:
- Removed some deprecated files.
- Removed treemenu library.
- Renamed all function dolibarr_xxx into dol_xxx to have same prefix everywhere.
- Rewrite clone feature for supplier invoice to work like other clone features.
- First change to manage a future feature "stock PMP value".
- A module can add a new tab in third party view tabs.
- First change for future geoip module.


***** ChangeLog for 2.5 compared to 2.4.* *****
For users:
- Sessions timeout can be configured to overwrite PHP setup.
- Can filter on date in services list.
- Support bookmark add of product cards.
- Enhancement in stock management (Automatic increase/decrease
  from order or invoice is possible).
- New filter options in prospect lists (category and level).
- New view in ECM module.
- Look enhancements for graphics (add transparency).
- Added statistics report for supplier invoices.
- Added average amount in invoices statistics reports.
- Can move a contract line to another contract of same third party.
- Add an export definition to export interventions.
- Can set umask file permissions on Unix/Linux/BSD systems.
- Miscelanous bug fixes.
- A lot of other enhancements to increase productivity.
- All phone numbers show the clicktodial link if module is enabled.
- Can define hour and minutes in intervention cards.
- Can edit a validated intervention.
- Add filters on intervention list.
- Add juridical status and number of employees in third party
  export definition.
- A lot of enhancements and translation in withdraw module.
- Full support of Mysql option mode=strict.
- Added a new event from member module to agenda tracked events.
- Can attach a file to suppliers orders.
- Change to make Bank Account Number form more "internationnal".
- Can clone an invoice.
- Can clone an emailing.
- Reduce memory usage (about 2%).
- Add weight and size in sendings module.
- Add a fast search form on left menu for member module.
- Fix: Do not show export filter for disabled modules
- Show greyed lines for not allowed export filters.
- Add nature in product fields (manufactured product or not).
- Add export filters for category module and trip and expenses module.
- Can choose login of dolibarr account created when create from contact

For translators:
- The errors language file contains only error or warning messages with
  prefix Error or Warning.
- HTML Output is by default in UTF8 and language files can be provided
  in UTF8.

For developers:
- Update skeletons (some fixes and add function createFromClone).
- Add an experimental Cash Desk module.
- Added new triggers events in agenda module.
- All submodules are moved in the includes directory.
- Removed some deprecated files.
- Menu managers now use same class name for their menu entry
  and add a different value in an HTML id for each entry. This allows
  to build skins that use different style for each menu entry.
- All emails and url HTML output use same function.
- Add more integrity check on database
- Can disable modules on logon page. This make possible to
  have several profiles of demo with only one demo. Also added a new
  Dolibarr demo front page (in htdocs/public/demo).
- Allow modules to add new tabs.



***** ChangeLog for 2.4 compared to 2.2.* *****
For users:
- Add a calendar module (module agenda) with ical/vcal/rss export.
- Look enhancement in graphics (thanks artichow).
- Add tel and fax on delivery addresses.
- Add a tool to edit personalized menu.
- Add an ical and vcal export link in agenda and webcalendar module.
- Reduce memory usage.
- Now triggers are enabled/disabled according to module they refers to.
- Fix infinite loop on popup calendar.
- Change in tanslation to make Dolibarr easier to understand.
- Add a warning when sending a mail from a user with no email defined.
- Added clicktodial module.
- Add a property private/public in contact. This allows to user Dolibarr
  for a personnal address book.
- French NAF code can accept 5 chars.
- Supplier prices can be input with or without taxe.
- New generic numbering modules to offer more solutions for generating
  automatic id.
- Add new predefined exports wizards (stocks, suppliers, taxes...).
- Add feature to log security events (logon, change of users, passwords).
- Can link all documents (included supplier invoices and orders) to a
  project.
- Can attach several files to email when sending an invoice, order or
  proposal by email.
- Can choose accuracy (number of decimals) for prices.
- Localization for decimal and thousand delimiter on number is fully
  supported.
- More informations reported in system information pages.
- Add a budget report.
- Added a security audit report.
- Other minor changes (features, look, fixes)
- Added compatibility with Firefox 3.
- Changes for compatibility with PHP6/Mysql6.
- Some bug fixes.

For translators:
- Added spanish es_ES translation.
- Added en_AU translation.

For developers:
- Removed useless code:
  Replaced phplot and phplot5 librairies by artichow.
  Removed cryptograph library replaced by artichow.
- Login functions are now externalised as modules.
- Update code skeletons examples.
- Several enhancements to make addon development easier.
- Add a tool to generate PHP classes completely mapped to a table.
- Added a check to enable external modules only if dolibarr version is
  high enough.
- Changes in wizard installer to allow building autoexe installer for
  Windows with Apache and Mysql included.


***** ChangeLog for 2.2 compared to 2.1.* *****
- Add more statistics on main page.
- Add option to add message on login page.
- Management of categories for third parties.
- Add volume on products properties.
- Support for LDAP authentication.
- Full member synchronisation with LDAP database in
  fundation module.
- More LDAP fields supported for user synchronization.
- Better logger for install.
- First changes to support UTF8.
- Add a "forget password" feature.
- Setup process can run several migrate files if need
  to jump several versions to upgrade.
- Support for webcalendar 1.1 in webcalendar module.
- Support for menu in database.
- Better support for using Dolibarr on more WHP.
- Removed some deprecated files and clean code.
- New theme: Auguria
- Removed PHP warnings.
- Some bugs fixes.
- Traduction more complete.
- Better code comments for Doxygen documentation.
- Better support of vcard export format.
- A lot of security enhancements (no more password in log files,
  crypted password in database, in config file...).
- Themes are full CSS compliant.
- A lot of other minor changes...
- Option to scan uploaded document by an antivirus.
- Transparency for picto files works with IE.
- Can drag and drop boxes on main page.


***** ChangeLog for 2.1 compared to 2.0.* *****
- Added a better installer.
- Support user and groups permissions.
- Translation in english and support for several languages.
- New enhanced look and several new themes.
- Small search boxes for each Dolibarr elements (invoices, contracts,
  orders, proposals...)
- Added an export assistant module to export main dolibarr data.
- Added backup tool to backup database via mysqldump.
- Added product categories management with a categorie tree.
- Management of companies' discounts (relative or absolute).
- Support credit note and discounts (relative and absolute) on
  commercial proposal, orders and invoices.
- Support multi-langual description for products.
- Graphical enhancements (picto to describe all status).
- Added more permissions (ie: can restrict access for a commercial user
  to elements of its companies only).
- Little enhancements to OSCommerce module.
- Added a second OSCommerce module working through web services.
- Added a Mantis module to have a Mantis application in Dolibarr menu.
- Building a PDF document for invoices works like other modules. You
  can change model just before generating the PDF.
- Can generate documents (PDF) for customer orders. Can send them by mail.
- Added FPDI and FPDI_Protection (ie: PDF with password-protection)
- Can make one payment for several supplier invoices.
- Rule to suggests passwords when creating a user are in modules
  allowing to add easily other rules.
- Option to encrypt passwords in database (MD5).
- Add Dolibarr triggers support on users creation/change.
- Add Dolibarr triggers support on payments.
- Add Dolibarr triggers on supplier and customers orders.
- Webcalendar triggers for actions on Member module.
- Support optional new javascript popup selector for date fields.
- Support for several RSS boxes in external RSS module. Setup easier.
- Can attach documents on Action, Orders, Invoices, Commercial proposals.
- Can attach contacts on proposals, orders, contracts, invoices.
- Preview on results of PDF generator modules in setup pages.
- Code cleaner. Remove unused or duplicate code.
- Save and show last connexion date for users.
- Enhancements on a lot of forms for better ergonomy.
- Can add/remove company logo.
- Added LDAP synchronisation for users, groups and/or contacts.
- Can configure your own SMTP server/port for mail sendings.
- Works even on "UTF8 by default" systems (Mysql, Linux...)
- Better compatibility with different PHP version or setup.
- Added mysqli driver.
- Add a WISIWYG editor (FCKEditor) to edit note and comment areas.
- Added AJAX features like a 'search product selector'.
- Modules boxes on main page can be dragged and dropped (with firefox only).
- Support for PHP5.
- Experimental support for Postgresql (not working yet, but waiting feedbacks).
- Removed obsolete files and documentation.
- Added admin tools (backup and files purge).
- Added a tool to build a lang package.
- Added a tool to build a module package.
- Added a tool to build a theme package.
- Traduction more complete.
- Added skeletons for code examples.
- Lot of fixes after 2.0 release not fixed in 2.0.1.
- Added more security option (ie: encrypted password in database)




***** ChangeLog for 2.0.1 compared to 2.0 *****
Minor bug fixes



***** ChangeLog for 2.0 compared to 1.0.* *****
ChangeLog file size is so important, that it is not included inside Dolibarr
package. You can find it at www.dolibarr.org<|MERGE_RESOLUTION|>--- conflicted
+++ resolved
@@ -19,13 +19,8 @@
 Following changes may create regressions for some external modules, but were necessary to make Dolibarr better:
 * The ICS value for direct debit or credit transfer is now store on each bank account instead of into the global setup.
 * API /setup/shipment_methods has been replaced with API /setup/shipping_methods
-<<<<<<< HEAD
-* Field "tva" renamed into to "total_tva" in llx_propal, llx_supplier_proposal, llx_commande for better field name consistency
+* Field "tva" renamed into "total_tva" in llx_propal, llx_supplier_proposal, llx_commande, llx_commande_fournisseur for better field name consistency
 * Field "total" renamed into "total_ttc" in llx_propal, llx_supplier_proposal for better field name consistency
-=======
-* Field "tva" renamed into "total_tva" in llx_propal, llx_supplier_proposal, llx_commande, llx_commande_fournisseur for better field name consistency
-* Field "total" renamed into "total_ttc" in llx_supplier_proposal for better field name consistency
->>>>>>> cbe2bae0
 
 
 ***** ChangeLog for 13.0.1 compared to 13.0.0 *****
