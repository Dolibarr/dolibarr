--- conflicted
+++ resolved
@@ -27,15 +27,10 @@
 * The trigger ORDER_SUPPLIER_STATUS_ONPROCESS was renamed into ORDER_SUPPLIER_STATUS_ORDERED.
 * The trigger ORDER_SUPPLIER_STATUS_RECEIVED_ALL was renamed into ORDER_SUPPLIER_STATUS_RECEIVED_COMPLETELY.
 * The parameter note into method cloture() is added at end of private note (previously in v6, it replaced).
-* The parameter $user is now mandatory for method createFromOrder and createFromPropal. 
-<<<<<<< HEAD
-* Remove js library fileupload that was not used by core code.
+* The parameter $user is now mandatory for method createFromOrder and createFromPropal.
+* Removed js library 'fileupload' that was not used by core code.
 * Jquery plugin tableDnd updated. You now need to use decodeURI on the return value of tableDnDSerialize() 
   and add 'td.' to the beginning of the dragHandle match string. 
-=======
-* Removed js library 'fileupload' that was not used by core code.
->>>>>>> f8a44431
-
 
 ***** ChangeLog for 6.0.3 compared to 6.0.2 *****
 FIX: #7211 Update qty dispatched on qty change
