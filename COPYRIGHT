--- conflicted
+++ resolved
@@ -47,11 +47,7 @@
 Swift Mailer           5.4.2-DEV     MIT License                 Yes             Comprehensive mailing tools for PHP
 Symfony/var-dumper     ??? 			 MIT License                 Yes             Library to make var dump (used by DebugBar)
 Stripe                 10.7.0        MIT Licence                 Yes             Library for Stripe module
-<<<<<<< HEAD
-TCPDF                  6.3.2         LGPL-3+                     Yes             PDF generation
-=======
 TCPDF                  6.7.5         LGPL-3+                     Yes             PDF generation
->>>>>>> cc80841a
 TCPDI                  1.0.0         LGPL-3+ / Apache 2.0        Yes             FPDI replacement
 
 bacon, dasprid, swiss-qr-bill, kmukku, symfony/validator
