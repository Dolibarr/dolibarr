--- conflicted
+++ resolved
@@ -2,20 +2,14 @@
     "name": "dolibarr/dolibarr",
     "type": "project",
     "description": "Dolibarr ERP & CRM is a modern and easy to use web software to manage your business",
-    "keywords": ["erp","crm"],
-<<<<<<< HEAD
+    "keywords": ["erp","crm","invoice","sme","proposal","order","stock"],
     "homepage": "http://www.dolibarr.org",
-    "licence": "GPL-3.0+",
-=======
-    "homepage": "http://dolibarr.org",
     "license": "GPL-3.0+",
     "support": {
         "issues": "https://doliforge.org/projects/dolibarr",
         "forum": "http://www.dolibarr.org/forum",
-        "wiki": "http://wiki.dolibarr.org",
-        "irc": "irc://irc.freenode.net/dolibarr"
+        "wiki": "http://wiki.dolibarr.org"
     },
->>>>>>> 0e8e5b08
     "require": {
         "php": ">=5.3.0",
         "ext-gd": "*",
