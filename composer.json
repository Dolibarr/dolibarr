{
<<<<<<< HEAD
    "name": "dolibarr/dolibarr",
    "type": "project",
    "description": "Dolibarr ERP & CRM is a modern and easy to use web software to manage your business",
    "keywords": ["erp","crm","invoice","sme","proposal","order","stock"],
    "homepage": "http://www.dolibarr.org",
    "license": "GPL-3.0+",
    "support": {
        "issues": "https://github.com/Dolibarr/dolibarr/issues",
        "forum": "http://www.dolibarr.org/forum",
        "wiki": "http://wiki.dolibarr.org",
        "irc": "irc://chat.freenode.net/dolibarr",
        "source": "https://github.com/Dolibarr/dolibarr"
    },
    "config": {
        "vendor-dir": "htdocs/includes"
    },
    "require": {
        "php": ">=5.3.0",
        "ext-curl": "*",
        "ccampbell/chromephp": "4.1.0",
        "ckeditor/ckeditor": "dev-full/stable",
        "mike42/escpos-php": "1.2.1",
        "mobiledetect/mobiledetectlib": "2.8.17",
        "phpoffice/phpexcel": "1.8.1",
        "restler/framework": "3.0.0-RC6",
        "tecnickcom/tcpdf": "6.2.12"
    },
    "require-dev": {
        "jakub-onderka/php-parallel-lint": "^0",
        "jakub-onderka/php-console-highlighter": "^0",
        "phpunit/phpunit": "^4",
        "squizlabs/php_codesniffer": "^2",
        "phpunit/phpunit-selenium": "^2"
    },
    "suggest": {
        "ext-mysqlnd": "To use with MySQL or MariaDB",
        "ext-mysqli": "To use with MySQL or MariaDB",
        "ext-pgsql": "To use with PostgreSQL",
        "ext-mssql": "To use with MSSQL (experimental)",
        "ext-pdo_sqlite": "To use with SQLite (experimental)",
        "ext-gd": "Image manipulation (Required but maybe built-in PHP)",
        "ext-imagick": "Image manipulation (TCPDF)",
        "ext-mcrypt": "(Required but maybe built-in PHP)",
        "ext-openssl": "Secure connections (Emails, SOAP…)",
        "ext-mbstring": "Handle non UTF-8 databases",
        "ext-soap": "Native SOAP",
        "ext-zip": "ODT and Excel support",
        "ext-xml": "Excel support",
        "firephp/firephp-core": "Logging to Firebug console support",
        "raven/raven": "Sentry logging server support"
    }
=======
  "name": "dolibarr/dolibarr",
  "type": "project",
  "description": "Dolibarr ERP & CRM is a modern and easy to use web software to manage your business",
  "keywords": [
    "erp",
    "crm",
    "invoice",
    "sme",
    "proposal",
    "order",
    "stock"
  ],
  "homepage": "http://www.dolibarr.org",
  "license": "GPL-3.0+",
  "support": {
    "issues": "https://github.com/Dolibarr/dolibarr/issues",
    "forum": "http://www.dolibarr.org/forum",
    "wiki": "http://wiki.dolibarr.org",
    "irc": "irc://chat.freenode.net/dolibarr",
    "source": "https://github.com/Dolibarr/dolibarr"
  },
  "config": {
    "vendor-dir": "htdocs/includes"
  },
  "require": {
    "php": ">=5.3.0",
    "ext-curl": "*",
    "ccampbell/chromephp": "4.1.0",
    "ckeditor/ckeditor": "dev-full/stable",
    "mike42/escpos-php": "1.2.1",
    "mobiledetect/mobiledetectlib": "2.8.17",
    "phpoffice/phpexcel": "1.8.1",
    "restler/framework": "3.0.0-RC6",
    "tecnickcom/tcpdf": "6.2.12"
  },
  "require-dev": {
    "jakub-onderka/php-parallel-lint": "^0",
    "jakub-onderka/php-console-highlighter": "^0",
    "phpunit/phpunit": "^4",
    "squizlabs/php_codesniffer": "^2"
  },
  "suggest": {
    "ext-mysqlnd": "To use with MySQL or MariaDB",
    "ext-mysqli": "To use with MySQL or MariaDB",
    "ext-pgsql": "To use with PostgreSQL",
    "ext-mssql": "To use with MSSQL (experimental)",
    "ext-pdo_sqlite": "To use with SQLite (experimental)",
    "ext-gd": "Image manipulation (Required but maybe built-in PHP)",
    "ext-imagick": "Image manipulation (TCPDF)",
    "ext-mcrypt": "(Required but maybe built-in PHP)",
    "ext-openssl": "Secure connections (Emails, SOAP…)",
    "ext-mbstring": "Handle non UTF-8 databases",
    "ext-soap": "Native SOAP",
    "ext-zip": "ODT and Excel support",
    "ext-xml": "Excel support",
    "firephp/firephp-core": "Logging to Firebug console support"
  }
>>>>>>> 49cb61b5
}<|MERGE_RESOLUTION|>--- conflicted
+++ resolved
@@ -1,16 +1,23 @@
 {
-<<<<<<< HEAD
     "name": "dolibarr/dolibarr",
     "type": "project",
     "description": "Dolibarr ERP & CRM is a modern and easy to use web software to manage your business",
-    "keywords": ["erp","crm","invoice","sme","proposal","order","stock"],
-    "homepage": "http://www.dolibarr.org",
+    "keywords": [
+	    "erp",
+   		"crm",
+    	"invoice",
+    	"sme",
+    	"proposal",
+    	"order",
+    	"stock",
+    	"agenda"
+    ],
+    "homepage": "https://www.dolibarr.org",
     "license": "GPL-3.0+",
     "support": {
         "issues": "https://github.com/Dolibarr/dolibarr/issues",
-        "forum": "http://www.dolibarr.org/forum",
-        "wiki": "http://wiki.dolibarr.org",
-        "irc": "irc://chat.freenode.net/dolibarr",
+        "forum": "https://www.dolibarr.org/forum",
+        "wiki": "https://wiki.dolibarr.org",
         "source": "https://github.com/Dolibarr/dolibarr"
     },
     "config": {
@@ -49,65 +56,5 @@
         "ext-zip": "ODT and Excel support",
         "ext-xml": "Excel support",
         "firephp/firephp-core": "Logging to Firebug console support",
-        "raven/raven": "Sentry logging server support"
     }
-=======
-  "name": "dolibarr/dolibarr",
-  "type": "project",
-  "description": "Dolibarr ERP & CRM is a modern and easy to use web software to manage your business",
-  "keywords": [
-    "erp",
-    "crm",
-    "invoice",
-    "sme",
-    "proposal",
-    "order",
-    "stock"
-  ],
-  "homepage": "http://www.dolibarr.org",
-  "license": "GPL-3.0+",
-  "support": {
-    "issues": "https://github.com/Dolibarr/dolibarr/issues",
-    "forum": "http://www.dolibarr.org/forum",
-    "wiki": "http://wiki.dolibarr.org",
-    "irc": "irc://chat.freenode.net/dolibarr",
-    "source": "https://github.com/Dolibarr/dolibarr"
-  },
-  "config": {
-    "vendor-dir": "htdocs/includes"
-  },
-  "require": {
-    "php": ">=5.3.0",
-    "ext-curl": "*",
-    "ccampbell/chromephp": "4.1.0",
-    "ckeditor/ckeditor": "dev-full/stable",
-    "mike42/escpos-php": "1.2.1",
-    "mobiledetect/mobiledetectlib": "2.8.17",
-    "phpoffice/phpexcel": "1.8.1",
-    "restler/framework": "3.0.0-RC6",
-    "tecnickcom/tcpdf": "6.2.12"
-  },
-  "require-dev": {
-    "jakub-onderka/php-parallel-lint": "^0",
-    "jakub-onderka/php-console-highlighter": "^0",
-    "phpunit/phpunit": "^4",
-    "squizlabs/php_codesniffer": "^2"
-  },
-  "suggest": {
-    "ext-mysqlnd": "To use with MySQL or MariaDB",
-    "ext-mysqli": "To use with MySQL or MariaDB",
-    "ext-pgsql": "To use with PostgreSQL",
-    "ext-mssql": "To use with MSSQL (experimental)",
-    "ext-pdo_sqlite": "To use with SQLite (experimental)",
-    "ext-gd": "Image manipulation (Required but maybe built-in PHP)",
-    "ext-imagick": "Image manipulation (TCPDF)",
-    "ext-mcrypt": "(Required but maybe built-in PHP)",
-    "ext-openssl": "Secure connections (Emails, SOAP…)",
-    "ext-mbstring": "Handle non UTF-8 databases",
-    "ext-soap": "Native SOAP",
-    "ext-zip": "ODT and Excel support",
-    "ext-xml": "Excel support",
-    "firephp/firephp-core": "Logging to Firebug console support"
-  }
->>>>>>> 49cb61b5
 }