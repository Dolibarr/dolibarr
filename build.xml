<?xml version="1.0" encoding="UTF-8"?>
<project name="dolibarr" default="hudson" basedir=".">
 <target name="clean">
  <!-- Clean up -->
  <delete dir="${basedir}/hudson"/>

  <!-- Create build directories -->
  <mkdir dir="${basedir}/hudson/api"/>
  <mkdir dir="${basedir}/hudson/doxygen"/>
  <mkdir dir="${basedir}/hudson/code-browser"/>
  <mkdir dir="${basedir}/hudson/coverage"/>
  <mkdir dir="${basedir}/hudson/logs"/>
  <mkdir dir="${basedir}/hudson/pdepend"/>
 </target>

 <!-- Run unit tests and generate junit.xml and clover.xml -->
 <target name="phpunit">
  <exec dir="${basedir}" executable="phpunit" failonerror="true">
   <arg line="--configuration test/phpunit/hudson-phpunit.xml" />
  </exec>
 </target>

 <!-- Run pdepend, phpmd, phpcpd, phpcs, phpdoc and phploc in parallel -->
 <target name="parallelTasks">
  <parallel>
   <antcall target="pdepend"/>
   <antcall target="phpmd"/>
   <antcall target="phpcpd"/>
   <antcall target="phpcs"/>
   <antcall target="doxygen"/>
   <antcall target="phploc"/>
  </parallel>
 </target>

 <!-- Generate jdepend.xml and software metrics charts -->
 <target name="pdepend">
  <exec executable="pdepend">
   <arg line="--jdepend-xml='${basedir}/hudson/logs/jdepend.xml'
              --jdepend-chart='${basedir}/hudson/pdepend/dependencies.svg'
              --summary-xml='${basedir}/hudson/logs/jdepend-summary.xml'
              --overview-pyramid='${basedir}/hudson/pdepend/overview-pyramid.svg'
              --ignore='${basedir}/htdocs/includes'
              htdocs
              " />
  </exec>
 </target>

 <!-- Generate pmd.xml -->
<target name="phpmd">
  <exec executable="phpmd">
   <arg line="htdocs xml codesize,unusedcode
              --reportfile '${basedir}/hudson/logs/pmd.xml'
              --exclude '${basedir}/htdocs/includes'
              " />
  </exec>
 </target>
  
 <!-- Generate pmd-cpd.xml -->
 <target name="phpcpd">
  <exec executable="phpcpd">
   <arg line="--log-pmd '${basedir}/hudson/logs/pmd-cpd.xml'
              --exclude '${basedir}/htdocs/includes'
              htdocs
              " />
  </exec>
 </target>
 
 <!-- Generate phploc.csv -->
 <target name="phploc">
  <exec executable="phploc">
   <arg line="--log-csv '${basedir}/hudson/logs/phploc.csv'
              --exclude '${basedir}/htdocs/includes'
              htdocs
              " />
  </exec>
 </target>
   
 <!-- Generate checkstyle.xml -->
 <target name="phpcs">
  <exec executable="phpcs" output="/dev/null">
   <arg line="--report=checkstyle
              --report-file='${basedir}/hudson/logs/checkstyle.xml'
              --standard=Sebastian
              --ignore=*\\htdocs\\includes\\*
              htdocs
              " />
  </exec>
 </target>

 <!-- Generate API documentation -->
 <target name="doxygen" description="Dolibarr documentation" >
<<<<<<< HEAD
  <exec executable="doxygen" dir="${basedir}" failonerror="false">
=======
  <exec executable="doxygen" dir="${basedir}/hudson/doxygen" failonerror="false">
>>>>>>> d9d81693
   <arg value="${basedir}/build/doxygen/hudson-doxygen.doxyfile"/>
  </exec>
 </target>
 
 <target name="phpcb">
  <exec executable="phpcb">
   <arg line="--log    '${basedir}/hudson/logs'
              --source '${basedir}/htdocs'
              --output '${basedir}/hudson/code-browser'
              --ignore '${basedir}/htdocs/includes'
              " />
  </exec>
 </target>
  
 <target name="hudson" depends="clean,parallelTasks,phpunit,phpcb"/>
</project><|MERGE_RESOLUTION|>--- conflicted
+++ resolved
@@ -89,11 +89,7 @@
 
  <!-- Generate API documentation -->
  <target name="doxygen" description="Dolibarr documentation" >
-<<<<<<< HEAD
   <exec executable="doxygen" dir="${basedir}" failonerror="false">
-=======
-  <exec executable="doxygen" dir="${basedir}/hudson/doxygen" failonerror="false">
->>>>>>> d9d81693
    <arg value="${basedir}/build/doxygen/hudson-doxygen.doxyfile"/>
   </exec>
  </target>
