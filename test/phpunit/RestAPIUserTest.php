<?php
/* Copyright (C) 2010 Laurent Destailleur  <eldy@users.sourceforge.net>
 *
 * This program is free software; you can redistribute it and/or modify
 * it under the terms of the GNU General Public License as published by
 * the Free Software Foundation; either version 3 of the License, or
 * (at your option) any later version.
 *
 * This program is distributed in the hope that it will be useful,
 * but WITHOUT ANY WARRANTY; without even the implied warranty of
 * MERCHANTABILITY or FITNESS FOR A PARTICULAR PURPOSE.  See the
 * GNU General Public License for more details.
 *
 * You should have received a copy of the GNU General Public License
 * along with this program. If not, see <https://www.gnu.org/licenses/>.
 * or see https://www.gnu.org/
 */

/**
 *      \file       test/phpunit/RestAPIUserTest.php
 *      \ingroup    test
 *      \brief      PHPUnit test
 *      \remarks    To run this script as CLI:  phpunit filename.php
 */

global $conf,$user,$langs,$db;
//define('TEST_DB_FORCE_TYPE','mysql');	// This is to force using mysql driver
//require_once 'PHPUnit/Autoload.php';
require_once dirname(__FILE__).'/../../htdocs/master.inc.php';
require_once dirname(__FILE__).'/../../htdocs/core/lib/date.lib.php';
require_once dirname(__FILE__).'/../../htdocs/core/lib/geturl.lib.php';


if (empty($user->id)) {
    print "Load permissions for admin user nb 1\n";
    $user->fetch(1);
    $user->getrights();
}
$conf->global->MAIN_DISABLE_ALL_MAILS=1;
$conf->global->MAIN_UMASK='0666';


/**
 * Class for PHPUnit tests
 *
 * @backupGlobals disabled
 * @backupStaticAttributes enabled
 * @remarks	backupGlobals must be disabled to have db,conf,user and lang not erased.
 */
class RestAPIUserTest extends PHPUnit\Framework\TestCase
{
    protected $savconf;
    protected $savuser;
    protected $savlangs;
    protected $savdb;
    protected $api_url;
    protected $api_key;

    /**
     * Constructor
     * We save global variables into local variables
     *
     * @return DateLibTest
     */
    public function __construct()
    {
    	parent::__construct();

    	//$this->sharedFixture
        global $conf,$user,$langs,$db;
        $this->savconf=$conf;
        $this->savuser=$user;
        $this->savlangs=$langs;
        $this->savdb=$db;

        if (empty($conf->api->enabled)) { print __METHOD__." module api must be enabled.\n"; die(); }

        print __METHOD__." db->type=".$db->type." user->id=".$user->id;
        //print " - db ".$db->db;
        print "\n";
    }

    /**
     * setUpBeforeClass
     *
     * @return void
     */
    public static function setUpBeforeClass()
    {
        global $conf,$user,$langs,$db;
        $db->begin(); // This is to have all actions inside a transaction even if test launched without suite.

        print __METHOD__."\n";
    }

    /**
     * tearDownAfterClass
     *
     * @return	void
     */
    public static function tearDownAfterClass()
    {
        global $conf,$user,$langs,$db;
        $db->rollback();

        print __METHOD__."\n";
    }

    /**
     * Init phpunit tests
     *
     * @return  void
    */
    protected function setUp()
    {
        global $conf,$user,$langs,$db;
        $conf=$this->savconf;
        $user=$this->savuser;
        $langs=$this->savlangs;
        $db=$this->savdb;

        $this->api_url=DOL_MAIN_URL_ROOT.'/api/index.php';

        $login='admin';
        $password='admin';
        $url=$this->api_url.'/login?login='.$login.'&password='.$password;
        // Call the API login method to save api_key for this test class
        $result=getURLContent($url, 'GET', '', 1, array(), array('http', 'https'), 2);
        print __METHOD__." result = ".var_export($result, true)."\n";
        print __METHOD__." curl_error_no: ".$result['curl_error_no']."\n";
        $this->assertEquals($result['curl_error_no'], '');
        $object=json_decode($result['content'], true);
        $this->assertNotNull($object, "Parsing of json result must not be null");
        $this->assertEquals('200', $object['success']['code']);

        $this->api_key = $object['success']['token'];
        print __METHOD__." api_key: $this->api_key \n";

        print __METHOD__."\n";
    }

    /**
     * End phpunit tests
     *
     * @return void
     */
    protected function tearDown()
    {
        print __METHOD__."\n";
    }


    /**
     * testRestGetUser
     *
     * @return int
     */
    public function testRestGetUser()
    {
        global $conf,$user,$langs,$db;

        $url = $this->api_url.'/users/123456789?api_key='.$this->api_key;
        //$addheaders=array('Content-Type: application/json');

        print __METHOD__." Request GET url=".$url."\n";
        $result=getURLContent($url, 'GET', '', 1, array(), array('http', 'https'), 2);
<<<<<<< HEAD
        //print __METHOD__." Result for unexisting user: ".var_export($result, true)."\n";
=======
        //print __METHOD__." result for get on unexisting user: ".var_export($result, true)."\n";
>>>>>>> b7cd27e7
        print __METHOD__." curl_error_no: ".$result['curl_error_no']."\n";
        $this->assertEquals($result['curl_error_no'], '');
        $object=json_decode($result['content'], true);
        $this->assertNotNull($object, "Parsing of json result must not be null");
        $this->assertEquals(404, $object['error']['code'], 'Error code is not 404');

        $url = $this->api_url.'/users/1?api_key='.$this->api_key;

        print __METHOD__." Request GET url=".$url."\n";
        $result=getURLContent($url, 'GET', '', 1, array(), array('http', 'https'), 2);
<<<<<<< HEAD
        //print __METHOD__." Result for existing user user: ".var_export($result, true)."\n";
=======
        print __METHOD__." result for get on an existing user: ".var_export($result, true)."\n";
>>>>>>> b7cd27e7
        print __METHOD__." curl_error_no: ".$result['curl_error_no']."\n";
        $this->assertEquals($result['curl_error_no'], '');
        $object=json_decode($result['content'], true);
        $this->assertNotNull($object, "Parsing of json result must not be null");
        $this->assertEquals(1, $object['statut']);
    }

    /**
     * testRestCreateUser
     *
     * @return void
     */
    public function testRestCreateUser()
    {
        // attemp to create without mandatory fields :
        $url = $this->api_url.'/users?api_key='.$this->api_key;
        $addheaders=array('Content-Type: application/json');

        $bodyobj = array(
            "lastname"=>"testRestUser",
            "password"=>"testRestPassword",
            "email"=>"test@restuser.com"
        );
        $body = json_encode($bodyobj);

        print __METHOD__." Request POST url=".$url."\n";
        $result=getURLContent($url, 'POST', $body, 1, $addheaders, array('http', 'https'), 2);
        //print __METHOD__." Result for creating incomplete user".var_export($result, true)."\n";
        print __METHOD__." curl_error_no: ".$result['curl_error_no']."\n";
        $this->assertEquals($result['curl_error_no'], '');
        $object=json_decode($result['content'], true);
        $this->assertNotNull($object, "Parsing of json result must no be null");
        $this->assertEquals(500, $object['error']['code'], $object['error']['code'].' '.$object['error']['message']);

        // create regular user
        unset($result);
        $bodyobj = array(
            "login"=>"testRestLogin".mt_rand(),
            "lastname"=>"testRestUser",
            "password"=>"testRestPassword",
            "email"=>"test@restuser.com"
        );
        $body = json_encode($bodyobj);
        print __METHOD__." Request POST url=".$url."\n";
        $result=getURLContent($url, 'POST', $body, 1, $addheaders, array('http', 'https'), 2);
<<<<<<< HEAD
        print __METHOD__." Result code for creating user ".var_export($result, true)."\n";
=======
        print __METHOD__." rclsesult code for creating user ".var_export($result, true)."\n";
>>>>>>> b7cd27e7
        print __METHOD__." curl_error_no: ".$result['curl_error_no']."\n";
        $this->assertEquals($result['curl_error_no'], '');
        $resid=json_decode($result['content'], true);
        $this->assertNotNull($resid, "Parsing of json result must no be null");
        $this->assertGreaterThan(0, $resid, $object['error']['code'].' '.$object['error']['message']);

        // attempt to create duplicated user
        print __METHOD__." Request POST url=".$url."\n";
        $result=getURLContent($url, 'POST', $body, 1, $addheaders, array('http', 'https'), 2);
        //print __METHOD__." Result for creating duplicate user".var_export($result, true)."\n";
        print __METHOD__." curl_error_no: ".$result['curl_error_no']."\n";
        $this->assertEquals($result['curl_error_no'], '');
        $object=json_decode($result['content'], true);
        $this->assertNotNull($object, "Parsing of json result must no be null");
        $this->assertEquals(500, $object['error']['code'], $object['error']['code'].' '.$object['error']['message']);
    }
}<|MERGE_RESOLUTION|>--- conflicted
+++ resolved
@@ -164,11 +164,7 @@
 
         print __METHOD__." Request GET url=".$url."\n";
         $result=getURLContent($url, 'GET', '', 1, array(), array('http', 'https'), 2);
-<<<<<<< HEAD
-        //print __METHOD__." Result for unexisting user: ".var_export($result, true)."\n";
-=======
         //print __METHOD__." result for get on unexisting user: ".var_export($result, true)."\n";
->>>>>>> b7cd27e7
         print __METHOD__." curl_error_no: ".$result['curl_error_no']."\n";
         $this->assertEquals($result['curl_error_no'], '');
         $object=json_decode($result['content'], true);
@@ -179,11 +175,7 @@
 
         print __METHOD__." Request GET url=".$url."\n";
         $result=getURLContent($url, 'GET', '', 1, array(), array('http', 'https'), 2);
-<<<<<<< HEAD
-        //print __METHOD__." Result for existing user user: ".var_export($result, true)."\n";
-=======
         print __METHOD__." result for get on an existing user: ".var_export($result, true)."\n";
->>>>>>> b7cd27e7
         print __METHOD__." curl_error_no: ".$result['curl_error_no']."\n";
         $this->assertEquals($result['curl_error_no'], '');
         $object=json_decode($result['content'], true);
@@ -229,11 +221,7 @@
         $body = json_encode($bodyobj);
         print __METHOD__." Request POST url=".$url."\n";
         $result=getURLContent($url, 'POST', $body, 1, $addheaders, array('http', 'https'), 2);
-<<<<<<< HEAD
-        print __METHOD__." Result code for creating user ".var_export($result, true)."\n";
-=======
         print __METHOD__." rclsesult code for creating user ".var_export($result, true)."\n";
->>>>>>> b7cd27e7
         print __METHOD__." curl_error_no: ".$result['curl_error_no']."\n";
         $this->assertEquals($result['curl_error_no'], '');
         $resid=json_decode($result['content'], true);
