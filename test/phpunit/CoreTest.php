<?php
/* Copyright (C) 2010-2013 Laurent Destailleur  <eldy@users.sourceforge.net>
 *
 * This program is free software; you can redistribute it and/or modify
 * it under the terms of the GNU General Public License as published by
 * the Free Software Foundation; either version 3 of the License, or
 * (at your option) any later version.
 *
 * This program is distributed in the hope that it will be useful,
 * but WITHOUT ANY WARRANTY; without even the implied warranty of
 * MERCHANTABILITY or FITNESS FOR A PARTICULAR PURPOSE.  See the
 * GNU General Public License for more details.
 *
 * You should have received a copy of the GNU General Public License
 * along with this program. If not, see <http://www.gnu.org/licenses/>.
 * or see http://www.gnu.org/
 */

/**
 *      \file       test/phpunit/CoreTest.php
 *      \ingroup    test
 *      \brief      PHPUnit test
 *      \remarks    To run this script as CLI:  phpunit filename.php
 */

global $conf,$user,$langs,$db;
//define('TEST_DB_FORCE_TYPE','mysql');	// This is to force using mysql driver
//require_once 'PHPUnit/Autoload.php';
//require_once dirname(__FILE__).'/../../htdocs/master.inc.php';

if (! defined('NOREQUIREUSER'))  define('NOREQUIREUSER','1');
if (! defined('NOREQUIREDB'))    define('NOREQUIREDB','1');
if (! defined('NOREQUIRESOC'))   define('NOREQUIRESOC','1');
if (! defined('NOREQUIRETRAN'))  define('NOREQUIRETRAN','1');
if (! defined('NOCSRFCHECK'))    define('NOCSRFCHECK','1');
if (! defined('NOTOKENRENEWAL')) define('NOTOKENRENEWAL','1');
if (! defined('NOREQUIREMENU'))  define('NOREQUIREMENU','1'); // If there is no menu to show
if (! defined('NOREQUIREHTML'))  define('NOREQUIREHTML','1'); // If we don't need to load the html.form.class.php
if (! defined('NOREQUIREAJAX'))  define('NOREQUIREAJAX','1');
if (! defined("NOLOGIN"))        define("NOLOGIN",'1');       // If this page is public (can be called outside logged session)


/**
 * Class to test core functions
 *
 * @backupGlobals disabled
 * @backupStaticAttributes enabled
 * @remarks	backupGlobals must be disabled to have db,conf,user and lang not erased.
 */
class CoreTest extends PHPUnit_Framework_TestCase
{
    protected $savconf;
    protected $savuser;
    protected $savlangs;
    protected $savdb;

    /**
     * Constructor
     * We save global variables into local variables
     *
     * @return CoreTest
     */
    function __construct()
    {
    	parent::__construct();

    	//$this->sharedFixture
        global $conf,$user,$langs,$db;
        $this->savconf=$conf;
        $this->savuser=$user;
        $this->savlangs=$langs;
        $this->savdb=$db;

        //print __METHOD__." db->type=".$db->type." user->id=".$user->id;
        //print " - db ".$db->db;
        print "\n";
    }

    // Static methods
    public static function setUpBeforeClass()
    {
        global $conf,$user,$langs,$db;
        //$db->begin();	// This is to have all actions inside a transaction even if test launched without suite.

        print __METHOD__."\n";
    }

    // tear down after class
    public static function tearDownAfterClass()
    {
        global $conf,$user,$langs,$db;
        //$db->rollback();

        print __METHOD__."\n";
    }

    /**
     * Init phpunit tests
     *
     * @return  void
    */
    protected function setUp()
    {
        global $conf,$user,$langs,$db;
        $conf=$this->savconf;
        $user=$this->savuser;
        $langs=$this->savlangs;
        $db=$this->savdb;

        print __METHOD__."\n";
    }
    /**
     * End phpunit tests
     *
     * @return  void
     */
    protected function tearDown()
    {
        print __METHOD__."\n";
    }


    /**
     * testDetectURLROOT
     *
     * @return	void
     */
    public function testDetectURLROOT()
    {
        global $dolibarr_main_prod;

        global $dolibarr_main_url_root;
        global $dolibarr_main_data_root;
        global $dolibarr_main_document_root;
        global $dolibarr_main_data_root_alt;
        global $dolibarr_main_document_root_alt;
        global $dolibarr_main_db_host;
        global $dolibarr_main_db_port;
        global $dolibarr_main_db_type;
        global $dolibarr_main_db_prefix;

        $testtodo=0;

        // Case 1:
        // Test for subdir dolibarrnew (that point to htdocs) in root directory /var/www
        // URL: http://localhost/dolibarrnew/admin/system/phpinfo.php
        // To prepare this test:
        // - Create link from htdocs to /var/www/dolibarrnew
        // - Put into conf.php $dolibarr_main_document_root='/var/www/dolibarrnew';
        if ($testtodo == 1) {
            $_SERVER["HTTPS"]='';
            $_SERVER["SERVER_NAME"]='localhost';
            $_SERVER["SERVER_PORT"]='80';
            $_SERVER["DOCUMENT_ROOT"]='/var/www';
            $_SERVER["SCRIPT_NAME"]='/dolibarrnew/admin/system/phpinfo.php';
            $expectedresult='/dolibarrnew';
        }

        // Case 2:
        // Test for subdir aaa (that point to dolibarr) in root directory /var/www
        // URL: http://localhost/aaa/htdocs/admin/system/phpinfo.php
        // To prepare this test:
        // - Create link from dolibarr to /var/www/aaa
        // - Put into conf.php $dolibarr_main_document_root='/var/www/aaa/htdocs';
        if ($testtodo == 2) {
            $_SERVER["HTTPS"]='';
            $_SERVER["SERVER_NAME"]='localhost';
            $_SERVER["SERVER_PORT"]='80';
            $_SERVER["DOCUMENT_ROOT"]='/var/www';
            $_SERVER["SCRIPT_NAME"]='/aaa/htdocs/admin/system/phpinfo.php';
            $expectedresult='/aaa/htdocs';
        }

        // Case 3:
        // Test for virtual host localhostdolibarrnew that point to htdocs directory with
        // a direct document root
        // URL: http://localhostdolibarrnew/admin/system/phpinfo.php
        // To prepare this test:
        // - Create virtual host localhostdolibarrnew that point to /home/ldestailleur/git/dolibarr/htdocs
        // - Put into conf.php $dolibarr_main_document_root='/home/ldestailleur/git/dolibarr/htdocs';
        if ($testtodo == 3) {
            $_SERVER["HTTPS"]='';
            $_SERVER["SERVER_NAME"]='localhostdolibarrnew';
            $_SERVER["SERVER_PORT"]='80';
            $_SERVER["DOCUMENT_ROOT"]='/home/ldestailleur/git/dolibarr/htdocs';
            $_SERVER["SCRIPT_NAME"]='/admin/system/phpinfo.php';
            $expectedresult='';
        }

        // Case 4:
        // Test for virtual host localhostdolibarrnew that point to htdocs directory with
        // a symbolic link
        // URL: http://localhostdolibarrnew/admin/system/phpinfo.php
        if ($testtodo == 4) {
            $_SERVER["HTTPS"]='';
            $_SERVER["SERVER_NAME"]='localhostdolibarrnew';
            $_SERVER["SERVER_PORT"]='80';
            $_SERVER["DOCUMENT_ROOT"]='/var/www/dolibarr';	// This is a link that point to /home/ldestail/workspace/dolibarr/htdocs
            $_SERVER["SCRIPT_NAME"]='/admin/system/phpinfo.php';
            $expectedresult='';
        }

        // Case 5:
        // Test for alias /dolibarralias, Test when using nginx, Test when using lighttpd
        // URL: http://localhost/dolibarralias/admin/system/phpinfo.php
        // To prepare this test:
        // - Copy content of dolibarr project into /var/www/dolibarr
        // - Put into conf.php $dolibarr_main_document_root='/var/www/dolibarr/htdocs';
        // - Put into conf.php $dolibarr_main_url_root='http://localhost/dolibarralias';  (because autodetect will fails in this case)
        if ($testtodo == 5) {
            $_SERVER["HTTPS"]='';
            $_SERVER["SERVER_NAME"]='localhost';
            $_SERVER["SERVER_PORT"]='80';
            $_SERVER["DOCUMENT_ROOT"]='/var/www';
            $_SERVER["SCRIPT_NAME"]='/dolibarralias/admin/system/phpinfo.php';
            $expectedresult='/dolibarralias';
        }

        // Force to rerun filefunc.inc.php
        include dirname(__FILE__).'/../../htdocs/filefunc.inc.php';

        if ($testtodo != 0)
        {
        	print __METHOD__." DOL_MAIN_URL_ROOT=".DOL_MAIN_URL_ROOT."\n";
        	print __METHOD__." DOL_URL_ROOT=".DOL_URL_ROOT."\n";
        	$this->assertEquals($expectedresult, DOL_URL_ROOT);
        }

        return true;
    }


    /**
     * testSqlAndScriptInject
     *
     * @return  void
     */
    public function testSqlAndScriptInject()
    {
        global $dolibarr_main_prod;

        global $dolibarr_main_url_root;
        global $dolibarr_main_data_root;
        global $dolibarr_main_document_root;
        global $dolibarr_main_data_root_alt;
        global $dolibarr_main_document_root_alt;
        global $dolibarr_main_db_host;
        global $dolibarr_main_db_port;
        global $dolibarr_main_db_type;
        global $dolibarr_main_db_prefix;


        // This is code copied from main.inc.php !!!!!!!!!!!!!!!

        // phpcs:disable PEAR.NamingConventions.ValidFunctionName.NotCamelCaps
        /**
         * Security: SQL Injection and XSS Injection (scripts) protection (Filters on GET, POST, PHP_SELF).
         *
         * @param       string $val     Value
         * @param       string $type    1=GET, 0=POST, 2=PHP_SELF
         * @return      int             >0 if there is an injection
         */
<<<<<<< HEAD
        function testSqlAndScriptInject($val, $type)
=======
        function test_sql_and_script_inject($val, $type)
>>>>>>> aacf5a0c
        {
            // phpcs:enable
		    $inj = 0;
		    // For SQL Injection (only GET and POST are used to be included into bad escaped SQL requests)
		    if ($type != 2)
		    {
		        $inj += preg_match('/delete\s+from/i', $val);
		        $inj += preg_match('/create\s+table/i', $val);
		        $inj += preg_match('/update.+set.+=/i', $val);
		        $inj += preg_match('/insert\s+into/i', $val);
		        $inj += preg_match('/select.+from/i', $val);
		        $inj += preg_match('/union.+select/i', $val);
		        $inj += preg_match('/into\s+(outfile|dumpfile)/i', $val);
		        $inj += preg_match('/(\.\.%2f)+/i', $val);
		    }
		    // For XSS Injection done by adding javascript with script
		    // This is all cases a browser consider text is javascript:
		    // When it found '<script', 'javascript:', '<style', 'onload\s=' on body tag, '="&' on a tag size with old browsers
		    // All examples on page: http://ha.ckers.org/xss.html#XSScalc
		    // More on https://www.owasp.org/index.php/XSS_Filter_Evasion_Cheat_Sheet
		    $inj += preg_match('/<script/i', $val);
		    $inj += preg_match('/<iframe/i', $val);
			$inj += preg_match('/Set\.constructor/i', $val);	// ECMA script 6
		    if (! defined('NOSTYLECHECK')) $inj += preg_match('/<style/i', $val);
		    $inj += preg_match('/base[\s]+href/si', $val);
		    $inj += preg_match('/<.*onmouse/si', $val);       // onmousexxx can be set on img or any html tag like <img title='...' onmouseover=alert(1)>
		    $inj += preg_match('/onerror\s*=/i', $val);       // onerror can be set on img or any html tag like <img title='...' onerror = alert(1)>
		    $inj += preg_match('/onfocus\s*=/i', $val);       // onfocus can be set on input text html tag like <input type='text' value='...' onfocus = alert(1)>
		    $inj += preg_match('/onload\s*=/i', $val);        // onload can be set on svg tag <svg/onload=alert(1)> or other tag like body <body onload=alert(1)>
		    //$inj += preg_match('/on[A-Z][a-z]+\*=/', $val);   // To lock event handlers onAbort(), ...
			$inj += preg_match('/&#58;|&#0000058|&#x3A/i', $val);		// refused string ':' encoded (no reason to have it encoded) to lock 'javascript:...'
			//if ($type == 1)
		    //{
				$inj += preg_match('/javascript:/i', $val);
		        $inj += preg_match('/vbscript:/i', $val);
		    //}
		    // For XSS Injection done by adding javascript closing html tags like with onmousemove, etc... (closing a src or href tag with not cleaned param)
		    if ($type == 1) $inj += preg_match('/"/i', $val);		// We refused " in GET parameters value
		    if ($type == 2) $inj += preg_match('/[;"]/', $val);		// PHP_SELF is a file system path. It can contains spaces.
		    return $inj;
        }

        // Run tests
        // More on https://www.owasp.org/index.php/XSS_Filter_Evasion_Cheat_Sheet

        // Should be OK
        $expectedresult=0;

        $_SERVER["PHP_SELF"]='/DIR WITH SPACE/htdocs/admin/index.php?mainmenu=home&leftmenu=setup&username=weservices';
        $result=testSqlAndScriptInject($_SERVER["PHP_SELF"], 2);
        $this->assertEquals($expectedresult, $result, 'Error on testSqlAndScriptInject 1a');

        // Should detect XSS
        $expectedresult=1;

        $_SERVER["PHP_SELF"]='/DIR WITH SPACE/htdocs/admin/index.php?mainmenu=home&leftmenu=setup&username=weservices;badaction';
        $result=testSqlAndScriptInject($_SERVER["PHP_SELF"], 2);
        $this->assertGreaterThanOrEqual($expectedresult, $result, 'Error on testSqlAndScriptInject 1b');

        $test="<img src='1.jpg' onerror =javascript:alert('XSS')>";
        $result=testSqlAndScriptInject($test, 0);
        $this->assertGreaterThanOrEqual($expectedresult, $result, 'Error on testSqlAndScriptInject aaa');

        $test="<img src='1.jpg' onerror =javascript:alert('XSS')>";
        $result=testSqlAndScriptInject($test, 2);
        $this->assertGreaterThanOrEqual($expectedresult, $result, 'Error on testSqlAndScriptInject aaa2');

        $test='<IMG SRC=# onmouseover="alert(1)">';
        $result=testSqlAndScriptInject($test, 0);
        $this->assertGreaterThanOrEqual($expectedresult, $result, 'Error on testSqlAndScriptInject aaa3');
        $test='<IMG SRC onmouseover="alert(1)">';
        $result=testSqlAndScriptInject($test, 0);
        $this->assertGreaterThanOrEqual($expectedresult, $result, 'Error on testSqlAndScriptInject aaa4');
        $test='<IMG onmouseover="alert(1)">';
        $result=testSqlAndScriptInject($test, 0);
        $this->assertGreaterThanOrEqual($expectedresult, $result, 'Error on testSqlAndScriptInject aaa5');
        $test='<IMG SRC=/ onerror="alert(1)">';
        $result=testSqlAndScriptInject($test, 0);
        $this->assertGreaterThanOrEqual($expectedresult, $result, 'Error on testSqlAndScriptInject aaa6');
		$test='<IMG SRC=" &#14;  javascript:alert(1);">';
		$result=testSqlAndScriptInject($test, 0);
		$this->assertGreaterThanOrEqual($expectedresult, $result, 'Error on testSqlAndScriptInject aaa7');

		$test='<IMG SRC=&#106;&#97;&#118;&#97;&#115;&#99;&#114;&#105;&#112;&#116;&#58;&#97;&#108;&#101;&#114;&#116;&#40;&#39;&#88;&#83;&#83;&#39;&#41;>';
		$result=testSqlAndScriptInject($test, 0);
        $this->assertGreaterThanOrEqual($expectedresult, $result, 'Error on testSqlAndScriptInject bbb');

        $test='<SCRIPT SRC=http://xss.rocks/xss.js></SCRIPT>';
        $result=testSqlAndScriptInject($test, 0);
        $this->assertGreaterThanOrEqual($expectedresult, $result, 'Error on testSqlAndScriptInject ccc');

        $test='<IMG SRC="javascript:alert(\'XSS\');">';
        $result=testSqlAndScriptInject($test, 1);
        $this->assertGreaterThanOrEqual($expectedresult, $result, 'Error on testSqlAndScriptInject ddd');

        $test='<IMG """><SCRIPT>alert("XSS")</SCRIPT>">';
        $result=testSqlAndScriptInject($test, 0);
        $this->assertGreaterThanOrEqual($expectedresult, $result, 'Error on testSqlAndScriptInject eee');

        $test='<!-- Google analytics -->
			<script>
			  (function(i,s,o,g,r,a,m){i[\'GoogleAnalyticsObject\']=r;i[r]=i[r]||function(){
			  (i[r].q=i[r].q||[]).push(arguments)},i[r].l=1*new Date();a=s.createElement(o),
			  m=s.getElementsByTagName(o)[0];a.async=1;a.src=g;m.parentNode.insertBefore(a,m)
			  })(window,document,\'script\',\'https://www.google-analytics.com/analytics.js\',\'ga\');

			  ga(\'create\',\'UA-99999999-9\', \'auto\');
			  ga(\'send\', \'pageview\');

			</script>';
        $result=testSqlAndScriptInject($test, 0);
        $this->assertGreaterThanOrEqual($expectedresult, $result, 'Error on testSqlAndScriptInject eee');

        $test="<IMG SRC=\"jav\tascript:alert('XSS');\">";		// Is locked by some brwoser like chrome because the default directive no-referrer-when-downgrade is sent when requesting the SRC and then refused because of browser protection on img src load without referrer.
		$test="<IMG SRC=\"jav&#x0D;ascript:alert('XSS');\">";	// Same

		$test='<SCRIPT/XSS SRC="http://xss.rocks/xss.js"></SCRIPT>';
		$result=testSqlAndScriptInject($test, 0);
		$this->assertGreaterThanOrEqual($expectedresult, $result, 'Error on testSqlAndScriptInject fff1');
		$test='<SCRIPT/SRC="http://xss.rocks/xss.js"></SCRIPT>';
		$result=testSqlAndScriptInject($test, 0);
		$this->assertGreaterThanOrEqual($expectedresult, $result, 'Error on testSqlAndScriptInject fff2');

		// This case seems to be filtered by browsers now.
		$test='<BODY onload!#$%&()*~+-_.,:;?@[/|\]^`=alert(1)>';
		//$result=testSqlAndScriptInject($test, 0);
		//$this->assertGreaterThanOrEqual($expectedresult, $result, 'Error on testSqlAndScriptInject ggg');

		$test='<iframe src=http://xss.rocks/scriptlet.html <';
		$result=testSqlAndScriptInject($test, 0);
		$this->assertGreaterThanOrEqual($expectedresult, $result, 'Error on testSqlAndScriptInject hhh');

		$test='Set.constructor`alert\x281\x29```';
		$result=testSqlAndScriptInject($test, 0);
		$this->assertGreaterThanOrEqual($expectedresult, $result, 'Error on testSqlAndScriptInject iii');
    }
}<|MERGE_RESOLUTION|>--- conflicted
+++ resolved
@@ -260,11 +260,7 @@
          * @param       string $type    1=GET, 0=POST, 2=PHP_SELF
          * @return      int             >0 if there is an injection
          */
-<<<<<<< HEAD
         function testSqlAndScriptInject($val, $type)
-=======
-        function test_sql_and_script_inject($val, $type)
->>>>>>> aacf5a0c
         {
             // phpcs:enable
 		    $inj = 0;
