--- conflicted
+++ resolved
@@ -262,24 +262,11 @@
          */
         function testSqlAndScriptInject($val, $type)
         {
-<<<<<<< HEAD
-=======
             // phpcs:enable
->>>>>>> d9b8a8c8
 		    $inj = 0;
 		    // For SQL Injection (only GET and POST are used to be included into bad escaped SQL requests)
 		    if ($type != 2)
 		    {
-<<<<<<< HEAD
-		        $inj += preg_match('/delete\s+from/i',	 $val);
-		        $inj += preg_match('/create\s+table/i',	 $val);
-		        $inj += preg_match('/update.+set.+=/i',  $val);
-		        $inj += preg_match('/insert\s+into/i', 	 $val);
-		        $inj += preg_match('/select.+from/i', 	 $val);
-		        $inj += preg_match('/union.+select/i', 	 $val);
-		        $inj += preg_match('/into\s+(outfile|dumpfile)/i',  $val);
-		        $inj += preg_match('/(\.\.%2f)+/i',		 $val);
-=======
 		        $inj += preg_match('/delete\s+from/i', $val);
 		        $inj += preg_match('/create\s+table/i', $val);
 		        $inj += preg_match('/update.+set.+=/i', $val);
@@ -288,7 +275,6 @@
 		        $inj += preg_match('/union.+select/i', $val);
 		        $inj += preg_match('/into\s+(outfile|dumpfile)/i', $val);
 		        $inj += preg_match('/(\.\.%2f)+/i', $val);
->>>>>>> d9b8a8c8
 		    }
 		    // For XSS Injection done by adding javascript with script
 		    // This is all cases a browser consider text is javascript:
@@ -324,62 +310,13 @@
         $expectedresult=0;
 
         $_SERVER["PHP_SELF"]='/DIR WITH SPACE/htdocs/admin/index.php?mainmenu=home&leftmenu=setup&username=weservices';
-<<<<<<< HEAD
-        $result=test_sql_and_script_inject($_SERVER["PHP_SELF"], 2);
-        $this->assertEquals($expectedresult, $result, 'Error on test_sql_and_script_inject 1a');
-=======
         $result=testSqlAndScriptInject($_SERVER["PHP_SELF"], 2);
         $this->assertEquals($expectedresult, $result, 'Error on testSqlAndScriptInject 1a');
->>>>>>> d9b8a8c8
 
         // Should detect XSS
         $expectedresult=1;
 
         $_SERVER["PHP_SELF"]='/DIR WITH SPACE/htdocs/admin/index.php?mainmenu=home&leftmenu=setup&username=weservices;badaction';
-<<<<<<< HEAD
-        $result=test_sql_and_script_inject($_SERVER["PHP_SELF"], 2);
-        $this->assertGreaterThanOrEqual($expectedresult, $result, 'Error on test_sql_and_script_inject 1b');
-
-        $test="<img src='1.jpg' onerror =javascript:alert('XSS')>";
-        $result=test_sql_and_script_inject($test, 0);
-        $this->assertGreaterThanOrEqual($expectedresult, $result, 'Error on test_sql_and_script_inject aaa');
-
-        $test="<img src='1.jpg' onerror =javascript:alert('XSS')>";
-        $result=test_sql_and_script_inject($test, 2);
-        $this->assertGreaterThanOrEqual($expectedresult, $result, 'Error on test_sql_and_script_inject aaa2');
-
-        $test='<IMG SRC=# onmouseover="alert(1)">';
-        $result=test_sql_and_script_inject($test, 0);
-        $this->assertGreaterThanOrEqual($expectedresult, $result, 'Error on test_sql_and_script_inject aaa3');
-        $test='<IMG SRC onmouseover="alert(1)">';
-        $result=test_sql_and_script_inject($test, 0);
-        $this->assertGreaterThanOrEqual($expectedresult, $result, 'Error on test_sql_and_script_inject aaa4');
-        $test='<IMG onmouseover="alert(1)">';
-        $result=test_sql_and_script_inject($test, 0);
-        $this->assertGreaterThanOrEqual($expectedresult, $result, 'Error on test_sql_and_script_inject aaa5');
-        $test='<IMG SRC=/ onerror="alert(1)">';
-        $result=test_sql_and_script_inject($test, 0);
-        $this->assertGreaterThanOrEqual($expectedresult, $result, 'Error on test_sql_and_script_inject aaa6');
-		$test='<IMG SRC=" &#14;  javascript:alert(1);">';
-		$result=test_sql_and_script_inject($test, 0);
-		$this->assertGreaterThanOrEqual($expectedresult, $result, 'Error on test_sql_and_script_inject aaa7');
-
-		$test='<IMG SRC=&#106;&#97;&#118;&#97;&#115;&#99;&#114;&#105;&#112;&#116;&#58;&#97;&#108;&#101;&#114;&#116;&#40;&#39;&#88;&#83;&#83;&#39;&#41;>';
-		$result=test_sql_and_script_inject($test, 0);
-        $this->assertGreaterThanOrEqual($expectedresult, $result, 'Error on test_sql_and_script_inject bbb');
-
-        $test='<SCRIPT SRC=http://xss.rocks/xss.js></SCRIPT>';
-        $result=test_sql_and_script_inject($test, 0);
-        $this->assertGreaterThanOrEqual($expectedresult, $result, 'Error on test_sql_and_script_inject ccc');
-
-        $test='<IMG SRC="javascript:alert(\'XSS\');">';
-        $result=test_sql_and_script_inject($test, 1);
-        $this->assertGreaterThanOrEqual($expectedresult, $result, 'Error on test_sql_and_script_inject ddd');
-
-        $test='<IMG """><SCRIPT>alert("XSS")</SCRIPT>">';
-        $result=test_sql_and_script_inject($test, 0);
-        $this->assertGreaterThanOrEqual($expectedresult, $result, 'Error on test_sql_and_script_inject eee');
-=======
         $result=testSqlAndScriptInject($_SERVER["PHP_SELF"], 2);
         $this->assertGreaterThanOrEqual($expectedresult, $result, 'Error on testSqlAndScriptInject 1b');
 
@@ -422,7 +359,6 @@
         $test='<IMG """><SCRIPT>alert("XSS")</SCRIPT>">';
         $result=testSqlAndScriptInject($test, 0);
         $this->assertGreaterThanOrEqual($expectedresult, $result, 'Error on testSqlAndScriptInject eee');
->>>>>>> d9b8a8c8
 
         $test='<!-- Google analytics -->
 			<script>
@@ -435,38 +371,13 @@
 			  ga(\'send\', \'pageview\');
 
 			</script>';
-<<<<<<< HEAD
-        $result=test_sql_and_script_inject($test, 0);
-        $this->assertGreaterThanOrEqual($expectedresult, $result, 'Error on test_sql_and_script_inject eee');
-=======
         $result=testSqlAndScriptInject($test, 0);
         $this->assertGreaterThanOrEqual($expectedresult, $result, 'Error on testSqlAndScriptInject eee');
->>>>>>> d9b8a8c8
 
         $test="<IMG SRC=\"jav\tascript:alert('XSS');\">";		// Is locked by some brwoser like chrome because the default directive no-referrer-when-downgrade is sent when requesting the SRC and then refused because of browser protection on img src load without referrer.
 		$test="<IMG SRC=\"jav&#x0D;ascript:alert('XSS');\">";	// Same
 
 		$test='<SCRIPT/XSS SRC="http://xss.rocks/xss.js"></SCRIPT>';
-<<<<<<< HEAD
-		$result=test_sql_and_script_inject($test, 0);
-		$this->assertGreaterThanOrEqual($expectedresult, $result, 'Error on test_sql_and_script_inject fff1');
-		$test='<SCRIPT/SRC="http://xss.rocks/xss.js"></SCRIPT>';
-		$result=test_sql_and_script_inject($test, 0);
-		$this->assertGreaterThanOrEqual($expectedresult, $result, 'Error on test_sql_and_script_inject fff2');
-
-		// This case seems to be filtered by browsers now.
-		$test='<BODY onload!#$%&()*~+-_.,:;?@[/|\]^`=alert(1)>';
-		//$result=test_sql_and_script_inject($test, 0);
-		//$this->assertGreaterThanOrEqual($expectedresult, $result, 'Error on test_sql_and_script_inject ggg');
-
-		$test='<iframe src=http://xss.rocks/scriptlet.html <';
-		$result=test_sql_and_script_inject($test, 0);
-		$this->assertGreaterThanOrEqual($expectedresult, $result, 'Error on test_sql_and_script_inject hhh');
-
-		$test='Set.constructor`alert\x281\x29```';
-		$result=test_sql_and_script_inject($test, 0);
-		$this->assertGreaterThanOrEqual($expectedresult, $result, 'Error on test_sql_and_script_inject iii');
-=======
 		$result=testSqlAndScriptInject($test, 0);
 		$this->assertGreaterThanOrEqual($expectedresult, $result, 'Error on testSqlAndScriptInject fff1');
 		$test='<SCRIPT/SRC="http://xss.rocks/xss.js"></SCRIPT>';
@@ -485,6 +396,5 @@
 		$test='Set.constructor`alert\x281\x29```';
 		$result=testSqlAndScriptInject($test, 0);
 		$this->assertGreaterThanOrEqual($expectedresult, $result, 'Error on testSqlAndScriptInject iii');
->>>>>>> d9b8a8c8
     }
 }