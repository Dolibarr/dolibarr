<?php
/* Copyright (C) 2010-2012 Laurent Destailleur  <eldy@users.sourceforge.net>
 * Copyright (C) 2023      Alexandre Janniaux   <alexandre.janniaux@gmail.com>
 *
 * This program is free software; you can redistribute it and/or modify
 * it under the terms of the GNU General Public License as published by
 * the Free Software Foundation; either version 3 of the License, or
 * (at your option) any later version.
 *
 * This program is distributed in the hope that it will be useful,
 * but WITHOUT ANY WARRANTY; without even the implied warranty of
 * MERCHANTABILITY or FITNESS FOR A PARTICULAR PURPOSE.  See the
 * GNU General Public License for more details.
 *
 * You should have received a copy of the GNU General Public License
 * along with this program. If not, see <https://www.gnu.org/licenses/>.
 * or see https://www.gnu.org/
 */

/**
 *      \file       test/phpunit/JsonLibTest.php
 *      \ingroup    test
 *      \brief      PHPUnit test
 *      \remarks    To run this script as CLI:  phpunit filename.php
 */

if (! defined('NOREQUIREUSER')) {
	define('PHPUNIT_MODE', 1);
}

global $conf,$user,$langs,$db;
//define('TEST_DB_FORCE_TYPE','mysql');	// This is to force using mysql driver
//require_once 'PHPUnit/Autoload.php';
require_once dirname(__FILE__).'/../../htdocs/master.inc.php';
require_once dirname(__FILE__).'/CommonClassTest.class.php';

if (! defined('NOREQUIREUSER')) {
	define('NOREQUIREUSER', '1');
}
if (! defined('NOREQUIREDB')) {
	define('NOREQUIREDB', '1');
}
if (! defined('NOREQUIRESOC')) {
	define('NOREQUIRESOC', '1');
}
if (! defined('NOREQUIRETRAN')) {
	define('NOREQUIRETRAN', '1');
}
if (! defined('NOCSRFCHECK')) {
	define('NOCSRFCHECK', '1');
}
if (! defined('NOTOKENRENEWAL')) {
	define('NOTOKENRENEWAL', '1');
}
if (! defined('NOREQUIREMENU')) {
	define('NOREQUIREMENU', '1'); // If there is no menu to show
}
if (! defined('NOREQUIREHTML')) {
	define('NOREQUIREHTML', '1'); // If we don't need to load the html.form.class.php
}
if (! defined('NOREQUIREAJAX')) {
	define('NOREQUIREAJAX', '1');
}
if (! defined("NOLOGIN")) {
	define("NOLOGIN", '1');       // If this page is public (can be called outside logged session)
}


/**
 * Class for PHPUnit tests
 *
 * @backupGlobals disabled
 * @backupStaticAttributes enabled
 * @remarks	backupGlobals must be disabled to have db,conf,user and lang not erased.
 */
class JsonLibTest extends CommonClassTest
{
	/**
	 * testJsonEncode
	 *
	 * @return  void
	 */
	public function testJsonEncode()
	{
		//$this->sharedFixture
		global $conf,$user,$langs,$db;
		$this->savconf = $conf;
		$this->savuser = $user;
		$this->savlangs = $langs;
		$this->savdb = $db;

		// Try to decode a string encoded with serialize
		$encoded = 'a:1:{s:7:"options";a:3:{s:3:"app";s:11:"Application";s:6:"system";s:6:"System";s:6:"option";s:6:"Option";}}';
		$decoded = json_decode($encoded, true);
		$this->assertEquals(null, $decoded, 'test to json_decode() a string that was encoded with serialize()');

		$encoded = 'rubishstring!aa{bcd';
		$decoded = json_decode($encoded, true);
		$this->assertEquals(null, $decoded, 'test to json_decode() a string that was encoded with serialize()');

		// Do a test with an array starting with 0
		$arraytotest = array(0 => array('key' => 1,'value' => 'PRODREF','label' => 'Product ref with é and special chars \\ \' "'));
		$arrayencodedexpected = '[{"key":1,"value":"PRODREF","label":"Product ref with \u00e9 and special chars \\\\ \' \""}]';

		$encoded = json_encode($arraytotest);
		$this->assertEquals($arrayencodedexpected, $encoded);
		$decoded = json_decode($encoded, true);
		$this->assertEquals($arraytotest, $decoded, 'test for json_xxx');

<<<<<<< HEAD
=======
		/*
>>>>>>> cc80841a
		$encoded = dol_json_encode($arraytotest);
		$this->assertEquals($arrayencodedexpected, $encoded);
		$decoded = dol_json_decode($encoded, true);
		$this->assertEquals($arraytotest, $decoded, 'test for dol_json_xxx');
		*/

		// Same test but array start with 2 instead of 0
		$arraytotest = array(2 => array('key' => 1,'value' => 'PRODREF','label' => 'Product ref with é and special chars \\ \' "'));
		$arrayencodedexpected = '{"2":{"key":1,"value":"PRODREF","label":"Product ref with \u00e9 and special chars \\\\ \' \""}}';

		$encoded = json_encode($arraytotest);
		$this->assertEquals($arrayencodedexpected, $encoded);
		$decoded = json_decode($encoded, true);
		$this->assertEquals($arraytotest, $decoded, 'test for json_xxx');

<<<<<<< HEAD
=======
		/*
>>>>>>> cc80841a
		$encoded = dol_json_encode($arraytotest);
		$this->assertEquals($arrayencodedexpected, $encoded);
		$decoded = dol_json_decode($encoded, true);
		$this->assertEquals($arraytotest, $decoded, 'test for dol_json_xxx');
		*/

		$encoded = json_encode(123);
		$this->assertEquals(123, $encoded);
		$decoded = json_decode($encoded, true);
		$this->assertEquals(123, $decoded, 'test for json_xxx 123');

		$encoded = json_encode('abc');
		$this->assertEquals('"abc"', $encoded);
		$decoded = json_decode($encoded, true);
		$this->assertEquals('abc', $decoded, "test for json_xxx 'abc'");

		$encoded = dol_json_encode(123);
		$this->assertEquals(123, $encoded);
		$decoded = dol_json_decode($encoded, true);
		$this->assertEquals(123, $decoded, 'test for dol_json_xxx 123');

		$encoded = dol_json_encode('abc');
		$this->assertEquals('"abc"', $encoded);
		$decoded = dol_json_decode($encoded, true);
		$this->assertEquals('abc', $decoded, "test for dol_json_xxx 'abc'");

		// Test with object
		$now = gmmktime(12, 0, 0, 1, 1, 1970);
		$objecttotest = new stdClass();
		$objecttotest->property1 = 'abc';
		$objecttotest->property2 = 1234;
		$objecttotest->property3 = $now;
<<<<<<< HEAD
		$encoded = dol_json_encode($objecttotest);
=======
		$encoded = json_encode($objecttotest);
>>>>>>> cc80841a
		$this->assertEquals('{"property1":"abc","property2":1234,"property3":43200}', $encoded);
	}
}<|MERGE_RESOLUTION|>--- conflicted
+++ resolved
@@ -107,10 +107,7 @@
 		$decoded = json_decode($encoded, true);
 		$this->assertEquals($arraytotest, $decoded, 'test for json_xxx');
 
-<<<<<<< HEAD
-=======
 		/*
->>>>>>> cc80841a
 		$encoded = dol_json_encode($arraytotest);
 		$this->assertEquals($arrayencodedexpected, $encoded);
 		$decoded = dol_json_decode($encoded, true);
@@ -126,10 +123,7 @@
 		$decoded = json_decode($encoded, true);
 		$this->assertEquals($arraytotest, $decoded, 'test for json_xxx');
 
-<<<<<<< HEAD
-=======
 		/*
->>>>>>> cc80841a
 		$encoded = dol_json_encode($arraytotest);
 		$this->assertEquals($arrayencodedexpected, $encoded);
 		$decoded = dol_json_decode($encoded, true);
@@ -146,27 +140,13 @@
 		$decoded = json_decode($encoded, true);
 		$this->assertEquals('abc', $decoded, "test for json_xxx 'abc'");
 
-		$encoded = dol_json_encode(123);
-		$this->assertEquals(123, $encoded);
-		$decoded = dol_json_decode($encoded, true);
-		$this->assertEquals(123, $decoded, 'test for dol_json_xxx 123');
-
-		$encoded = dol_json_encode('abc');
-		$this->assertEquals('"abc"', $encoded);
-		$decoded = dol_json_decode($encoded, true);
-		$this->assertEquals('abc', $decoded, "test for dol_json_xxx 'abc'");
-
 		// Test with object
 		$now = gmmktime(12, 0, 0, 1, 1, 1970);
 		$objecttotest = new stdClass();
 		$objecttotest->property1 = 'abc';
 		$objecttotest->property2 = 1234;
 		$objecttotest->property3 = $now;
-<<<<<<< HEAD
-		$encoded = dol_json_encode($objecttotest);
-=======
 		$encoded = json_encode($objecttotest);
->>>>>>> cc80841a
 		$this->assertEquals('{"property1":"abc","property2":1234,"property3":43200}', $encoded);
 	}
 }