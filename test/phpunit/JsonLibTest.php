--- conflicted
+++ resolved
@@ -97,11 +97,7 @@
     /**
      * Init phpunit tests
      *
-<<<<<<< HEAD
      * @return	void
-=======
-     * @return  void
->>>>>>> 50f6bbef
      */
     protected function setUp()
     {
@@ -116,11 +112,7 @@
     /**
      * End phpunit tests
      *
-<<<<<<< HEAD
      * @return	void
-=======
-     * @return  void
->>>>>>> 50f6bbef
      */
     protected function tearDown()
     {
