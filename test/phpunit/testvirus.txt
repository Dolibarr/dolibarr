<<<<<<< HEAD
# Remove this line and replace the ABC with X5 to get a file that is detected by antiviruses.
=======
# Remove this line and replace the "AB" with "X5" at begin of line to get a file that is detected by antiviruses.
>>>>>>> b5a28787
ABO!P%@AP[4\PZX54(P^)7CC)7}$EICAR-STANDARD-ANTIVIRUS-TEST-FILE!$H+H*<|MERGE_RESOLUTION|>--- conflicted
+++ resolved
@@ -1,6 +1,2 @@
-<<<<<<< HEAD
-# Remove this line and replace the ABC with X5 to get a file that is detected by antiviruses.
-=======
 # Remove this line and replace the "AB" with "X5" at begin of line to get a file that is detected by antiviruses.
->>>>>>> b5a28787
 ABO!P%@AP[4\PZX54(P^)7CC)7}$EICAR-STANDARD-ANTIVIRUS-TEST-FILE!$H+H*