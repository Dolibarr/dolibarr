--- conflicted
+++ resolved
@@ -142,8 +142,6 @@
 		print __METHOD__." checkIbanForAccount(".$localobject2->iban.") = ".$result."\n";
 		$this->assertTrue($result);
 
-<<<<<<< HEAD
-=======
 		return $localobject;
 	}
 
@@ -177,7 +175,6 @@
 		print __METHOD__." checkSwiftForAccount ".$localobject->bic." = ".$result."\n";
 		$this->assertTrue($result);
 
->>>>>>> cc80841a
 		return $localobject->id;
 	}
 
