<?php
/* Copyright (C) 2013 Laurent Destailleur  <eldy@users.sourceforge.net>
 *
 * This program is free software; you can redistribute it and/or modify
 * it under the terms of the GNU General Public License as published by
 * the Free Software Foundation; either version 3 of the License, or
 * (at your option) any later version.
 *
 * This program is distributed in the hope that it will be useful,
 * but WITHOUT ANY WARRANTY; without even the implied warranty of
 * MERCHANTABILITY or FITNESS FOR A PARTICULAR PURPOSE.  See the
 * GNU General Public License for more details.
 *
 * You should have received a copy of the GNU General Public License
 * along with this program. If not, see <https://www.gnu.org/licenses/>.
 * or see https://www.gnu.org/
 */

/**
 *      \file       test/phpunit/FactureRecTest.php
 *		\ingroup    test
 *      \brief      PHPUnit test
 *		\remarks	To run this script as CLI:  phpunit filename.php
 */

global $conf,$user,$langs,$db;
//define('TEST_DB_FORCE_TYPE','mysql');	// This is to force using mysql driver
//require_once 'PHPUnit/Autoload.php';
require_once dirname(__FILE__).'/../../htdocs/master.inc.php';
require_once dirname(__FILE__).'/../../htdocs/compta/facture/class/facture.class.php';
require_once dirname(__FILE__).'/../../htdocs/compta/facture/class/facture-rec.class.php';

if (empty($user->id)) {
	print "Load permissions for admin user nb 1\n";
	$user->fetch(1);
	$user->getrights();
}
$conf->global->MAIN_DISABLE_ALL_MAILS=1;


/**
 * Class for PHPUnit tests
 *
 * @backupGlobals disabled
 * @backupStaticAttributes enabled
 * @remarks	backupGlobals must be disabled to have db,conf,user and lang not erased.
 */
class FactureRecTest extends PHPUnit\Framework\TestCase
{
	protected $savconf;
	protected $savuser;
	protected $savlangs;
	protected $savdb;

	/**
	 * Constructor
	 * We save global variables into local variables
	 *
	 * @return FactureTest
	 */
	public function __construct()
	{
		parent::__construct();

		//$this->sharedFixture
		global $conf,$user,$langs,$db;
		$this->savconf=$conf;
		$this->savuser=$user;
		$this->savlangs=$langs;
		$this->savdb=$db;

		print __METHOD__." db->type=".$db->type." user->id=".$user->id;
		//print " - db ".$db->db;
		print "\n";
	}

	/**
	 * setUpBeforeClass
	 *
	 * @return void
	 */
	public static function setUpBeforeClass()
	{
		global $conf,$user,$langs,$db;
		$db->begin();	// This is to have all actions inside a transaction even if test launched without suite.

		print __METHOD__."\n";
	}

	/**
	 * tearDownAfterClass
	 *
	 * @return	void
	 */
	public static function tearDownAfterClass()
	{
		global $conf,$user,$langs,$db;
		$db->rollback();

		print __METHOD__."\n";
	}

	/**
	 * Init phpunit tests
	 *
	 * @return	void
	 */
	protected function setUp()
	{
		global $conf,$user,$langs,$db;
		$conf=$this->savconf;
		$user=$this->savuser;
		$langs=$this->savlangs;
		$db=$this->savdb;

		print __METHOD__."\n";
	}

	/**
	 * End phpunit tests
	 *
	 * @return	void
	 */
<<<<<<< HEAD
	protected function tearDown()
	{
		print __METHOD__."\n";
	}

	/**
	 * testFactureCreate
	 *
	 * @return int
	 */
	public function testFactureRecCreate()
	{
		global $conf,$user,$langs,$db;
=======
    protected function tearDown()
    {
    	print __METHOD__."\n";
    }

    /**
     * testFactureRecCreate
     *
     * @return int
     */
    public function testFactureRecCreate()
    {
    	global $conf,$user,$langs,$db;
>>>>>>> f328e08b
		$conf=$this->savconf;
		$user=$this->savuser;
		$langs=$this->savlangs;
		$db=$this->savdb;

		$localobjectinv=new Facture($this->savdb);
		$localobjectinv->initAsSpecimen();
		$result = $localobjectinv->create($user);

		print __METHOD__." result=".$result."\n";

		$localobject=new FactureRec($this->savdb);
<<<<<<< HEAD
		$localobject->initAsSpecimen();
		$result=$localobject->create($user, $localobjectinv->id);
=======
    	$localobject->initAsSpecimen();
    	$result = $localobject->create($user, $localobjectinv->id);

    	print __METHOD__." result=".$result."\n";
    	$this->assertGreaterThan(0, $result, 'Create recurring invoice from common invoice');

    	return $result;
    }

    /**
     * testFactureRecFetch
     *
     * @param  int 	$id  	Id of created recuriing invoice
     * @return int
     *
	 * @depends testFactureRecCreate
     * The depends says test is run only if previous is ok
     */
    public function testFactureRecFetch($id)
    {
    	global $conf,$user,$langs,$db;
    	$conf=$this->savconf;
    	$user=$this->savuser;
    	$langs=$this->savlangs;
    	$db=$this->savdb;

    	$localobject=new FactureRec($this->savdb);
    	$result = $localobject->fetch($id);

    	print __METHOD__." result=".$result."\n";
    	$this->assertGreaterThan(0, $result);
    	return $result;
    }

>>>>>>> f328e08b

		$this->assertLessThan($result, 0);
		print __METHOD__." result=".$result."\n";
		return $result;
	}

	/**
	 * Edit an object to test updates
	 *
	 * @param 	Facture	$localobject		Object Facture
	 * @return	void
	 */
	public function changeProperties(&$localobject)
	{
		$localobject->note_private='New note';
		//$localobject->note='New note after update';
	}

	/**
	 * Compare all public properties values of 2 objects
	 *
	 * @param 	Object		$oA						Object operand 1
	 * @param 	Object		$oB						Object operand 2
	 * @param	boolean		$ignoretype				False will not report diff if type of value differs
	 * @param	array		$fieldstoignorearray	Array of fields to ignore in diff
	 * @return	array								Array with differences
	 */
	public function objCompare($oA, $oB, $ignoretype = true, $fieldstoignorearray = array('id'))
	{
		$retAr=array();

		if (get_class($oA) !== get_class($oB)) {
			$retAr[]="Supplied objects are not of same class.";
		} else {
			$oVarsA=get_object_vars($oA);
			$oVarsB=get_object_vars($oB);
			$aKeys=array_keys($oVarsA);
			foreach ($aKeys as $sKey) {
				if (in_array($sKey, $fieldstoignorearray)) {
					continue;
				}
				if (! $ignoretype && ($oVarsA[$sKey] !== $oVarsB[$sKey])) {
					$retAr[]=$sKey.' : '.(is_object($oVarsA[$sKey])?get_class($oVarsA[$sKey]):$oVarsA[$sKey]).' <> '.(is_object($oVarsB[$sKey])?get_class($oVarsB[$sKey]):$oVarsB[$sKey]);
				}
				if ($ignoretype && ($oVarsA[$sKey] != $oVarsB[$sKey])) {
					$retAr[]=$sKey.' : '.(is_object($oVarsA[$sKey])?get_class($oVarsA[$sKey]):$oVarsA[$sKey]).' <> '.(is_object($oVarsB[$sKey])?get_class($oVarsB[$sKey]):$oVarsB[$sKey]);
				}
			}
		}
		return $retAr;
	}
}<|MERGE_RESOLUTION|>--- conflicted
+++ resolved
@@ -121,25 +121,10 @@
 	 *
 	 * @return	void
 	 */
-<<<<<<< HEAD
 	protected function tearDown()
 	{
 		print __METHOD__."\n";
 	}
-
-	/**
-	 * testFactureCreate
-	 *
-	 * @return int
-	 */
-	public function testFactureRecCreate()
-	{
-		global $conf,$user,$langs,$db;
-=======
-    protected function tearDown()
-    {
-    	print __METHOD__."\n";
-    }
 
     /**
      * testFactureRecCreate
@@ -149,7 +134,7 @@
     public function testFactureRecCreate()
     {
     	global $conf,$user,$langs,$db;
->>>>>>> f328e08b
+
 		$conf=$this->savconf;
 		$user=$this->savuser;
 		$langs=$this->savlangs;
@@ -162,10 +147,6 @@
 		print __METHOD__." result=".$result."\n";
 
 		$localobject=new FactureRec($this->savdb);
-<<<<<<< HEAD
-		$localobject->initAsSpecimen();
-		$result=$localobject->create($user, $localobjectinv->id);
-=======
     	$localobject->initAsSpecimen();
     	$result = $localobject->create($user, $localobjectinv->id);
 
@@ -200,32 +181,27 @@
     	return $result;
     }
 
->>>>>>> f328e08b
-
-		$this->assertLessThan($result, 0);
-		print __METHOD__." result=".$result."\n";
-		return $result;
-	}
-
-	/**
-	 * Edit an object to test updates
-	 *
-	 * @param 	Facture	$localobject		Object Facture
-	 * @return	void
-	 */
-	public function changeProperties(&$localobject)
-	{
-		$localobject->note_private='New note';
-		//$localobject->note='New note after update';
-	}
-
-	/**
-	 * Compare all public properties values of 2 objects
-	 *
-	 * @param 	Object		$oA						Object operand 1
-	 * @param 	Object		$oB						Object operand 2
-	 * @param	boolean		$ignoretype				False will not report diff if type of value differs
-	 * @param	array		$fieldstoignorearray	Array of fields to ignore in diff
+
+
+    /**
+     * Edit an object to test updates
+     *
+     * @param 	FactureRec	$localobject		Object Facture rec
+     * @return	void
+     */
+    public function changeProperties(&$localobject)
+    {
+        $localobject->note_private='New note';
+        //$localobject->note='New note after update';
+    }
+
+    /**
+     * Compare all public properties values of 2 objects
+     *
+     * @param 	Object		$oA						Object operand 1
+     * @param 	Object		$oB						Object operand 2
+     * @param	boolean		$ignoretype				False will not report diff if type of value differs
+     * @param	array		$fieldstoignorearray	Array of fields to ignore in diff
 	 * @return	array								Array with differences
 	 */
 	public function objCompare($oA, $oB, $ignoretype = true, $fieldstoignorearray = array('id'))
