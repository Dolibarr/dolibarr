--- conflicted
+++ resolved
@@ -279,15 +279,14 @@
 		$expectedresult=1;
 		$this->assertEquals($expectedresult, $result, 'Error in TSV export');
 
-		$model='excel2007new';
+        $model='excel2007';
 
 		// Build export file
 		/* ko on php 7.4 on travis (zip not available) */
 		print "Process build_file for model = ".$model."\n";
 		$result=$objexport->build_file($user, $model, $datatoexport, $array_selected, array(), $sql);
 		$expectedresult=1;
-		$this->assertEquals($expectedresult, $result, 'Error in Excel2007new export');
-
+        $this->assertEquals($expectedresult, $result, 'Error in Excel2007 export');
 
 		return true;
 	}
@@ -333,16 +332,11 @@
 		$expectedresult=1;
 		$this->assertEquals($expectedresult,$result);
 
-<<<<<<< HEAD
 		$model='excel';
-=======
-        $model='excel2007';
->>>>>>> c7a4baf7
 
 		// Build export file
 		$result=$objexport->build_file($user, $model, $datatoexport, $array_selected, $array_filtervalue, $sql);
 		$expectedresult=1;
-<<<<<<< HEAD
 		$this->assertEquals($expectedresult,$result);
 		*/
 		$this->assertEquals(true, true);
@@ -353,70 +347,6 @@
 	 * Test export function for all dataset predefined into modules
 	 *
 	 * @depends	testExportPersonalizedWithFilter
-=======
-        $this->assertEquals($expectedresult, $result, 'Error in Excel2007 export');
-
-
-        return true;
-    }
-
-    /**
-     * Test export function for a personalized dataset with filters
-     *
-     * @depends	testExportPersonalizedExport
-     * @return void
-     */
-    public function testExportPersonalizedWithFilter()
-    {
-    	global $conf,$user,$langs,$db;
-        /*
-    	$sql = "SELECT f.ref as f_ref, f.total as f_total, f.tva as f_tva FROM ".MAIN_DB_PREFIX."facture f";
-
-    	$objexport=new Export($db);
-    	//$objexport->load_arrays($user,$datatoexport);
-
-    	// Define properties
-    	$datatoexport='test_filtered';
-    	$array_selected = array("f.ref"=>1, "f.total"=>2, "f.tva"=>3);
-    	$array_export_fields = array("f.ref"=>"FacNumber", "f.total"=>"FacTotal", "f.tva"=>"FacVat");
-    	$array_filtervalue = array("f.total" => ">100");
-    	$array_filtered = array("f.total" => 1);
-    	$array_alias = array("f_ref"=>"ref", "f_total"=>"total", "f_tva"=>"tva");
-    	$objexport->array_export_fields[0]=$array_export_fields;
-    	$objexport->array_export_alias[0]=$array_alias;
-
-    	dol_mkdir($conf->export->dir_temp);
-
-    	$model='csv';
-
-    	// Build export file
-    	$result=$objexport->build_file($user, $model, $datatoexport, $array_selected, $array_filtervalue, $sql);
-    	$expectedresult=1;
-    	$this->assertEquals($expectedresult,$result);
-
-    	$model='tsv';
-
-    	// Build export file
-    	$result=$objexport->build_file($user, $model, $datatoexport, $array_selected, $array_filtervalue, $sql);
-    	$expectedresult=1;
-    	$this->assertEquals($expectedresult,$result);
-
-    	$model='excel';
-
-    	// Build export file
-    	$result=$objexport->build_file($user, $model, $datatoexport, $array_selected, $array_filtervalue, $sql);
-    	$expectedresult=1;
-    	$this->assertEquals($expectedresult,$result);
-        */
-    	$this->assertEquals(true, true);
-    	return true;
-    }
-
-    /**
-     * Test export function for all dataset predefined into modules
-     *
-     * @depends	testExportPersonalizedWithFilter
->>>>>>> c7a4baf7
 	 * @return void
 	 */
 	public function testExportModulesDatasets()
