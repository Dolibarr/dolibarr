--- conflicted
+++ resolved
@@ -148,7 +148,6 @@
 	 *
 	 * @return	void
 	 */
-<<<<<<< HEAD
 	protected function tearDown()
 	{
 		print __METHOD__."\n";
@@ -241,100 +240,6 @@
 		$this->assertGreaterThanOrEqual($expectedresult, $result, 'Error on testSqlAndScriptInject eee');
 
 		$test='<!-- Google analytics -->
-=======
-    protected function tearDown()
-    {
-    	print __METHOD__."\n";
-    }
-
-    /**
-     * testSetLang
-     *
-     * @return string
-     */
-    public function testSetLang()
-    {
-    	global $conf;
-    	$conf=$this->savconf;
-
-    	$tmplangs = new Translate('', $conf);
-
-    	$_SERVER['HTTP_ACCEPT_LANGUAGE'] = "' malicious text with quote";
-    	$tmplangs->setDefaultLang('auto');
-    	print __METHOD__.' $tmplangs->defaultlang='.$tmplangs->defaultlang."\n";
-    	$this->assertEquals($tmplangs->defaultlang, 'malicioustextwithquote_MALICIOUSTEXTWITHQUOTE');
-    }
-
-    /**
-     * testSqlAndScriptInjectWithPHPUnit
-     *
-     * @return  void
-     */
-    public function testSqlAndScriptInjectWithPHPUnit()
-    {
-    	// Run tests
-    	// More on https://www.owasp.org/index.php/XSS_Filter_Evasion_Cheat_Sheet
-
-    	// Should be OK
-    	$expectedresult=0;
-
-    	$_SERVER["PHP_SELF"]='/DIR WITH SPACE/htdocs/admin/index.php?mainmenu=home&leftmenu=setup&username=weservices';
-    	$result=testSqlAndScriptInject($_SERVER["PHP_SELF"], 2);
-    	$this->assertEquals($expectedresult, $result, 'Error on testSqlAndScriptInject expected 0a');
-
-    	$test = 'This is a < inside string with < and > also and tag like <a> before the >';
-    	$result=testSqlAndScriptInject($test, 0);
-    	$this->assertEquals($expectedresult, $result, 'Error on testSqlAndScriptInject expected 0b');
-
-    	// Should detect XSS
-    	$expectedresult=1;
-
-    	$_SERVER["PHP_SELF"]='/DIR WITH SPACE/htdocs/admin/index.php?mainmenu=home&leftmenu=setup&username=weservices;badaction';
-    	$result=testSqlAndScriptInject($_SERVER["PHP_SELF"], 2);
-    	$this->assertGreaterThanOrEqual($expectedresult, $result, 'Error on testSqlAndScriptInject 1b');
-
-    	$test="<img src='1.jpg' onerror =javascript:alert('XSS')>";
-    	$result=testSqlAndScriptInject($test, 0);
-    	$this->assertGreaterThanOrEqual($expectedresult, $result, 'Error on testSqlAndScriptInject aaa');
-
-    	$test="<img src='1.jpg' onerror =javascript:alert('XSS')>";
-    	$result=testSqlAndScriptInject($test, 2);
-    	$this->assertGreaterThanOrEqual($expectedresult, $result, 'Error on testSqlAndScriptInject aaa2');
-
-    	$test='<IMG SRC=# onmouseover="alert(1)">';
-    	$result=testSqlAndScriptInject($test, 0);
-    	$this->assertGreaterThanOrEqual($expectedresult, $result, 'Error on testSqlAndScriptInject aaa3');
-    	$test='<IMG SRC onmouseover="alert(1)">';
-    	$result=testSqlAndScriptInject($test, 0);
-    	$this->assertGreaterThanOrEqual($expectedresult, $result, 'Error on testSqlAndScriptInject aaa4');
-    	$test='<IMG onmouseover="alert(1)">';
-    	$result=testSqlAndScriptInject($test, 0);
-    	$this->assertGreaterThanOrEqual($expectedresult, $result, 'Error on testSqlAndScriptInject aaa5');
-    	$test='<IMG SRC=/ onerror="alert(1)">';
-    	$result=testSqlAndScriptInject($test, 0);
-    	$this->assertGreaterThanOrEqual($expectedresult, $result, 'Error on testSqlAndScriptInject aaa6');
-    	$test='<IMG SRC=" &#14;  javascript:alert(1);">';
-    	$result=testSqlAndScriptInject($test, 0);
-    	$this->assertGreaterThanOrEqual($expectedresult, $result, 'Error on testSqlAndScriptInject aaa7');
-
-    	$test='<IMG SRC=&#106;&#97;&#118;&#97;&#115;&#99;&#114;&#105;&#112;&#116;&#58;&#97;&#108;&#101;&#114;&#116;&#40;&#39;&#88;&#83;&#83;&#39;&#41;>';
-    	$result=testSqlAndScriptInject($test, 0);
-    	$this->assertGreaterThanOrEqual($expectedresult, $result, 'Error on testSqlAndScriptInject bbb');
-
-    	$test='<SCRIPT SRC=http://xss.rocks/xss.js></SCRIPT>';
-    	$result=testSqlAndScriptInject($test, 0);
-    	$this->assertGreaterThanOrEqual($expectedresult, $result, 'Error on testSqlAndScriptInject ccc');
-
-    	$test='<IMG SRC="javascript:alert(\'XSS\');">';
-    	$result=testSqlAndScriptInject($test, 1);
-    	$this->assertGreaterThanOrEqual($expectedresult, $result, 'Error on testSqlAndScriptInject ddd');
-
-    	$test='<IMG """><SCRIPT>alert("XSS")</SCRIPT>">';
-    	$result=testSqlAndScriptInject($test, 0);
-    	$this->assertGreaterThanOrEqual($expectedresult, $result, 'Error on testSqlAndScriptInject eee');
-
-    	$test='<!-- Google analytics -->
->>>>>>> 977e4dde
 			<script>
 			  (function(i,s,o,g,r,a,m){i[\'GoogleAnalyticsObject\']=r;i[r]=i[r]||function(){
 			  (i[r].q=i[r].q||[]).push(arguments)},i[r].l=1*new Date();a=s.createElement(o),
@@ -345,7 +250,6 @@
 			  ga(\'send\', \'pageview\');
 
 			</script>';
-<<<<<<< HEAD
 		$result=testSqlAndScriptInject($test, 0);
 		$this->assertGreaterThanOrEqual($expectedresult, $result, 'Error on testSqlAndScriptInject eee');
 
@@ -629,291 +533,6 @@
 	public function testRestrictedArea()
 	{
 		global $conf,$user,$langs,$db;
-=======
-    	$result=testSqlAndScriptInject($test, 0);
-    	$this->assertGreaterThanOrEqual($expectedresult, $result, 'Error on testSqlAndScriptInject eee');
-
-    	$test="<IMG SRC=\"jav\tascript:alert('XSS');\">";		// Is locked by some browser like chrome because the default directive no-referrer-when-downgrade is sent when requesting the SRC and then refused because of browser protection on img src load without referrer.
-    	$test="<IMG SRC=\"jav&#x0D;ascript:alert('XSS');\">";	// Same
-
-    	$test='<SCRIPT/XSS SRC="http://xss.rocks/xss.js"></SCRIPT>';
-    	$result=testSqlAndScriptInject($test, 0);
-    	$this->assertGreaterThanOrEqual($expectedresult, $result, 'Error on testSqlAndScriptInject fff1');
-    	$test='<SCRIPT/SRC="http://xss.rocks/xss.js"></SCRIPT>';
-    	$result=testSqlAndScriptInject($test, 0);
-    	$this->assertGreaterThanOrEqual($expectedresult, $result, 'Error on testSqlAndScriptInject fff2');
-
-    	// This case seems to be filtered by browsers now.
-    	$test='<BODY onload!#$%&()*~+-_.,:;?@[/|\]^`=alert(1)>';
-    	//$result=testSqlAndScriptInject($test, 0);
-    	//$this->assertGreaterThanOrEqual($expectedresult, $result, 'Error on testSqlAndScriptInject ggg');
-
-    	$test='<iframe src=http://xss.rocks/scriptlet.html <';
-    	$result=testSqlAndScriptInject($test, 0);
-    	$this->assertGreaterThanOrEqual($expectedresult, $result, 'Error on testSqlAndScriptInject hhh');
-
-    	$test='Set.constructor`alert\x281\x29```';
-    	$result=testSqlAndScriptInject($test, 0);
-    	$this->assertGreaterThanOrEqual($expectedresult, $result, 'Error on testSqlAndScriptInject iii');
-
-    	$test="on<!-- ab\nc -->error=alert(1)";
-    	$result=testSqlAndScriptInject($test, 0);
-    	$this->assertGreaterThanOrEqual($expectedresult, $result, 'Error on testSqlAndScriptInject jjj');
-
-    	$test="<img src=x one<a>rror=alert(document.location)";
-    	$result=testSqlAndScriptInject($test, 0);
-    	$this->assertGreaterThanOrEqual($expectedresult, $result, 'Error on testSqlAndScriptInject kkk');
-    }
-
-    /**
-     * testGETPOST
-     *
-     * @return string
-     */
-    public function testGETPOST()
-    {
-    	global $conf,$user,$langs,$db;
-    	$conf=$this->savconf;
-    	$user=$this->savuser;
-    	$langs=$this->savlangs;
-    	$db=$this->savdb;
-
-    	$_COOKIE["id"]=111;
-    	$_GET["param1"]="222";
-    	$_POST["param1"]="333";
-    	$_GET["param2"]='a/b#e(pr)qq-rr\cc';
-    	$_GET["param3"]='"&#110;a/b#e(pr)qq-rr\cc';    // Same than param2 + " and &#110;
-    	$_GET["param4"]='../dir';
-    	$_GET["param5"]="a_1-b";
-    	$_POST["param6"]="&quot;&gt;<svg o&#110;load='console.log(&quot;123&quot;)'&gt;";
-    	$_GET["param7"]='"c:\this is a path~1\aaa&#110;" abc<bad>def</bad>';
-    	$_POST["param8a"]="Hacker<svg o&#110;load='console.log(&quot;123&quot;)'";	// html tag is not closed so it is not detected as html tag but is still harmfull
-    	$_POST['param8b']='<img src=x onerror=alert(document.location) t=';		// this is html obfuscated by non closing tag
-    	$_POST['param8c']='< with space after is ok';
-    	$_POST["param9"]='is_object($object) ? ($object->id < 10 ? round($object->id / 2, 2) : (2 * $user->id) * (int) substr($mysoc->zip, 1, 2)) : \'objnotdefined\'';
-    	$_POST["param10"]='is_object($object) ? ($object->id < 10 ? round($object->id / 2, 2) : (2 * $user->id) * (int) substr($mysoc->zip, 1, 2)) : \'<abc>objnotdefined\'';
-    	$_POST["param11"]=' Name <email@email.com> ';
-
-    	$result=GETPOST('id', 'int');              // Must return nothing
-    	print __METHOD__." result=".$result."\n";
-    	$this->assertEquals($result, '');
-
-    	$result=GETPOST("param1", 'int');
-    	print __METHOD__." result=".$result."\n";
-    	$this->assertEquals($result, 222, 'Test on param1 with no 3rd param');
-
-    	$result=GETPOST("param1", 'int', 2);
-    	print __METHOD__." result=".$result."\n";
-    	$this->assertEquals($result, 333, 'Test on param1 with 3rd param = 2');
-
-    	// Test alpha
-    	$result=GETPOST("param2", 'alpha');
-    	print __METHOD__." result=".$result."\n";
-    	$this->assertEquals($result, $_GET["param2"], 'Test on param2');
-
-    	$result=GETPOST("param3", 'alpha');  // Must return string sanitized from char "
-    	print __METHOD__." result=".$result."\n";
-    	$this->assertEquals($result, 'na/b#e(pr)qq-rr\cc', 'Test on param3');
-
-    	$result=GETPOST("param4", 'alpha');  // Must return string sanitized from ../
-    	print __METHOD__." result=".$result."\n";
-    	$this->assertEquals($result, 'dir');
-
-    	// Test aZ09
-    	$result=GETPOST("param1", 'aZ09');
-    	print __METHOD__." result=".$result."\n";
-    	$this->assertEquals($result, $_GET["param1"]);
-
-    	$result=GETPOST("param2", 'aZ09');  // Must return '' as string contains car not in aZ09 definition
-    	print __METHOD__." result=".$result."\n";
-    	$this->assertEquals($result, '');
-
-    	$result=GETPOST("param3", 'aZ09');  // Must return '' as string contains car not in aZ09 definition
-    	print __METHOD__." result=".$result."\n";
-    	$this->assertEquals($result, '');
-
-    	$result=GETPOST("param4", 'aZ09');  // Must return '' as string contains car not in aZ09 definition
-    	print __METHOD__." result=".$result."\n";
-    	$this->assertEquals('', $result);
-
-    	$result=GETPOST("param5", 'aZ09');
-    	print __METHOD__." result=".$result."\n";
-    	$this->assertEquals($_GET["param5"], $result);
-
-    	$result=GETPOST("param6", 'alpha');
-    	print __METHOD__." result=".$result."\n";
-    	$this->assertEquals('>', $result);
-
-    	$result=GETPOST("param6", 'nohtml');
-    	print __METHOD__." result=".$result."\n";
-    	$this->assertEquals('">', $result);
-
-    	// With restricthtml we must remove html open/close tag and content but not htmlentities like &#110;
-    	$result=GETPOST("param7", 'restricthtml');
-    	print __METHOD__." result=".$result."\n";
-    	$this->assertEquals('"c:\this is a path~1\aaa&#110;" abcdef', $result);
-
-    	// With alphanohtml, we must convert the html entities like &#110; and disable all entities
-    	$result=GETPOST("param8a", 'alphanohtml');
-    	print __METHOD__." result=".$result."\n";
-    	$this->assertEquals("Hackersvg onload='console.log(123)'", $result);
-
-    	$result=GETPOST("param8b", 'alphanohtml');
-    	print __METHOD__." result=".$result."\n";
-    	$this->assertEquals('img src=x onerror=alert(document.location) t=', $result, 'Test a string with non closing html tag with alphanohtml');
-
-    	$result=GETPOST("param8c", 'alphanohtml');
-    	print __METHOD__." result=".$result."\n";
-    	$this->assertEquals($_POST['param8c'], $result, 'Test a string with non closing html tag with alphanohtml');
-
-    	$result=GETPOST("param9", 'alphanohtml');
-    	print __METHOD__." result=".$result."\n";
-    	$this->assertEquals($_POST["param9"], $result);
-
-    	$result=GETPOST("param10", 'alphanohtml');
-    	print __METHOD__." result=".$result."\n";
-    	$this->assertEquals($_POST["param9"], $result, 'We should get param9 after processing param10');
-
-    	$result=GETPOST("param11", 'alphanohtml');
-    	print __METHOD__." result=".$result."\n";
-    	$this->assertEquals("Name", $result, 'Test an email string with alphanohtml');
-
-    	$result=GETPOST("param11", 'alphawithlgt');
-    	print __METHOD__." result=".$result."\n";
-    	$this->assertEquals(trim($_POST["param11"]), $result, 'Test an email string with alphawithlgt');
-
-    	return $result;
-    }
-
-    /**
-     * testCheckLoginPassEntity
-     *
-     * @return	void
-     */
-    public function testCheckLoginPassEntity()
-    {
-        $login=checkLoginPassEntity('loginbidon', 'passwordbidon', 1, array('dolibarr'));
-        print __METHOD__." login=".$login."\n";
-        $this->assertEquals($login, '');
-
-        $login=checkLoginPassEntity('admin', 'passwordbidon', 1, array('dolibarr'));
-        print __METHOD__." login=".$login."\n";
-        $this->assertEquals($login, '');
-
-        $login=checkLoginPassEntity('admin', 'admin', 1, array('dolibarr'));            // Should works because admin/admin exists
-        print __METHOD__." login=".$login."\n";
-        $this->assertEquals($login, 'admin', 'The test to check if pass of user "admin" is "admin" has failed');
-
-        $login=checkLoginPassEntity('admin', 'admin', 1, array('http','dolibarr'));    // Should work because of second authetntication method
-        print __METHOD__." login=".$login."\n";
-        $this->assertEquals($login, 'admin');
-
-        $login=checkLoginPassEntity('admin', 'admin', 1, array('forceuser'));
-        print __METHOD__." login=".$login."\n";
-        $this->assertEquals($login, '');    // Expected '' because should failed because login 'auto' does not exists
-    }
-
-    /**
-     * testEncodeDecode
-     *
-     * @return number
-     */
-    public function testEncodeDecode()
-    {
-        $stringtotest="This is a string to test encode/decode. This is a string to test encode/decode. This is a string to test encode/decode.";
-
-        $encodedstring=dol_encode($stringtotest);
-        $decodedstring=dol_decode($encodedstring);
-        print __METHOD__." encodedstring=".$encodedstring." ".base64_encode($stringtotest)."\n";
-        $this->assertEquals($stringtotest, $decodedstring, 'Use dol_encode/decode with no parameter');
-
-        $encodedstring=dol_encode($stringtotest, 'abcdefghijklmnopqrstuvwxyzABCDEFGHIJKLMNOPQRSTUVWXYZ');
-        $decodedstring=dol_decode($encodedstring, 'abcdefghijklmnopqrstuvwxyzABCDEFGHIJKLMNOPQRSTUVWXYZ');
-        print __METHOD__." encodedstring=".$encodedstring." ".base64_encode($stringtotest)."\n";
-        $this->assertEquals($stringtotest, $decodedstring, 'Use dol_encode/decode with a key parameter');
-
-        return 0;
-    }
-
-    /**
-     * testDolStringOnlyTheseHtmlTags
-     *
-     * @return number
-     */
-    public function testDolHTMLEntityDecode()
-    {
-    	$stringtotest = 'a &colon; b &quot; c &#039; d &apos; e &eacute;';
-    	$decodedstring = dol_html_entity_decode($stringtotest, ENT_QUOTES);
-    	$this->assertEquals('a &colon; b " c \' d &apos; e é', $decodedstring, 'Function did not sanitize correclty');
-
-    	$stringtotest = 'a &colon; b &quot; c &#039; d &apos; e &eacute;';
-    	$decodedstring = dol_html_entity_decode($stringtotest, ENT_QUOTES|ENT_HTML5);
-    	$this->assertEquals('a : b " c \' d \' e é', $decodedstring, 'Function did not sanitize correclty');
-
-    	return 0;
-    }
-
-    /**
-     * testDolStringOnlyTheseHtmlTags
-     *
-     * @return number
-     */
-    public function testDolStringOnlyTheseHtmlTags()
-    {
-    	$stringtotest = '<a href="javascript:aaa">bbbڴ';
-    	$decodedstring = dol_string_onlythesehtmltags($stringtotest, 1, 1, 1);
-        $this->assertEquals('<a href="aaa">bbbڴ', $decodedstring, 'Function did not sanitize correclty with test 1');
-
-        $stringtotest = '<a href="java'.chr(0).'script:aaa">bbbڴ';
-        $decodedstring = dol_string_onlythesehtmltags($stringtotest, 1, 1, 1);
-        $this->assertEquals('<a href="aaa">bbbڴ', $decodedstring, 'Function did not sanitize correclty with test 2');
-
-        $stringtotest = '<a href="javascript&colon;aaa">bbbڴ';
-        $decodedstring = dol_string_onlythesehtmltags($stringtotest, 1, 1, 1);
-        $this->assertEquals('<a href="aaa">bbbڴ', $decodedstring, 'Function did not sanitize correclty with test 3');
-
-        return 0;
-    }
-
-    /**
-     * testGetRandomPassword
-     *
-     * @return number
-     */
-    public function testGetRandomPassword()
-    {
-        global $conf;
-
-        $genpass1=getRandomPassword(true);				// Should be a string return by dol_hash (if no option set, will be md5)
-        print __METHOD__." genpass1=".$genpass1."\n";
-        $this->assertEquals(strlen($genpass1), 32);
-
-        $genpass1=getRandomPassword(true, array('I'));	// Should be a string return by dol_hash (if no option set, will be md5)
-        print __METHOD__." genpass1=".$genpass1."\n";
-        $this->assertEquals(strlen($genpass1), 32);
-
-        $conf->global->USER_PASSWORD_GENERATED='None';
-        $genpass2=getRandomPassword(false);				// Should return an empty string
-        print __METHOD__." genpass2=".$genpass2."\n";
-        $this->assertEquals($genpass2, '');
-
-        $conf->global->USER_PASSWORD_GENERATED='Standard';
-        $genpass3=getRandomPassword(false);				// Should return a password of 10 chars
-        print __METHOD__." genpass3=".$genpass3."\n";
-        $this->assertEquals(strlen($genpass3), 10);
-
-        return 0;
-    }
-
-    /**
-     * testRestrictedArea
-     *
-     * @return void
-     */
-    public function testRestrictedArea()
-    {
-    	global $conf,$user,$langs,$db;
->>>>>>> 977e4dde
 		$conf=$this->savconf;
 		$user=$this->savuser;
 		$langs=$this->savlangs;
@@ -973,10 +592,10 @@
 		$this->assertEquals(400, $tmp['http_code'], 'GET url to '.$url.' that is a local URL');	// Test we receive an error because localtest.me is not an external URL
 
 		/*$url = 'localtest.me';
-		$tmp = getURLContent($url, 'GET', '', 0, array(), array('http', 'https'), 0);		// Only external URL
-		print __METHOD__." url=".$url."\n";
-		$this->assertEquals(400, $tmp['http_code'], 'GET url to '.$url.' that resolves to a local URL');	// Test we receive an error because localtest.me is not an external URL
-		*/
+		 $tmp = getURLContent($url, 'GET', '', 0, array(), array('http', 'https'), 0);		// Only external URL
+		 print __METHOD__." url=".$url."\n";
+		 $this->assertEquals(400, $tmp['http_code'], 'GET url to '.$url.' that resolves to a local URL');	// Test we receive an error because localtest.me is not an external URL
+		 */
 
 		return 0;
 	}
