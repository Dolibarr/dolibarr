--- conflicted
+++ resolved
@@ -854,17 +854,6 @@
 		include_once DOL_DOCUMENT_ROOT.'/projet/class/task.class.php';
 
 		$s = '(($reloadedobj = new Task($db)) && ($reloadedobj->fetchNoCompute($object->id) > 0) && ($secondloadedobj = new Project($db)) && ($secondloadedobj->fetchNoCompute($reloadedobj->fk_project) > 0)) ? $secondloadedobj->ref : "Parent project not found"';
-<<<<<<< HEAD
-		$result=dol_eval($s, 1, 1, '');
-		print "result = ".$result."\n";
-		$this->assertEquals('Parent project not found', $result);
-
-		$s = '(($reloadedobj = new Task($db)) && ($reloadedobj->fetchNoCompute($object->id) > 0) && ($secondloadedobj = new Project($db)) && ($secondloadedobj->fetchNoCompute($reloadedobj->fk_project) > 0)) ? $secondloadedobj->ref : \'Parent project not found\'';
-		$result=dol_eval($s, 1, 1, '');
-		print "result = ".$result."\n";
-		$this->assertEquals('Parent project not found', $result);
-
-=======
 		$result=dol_eval($s, 1, 1, '2');
 		print "result = ".$result."\n";
 		$this->assertEquals('Parent project not found', $result);
@@ -874,7 +863,6 @@
 		print "result = ".$result."\n";
 		$this->assertEquals('Parent project not found', $result);
 
->>>>>>> 503d1a04
 		$result=dol_eval('$a=function() { }; $a;', 1, 1, '');
 		print "result = ".$result."\n";
 		$this->assertContains('Bad string syntax to evaluate', $result);
@@ -907,15 +895,6 @@
 		print "result = ".$result."\n";
 		$this->assertEquals('358080.38', $result);
 
-<<<<<<< HEAD
-
-		global $leftmenu;
-		$leftmenu = 'admintools';
-		$result=dol_eval('$conf->currency && preg_match(\'/^(admintools|all)/\',$leftmenu)', 1, 0, '2');
-		print "result = ".$result."\n";
-		$this->assertTrue($result);
-
-=======
 		global $leftmenu;	// Used into strings to eval
 
 		$leftmenu = 'AAA';
@@ -929,7 +908,6 @@
 		print "result = ".$result."\n";
 		$this->assertFalse($result);
 
->>>>>>> 503d1a04
 
 		// Case with param onlysimplestring = 1
 
@@ -968,10 +946,6 @@
 
 		$login=checkLoginPassEntity('admin', 'admin', 1, array('forceuser'));
 		print __METHOD__." login=".$login."\n";
-<<<<<<< HEAD
-		$this->assertEquals($login, '');    // Expected '' because should failed because login 'auto' does not exists
-=======
 		$this->assertEquals('', $login, 'Error');    // Expected '' because should failed because login 'auto' does not exists
->>>>>>> 503d1a04
 	}
 }