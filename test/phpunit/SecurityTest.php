<?php
/* Copyright (C) 2010 Laurent Destailleur  <eldy@users.sourceforge.net>
 *
 * This program is free software; you can redistribute it and/or modify
 * it under the terms of the GNU General Public License as published by
 * the Free Software Foundation; either version 3 of the License, or
 * (at your option) any later version.
 *
 * This program is distributed in the hope that it will be useful,
 * but WITHOUT ANY WARRANTY; without even the implied warranty of
 * MERCHANTABILITY or FITNESS FOR A PARTICULAR PURPOSE.  See the
 * GNU General Public License for more details.
 *
 * You should have received a copy of the GNU General Public License
 * along with this program. If not, see <https://www.gnu.org/licenses/>.
 * or see https://www.gnu.org/
 */

/**
 *      \file       test/phpunit/SecurityTest.php
 *		\ingroup    test
 *      \brief      PHPUnit test
 *		\remarks	To run this script as CLI:  phpunit filename.php
 */

global $conf,$user,$langs,$db;
//define('TEST_DB_FORCE_TYPE','mysql');	// This is to force using mysql driver
//require_once 'PHPUnit/Autoload.php';

if (! defined('NOREQUIRESOC')) {
	define('NOREQUIRESOC', '1');
}
if (! defined('NOCSRFCHECK')) {
	define('NOCSRFCHECK', '1');
}
if (! defined('NOTOKENRENEWAL')) {
	define('NOTOKENRENEWAL', '1');
}
if (! defined('NOREQUIREMENU')) {
	define('NOREQUIREMENU', '1'); // If there is no menu to show
}
if (! defined('NOREQUIREHTML')) {
	define('NOREQUIREHTML', '1'); // If we don't need to load the html.form.class.php
}
if (! defined('NOREQUIREAJAX')) {
	define('NOREQUIREAJAX', '1');
}
if (! defined("NOLOGIN")) {
	define("NOLOGIN", '1');       // If this page is public (can be called outside logged session)
}
if (! defined("NOSESSION")) {
	define("NOSESSION", '1');
}

require_once dirname(__FILE__).'/../../htdocs/main.inc.php';
require_once dirname(__FILE__).'/../../htdocs/core/lib/security.lib.php';
require_once dirname(__FILE__).'/../../htdocs/core/lib/security2.lib.php';


if (empty($user->id)) {
	print "Load permissions for admin user nb 1\n";
	$user->fetch(1);
	$user->getrights();
}
$conf->global->MAIN_DISABLE_ALL_MAILS=1;


/**
 * Class for PHPUnit tests
 *
 * @backupGlobals disabled
 * @backupStaticAttributes enabled
 * @remarks	backupGlobals must be disabled to have db,conf,user and lang not erased.
 */
class SecurityTest extends PHPUnit\Framework\TestCase
{
	protected $savconf;
	protected $savuser;
	protected $savlangs;
	protected $savdb;

	/**
	 * Constructor
	 * We save global variables into local variables
	 *
	 * @return SecurityTest
	 */
	public function __construct()
	{
		parent::__construct();

		//$this->sharedFixture
		global $conf,$user,$langs,$db;
		$this->savconf=$conf;
		$this->savuser=$user;
		$this->savlangs=$langs;
		$this->savdb=$db;

		print __METHOD__." db->type=".$db->type." user->id=".$user->id;
		//print " - db ".$db->db;
		print "\n";
	}

	/**
	 * setUpBeforeClass
	 *
	 * @return void
	 */
	public static function setUpBeforeClass()
	{
		global $conf,$user,$langs,$db;
		$db->begin();	// This is to have all actions inside a transaction even if test launched without suite.

		print __METHOD__."\n";
	}

	/**
	 * tearDownAfterClass
	 *
	 * @return	void
	 */
	public static function tearDownAfterClass()
	{
		global $conf,$user,$langs,$db;
		$db->rollback();

		print __METHOD__."\n";
	}

	/**
	 * Init phpunit tests
	 *
	 * @return	void
	 */
	protected function setUp()
	{
		global $conf,$user,$langs,$db;
		$conf=$this->savconf;
		$user=$this->savuser;
		$langs=$this->savlangs;
		$db=$this->savdb;

		print __METHOD__."\n";
	}

	/**
	 * End phpunit tests
	 *
	 * @return	void
	 */
	protected function tearDown()
	{
		print __METHOD__."\n";
	}

	/**
	 * testSetLang
	 *
	 * @return string
	 */
	public function testSetLang()
	{
		global $conf;
		$conf=$this->savconf;

		$tmplangs = new Translate('', $conf);

		$_SERVER['HTTP_ACCEPT_LANGUAGE'] = "' malicious text with quote";
		$tmplangs->setDefaultLang('auto');
		print __METHOD__.' $tmplangs->defaultlang='.$tmplangs->defaultlang."\n";
		$this->assertEquals($tmplangs->defaultlang, 'malicioustextwithquote_MALICIOUSTEXTWITHQUOTE');
	}

	/**
	 * testSqlAndScriptInjectWithPHPUnit
	 *
	 * @return  void
	 */
	public function testSqlAndScriptInjectWithPHPUnit()
	{
		// Run tests
		// More on https://www.owasp.org/index.php/XSS_Filter_Evasion_Cheat_Sheet

		// Should be OK
		$expectedresult=0;

		$_SERVER["PHP_SELF"]='/DIR WITH SPACE/htdocs/admin/index.php?mainmenu=home&leftmenu=setup&username=weservices';
		$result=testSqlAndScriptInject($_SERVER["PHP_SELF"], 2);
		$this->assertEquals($expectedresult, $result, 'Error on testSqlAndScriptInject expected 0a');

		$test = 'This is a < inside string with < and > also and tag like <a> before the >';
		$result=testSqlAndScriptInject($test, 0);
		$this->assertEquals($expectedresult, $result, 'Error on testSqlAndScriptInject expected 0b');

		// Should detect XSS
		$expectedresult=1;

		$_SERVER["PHP_SELF"]='/DIR WITH SPACE/htdocs/admin/index.php?mainmenu=home&leftmenu=setup&username=weservices;badaction';
		$result=testSqlAndScriptInject($_SERVER["PHP_SELF"], 2);
		$this->assertGreaterThanOrEqual($expectedresult, $result, 'Error on testSqlAndScriptInject 1b');

		$test="<img src='1.jpg' onerror =javascript:alert('XSS')>";
		$result=testSqlAndScriptInject($test, 0);
		$this->assertGreaterThanOrEqual($expectedresult, $result, 'Error on testSqlAndScriptInject aaa');

		$test="<img src='1.jpg' onerror =javascript:alert('XSS')>";
		$result=testSqlAndScriptInject($test, 2);
		$this->assertGreaterThanOrEqual($expectedresult, $result, 'Error on testSqlAndScriptInject aaa2');

		$test='<IMG SRC=# onmouseover="alert(1)">';
		$result=testSqlAndScriptInject($test, 0);
		$this->assertGreaterThanOrEqual($expectedresult, $result, 'Error on testSqlAndScriptInject aaa3');
		$test='<IMG SRC onmouseover="alert(1)">';
		$result=testSqlAndScriptInject($test, 0);
		$this->assertGreaterThanOrEqual($expectedresult, $result, 'Error on testSqlAndScriptInject aaa4');
		$test='<IMG onmouseover="alert(1)">';
		$result=testSqlAndScriptInject($test, 0);
		$this->assertGreaterThanOrEqual($expectedresult, $result, 'Error on testSqlAndScriptInject aaa5');
		$test='<IMG SRC=/ onerror="alert(1)">';
		$result=testSqlAndScriptInject($test, 0);
		$this->assertGreaterThanOrEqual($expectedresult, $result, 'Error on testSqlAndScriptInject aaa6');
		$test='<IMG SRC=" &#14;  javascript:alert(1);">';
		$result=testSqlAndScriptInject($test, 0);
		$this->assertGreaterThanOrEqual($expectedresult, $result, 'Error on testSqlAndScriptInject aaa7');

		$test='<IMG SRC=&#106;&#97;&#118;&#97;&#115;&#99;&#114;&#105;&#112;&#116;&#58;&#97;&#108;&#101;&#114;&#116;&#40;&#39;&#88;&#83;&#83;&#39;&#41;>';
		$result=testSqlAndScriptInject($test, 0);
		$this->assertGreaterThanOrEqual($expectedresult, $result, 'Error on testSqlAndScriptInject bbb');

		$test='<SCRIPT SRC=http://xss.rocks/xss.js></SCRIPT>';
		$result=testSqlAndScriptInject($test, 0);
		$this->assertGreaterThanOrEqual($expectedresult, $result, 'Error on testSqlAndScriptInject ccc');

		$test='<IMG SRC="javascript:alert(\'XSS\');">';
		$result=testSqlAndScriptInject($test, 1);
		$this->assertGreaterThanOrEqual($expectedresult, $result, 'Error on testSqlAndScriptInject ddd');

		$test='<IMG """><SCRIPT>alert("XSS")</SCRIPT>">';
		$result=testSqlAndScriptInject($test, 0);
		$this->assertGreaterThanOrEqual($expectedresult, $result, 'Error on testSqlAndScriptInject eee');

		$test='<!-- Google analytics -->
			<script>
			  (function(i,s,o,g,r,a,m){i[\'GoogleAnalyticsObject\']=r;i[r]=i[r]||function(){
			  (i[r].q=i[r].q||[]).push(arguments)},i[r].l=1*new Date();a=s.createElement(o),
			  m=s.getElementsByTagName(o)[0];a.async=1;a.src=g;m.parentNode.insertBefore(a,m)
			  })(window,document,\'script\',\'https://www.google-analytics.com/analytics.js\',\'ga\');

			  ga(\'create\',\'UA-99999999-9\', \'auto\');
			  ga(\'send\', \'pageview\');

			</script>';
<<<<<<< HEAD
		$result=testSqlAndScriptInject($test, 0);
		$this->assertGreaterThanOrEqual($expectedresult, $result, 'Error on testSqlAndScriptInject eee');

		$test="<IMG SRC=\"jav\tascript:alert('XSS');\">";		// Is locked by some browser like chrome because the default directive no-referrer-when-downgrade is sent when requesting the SRC and then refused because of browser protection on img src load without referrer.
		$test="<IMG SRC=\"jav&#x0D;ascript:alert('XSS');\">";	// Same

		$test='<SCRIPT/XSS SRC="http://xss.rocks/xss.js"></SCRIPT>';
		$result=testSqlAndScriptInject($test, 0);
		$this->assertGreaterThanOrEqual($expectedresult, $result, 'Error on testSqlAndScriptInject fff1');
		$test='<SCRIPT/SRC="http://xss.rocks/xss.js"></SCRIPT>';
		$result=testSqlAndScriptInject($test, 0);
		$this->assertGreaterThanOrEqual($expectedresult, $result, 'Error on testSqlAndScriptInject fff2');

		// This case seems to be filtered by browsers now.
		$test='<BODY onload!#$%&()*~+-_.,:;?@[/|\]^`=alert(1)>';
		//$result=testSqlAndScriptInject($test, 0);
		//$this->assertGreaterThanOrEqual($expectedresult, $result, 'Error on testSqlAndScriptInject ggg');

		$test='<iframe src=http://xss.rocks/scriptlet.html <';
		$result=testSqlAndScriptInject($test, 0);
		$this->assertGreaterThanOrEqual($expectedresult, $result, 'Error on testSqlAndScriptInject hhh');

		$test='Set.constructor`alert\x281\x29```';
		$result=testSqlAndScriptInject($test, 0);
		$this->assertGreaterThanOrEqual($expectedresult, $result, 'Error on testSqlAndScriptInject iii');

		$test="on<!-- ab\nc -->error=alert(1)";
		$result=testSqlAndScriptInject($test, 0);
		$this->assertGreaterThanOrEqual($expectedresult, $result, 'Error on testSqlAndScriptInject jjj');

		$test="<img src=x one<a>rror=alert(document.location)";
		$result=testSqlAndScriptInject($test, 0);
		$this->assertGreaterThanOrEqual($expectedresult, $result, 'Error on testSqlAndScriptInject kkk');
	}
=======
    	$result=testSqlAndScriptInject($test, 0);
    	$this->assertGreaterThanOrEqual($expectedresult, $result, 'Error on testSqlAndScriptInject eee');

    	$test="<IMG SRC=\"jav\tascript:alert('XSS');\">";		// Is locked by some browser like chrome because the default directive no-referrer-when-downgrade is sent when requesting the SRC and then refused because of browser protection on img src load without referrer.
    	$test="<IMG SRC=\"jav&#x0D;ascript:alert('XSS');\">";	// Same

    	$test='<SCRIPT/XSS SRC="http://xss.rocks/xss.js"></SCRIPT>';
    	$result=testSqlAndScriptInject($test, 0);
    	$this->assertGreaterThanOrEqual($expectedresult, $result, 'Error on testSqlAndScriptInject fff1');
    	$test='<SCRIPT/SRC="http://xss.rocks/xss.js"></SCRIPT>';
    	$result=testSqlAndScriptInject($test, 0);
    	$this->assertGreaterThanOrEqual($expectedresult, $result, 'Error on testSqlAndScriptInject fff2');

    	// This case seems to be filtered by browsers now.
    	$test='<BODY onload!#$%&()*~+-_.,:;?@[/|\]^`=alert(1)>';
    	//$result=testSqlAndScriptInject($test, 0);
    	//$this->assertGreaterThanOrEqual($expectedresult, $result, 'Error on testSqlAndScriptInject ggg');

    	$test='<iframe src=http://xss.rocks/scriptlet.html <';
    	$result=testSqlAndScriptInject($test, 0);
    	$this->assertGreaterThanOrEqual($expectedresult, $result, 'Error on testSqlAndScriptInject hhh');

    	$test='Set.constructor`alert\x281\x29```';
    	$result=testSqlAndScriptInject($test, 0);
    	$this->assertGreaterThanOrEqual($expectedresult, $result, 'Error on testSqlAndScriptInject iii');

    	$test="on<!-- ab\nc -->error=alert(1)";
    	$result=testSqlAndScriptInject($test, 0);
    	$this->assertGreaterThanOrEqual($expectedresult, $result, 'Error on testSqlAndScriptInject jjj');

    	$test="<img src=x one<a>rror=alert(document.location)";
    	$result=testSqlAndScriptInject($test, 0);
    	$this->assertGreaterThanOrEqual($expectedresult, $result, 'Error on testSqlAndScriptInject kkk');
    }

    /**
     * testGETPOST
     *
     * @return string
     */
    public function testGETPOST()
    {
    	global $conf,$user,$langs,$db;
    	$conf=$this->savconf;
    	$user=$this->savuser;
    	$langs=$this->savlangs;
    	$db=$this->savdb;

    	$_COOKIE["id"]=111;
    	$_GET["param1"]="222";
    	$_POST["param1"]="333";
    	$_GET["param2"]='a/b#e(pr)qq-rr\cc';
    	$_GET["param3"]='"&#110;a/b#e(pr)qq-rr\cc';    // Same than param2 + " and &#110;
    	$_GET["param4"]='../dir';
    	$_GET["param5"]="a_1-b";
    	$_POST["param6"]="&quot;&gt;<svg o&#110;load='console.log(&quot;123&quot;)'&gt;";
    	$_GET["param7"]='"c:\this is a path~1\aaa&#110;" abc<bad>def</bad>';
    	$_POST["param8a"]="Hacker<svg o&#110;load='console.log(&quot;123&quot;)'";	// html tag is not closed so it is not detected as html tag but is still harmfull
    	$_POST['param8b']='<img src=x onerror=alert(document.location) t=';		// this is html obfuscated by non closing tag
    	$_POST['param8c']='< with space after is ok';
    	$_POST['param8d']='<abc123 is html to clean';
    	$_POST['param8e']='<123abc is not html to clean';
    	$_POST["param9"]='is_object($object) ? ($object->id < 10 ? round($object->id / 2, 2) : (2 * $user->id) * (int) substr($mysoc->zip, 1, 2)) : \'objnotdefined\'';
    	$_POST["param10"]='is_object($object) ? ($object->id < 10 ? round($object->id / 2, 2) : (2 * $user->id) * (int) substr($mysoc->zip, 1, 2)) : \'<abc>objnotdefined\'';
    	$_POST["param11"]=' Name <email@email.com> ';
		$_POST["param12"]='<!DOCTYPE html><html>aaa</html>';

    	$result=GETPOST('id', 'int');              // Must return nothing
    	print __METHOD__." result=".$result."\n";
    	$this->assertEquals($result, '');
>>>>>>> 9ebf5c2b

	/**
	 * testGETPOST
	 *
	 * @return string
	 */
	public function testGETPOST()
	{
		global $conf,$user,$langs,$db;
		$conf=$this->savconf;
		$user=$this->savuser;
		$langs=$this->savlangs;
		$db=$this->savdb;

		$_COOKIE["id"]=111;
		$_GET["param1"]="222";
		$_POST["param1"]="333";
		$_GET["param2"]='a/b#e(pr)qq-rr\cc';
		$_GET["param3"]='"&#110;a/b#e(pr)qq-rr\cc';    // Same than param2 + " and &#110;
		$_GET["param4"]='../dir';
		$_GET["param5"]="a_1-b";
		$_POST["param6"]="&quot;&gt;<svg o&#110;load='console.log(&quot;123&quot;)'&gt;";
		$_GET["param7"]='"c:\this is a path~1\aaa&#110;" abc<bad>def</bad>';
		$_POST["param8a"]="Hacker<svg o&#110;load='console.log(&quot;123&quot;)'";	// html tag is not closed so it is not detected as html tag but is still harmfull
		$_POST['param8b']='<img src=x onerror=alert(document.location) t=';		// this is html obfuscated by non closing tag
		$_POST['param8c']='< with space after is ok';
		$_POST['param8d']='<abc123 is html to clean';
		$_POST['param8e']='<123abc is not html to clean';
		$_POST["param9"]='is_object($object) ? ($object->id < 10 ? round($object->id / 2, 2) : (2 * $user->id) * (int) substr($mysoc->zip, 1, 2)) : \'objnotdefined\'';
		$_POST["param10"]='is_object($object) ? ($object->id < 10 ? round($object->id / 2, 2) : (2 * $user->id) * (int) substr($mysoc->zip, 1, 2)) : \'<abc>objnotdefined\'';
		$_POST["param11"]=' Name <email@email.com> ';

		$result=GETPOST('id', 'int');              // Must return nothing
		print __METHOD__." result=".$result."\n";
		$this->assertEquals($result, '');

		$result=GETPOST("param1", 'int');
		print __METHOD__." result=".$result."\n";
		$this->assertEquals($result, 222, 'Test on param1 with no 3rd param');

		$result=GETPOST("param1", 'int', 2);
		print __METHOD__." result=".$result."\n";
		$this->assertEquals($result, 333, 'Test on param1 with 3rd param = 2');

		// Test alpha
		$result=GETPOST("param2", 'alpha');
		print __METHOD__." result=".$result."\n";
		$this->assertEquals($result, $_GET["param2"], 'Test on param2');

		$result=GETPOST("param3", 'alpha');  // Must return string sanitized from char "
		print __METHOD__." result=".$result."\n";
		$this->assertEquals($result, 'na/b#e(pr)qq-rr\cc', 'Test on param3');

		$result=GETPOST("param4", 'alpha');  // Must return string sanitized from ../
		print __METHOD__." result=".$result."\n";
		$this->assertEquals($result, 'dir');

		// Test aZ09
		$result=GETPOST("param1", 'aZ09');
		print __METHOD__." result=".$result."\n";
		$this->assertEquals($result, $_GET["param1"]);

		$result=GETPOST("param2", 'aZ09');  // Must return '' as string contains car not in aZ09 definition
		print __METHOD__." result=".$result."\n";
		$this->assertEquals($result, '');

		$result=GETPOST("param3", 'aZ09');  // Must return '' as string contains car not in aZ09 definition
		print __METHOD__." result=".$result."\n";
		$this->assertEquals($result, '');

		$result=GETPOST("param4", 'aZ09');  // Must return '' as string contains car not in aZ09 definition
		print __METHOD__." result=".$result."\n";
		$this->assertEquals('', $result);

		$result=GETPOST("param5", 'aZ09');
		print __METHOD__." result=".$result."\n";
		$this->assertEquals($_GET["param5"], $result);

		$result=GETPOST("param6", 'alpha');
		print __METHOD__." result=".$result."\n";
		$this->assertEquals('>', $result);

		$result=GETPOST("param6", 'nohtml');
		print __METHOD__." result=".$result."\n";
		$this->assertEquals('">', $result);

		// With restricthtml we must remove html open/close tag and content but not htmlentities like &#110;
		$result=GETPOST("param7", 'restricthtml');
		print __METHOD__." result=".$result."\n";
		$this->assertEquals('"c:\this is a path~1\aaa&#110;" abcdef', $result);

		// With alphanohtml, we must convert the html entities like &#110; and disable all entities
		$result=GETPOST("param8a", 'alphanohtml');
		print __METHOD__." result=".$result."\n";
		$this->assertEquals("Hackersvg onload='console.log(123)'", $result);

		$result=GETPOST("param8b", 'alphanohtml');
		print __METHOD__." result=".$result."\n";
		$this->assertEquals('img src=x onerror=alert(document.location) t=', $result, 'Test a string with non closing html tag with alphanohtml');

		$result=GETPOST("param8c", 'alphanohtml');
		print __METHOD__." result=".$result."\n";
		$this->assertEquals($_POST['param8c'], $result, 'Test a string with non closing html tag with alphanohtml');

    	$result=GETPOST("param8d", 'alphanohtml');
    	print __METHOD__." result=".$result."\n";
    	$this->assertEquals('abc123 is html to clean', $result, 'Test a string with non closing html tag with alphanohtml');

    	$result=GETPOST("param8e", 'alphanohtml');
    	print __METHOD__." result=".$result."\n";
    	$this->assertEquals($_POST['param8e'], $result, 'Test a string with non closing html tag with alphanohtml');

    	$result=GETPOST("param9", 'alphanohtml');
    	print __METHOD__." result=".$result."\n";
    	$this->assertEquals($_POST["param9"], $result);

		$result=GETPOST("param10", 'alphanohtml');
		print __METHOD__." result=".$result."\n";
		$this->assertEquals($_POST["param9"], $result, 'We should get param9 after processing param10');

		$result=GETPOST("param11", 'alphanohtml');
		print __METHOD__." result=".$result."\n";
		$this->assertEquals("Name", $result, 'Test an email string with alphanohtml');

		$result=GETPOST("param11", 'alphawithlgt');
		print __METHOD__." result=".$result."\n";
		$this->assertEquals(trim($_POST["param11"]), $result, 'Test an email string with alphawithlgt');

		return $result;
	}

	/**
	 * testCheckLoginPassEntity
	 *
	 * @return	void
	 */
	public function testCheckLoginPassEntity()
	{
		$login=checkLoginPassEntity('loginbidon', 'passwordbidon', 1, array('dolibarr'));
		print __METHOD__." login=".$login."\n";
		$this->assertEquals($login, '');

		$login=checkLoginPassEntity('admin', 'passwordbidon', 1, array('dolibarr'));
		print __METHOD__." login=".$login."\n";
		$this->assertEquals($login, '');

		$login=checkLoginPassEntity('admin', 'admin', 1, array('dolibarr'));            // Should works because admin/admin exists
		print __METHOD__." login=".$login."\n";
		$this->assertEquals($login, 'admin', 'The test to check if pass of user "admin" is "admin" has failed');

		$login=checkLoginPassEntity('admin', 'admin', 1, array('http','dolibarr'));    // Should work because of second authetntication method
		print __METHOD__." login=".$login."\n";
		$this->assertEquals($login, 'admin');

		$login=checkLoginPassEntity('admin', 'admin', 1, array('forceuser'));
		print __METHOD__." login=".$login."\n";
		$this->assertEquals($login, '');    // Expected '' because should failed because login 'auto' does not exists
	}

	/**
	 * testEncodeDecode
	 *
	 * @return number
	 */
	public function testEncodeDecode()
	{
		$stringtotest="This is a string to test encode/decode. This is a string to test encode/decode. This is a string to test encode/decode.";

		$encodedstring=dol_encode($stringtotest);
		$decodedstring=dol_decode($encodedstring);
		print __METHOD__." encodedstring=".$encodedstring." ".base64_encode($stringtotest)."\n";
		$this->assertEquals($stringtotest, $decodedstring, 'Use dol_encode/decode with no parameter');

		$encodedstring=dol_encode($stringtotest, 'abcdefghijklmnopqrstuvwxyzABCDEFGHIJKLMNOPQRSTUVWXYZ');
		$decodedstring=dol_decode($encodedstring, 'abcdefghijklmnopqrstuvwxyzABCDEFGHIJKLMNOPQRSTUVWXYZ');
		print __METHOD__." encodedstring=".$encodedstring." ".base64_encode($stringtotest)."\n";
		$this->assertEquals($stringtotest, $decodedstring, 'Use dol_encode/decode with a key parameter');

		return 0;
	}

	/**
	 * testDolStringOnlyTheseHtmlTags
	 *
	 * @return number
	 */
	public function testDolHTMLEntityDecode()
	{
		$stringtotest = 'a &colon; b &quot; c &#039; d &apos; e &eacute;';
		$decodedstring = dol_html_entity_decode($stringtotest, ENT_QUOTES);
		$this->assertEquals('a &colon; b " c \' d &apos; e é', $decodedstring, 'Function did not sanitize correclty');

		$stringtotest = 'a &colon; b &quot; c &#039; d &apos; e &eacute;';
		$decodedstring = dol_html_entity_decode($stringtotest, ENT_QUOTES|ENT_HTML5);
		$this->assertEquals('a : b " c \' d \' e é', $decodedstring, 'Function did not sanitize correclty');

		return 0;
	}

<<<<<<< HEAD
	/**
	 * testDolStringOnlyTheseHtmlTags
	 *
	 * @return number
	 */
	public function testDolStringOnlyTheseHtmlTags()
	{
		$stringtotest = '<a href="javascript:aaa">bbbڴ';
		$decodedstring = dol_string_onlythesehtmltags($stringtotest, 1, 1, 1);
		$this->assertEquals('<a href="aaa">bbbڴ', $decodedstring, 'Function did not sanitize correclty with test 1');

		$stringtotest = '<a href="java'.chr(0).'script:aaa">bbbڴ';
		$decodedstring = dol_string_onlythesehtmltags($stringtotest, 1, 1, 1);
		$this->assertEquals('<a href="aaa">bbbڴ', $decodedstring, 'Function did not sanitize correclty with test 2');

		$stringtotest = '<a href="javascript&colon;aaa">bbbڴ';
		$decodedstring = dol_string_onlythesehtmltags($stringtotest, 1, 1, 1);
		$this->assertEquals('<a href="aaa">bbbڴ', $decodedstring, 'Function did not sanitize correclty with test 3');

		return 0;
	}

	/**
	 * testGetRandomPassword
	 *
	 * @return number
	 */
	public function testGetRandomPassword()
	{
		global $conf;

		$genpass1=getRandomPassword(true);				// Should be a string return by dol_hash (if no option set, will be md5)
		print __METHOD__." genpass1=".$genpass1."\n";
		$this->assertEquals(strlen($genpass1), 32);

		$genpass1=getRandomPassword(true, array('I'));	// Should be a string return by dol_hash (if no option set, will be md5)
		print __METHOD__." genpass1=".$genpass1."\n";
		$this->assertEquals(strlen($genpass1), 32);

		$conf->global->USER_PASSWORD_GENERATED='None';
		$genpass2=getRandomPassword(false);				// Should return an empty string
		print __METHOD__." genpass2=".$genpass2."\n";
		$this->assertEquals($genpass2, '');

		$conf->global->USER_PASSWORD_GENERATED='Standard';
		$genpass3=getRandomPassword(false);				// Should return a password of 10 chars
		print __METHOD__." genpass3=".$genpass3."\n";
		$this->assertEquals(strlen($genpass3), 10);

		return 0;
	}

	/**
	 * testRestrictedArea
	 *
	 * @return void
	 */
	public function testRestrictedArea()
	{
		global $conf,$user,$langs,$db;
=======
    	$result=GETPOST("param11", 'alphawithlgt');
    	print __METHOD__." result=".$result."\n";
    	$this->assertEquals(trim($_POST["param11"]), $result, 'Test an email string with alphawithlgt');

    	$result=GETPOST("param12", 'restricthtml');
    	print __METHOD__." result=".$result."\n";
    	$this->assertEquals(trim($_POST["param12"]), $result, 'Test a string with DOCTYPE and restricthtml');

    	return $result;
    }

    /**
     * testCheckLoginPassEntity
     *
     * @return	void
     */
    public function testCheckLoginPassEntity()
    {
        $login=checkLoginPassEntity('loginbidon', 'passwordbidon', 1, array('dolibarr'));
        print __METHOD__." login=".$login."\n";
        $this->assertEquals($login, '');

        $login=checkLoginPassEntity('admin', 'passwordbidon', 1, array('dolibarr'));
        print __METHOD__." login=".$login."\n";
        $this->assertEquals($login, '');

        $login=checkLoginPassEntity('admin', 'admin', 1, array('dolibarr'));            // Should works because admin/admin exists
        print __METHOD__." login=".$login."\n";
        $this->assertEquals($login, 'admin', 'The test to check if pass of user "admin" is "admin" has failed');

        $login=checkLoginPassEntity('admin', 'admin', 1, array('http','dolibarr'));    // Should work because of second authetntication method
        print __METHOD__." login=".$login."\n";
        $this->assertEquals($login, 'admin');

        $login=checkLoginPassEntity('admin', 'admin', 1, array('forceuser'));
        print __METHOD__." login=".$login."\n";
        $this->assertEquals($login, '');    // Expected '' because should failed because login 'auto' does not exists
    }

    /**
     * testEncodeDecode
     *
     * @return number
     */
    public function testEncodeDecode()
    {
        $stringtotest="This is a string to test encode/decode. This is a string to test encode/decode. This is a string to test encode/decode.";

        $encodedstring=dol_encode($stringtotest);
        $decodedstring=dol_decode($encodedstring);
        print __METHOD__." encodedstring=".$encodedstring." ".base64_encode($stringtotest)."\n";
        $this->assertEquals($stringtotest, $decodedstring, 'Use dol_encode/decode with no parameter');

        $encodedstring=dol_encode($stringtotest, 'abcdefghijklmnopqrstuvwxyzABCDEFGHIJKLMNOPQRSTUVWXYZ');
        $decodedstring=dol_decode($encodedstring, 'abcdefghijklmnopqrstuvwxyzABCDEFGHIJKLMNOPQRSTUVWXYZ');
        print __METHOD__." encodedstring=".$encodedstring." ".base64_encode($stringtotest)."\n";
        $this->assertEquals($stringtotest, $decodedstring, 'Use dol_encode/decode with a key parameter');

        return 0;
    }

    /**
     * testDolStringOnlyTheseHtmlTags
     *
     * @return number
     */
    public function testDolHTMLEntityDecode()
    {
    	$stringtotest = 'a &colon; b &quot; c &#039; d &apos; e &eacute;';
    	$decodedstring = dol_html_entity_decode($stringtotest, ENT_QUOTES);
    	$this->assertEquals('a &colon; b " c \' d &apos; e é', $decodedstring, 'Function did not sanitize correclty');

    	$stringtotest = 'a &colon; b &quot; c &#039; d &apos; e &eacute;';
    	$decodedstring = dol_html_entity_decode($stringtotest, ENT_QUOTES|ENT_HTML5);
    	$this->assertEquals('a : b " c \' d \' e é', $decodedstring, 'Function did not sanitize correclty');

    	return 0;
    }

    /**
     * testDolStringOnlyTheseHtmlTags
     *
     * @return number
     */
    public function testDolStringOnlyTheseHtmlTags()
    {
    	$stringtotest = '<a href="javascript:aaa">bbbڴ';
    	$decodedstring = dol_string_onlythesehtmltags($stringtotest, 1, 1, 1);
        $this->assertEquals('<a href="aaa">bbbڴ', $decodedstring, 'Function did not sanitize correclty with test 1');

        $stringtotest = '<a href="java'.chr(0).'script:aaa">bbbڴ';
        $decodedstring = dol_string_onlythesehtmltags($stringtotest, 1, 1, 1);
        $this->assertEquals('<a href="aaa">bbbڴ', $decodedstring, 'Function did not sanitize correclty with test 2');

        $stringtotest = '<a href="javascript&colon;aaa">bbbڴ';
        $decodedstring = dol_string_onlythesehtmltags($stringtotest, 1, 1, 1);
        $this->assertEquals('<a href="aaa">bbbڴ', $decodedstring, 'Function did not sanitize correclty with test 3');

        return 0;
    }

    /**
     * testGetRandomPassword
     *
     * @return number
     */
    public function testGetRandomPassword()
    {
        global $conf;

        $genpass1=getRandomPassword(true);				// Should be a string return by dol_hash (if no option set, will be md5)
        print __METHOD__." genpass1=".$genpass1."\n";
        $this->assertEquals(strlen($genpass1), 32);

        $genpass1=getRandomPassword(true, array('I'));	// Should be a string return by dol_hash (if no option set, will be md5)
        print __METHOD__." genpass1=".$genpass1."\n";
        $this->assertEquals(strlen($genpass1), 32);

        $conf->global->USER_PASSWORD_GENERATED='None';
        $genpass2=getRandomPassword(false);				// Should return an empty string
        print __METHOD__." genpass2=".$genpass2."\n";
        $this->assertEquals($genpass2, '');

        $conf->global->USER_PASSWORD_GENERATED='Standard';
        $genpass3=getRandomPassword(false);				// Should return a password of 10 chars
        print __METHOD__." genpass3=".$genpass3."\n";
        $this->assertEquals(strlen($genpass3), 10);

        return 0;
    }

    /**
     * testRestrictedArea
     *
     * @return void
     */
    public function testRestrictedArea()
    {
    	global $conf,$user,$langs,$db;
>>>>>>> 9ebf5c2b
		$conf=$this->savconf;
		$user=$this->savuser;
		$langs=$this->savlangs;
		$db=$this->savdb;

		//$dummyuser=new User($db);
		//$result=restrictedArea($dummyuser,'societe');

		$result=restrictedArea($user, 'societe');
		$this->assertEquals(1, $result);
	}


	/**
	 * testGetRandomPassword
	 *
	 * @return number
	 */
	public function testGetURLContent()
	{
		global $conf;
		include_once DOL_DOCUMENT_ROOT.'/core/lib/geturl.lib.php';

		$url = 'ftp://mydomain.com';
		$tmp = getURLContent($url);
		print __METHOD__." url=".$url."\n";
		$this->assertGreaterThan(0, strpos($tmp['curl_error_msg'], 'not supported'));	// Test error if return does not contains 'not supported'

		$url = 'https://www.dolibarr.fr';	// This is a redirect 301 page
		$tmp = getURLContent($url, 'GET', '', 0);	// We do NOT follow
		print __METHOD__." url=".$url."\n";
		$this->assertEquals(301, $tmp['http_code'], 'GET url 301 without following -> 301');

		$url = 'https://www.dolibarr.fr';	// This is a redirect 301 page
		$tmp = getURLContent($url);		// We DO follow
		print __METHOD__." url=".$url."\n";
		$this->assertEquals(200, $tmp['http_code'], 'GET url 301 with following -> 200');	// Test error if return does not contains 'not supported'

		$url = 'http://localhost';
		$tmp = getURLContent($url, 'GET', '', 0, array(), array('http', 'https'), 0);		// Only external URL
		print __METHOD__." url=".$url."\n";
		$this->assertEquals(400, $tmp['http_code'], 'GET url to '.$url.' that resolves to a local URL');	// Test we receive an error because localtest.me is not an external URL

		$url = 'http://127.0.0.1';
		$tmp = getURLContent($url, 'GET', '', 0, array(), array('http', 'https'), 0);		// Only external URL
		print __METHOD__." url=".$url."\n";
		$this->assertEquals(400, $tmp['http_code'], 'GET url to '.$url.' that is a local URL');	// Test we receive an error because localtest.me is not an external URL

		$url = 'https://169.254.0.1';
		$tmp = getURLContent($url, 'GET', '', 0, array(), array('http', 'https'), 0);		// Only external URL
		print __METHOD__." url=".$url."\n";
		$this->assertEquals(400, $tmp['http_code'], 'GET url to '.$url.' that is a local URL');	// Test we receive an error because localtest.me is not an external URL

		$url = 'http://[::1]';
		$tmp = getURLContent($url, 'GET', '', 0, array(), array('http', 'https'), 0);		// Only external URL
		print __METHOD__." url=".$url."\n";
		$this->assertEquals(400, $tmp['http_code'], 'GET url to '.$url.' that is a local URL');	// Test we receive an error because localtest.me is not an external URL

		/*$url = 'localtest.me';
		 $tmp = getURLContent($url, 'GET', '', 0, array(), array('http', 'https'), 0);		// Only external URL
		 print __METHOD__." url=".$url."\n";
		 $this->assertEquals(400, $tmp['http_code'], 'GET url to '.$url.' that resolves to a local URL');	// Test we receive an error because localtest.me is not an external URL
		 */

		return 0;
	}

	/**
	 * testDolSanitizeFileName
	 *
	 * @return void
	 */
	public function testDolSanitizeFileName()
	{
		global $conf,$user,$langs,$db;
		$conf=$this->savconf;
		$user=$this->savuser;
		$langs=$this->savlangs;
		$db=$this->savdb;

		//$dummyuser=new User($db);
		//$result=restrictedArea($dummyuser,'societe');

		$result=dol_sanitizeFileName('bad file | evilaction');
		$this->assertEquals('bad file _ evilaction', $result);

		$result=dol_sanitizeFileName('bad file --evilparam');
		$this->assertEquals('bad file _evilparam', $result);
	}
}<|MERGE_RESOLUTION|>--- conflicted
+++ resolved
@@ -250,7 +250,6 @@
 			  ga(\'send\', \'pageview\');
 
 			</script>';
-<<<<<<< HEAD
 		$result=testSqlAndScriptInject($test, 0);
 		$this->assertGreaterThanOrEqual($expectedresult, $result, 'Error on testSqlAndScriptInject eee');
 
@@ -285,78 +284,6 @@
 		$result=testSqlAndScriptInject($test, 0);
 		$this->assertGreaterThanOrEqual($expectedresult, $result, 'Error on testSqlAndScriptInject kkk');
 	}
-=======
-    	$result=testSqlAndScriptInject($test, 0);
-    	$this->assertGreaterThanOrEqual($expectedresult, $result, 'Error on testSqlAndScriptInject eee');
-
-    	$test="<IMG SRC=\"jav\tascript:alert('XSS');\">";		// Is locked by some browser like chrome because the default directive no-referrer-when-downgrade is sent when requesting the SRC and then refused because of browser protection on img src load without referrer.
-    	$test="<IMG SRC=\"jav&#x0D;ascript:alert('XSS');\">";	// Same
-
-    	$test='<SCRIPT/XSS SRC="http://xss.rocks/xss.js"></SCRIPT>';
-    	$result=testSqlAndScriptInject($test, 0);
-    	$this->assertGreaterThanOrEqual($expectedresult, $result, 'Error on testSqlAndScriptInject fff1');
-    	$test='<SCRIPT/SRC="http://xss.rocks/xss.js"></SCRIPT>';
-    	$result=testSqlAndScriptInject($test, 0);
-    	$this->assertGreaterThanOrEqual($expectedresult, $result, 'Error on testSqlAndScriptInject fff2');
-
-    	// This case seems to be filtered by browsers now.
-    	$test='<BODY onload!#$%&()*~+-_.,:;?@[/|\]^`=alert(1)>';
-    	//$result=testSqlAndScriptInject($test, 0);
-    	//$this->assertGreaterThanOrEqual($expectedresult, $result, 'Error on testSqlAndScriptInject ggg');
-
-    	$test='<iframe src=http://xss.rocks/scriptlet.html <';
-    	$result=testSqlAndScriptInject($test, 0);
-    	$this->assertGreaterThanOrEqual($expectedresult, $result, 'Error on testSqlAndScriptInject hhh');
-
-    	$test='Set.constructor`alert\x281\x29```';
-    	$result=testSqlAndScriptInject($test, 0);
-    	$this->assertGreaterThanOrEqual($expectedresult, $result, 'Error on testSqlAndScriptInject iii');
-
-    	$test="on<!-- ab\nc -->error=alert(1)";
-    	$result=testSqlAndScriptInject($test, 0);
-    	$this->assertGreaterThanOrEqual($expectedresult, $result, 'Error on testSqlAndScriptInject jjj');
-
-    	$test="<img src=x one<a>rror=alert(document.location)";
-    	$result=testSqlAndScriptInject($test, 0);
-    	$this->assertGreaterThanOrEqual($expectedresult, $result, 'Error on testSqlAndScriptInject kkk');
-    }
-
-    /**
-     * testGETPOST
-     *
-     * @return string
-     */
-    public function testGETPOST()
-    {
-    	global $conf,$user,$langs,$db;
-    	$conf=$this->savconf;
-    	$user=$this->savuser;
-    	$langs=$this->savlangs;
-    	$db=$this->savdb;
-
-    	$_COOKIE["id"]=111;
-    	$_GET["param1"]="222";
-    	$_POST["param1"]="333";
-    	$_GET["param2"]='a/b#e(pr)qq-rr\cc';
-    	$_GET["param3"]='"&#110;a/b#e(pr)qq-rr\cc';    // Same than param2 + " and &#110;
-    	$_GET["param4"]='../dir';
-    	$_GET["param5"]="a_1-b";
-    	$_POST["param6"]="&quot;&gt;<svg o&#110;load='console.log(&quot;123&quot;)'&gt;";
-    	$_GET["param7"]='"c:\this is a path~1\aaa&#110;" abc<bad>def</bad>';
-    	$_POST["param8a"]="Hacker<svg o&#110;load='console.log(&quot;123&quot;)'";	// html tag is not closed so it is not detected as html tag but is still harmfull
-    	$_POST['param8b']='<img src=x onerror=alert(document.location) t=';		// this is html obfuscated by non closing tag
-    	$_POST['param8c']='< with space after is ok';
-    	$_POST['param8d']='<abc123 is html to clean';
-    	$_POST['param8e']='<123abc is not html to clean';
-    	$_POST["param9"]='is_object($object) ? ($object->id < 10 ? round($object->id / 2, 2) : (2 * $user->id) * (int) substr($mysoc->zip, 1, 2)) : \'objnotdefined\'';
-    	$_POST["param10"]='is_object($object) ? ($object->id < 10 ? round($object->id / 2, 2) : (2 * $user->id) * (int) substr($mysoc->zip, 1, 2)) : \'<abc>objnotdefined\'';
-    	$_POST["param11"]=' Name <email@email.com> ';
-		$_POST["param12"]='<!DOCTYPE html><html>aaa</html>';
-
-    	$result=GETPOST('id', 'int');              // Must return nothing
-    	print __METHOD__." result=".$result."\n";
-    	$this->assertEquals($result, '');
->>>>>>> 9ebf5c2b
 
 	/**
 	 * testGETPOST
@@ -388,6 +315,7 @@
 		$_POST["param9"]='is_object($object) ? ($object->id < 10 ? round($object->id / 2, 2) : (2 * $user->id) * (int) substr($mysoc->zip, 1, 2)) : \'objnotdefined\'';
 		$_POST["param10"]='is_object($object) ? ($object->id < 10 ? round($object->id / 2, 2) : (2 * $user->id) * (int) substr($mysoc->zip, 1, 2)) : \'<abc>objnotdefined\'';
 		$_POST["param11"]=' Name <email@email.com> ';
+		$_POST["param12"]='<!DOCTYPE html><html>aaa</html>';
 
 		$result=GETPOST('id', 'int');              // Must return nothing
 		print __METHOD__." result=".$result."\n";
@@ -485,8 +413,12 @@
 		print __METHOD__." result=".$result."\n";
 		$this->assertEquals(trim($_POST["param11"]), $result, 'Test an email string with alphawithlgt');
 
-		return $result;
-	}
+    	$result=GETPOST("param12", 'restricthtml');
+    	print __METHOD__." result=".$result."\n";
+    	$this->assertEquals(trim($_POST["param12"]), $result, 'Test a string with DOCTYPE and restricthtml');
+
+    	return $result;
+    }
 
 	/**
 	 * testCheckLoginPassEntity
@@ -556,7 +488,6 @@
 		return 0;
 	}
 
-<<<<<<< HEAD
 	/**
 	 * testDolStringOnlyTheseHtmlTags
 	 *
@@ -617,147 +548,6 @@
 	public function testRestrictedArea()
 	{
 		global $conf,$user,$langs,$db;
-=======
-    	$result=GETPOST("param11", 'alphawithlgt');
-    	print __METHOD__." result=".$result."\n";
-    	$this->assertEquals(trim($_POST["param11"]), $result, 'Test an email string with alphawithlgt');
-
-    	$result=GETPOST("param12", 'restricthtml');
-    	print __METHOD__." result=".$result."\n";
-    	$this->assertEquals(trim($_POST["param12"]), $result, 'Test a string with DOCTYPE and restricthtml');
-
-    	return $result;
-    }
-
-    /**
-     * testCheckLoginPassEntity
-     *
-     * @return	void
-     */
-    public function testCheckLoginPassEntity()
-    {
-        $login=checkLoginPassEntity('loginbidon', 'passwordbidon', 1, array('dolibarr'));
-        print __METHOD__." login=".$login."\n";
-        $this->assertEquals($login, '');
-
-        $login=checkLoginPassEntity('admin', 'passwordbidon', 1, array('dolibarr'));
-        print __METHOD__." login=".$login."\n";
-        $this->assertEquals($login, '');
-
-        $login=checkLoginPassEntity('admin', 'admin', 1, array('dolibarr'));            // Should works because admin/admin exists
-        print __METHOD__." login=".$login."\n";
-        $this->assertEquals($login, 'admin', 'The test to check if pass of user "admin" is "admin" has failed');
-
-        $login=checkLoginPassEntity('admin', 'admin', 1, array('http','dolibarr'));    // Should work because of second authetntication method
-        print __METHOD__." login=".$login."\n";
-        $this->assertEquals($login, 'admin');
-
-        $login=checkLoginPassEntity('admin', 'admin', 1, array('forceuser'));
-        print __METHOD__." login=".$login."\n";
-        $this->assertEquals($login, '');    // Expected '' because should failed because login 'auto' does not exists
-    }
-
-    /**
-     * testEncodeDecode
-     *
-     * @return number
-     */
-    public function testEncodeDecode()
-    {
-        $stringtotest="This is a string to test encode/decode. This is a string to test encode/decode. This is a string to test encode/decode.";
-
-        $encodedstring=dol_encode($stringtotest);
-        $decodedstring=dol_decode($encodedstring);
-        print __METHOD__." encodedstring=".$encodedstring." ".base64_encode($stringtotest)."\n";
-        $this->assertEquals($stringtotest, $decodedstring, 'Use dol_encode/decode with no parameter');
-
-        $encodedstring=dol_encode($stringtotest, 'abcdefghijklmnopqrstuvwxyzABCDEFGHIJKLMNOPQRSTUVWXYZ');
-        $decodedstring=dol_decode($encodedstring, 'abcdefghijklmnopqrstuvwxyzABCDEFGHIJKLMNOPQRSTUVWXYZ');
-        print __METHOD__." encodedstring=".$encodedstring." ".base64_encode($stringtotest)."\n";
-        $this->assertEquals($stringtotest, $decodedstring, 'Use dol_encode/decode with a key parameter');
-
-        return 0;
-    }
-
-    /**
-     * testDolStringOnlyTheseHtmlTags
-     *
-     * @return number
-     */
-    public function testDolHTMLEntityDecode()
-    {
-    	$stringtotest = 'a &colon; b &quot; c &#039; d &apos; e &eacute;';
-    	$decodedstring = dol_html_entity_decode($stringtotest, ENT_QUOTES);
-    	$this->assertEquals('a &colon; b " c \' d &apos; e é', $decodedstring, 'Function did not sanitize correclty');
-
-    	$stringtotest = 'a &colon; b &quot; c &#039; d &apos; e &eacute;';
-    	$decodedstring = dol_html_entity_decode($stringtotest, ENT_QUOTES|ENT_HTML5);
-    	$this->assertEquals('a : b " c \' d \' e é', $decodedstring, 'Function did not sanitize correclty');
-
-    	return 0;
-    }
-
-    /**
-     * testDolStringOnlyTheseHtmlTags
-     *
-     * @return number
-     */
-    public function testDolStringOnlyTheseHtmlTags()
-    {
-    	$stringtotest = '<a href="javascript:aaa">bbbڴ';
-    	$decodedstring = dol_string_onlythesehtmltags($stringtotest, 1, 1, 1);
-        $this->assertEquals('<a href="aaa">bbbڴ', $decodedstring, 'Function did not sanitize correclty with test 1');
-
-        $stringtotest = '<a href="java'.chr(0).'script:aaa">bbbڴ';
-        $decodedstring = dol_string_onlythesehtmltags($stringtotest, 1, 1, 1);
-        $this->assertEquals('<a href="aaa">bbbڴ', $decodedstring, 'Function did not sanitize correclty with test 2');
-
-        $stringtotest = '<a href="javascript&colon;aaa">bbbڴ';
-        $decodedstring = dol_string_onlythesehtmltags($stringtotest, 1, 1, 1);
-        $this->assertEquals('<a href="aaa">bbbڴ', $decodedstring, 'Function did not sanitize correclty with test 3');
-
-        return 0;
-    }
-
-    /**
-     * testGetRandomPassword
-     *
-     * @return number
-     */
-    public function testGetRandomPassword()
-    {
-        global $conf;
-
-        $genpass1=getRandomPassword(true);				// Should be a string return by dol_hash (if no option set, will be md5)
-        print __METHOD__." genpass1=".$genpass1."\n";
-        $this->assertEquals(strlen($genpass1), 32);
-
-        $genpass1=getRandomPassword(true, array('I'));	// Should be a string return by dol_hash (if no option set, will be md5)
-        print __METHOD__." genpass1=".$genpass1."\n";
-        $this->assertEquals(strlen($genpass1), 32);
-
-        $conf->global->USER_PASSWORD_GENERATED='None';
-        $genpass2=getRandomPassword(false);				// Should return an empty string
-        print __METHOD__." genpass2=".$genpass2."\n";
-        $this->assertEquals($genpass2, '');
-
-        $conf->global->USER_PASSWORD_GENERATED='Standard';
-        $genpass3=getRandomPassword(false);				// Should return a password of 10 chars
-        print __METHOD__." genpass3=".$genpass3."\n";
-        $this->assertEquals(strlen($genpass3), 10);
-
-        return 0;
-    }
-
-    /**
-     * testRestrictedArea
-     *
-     * @return void
-     */
-    public function testRestrictedArea()
-    {
-    	global $conf,$user,$langs,$db;
->>>>>>> 9ebf5c2b
 		$conf=$this->savconf;
 		$user=$this->savuser;
 		$langs=$this->savlangs;
