--- conflicted
+++ resolved
@@ -599,13 +599,8 @@
 		$this->assertEquals($resultexpected, $result, 'Test on param0');
 
 		$result=GETPOST("param15", 'restricthtml');		// param15 = <img onerror<=alert(document.domain)> src=>0xbeefed that is a dangerous string
-<<<<<<< HEAD
-		print __METHOD__." result=".$result."\n";
-		//      $this->assertEquals('InvalidHTMLStringCantBeCleaned', $result, 'Test 15b');                 // With some PHP and libxml version, we got this result when parsing invalid HTML, but ...
-=======
 		print __METHOD__." result for param15=".$result."\n";
 		//$this->assertEquals('InvalidHTMLStringCantBeCleaned', $result, 'Test 15b');   // With some PHP and libxml version, we got this result when parsing invalid HTML, but ...
->>>>>>> 729451fa
 		//$this->assertEquals('<img onerror> src=&gt;0xbeefed', $result, 'Test 15b');	// ... on other PHP and libxml versions, we got a HTML that has been cleaned
 
 		$result=GETPOST("param6", 'restricthtml');		// param6 = "&quot;&gt;<svg o&#110;load='console.log(&quot;123&quot;)'&gt;"
@@ -1119,21 +1114,12 @@
 		$result=dol_eval('$conf->currency && isStringVarMatching(\'leftmenu\', \'(AAA|BBB)\')', 1, 1, '1');
 		print "result15 = ".$result."\n";
 		$this->assertTrue($result);
-<<<<<<< HEAD
 
 		$leftmenu = 'XXX';
 		$result=dol_eval('$conf->currency && isStringVarMatching(\'leftmenu\', \'(AAA|BBB)\')', 1, 1, '1');
 		print "result16 = ".$result."\n";
 		$this->assertFalse($result);
 
-=======
-
-		$leftmenu = 'XXX';
-		$result=dol_eval('$conf->currency && isStringVarMatching(\'leftmenu\', \'(AAA|BBB)\')', 1, 1, '1');
-		print "result16 = ".$result."\n";
-		$this->assertFalse($result);
-
->>>>>>> 729451fa
 		$string = '(isModEnabled("agenda") || isModEnabled("resource")) && getDolGlobalInt("MAIN_FEATURES_LEVEL") >= 0 && preg_match(\'/^(admintools|all|XXX)/\', $leftmenu)';
 		$result=dol_eval($string, 1, 1, '1');
 		print "result17 = ".$result."\n";
@@ -1152,8 +1138,6 @@
 		$result = (string) dol_eval('$leftmenu(-5)', 1, 0);
 		print "result20 = ".$result."\n";
 		$this->assertStringContainsString('Bad string syntax to evaluate', $result);
-<<<<<<< HEAD
-=======
 	}
 
 
@@ -1225,7 +1209,6 @@
 		$this->assertEquals($stringfixed, $result, 'Error');
 
 		return 0;
->>>>>>> 729451fa
 	}
 
 
