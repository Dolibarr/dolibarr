<?php
/* Copyright (C) 2010 Laurent Destailleur  <eldy@users.sourceforge.net>
 * Copyright (C) 2023 Alexandre Janniaux   <alexandre.janniaux@gmail.com>
 *
 * This program is free software; you can redistribute it and/or modify
 * it under the terms of the GNU General Public License as published by
 * the Free Software Foundation; either version 3 of the License, or
 * (at your option) any later version.
 *
 * This program is distributed in the hope that it will be useful,
 * but WITHOUT ANY WARRANTY; without even the implied warranty of
 * MERCHANTABILITY or FITNESS FOR A PARTICULAR PURPOSE.  See the
 * GNU General Public License for more details.
 *
 * You should have received a copy of the GNU General Public License
 * along with this program. If not, see <https://www.gnu.org/licenses/>.
 * or see https://www.gnu.org/
 */

/**
 *      \file       test/phpunit/SecurityTest.php
 *		\ingroup    test
 *      \brief      PHPUnit test
 *		\remarks	To run this script as CLI:  phpunit filename.php
 */

global $conf,$user,$langs,$db;
//define('TEST_DB_FORCE_TYPE','mysql');	// This is to force using mysql driver
//require_once 'PHPUnit/Autoload.php';

if (! defined('NOREQUIRESOC')) {
	define('NOREQUIRESOC', '1');
}
if (! defined('NOCSRFCHECK')) {
	define('NOCSRFCHECK', '1');
}
if (! defined('NOTOKENRENEWAL')) {
	define('NOTOKENRENEWAL', '1');
}
if (! defined('NOREQUIREMENU')) {
	define('NOREQUIREMENU', '1'); // If there is no menu to show
}
if (! defined('NOREQUIREHTML')) {
	define('NOREQUIREHTML', '1'); // If we don't need to load the html.form.class.php
}
if (! defined('NOREQUIREAJAX')) {
	define('NOREQUIREAJAX', '1');
}
if (! defined("NOLOGIN")) {
	define("NOLOGIN", '1');       // If this page is public (can be called outside logged session)
}
if (! defined("NOSESSION")) {
	define("NOSESSION", '1');
}

require_once dirname(__FILE__).'/../../htdocs/main.inc.php';	// We force include of main.inc.php instead of master.inc.php even if we are in CLI mode because it contains a lot of security components we want to test.
require_once dirname(__FILE__).'/../../htdocs/core/lib/security.lib.php';
require_once dirname(__FILE__).'/../../htdocs/core/lib/security2.lib.php';
require_once dirname(__FILE__).'/CommonClassTest.class.php';

if (empty($user->id)) {
	print "Load permissions for admin user nb 1\n";
	$user->fetch(1);
	$user->getrights();
}
$conf->global->MAIN_DISABLE_ALL_MAILS = 1;


/**
 * Class for PHPUnit tests
 *
 * @backupGlobals disabled
 * @backupStaticAttributes enabled
 * @remarks	backupGlobals must be disabled to have db,conf,user and lang not erased.
 */
class SecurityTest extends CommonClassTest
{
	/**
	 * testSetLang
	 *
	 * @return string
	 */
	public function testSetLang()
	{
		global $conf;
		$conf = $this->savconf;

		$tmplangs = new Translate('', $conf);

		$_SERVER['HTTP_ACCEPT_LANGUAGE'] = "' malicious text with quote";
		$tmplangs->setDefaultLang('auto');
		print __METHOD__.' $tmplangs->defaultlang='.$tmplangs->defaultlang."\n";
		$this->assertEquals($tmplangs->defaultlang, 'malicioustextwithquote_MALICIOUSTEXTWITHQUOTE');
	}


	/**
	 * testSqlAndScriptInjectWithPHPUnit
	 *
	 * @return  void
	 */
	public function testSqlAndScriptInjectWithPHPUnit()
	{
		// Run tests
		// More on https://www.owasp.org/index.php/XSS_Filter_Evasion_Cheat_Sheet

		// Should be OK
		$expectedresult = 0;

		/*
		$test = '';
		$result=testSqlAndScriptInject($test, 0);
		$this->assertGreaterThanOrEqual(0, $result, 'Error on testSqlAndScriptInject kkk');
		*/

		$_SERVER["PHP_SELF"] = '/DIR WITH SPACE/htdocs/admin/index.php';
		$result = testSqlAndScriptInject($_SERVER["PHP_SELF"], 2);
		$this->assertEquals($expectedresult, $result, 'Error on testSqlAndScriptInject for PHP_SELF that should be ok');

		$test = 'This is a < inside string with < and > also and tag like <a> before the >';
		$result = testSqlAndScriptInject($test, 0);
		$this->assertEquals($expectedresult, $result, 'Error on testSqlAndScriptInject expected 0b');

		$test = 'This is the union of all for the selection of the best';
		$result = testSqlAndScriptInject($test, 0);
		$this->assertEquals($expectedresult, $result, 'Error on testSqlAndScriptInject expected 0c');

		$test = '/user/perms.php?id=1&action=addrights&entity=1&rights=123&confirm=yes&token=123456789&updatedmodulename=lmscoursetracking';
		$result = testSqlAndScriptInject($test, 1);
		print "test=".$test." result=".$result."\n";
		$this->assertEquals($expectedresult, $result, 'Error on testSqlAndScriptInject with a valid url');

		// Should detect attack
		$expectedresult = 1;

		$_SERVER["PHP_SELF"] = '/DIR WITH SPACE/htdocs/admin/index.php/<svg>';
		$result = testSqlAndScriptInject($_SERVER["PHP_SELF"], 2);
		$this->assertGreaterThanOrEqual($expectedresult, $result, 'Error on testSqlAndScriptInject for PHP_SELF that should detect XSS');

		$test = 'select @@version';
		$result = testSqlAndScriptInject($test, 0);
		$this->assertEquals($expectedresult, $result, 'Error on testSqlAndScriptInject for SQL1a. Should find an attack on POST param and did not.');

		$test = 'select @@version';
		$result = testSqlAndScriptInject($test, 1);
		$this->assertEquals($expectedresult, $result, 'Error on testSqlAndScriptInject for SQL1b. Should find an attack on GET param and did not.');

		$test = '... update ... set ... =';
		$result = testSqlAndScriptInject($test, 1);
		$this->assertEquals($expectedresult, $result, 'Error on testSqlAndScriptInject for SQL2a. Should find an attack on GET param and did not.');

		$test = "delete\nfrom";
		$result = testSqlAndScriptInject($test, 1);
		$this->assertEquals($expectedresult, $result, 'Error on testSqlAndScriptInject for SQL2b. Should find an attack on GET param and did not.');

		$test = 'action=update& ... set ... =';
		$result = testSqlAndScriptInject($test, 1);
		$this->assertEquals(0, $result, 'Error on testSqlAndScriptInject for SQL2b. Should not find an attack on GET param and did.');

		$test = '... union ... selection ';
		$result = testSqlAndScriptInject($test, 1);
		$this->assertEquals($expectedresult, $result, 'Error on testSqlAndScriptInject for SQL2c. Should find an attack on GET param and did not.');

		$test = 'j&#x61;vascript:';
		$result = testSqlAndScriptInject($test, 0);
		$this->assertEquals($expectedresult, $result, 'Error on testSqlAndScriptInject for javascript1. Should find an attack and did not.');

		$test = 'j&#x61vascript:';
		$result = testSqlAndScriptInject($test, 0);
		$this->assertEquals($expectedresult, $result, 'Error on testSqlAndScriptInject for javascript2. Should find an attack and did not.');

		$test = 'javascript&colon&#x3B;alert(1)';
		$result = testSqlAndScriptInject($test, 0);
		$this->assertEquals($expectedresult, $result, 'Error on testSqlAndScriptInject for javascript2');

		$test = "<img src='1.jpg' onerror =javascript:alert('XSS')>";
		$result = testSqlAndScriptInject($test, 0);
		$this->assertGreaterThanOrEqual($expectedresult, $result, 'Error on testSqlAndScriptInject aaa1');

		$test = "<img src='1.jpg' onerror =javascript:alert('XSS')>";
		$result = testSqlAndScriptInject($test, 2);
		$this->assertGreaterThanOrEqual($expectedresult, $result, 'Error on testSqlAndScriptInject aaa2');

		$test = '<IMG SRC=# onmouseover="alert(1)">';
		$result = testSqlAndScriptInject($test, 0);
		$this->assertGreaterThanOrEqual($expectedresult, $result, 'Error on testSqlAndScriptInject aaa3');
		$test = '<IMG SRC onmouseover="alert(1)">';
		$result = testSqlAndScriptInject($test, 0);
		$this->assertGreaterThanOrEqual($expectedresult, $result, 'Error on testSqlAndScriptInject aaa4');
		$test = '<IMG onmouseover="alert(1)">';
		$result = testSqlAndScriptInject($test, 0);
		$this->assertGreaterThanOrEqual($expectedresult, $result, 'Error on testSqlAndScriptInject aaa5');
		$test = '<IMG SRC=/ onerror="alert(1)">';
		$result = testSqlAndScriptInject($test, 0);
		$this->assertGreaterThanOrEqual($expectedresult, $result, 'Error on testSqlAndScriptInject aaa6');
		$test = '<IMG SRC=" &#14;  javascript:alert(1);">';
		$result = testSqlAndScriptInject($test, 0);
		$this->assertGreaterThanOrEqual($expectedresult, $result, 'Error on testSqlAndScriptInject aaa7');

		$test = '<IMG SRC=&#106;&#97;&#118;&#97;&#115;&#99;&#114;&#105;&#112;&#116;&#58;&#97;&#108;&#101;&#114;&#116;&#40;&#39;&#88;&#83;&#83;&#39;&#41;>';
		$result = testSqlAndScriptInject($test, 0);
		$this->assertGreaterThanOrEqual($expectedresult, $result, 'Error on testSqlAndScriptInject bbb');

		$test = '<SCRIPT SRC=http://xss.rocks/xss.js></SCRIPT>';
		$result = testSqlAndScriptInject($test, 0);
		$this->assertGreaterThanOrEqual($expectedresult, $result, 'Error on testSqlAndScriptInject ccc');

		$test = '<IMG SRC="javascript:alert(\'XSS\');">';
		$result = testSqlAndScriptInject($test, 1);
		$this->assertGreaterThanOrEqual($expectedresult, $result, 'Error on testSqlAndScriptInject ddd');

		$test = '<IMG """><SCRIPT>alert("XSS")</SCRIPT>">';
		$result = testSqlAndScriptInject($test, 0);
		$this->assertGreaterThanOrEqual($expectedresult, $result, 'Error on testSqlAndScriptInject eee');

		$test = '<!-- Google analytics -->
			<script>
			  (function(i,s,o,g,r,a,m){i[\'GoogleAnalyticsObject\']=r;i[r]=i[r]||function(){
			  (i[r].q=i[r].q||[]).push(arguments)},i[r].l=1*new Date();a=s.createElement(o),
			  m=s.getElementsByTagName(o)[0];a.async=1;a.src=g;m.parentNode.insertBefore(a,m)
			  })(window,document,\'script\',\'https://www.google-analytics.com/analytics.js\',\'ga\');

			  ga(\'create\',\'UA-99999999-9\', \'auto\');
			  ga(\'send\', \'pageview\');

			</script>';
		$result = testSqlAndScriptInject($test, 0);
		$this->assertGreaterThanOrEqual($expectedresult, $result, 'Error on testSqlAndScriptInject eee');

		$test = "<IMG SRC=\"jav\tascript:alert('XSS');\">";		// Is locked by some browser like chrome because the default directive no-referrer-when-downgrade is sent when requesting the SRC and then refused because of browser protection on img src load without referrer.
		$test = "<IMG SRC=\"jav&#x0D;ascript:alert('XSS');\">";	// Same

		$test = '<SCRIPT/XSS SRC="http://xss.rocks/xss.js"></SCRIPT>';
		$result = testSqlAndScriptInject($test, 0);
		$this->assertGreaterThanOrEqual($expectedresult, $result, 'Error on testSqlAndScriptInject fff1');
		$test = '<SCRIPT/SRC="http://xss.rocks/xss.js"></SCRIPT>';
		$result = testSqlAndScriptInject($test, 0);
		$this->assertGreaterThanOrEqual($expectedresult, $result, 'Error on testSqlAndScriptInject fff2');

		// This case seems to be filtered by browsers now.
		$test = '<BODY onload!#$%&()*~+-_.,:;?@[/|\]^`=alert(1)>';
		//$result=testSqlAndScriptInject($test, 0);
		//$this->assertGreaterThanOrEqual($expectedresult, $result, 'Error on testSqlAndScriptInject ggg');

		$test = '<iframe src=http://xss.rocks/scriptlet.html <';
		$result = testSqlAndScriptInject($test, 0);
		$this->assertGreaterThanOrEqual($expectedresult, $result, 'Error on testSqlAndScriptInject hhh');

		$test = 'Set.constructor`alert\x281\x29```';
		$result = testSqlAndScriptInject($test, 0);
		$this->assertGreaterThanOrEqual($expectedresult, $result, 'Error on testSqlAndScriptInject iii');

		$test = "on<!-- ab\nc -->error=alert(1)";
		$result = testSqlAndScriptInject($test, 0);
		$this->assertGreaterThanOrEqual($expectedresult, $result, 'Error on testSqlAndScriptInject jjj');

		$test = "<img src=x one<a>rror=alert(document.location)";
		$result = testSqlAndScriptInject($test, 0);
		$this->assertGreaterThanOrEqual($expectedresult, $result, 'Error on testSqlAndScriptInject kkk');

		$test = "<a onpointerdown=alert(document.domain)>XSS</a>";
		$result = testSqlAndScriptInject($test, 0);
		$this->assertGreaterThanOrEqual($expectedresult, $result, 'Error on testSqlAndScriptInject lll');

		$test = '<a onscrollend=alert(1) style="display:block;overflow:auto;border:1px+dashed;width:500px;height:100px;"><br><br><br><br><br><span+id=x>test</span></a>';	// Add the char %F6 into the variable
		$result = testSqlAndScriptInject($test, 0);
		//print "test=".$test." result=".$result."\n";
		$this->assertGreaterThanOrEqual($expectedresult, $result, 'Error on testSqlAndScriptInject mmm');


		$test = "Text with ' encoded with the numeric html entity converted into text entity &#39; (like when submitted by CKEditor)";
		$result = testSqlAndScriptInject($test, 0);	// result must be 0
		$this->assertEquals(0, $result, 'Error on testSqlAndScriptInject mmm, result should be 0 and is not');

		$test = '<a href="j&Tab;a&Tab;v&Tab;asc&NewLine;ri&Tab;pt:&lpar;a&Tab;l&Tab;e&Tab;r&Tab;t&Tab;(document.cookie)&rpar;">XSS</a>';
		$result = testSqlAndScriptInject($test, 0);
		$this->assertGreaterThanOrEqual($expectedresult, $result, 'Error on testSqlAndScriptInject nnn, result should be >= 1 and is not');

		$test = "/dolibarr/htdocs/index.php/".chr('246')."abc";	// Add the char %F6 into the variable
		$result = testSqlAndScriptInject($test, 2);
		//print "test=".$test." result=".$result."\n";
		$this->assertGreaterThanOrEqual($expectedresult, $result, 'Error on testSqlAndScriptInject with a non valid UTF8 char');

		$test = '<img onerror<>=alert(document.domain)';
		$result = testSqlAndScriptInject($test, 0);
		$this->assertEquals($expectedresult, $result, 'Error on testSqlAndScriptInject with an obfuscated string that bypass the WAF');

		$test = '<img onerror<abc>=alert(document.domain)';
		$result = testSqlAndScriptInject($test, 0);
		$this->assertEquals($expectedresult, $result, 'Error on testSqlAndScriptInject with an obfuscated string that bypass the WAF');
	}

	/**
	 * testGETPOST
	 *
	 * @return string
	 */
	public function testGETPOST()
	{
		global $conf,$user,$langs,$db;
		$conf = $this->savconf;
		$user = $this->savuser;
		$langs = $this->savlangs;
		$db = $this->savdb;

		// Force default mode
		$conf->global->MAIN_RESTRICTHTML_ONLY_VALID_HTML = 0;
		$conf->global->MAIN_RESTRICTHTML_ONLY_VALID_HTML_TIDY = 0;
		$conf->global->MAIN_RESTRICTHTML_REMOVE_ALSO_BAD_ATTRIBUTES = 0;
		$conf->global->MAIN_DISALLOW_URL_INTO_DESCRIPTIONS = 0;

		$_COOKIE["id"] = 111;
		$_POST["param0"] = 'A real string with <a href="rrr" title="aa&quot;bb">aaa</a> and " and \' and &amp; inside content';
		$_GET["param1"] = "222";
		$_POST["param1"] = "333";
		$_GET["param2"] = 'a/b#e(pr)qq-rr\cc';
		$_GET["param3"] = '"&#110;a/b#e(pr)qq-rr\cc';    // Same than param2 + " and &#110;
		$_GET["param4a"] = '..&#47;../dir';
		$_GET["param4b"] = '..&#92;..\dirwindows';
		$_GET["param4c"] = '\a123 \123 \u123 \x123';
		$_GET["param5"] = "a_1-b";
		$_POST["param6"] = "&quot;&gt;<svg o&#110;load='console.log(&quot;123&quot;)'&gt;";
		$_POST["param6b"] = '<<<../>../>../svg><<<../>../>../animate =alert(1)>abc';
		$_GET["param7"] = '"c:\this is a path~1\aaa&#110; &#x&#x31;&#x31;&#x30;;" abc<bad>def</bad>';
		$_POST["param8a"] = "Hacker<svg o&#110;load='console.log(&quot;123&quot;)'";	// html tag is not closed so it is not detected as html tag but is still harmfull
		$_POST['param8b'] = '<img src=x onerror=alert(document.location) t=';		// this is html obfuscated by non closing tag
		$_POST['param8c'] = '< with space after is ok';
		$_POST['param8d'] = '<abc123 is html to clean';
		$_POST['param8e'] = '<123abc is not html to clean';	// other similar case: '<2021-12-12'
		$_POST['param8f'] = 'abc<<svg <><<animate onbegin=alert(document.domain) a';
		$_POST["param9"] = 'is_object($object) ? ($object->id < 10 ? round($object->id / 2, 2) : (2 * $user->id) * (int) substr($mysoc->zip, 1, 2)) : \'objnotdefined\'';
		$_POST["param10"] = 'is_object($object) ? ($object->id < 10 ? round($object->id / 2, 2) : (2 * $user->id) * (int) substr($mysoc->zip, 1, 2)) : \'<abc>objnotdefined\'';
		$_POST["param11"] = ' Name <email@email.com> ';
		$_POST["param12"] = '<!DOCTYPE html><html>aaa</html>';
		$_POST["param13"] = '&#110; &#x6E; &gt; &lt; &quot; <a href=\"j&#x61;vascript:alert(document.domain)\">XSS</a>';
		$_POST["param13b"] = '&#110; &#x6E; &gt; &lt; &quot; <a href=\"j&#x61vascript:alert(document.domain)\">XSS</a>';
		$_POST["param13c"] = 'aaa:<:bbb';
		$_POST["param14"] = "Text with ' encoded with the numeric html entity converted into text entity &#39; (like when submitted by CKEditor)";
		$_POST["param15"] = "<img onxxxx<=alert(document.domain)> src=>0xbeefed";
		$_POST["param15b"] = "<img onerror<=alert(document.domain)> src=>0xbeefed";
		$_POST["param16"] = '<a style="z-index: 1000">abc</a>';
		$_POST["param17"] = '<span style="background-image: url(logout.php)">abc</span>';
		$_POST["param18"] = '<span style="background-image: url(...?...action=aaa)">abc</span>';
		$_POST["param19"] = '<a href="j&Tab;a&Tab;v&Tab;asc&NewLine;ri&Tab;pt:&lpar;alert(document.cookie)&rpar;">XSS</a>';
		//$_POST["param19"]='<a href="javascript:alert(document.cookie)">XSS</a>';



		$result = GETPOST('id', 'int');              // Must return nothing
		print __METHOD__." result=".$result."\n";
		$this->assertEquals('', $result);

		$result = GETPOST("param1", 'int');
		print __METHOD__." result=".$result."\n";
		$this->assertEquals(222, $result, 'Test on param1 with no 3rd param');

		$result = GETPOST("param1", 'int', 2);
		print __METHOD__." result=".$result."\n";
		$this->assertEquals(333, $result, 'Test on param1 with 3rd param = 2');

		// Test with alpha

		$result = GETPOST("param0", 'alpha');		// a simple format, so " completely removed
		$resultexpected = 'A real string with aaa and and \' and & inside content';
		print __METHOD__." result=".$result."\n";
		$this->assertEquals($resultexpected, $result, 'Test on param0');

		$result = GETPOST("param2", 'alpha');
		print __METHOD__." result=".$result."\n";
		$this->assertEquals('a/b#e(pr)qq-rr\cc', $result, 'Test on param2');

		$result = GETPOST("param3", 'alpha');  // Must return string sanitized from char "
		print __METHOD__." result=".$result."\n";
		$this->assertEquals('na/b#e(pr)qq-rr\cc', $result, 'Test on param3');

		$result = GETPOST("param4a", 'alpha');  // Must return string sanitized from ../
		print __METHOD__." result=".$result."\n";
		$this->assertEquals('dir', $result);

		$result = GETPOST("param4b", 'alpha');  // Must return string sanitized from ../
		print __METHOD__." result=".$result."\n";
		$this->assertEquals('dirwindows', $result);

		$result = GETPOST("param4c", 'alpha');  // Must return string sanitized from ../
		print __METHOD__." result=".$result."\n";
		$this->assertEquals('\a123 /123 /u123 /x123', $result);

		// Test with aZ09

		$result = GETPOST("param1", 'aZ09');
		print __METHOD__." result=".$result."\n";
		$this->assertEquals($result, $_GET["param1"]);

		$result = GETPOST("param2", 'aZ09');  // Must return '' as string contains car not in aZ09 definition
		print __METHOD__." result=".$result."\n";
		$this->assertEquals($result, '');

		$result = GETPOST("param3", 'aZ09');  // Must return '' as string contains car not in aZ09 definition
		print __METHOD__." result=".$result."\n";
		$this->assertEquals($result, '');

		$result = GETPOST("param4a", 'aZ09');  // Must return '' as string contains car not in aZ09 definition
		print __METHOD__." result=".$result."\n";
		$this->assertEquals('', $result);

		$result = GETPOST("param4b", 'aZ09');  // Must return '' as string contains car not in aZ09 definition
		print __METHOD__." result=".$result."\n";
		$this->assertEquals('', $result);

		$result = GETPOST("param5", 'aZ09');
		print __METHOD__." result=".$result."\n";
		$this->assertEquals($_GET["param5"], $result);

		// Test with nohtml

		$result = GETPOST("param6", 'nohtml');
		print __METHOD__." result6=".$result."\n";
		$this->assertEquals('">', $result);

		// Test with alpha = alphanohtml. We must convert the html entities like &#110; and disable all entities

		$result = GETPOST("param6", 'alphanohtml');
		print __METHOD__." result=".$result."\n";
		$this->assertEquals('>', $result);

		$result = GETPOST("param6b", 'alphanohtml');
		print __METHOD__." result=".$result."\n";
		$this->assertEquals('abc', $result);

		$result = GETPOST("param8a", 'alphanohtml');
		print __METHOD__." result=".$result."\n";
		$this->assertEquals("Hackersvg onload='console.log(123)'", $result);

		$result = GETPOST("param8b", 'alphanohtml');
		print __METHOD__." result=".$result."\n";
		$this->assertEquals('img src=x onerror=alert(document.location) t=', $result, 'Test a string with non closing html tag with alphanohtml');

		$result = GETPOST("param8c", 'alphanohtml');
		print __METHOD__." result=".$result."\n";
		$this->assertEquals($_POST['param8c'], $result, 'Test a string with non closing html tag with alphanohtml');

		$result = GETPOST("param8d", 'alphanohtml');
		print __METHOD__." result=".$result."\n";
		$this->assertEquals('abc123 is html to clean', $result, 'Test a string with non closing html tag with alphanohtml');

		$result = GETPOST("param8e", 'alphanohtml');
		print __METHOD__." result=".$result."\n";
		$this->assertEquals($_POST['param8e'], $result, 'Test a string with non closing html tag with alphanohtml');

		$result = GETPOST("param8f", 'alphanohtml');
		print __METHOD__." result=".$result."\n";
		$this->assertEquals('abcsvg animate onbegin=alert(document.domain) a', $result, 'Test a string with html tag open with several <');

		$result = GETPOST("param9", 'alphanohtml');
		print __METHOD__." result=".$result."\n";
		$this->assertEquals($_POST["param9"], $result);

		$result = GETPOST("param10", 'alphanohtml');
		print __METHOD__." result=".$result."\n";
		$this->assertEquals($_POST["param9"], $result, 'We should get param9 after processing param10');

		$result = GETPOST("param11", 'alphanohtml');
		print __METHOD__." result=".$result."\n";
		$this->assertEquals("Name", $result, 'Test an email string with alphanohtml');

		$result = GETPOST("param13", 'alphanohtml');
		print __METHOD__." result=".$result."\n";
		$this->assertEquals('n n > <  XSS', $result, 'Test that html entities are decoded with alpha');

		$result = GETPOST("param13c", 'alphanohtml');
		print __METHOD__." result=".$result."\n";
		$this->assertEquals('aaa:<:bbb', $result, 'Test 13c');


		// Test with alphawithlgt

		$result = GETPOST("param11", 'alphawithlgt');
		print __METHOD__." result=".$result."\n";
		$this->assertEquals(trim($_POST["param11"]), $result, 'Test an email string with alphawithlgt');


		// Test with restricthtml: we must remove html open/close tag and content but not htmlentities (we can decode html entities for ascii chars like &#110;)

		$result = GETPOST("param0", 'restricthtml');
		$resultexpected = 'A real string with <a href="rrr" title="aa&quot;bb">aaa</a> and " and \' and &amp; inside content';
		print __METHOD__." result=".$result."\n";
		$this->assertEquals($resultexpected, $result, 'Test on param0');

		$result = GETPOST("param6", 'restricthtml');
		print __METHOD__." result for param6=".$result." - before=".$_POST["param6"]."\n";
		$this->assertEquals('&quot;&gt;', $result);

		$result = GETPOST("param7", 'restricthtml');
		print __METHOD__." result param7 = ".$result."\n";
		$this->assertEquals('"c:\this is a path~1\aaan &#x;;;;" abcdef', $result);

		$result = GETPOST("param8e", 'restricthtml');
		print __METHOD__." result param8e = ".$result."\n";
		$this->assertEquals('', $result);

		$result = GETPOST("param12", 'restricthtml');
		print __METHOD__." result=".$result."\n";
		$this->assertEquals(trim($_POST["param12"]), $result, 'Test a string with DOCTYPE and restricthtml');

		$result = GETPOST("param13", 'restricthtml');
		print __METHOD__." result=".$result."\n";
		$this->assertEquals('n n &gt; &lt; &quot; <a href=\"alert(document.domain)\">XSS</a>', $result, 'Test 13 that HTML entities are decoded with restricthtml, but only for common alpha chars');

		$result = GETPOST("param13b", 'restricthtml');
		print __METHOD__." result=".$result."\n";
		$this->assertEquals('n n &gt; &lt; &quot; <a href=\"alert(document.domain)\">XSS</a>', $result, 'Test 13b that HTML entities are decoded with restricthtml, but only for common alpha chars');

		$result = GETPOST("param14", 'restricthtml');
		print __METHOD__." result=".$result."\n";
		$this->assertEquals("Text with ' encoded with the numeric html entity converted into text entity &#39; (like when submitted by CKEditor)", $result, 'Test 14');

		$result = GETPOST("param15", 'restricthtml');		// param15 = <img onxxxx<=alert(document.domain)> src=>0xbeefed that is a dangerous string
		print __METHOD__." result=".$result."\n";
		$this->assertEquals("<img onxxxx=alert(document.domain) src=>0xbeefed", $result, 'Test 15');	// The GETPOST return a harmull string

		$result = GETPOST("param15b", 'restricthtml');		// param15b = <img onerror<=alert(document.domain)> src=>0xbeefed that is a dangerous string
		print __METHOD__." result=".$result."\n";
		$this->assertEquals("<img alert(document.domain) src=>0xbeefed", $result, 'Test 15b');	// The GETPOST return a harmull string

		$result = GETPOST("param19", 'restricthtml');
		print __METHOD__." result=".$result."\n";
		$this->assertEquals('<a href="&lpar;alert(document.cookie)&rpar;">XSS</a>', $result, 'Test 19');


		// Test with restricthtml + MAIN_RESTRICTHTML_ONLY_VALID_HTML only to test disabling of bad attributes

		$conf->global->MAIN_RESTRICTHTML_ONLY_VALID_HTML = 1;
		$conf->global->MAIN_RESTRICTHTML_ONLY_VALID_HTML_TIDY = 0;

		//$_POST["param0"] = 'A real string with <a href="rrr" title="aabb">aaa</a> and " inside content';
		$result = GETPOST("param0", 'restricthtml');
		$resultexpected = 'A real string with <a href="rrr" title=\'aa"bb\'>aaa</a> and " and \' and &amp; inside content';
		print __METHOD__." result for param0=".$result."\n";
		$this->assertEquals($resultexpected, $result, 'Test on param0');

		$result = GETPOST("param15b", 'restricthtml');		// param15b = <img onerror<=alert(document.domain)> src=>0xbeefed that is a dangerous string
		print __METHOD__." result for param15b=".$result."\n";
		//$this->assertEquals('InvalidHTMLStringCantBeCleaned', $result, 'Test 15b');   // With some PHP and libxml version, we got this result when parsing invalid HTML, but ...
		//$this->assertEquals('<img onerror> src=&gt;0xbeefed', $result, 'Test 15b');	// ... on other PHP and libxml versions, we got a HTML that has been cleaned

		$result = GETPOST("param6", 'restricthtml');		// param6 = "&quot;&gt;<svg o&#110;load='console.log(&quot;123&quot;)'&gt;"
		print __METHOD__." result for param6=".$result." - before=".$_POST["param6"]."\n";
		//$this->assertEquals('InvalidHTMLStringCantBeCleaned', $result, 'Test 15b');   // With some PHP and libxml version, we got this result when parsing invalid HTML, but ...
		//$this->assertEquals('"&gt;', $result);										// ... on other PHP and libxml versions, we got a HTML that has been cleaned

		$result = GETPOST("param7", 'restricthtml');		// param7 = "c:\this is a path~1\aaa&#110; &#x&#x31;&#x31;&#x30;;" abc<bad>def</bad>
		print __METHOD__." result param7 = ".$result."\n";
		//$this->assertEquals('InvalidHTMLStringCantBeCleaned', $result, 'Test 15b');   // With some PHP and libxml version, we got this result when parsing invalid HTML, but ...
		//$this->assertEquals('"c:\this is a path~1\aaan 110;" abcdef', $result);		// ... on other PHP and libxml versions, we got a HTML that has been cleaned


		// Test with restricthtml + MAIN_RESTRICTHTML_ONLY_VALID_HTML_TIDY only to test disabling of bad attributes

		if (extension_loaded('tidy') && class_exists("tidy")) {
			$conf->global->MAIN_RESTRICTHTML_ONLY_VALID_HTML = 0;
			$conf->global->MAIN_RESTRICTHTML_ONLY_VALID_HTML_TIDY = 1;

			$result = GETPOST("param0", 'restricthtml');
			$resultexpected = 'A real string with <a href="rrr" title="aa&quot;bb">aaa</a> and " and \' and & inside content';
			print __METHOD__." result for param0=".$result."\n";
			$this->assertEquals($resultexpected, $result, 'Test on param0');

			$result = GETPOST("param15b", 'restricthtml');		// param15b = <img onerror<=alert(document.domain)> src=>0xbeefed that is a dangerous string
			print __METHOD__." result for param15b=".$result."\n";
			//$this->assertEquals('InvalidHTMLStringCantBeCleaned', $result, 'Test 15b');   // With some PHP and libxml version, we got this result when parsing invalid HTML, but ...
			//$this->assertEquals('<img onerror> src=&gt;0xbeefed', $result, 'Test 15b');	// ... on other PHP and libxml versions, we got a HTML that has been cleaned

			$result = GETPOST("param6", 'restricthtml');
			print __METHOD__." result for param6=".$result." - before=".$_POST["param6"]."\n";
			//$this->assertEquals('InvalidHTMLStringCantBeCleaned', $result, 'Test 15b');   // With some PHP and libxml version, we got this result when parsing invalid HTML, but ...
			$this->assertEquals('"&gt;', $result);

			$result = GETPOST("param7", 'restricthtml');
			print __METHOD__." result param7 = ".$result."\n";
			//$this->assertEquals('InvalidHTMLStringCantBeCleaned', $result, 'Test 15b');   // With some PHP and libxml version, we got this result when parsing invalid HTML, but ...
			$this->assertEquals('"c:\this is a path~1\aaan &amp;#x110;" abcdef', $result);
		}


		// Test with restricthtml + MAIN_RESTRICTHTML_ONLY_VALID_HTML + MAIN_RESTRICTHTML_ONLY_VALID_HTML_TIDY to test disabling of bad attributes

		if (extension_loaded('tidy') && class_exists("tidy")) {
			$conf->global->MAIN_RESTRICTHTML_ONLY_VALID_HTML = 1;
			$conf->global->MAIN_RESTRICTHTML_ONLY_VALID_HTML_TIDY = 1;

			$result = GETPOST("param0", 'restricthtml');
			$resultexpected = 'A real string with <a href="rrr" title=\'aa"bb\'>aaa</a> and " and \' and & inside content';
			print __METHOD__." result for param0=".$result."\n";
			$this->assertEquals($resultexpected, $result, 'Test on param0');

			$result = GETPOST("param15b", 'restricthtml');		// param15b = <img onerror<=alert(document.domain)> src=>0xbeefed that is a dangerous string
			print __METHOD__." result=".$result."\n";
			//$this->assertEquals('InvalidHTMLStringCantBeCleaned', $result, 'Test 15b');   // With some PHP and libxml version, we got this result when parsing invalid HTML, but ...
			//$this->assertEquals('<img onerror> src=&gt;0xbeefed', $result, 'Test 15b');	// ... on other PHP and libxml versions, we got a HTML that has been cleaned

			$result = GETPOST("param6", 'restricthtml');
			print __METHOD__." result for param6=".$result." - before=".$_POST["param6"]."\n";
			//$this->assertEquals('InvalidHTMLStringCantBeCleaned', $result, 'Test 15b');   // With some PHP and libxml version, we got this result when parsing invalid HTML, but ...
			$this->assertEquals('"&gt;', $result);

			$result = GETPOST("param7", 'restricthtml');
			print __METHOD__." result param7 = ".$result."\n";
			//$this->assertEquals('InvalidHTMLStringCantBeCleaned', $result, 'Test 15b');   // With some PHP and libxml version, we got this result when parsing invalid HTML, but ...
			$this->assertEquals('"c:\this is a path~1\aaan 110;" abcdef', $result);
		}


		// Test with restricthtml + MAIN_RESTRICTHTML_REMOVE_ALSO_BAD_ATTRIBUTES to test disabling of bad attributes

		unset($conf->global->MAIN_RESTRICTHTML_ONLY_VALID_HTML);
		unset($conf->global->MAIN_RESTRICTHTML_ONLY_VALID_HTML_TIDY);
		$conf->global->MAIN_RESTRICTHTML_REMOVE_ALSO_BAD_ATTRIBUTES = 1;

		$result = GETPOST("param15", 'restricthtml');
<<<<<<< HEAD
		print __METHOD__." result=".$result."\n";
		$this->assertEquals('<img src="">0xbeefed', $result, 'Test 15c');

		$result = GETPOST('param16', 'restricthtml');
		print __METHOD__." result=".$result."\n";
=======
		print __METHOD__." result=".$result."\n";
		$this->assertEquals('<img src="">0xbeefed', $result, 'Test 15c');

		$result = GETPOST('param16', 'restricthtml');
		print __METHOD__." result=".$result."\n";
>>>>>>> cc80841a
		$this->assertEquals('<a style=" 1000">abc</a>', $result, 'Test tag a with forbidden attribute z-index');

		$result = GETPOST('param17', 'restricthtml');
		print __METHOD__." result=".$result."\n";
		$this->assertEquals('<span style="background-image: url()">abc</span>', $result, 'Test anytag with a forbidden value for attribute');

		$result = GETPOST('param18', 'restricthtml');
		print __METHOD__." result=".$result."\n";
		$this->assertEquals('<span style="background-image: url(...?...aaa)">abc</span>', $result, 'Test anytag with a forbidden value for attribute');

		unset($conf->global->MAIN_RESTRICTHTML_REMOVE_ALSO_BAD_ATTRIBUTES);


		// Special test for GETPOST of backtopage, backtolist or backtourl parameter

		$_POST["backtopage"] = '//www.google.com';
		$result = GETPOST("backtopage");
		print __METHOD__." result=".$result."\n";
		$this->assertEquals('www.google.com', $result, 'Test for backtopage param');

		$_POST["backtopage"] = 'https:https://www.google.com';
		$result = GETPOST("backtopage");
		print __METHOD__." result=".$result."\n";
		$this->assertEquals('www.google.com', $result, 'Test for backtopage param');

		$_POST["backtolist"] = '::HTTPS://www.google.com';
		$result = GETPOST("backtolist");
		print __METHOD__." result=".$result."\n";
		$this->assertEquals('www.google.com', $result, 'Test for backtopage param');

		$_POST["backtopage"] = 'http:www.google.com';
		$result = GETPOST("backtopage");
		print __METHOD__." result=".$result."\n";
		$this->assertEquals('httpwww.google.com', $result, 'Test for backtopage param');

		$_POST["backtopage"] = '/mydir/mypage.php?aa=a%10a';
		$result = GETPOST("backtopage");
		print __METHOD__." result=".$result."\n";
		$this->assertEquals('/mydir/mypage.php?aa=a%10a', $result, 'Test for backtopage param');

		$_POST["backtopage"] = 'javascripT&javascript#javascriptxjavascript3a alert(1)';
		$result = GETPOST("backtopage");
		print __METHOD__." result=".$result."\n";
		$this->assertEquals('x3aalert(1)', $result, 'Test for backtopage param');


		$conf->global->MAIN_SECURITY_MAX_IMG_IN_HTML_CONTENT = 3;
		$_POST["pagecontentwithlinks"] = '<img src="aaa"><img src="bbb"><img src="/ccc"><span style="background: url(/ddd)"></span>';
		$result = GETPOST("pagecontentwithlinks", 'restricthtml');
		print __METHOD__." result=".$result."\n";
		$this->assertEquals('ErrorTooManyLinksIntoHTMLString', $result, 'Test on limit on GETPOST fails');

		// Test that img src="data:..." is excluded from the count of external links
		$conf->global->MAIN_SECURITY_MAX_IMG_IN_HTML_CONTENT = 3;
		$_POST["pagecontentwithlinks"] = '<img src="data:abc"><img src="bbb"><img src="/ccc"><span style="background: url(/ddd)"></span>';
		$result = GETPOST("pagecontentwithlinks", 'restricthtml');
		print __METHOD__." result=".$result."\n";
		$this->assertEquals('<img src="data:abc"><img src="bbb"><img src="/ccc"><span style="background: url(/ddd)"></span>', $result, 'Test on limit on GETPOST fails');

		$conf->global->MAIN_DISALLOW_URL_INTO_DESCRIPTIONS = 2;

		// Test that no links is allowed
		$_POST["pagecontentwithlinks"] = '<img src="data:abc"><img src="bbb"><img src="/ccc"><span style="background: url(/ddd)"></span>';
		$result = GETPOST("pagecontentwithlinks", 'restricthtml');
		print __METHOD__." result=".$result."\n";
		$this->assertEquals('ErrorHTMLLinksNotAllowed', $result, 'Test on limit on MAIN_DISALLOW_URL_INTO_DESCRIPTIONS = 2 (no links allowed)');

		$conf->global->MAIN_DISALLOW_URL_INTO_DESCRIPTIONS = 1;

		// Test that links on wrapper or local url are allowed
		$_POST["pagecontentwithnowrapperlinks"] = '<img src="data:abc"><img src="bbb"><img src="/ccc"><span style="background: url(/ddd)"></span>';
		$result = GETPOST("pagecontentwithnowrapperlinks", 'restricthtml');
		print __METHOD__." result=".$result."\n";
		$this->assertEquals('<img src="data:abc"><img src="bbb"><img src="/ccc"><span style="background: url(/ddd)"></span>', $result, 'Test on MAIN_DISALLOW_URL_INTO_DESCRIPTIONS = 1 (links on data or relative links ar allowed)');

		// Test that links not on wrapper and not data are disallowed
		$_POST["pagecontentwithnowrapperlinks"] = '<img src="https://aaa">';
		$result = GETPOST("pagecontentwithnowrapperlinks", 'restricthtml');
		print __METHOD__." result=".$result."\n";
		$this->assertEquals('ErrorHTMLExternalLinksNotAllowed', $result, 'Test on MAIN_DISALLOW_URL_INTO_DESCRIPTIONS = 1 (no links to http allowed)');

		// Test that links not on wrapper and not data are disallowed
		$_POST["pagecontentwithnowrapperlinks"] = '<span style="background: url(http://ddd)"></span>';
		$result = GETPOST("pagecontentwithnowrapperlinks", 'restricthtml');
		print __METHOD__." result=".$result."\n";
		$this->assertEquals('ErrorHTMLExternalLinksNotAllowed', $result, 'Test on MAIN_DISALLOW_URL_INTO_DESCRIPTIONS = 1 (no links to http allowed)');

		return $result;
	}

	/**
	 * testEncodeDecode
	 *
	 * @return int
	 */
	public function testEncodeDecode()
	{
		$stringtotest = "This is a string to test encode/decode. This is a string to test encode/decode. This is a string to test encode/decode.";

		$encodedstring = dol_encode($stringtotest);
		$decodedstring = dol_decode($encodedstring);
		print __METHOD__." encodedstring=".$encodedstring." ".base64_encode($stringtotest)."\n";
		$this->assertEquals($stringtotest, $decodedstring, 'Use dol_encode/decode with no parameter');

		$encodedstring = dol_encode($stringtotest, 'abcdefghijklmnopqrstuvwxyzABCDEFGHIJKLMNOPQRSTUVWXYZ');
		$decodedstring = dol_decode($encodedstring, 'abcdefghijklmnopqrstuvwxyzABCDEFGHIJKLMNOPQRSTUVWXYZ');
		print __METHOD__." encodedstring=".$encodedstring." ".base64_encode($stringtotest)."\n";
		$this->assertEquals($stringtotest, $decodedstring, 'Use dol_encode/decode with a key parameter');

		return 0;
	}

	/**
	 * testDolStringOnlyTheseHtmlTags
	 *
	 * @return int
	 */
	public function testDolHTMLEntityDecode()
	{
		$stringtotest = 'a &colon; b &quot; c &#039; d &apos; e &eacute;';
		$decodedstring = dol_html_entity_decode($stringtotest, ENT_QUOTES);
		$this->assertEquals('a &colon; b " c \' d &apos; e é', $decodedstring, 'Function did not sanitize correclty');

		$stringtotest = 'a &colon; b &quot; c &#039; d &apos; e &eacute;';
		$decodedstring = dol_html_entity_decode($stringtotest, ENT_QUOTES | ENT_HTML5);
		$this->assertEquals('a : b " c \' d \' e é', $decodedstring, 'Function did not sanitize correclty');

		return 0;
	}

	/**
	 * testDolStringOnlyTheseHtmlTags
	 *
	 * @return int
	 */
	public function testDolStringOnlyTheseHtmlTags()
	{
		$stringtotest = '<a href="javascript:aaa">bbbڴ';
		$decodedstring = dol_string_onlythesehtmltags($stringtotest, 1, 1, 1);
		$this->assertEquals('<a href="aaa">bbbڴ', $decodedstring, 'Function did not sanitize correctly with test 1');

		$stringtotest = '<a href="java'.chr(0).'script:aaa">bbbڴ';
		$decodedstring = dol_string_onlythesehtmltags($stringtotest, 1, 1, 1);
		$this->assertEquals('<a href="aaa">bbbڴ', $decodedstring, 'Function did not sanitize correctly with test 2');

		$stringtotest = '<a href="javascript&colon;aaa">bbbڴ';
		$decodedstring = dol_string_onlythesehtmltags($stringtotest, 1, 1, 1);
		$this->assertEquals('<a href="aaa">bbbڴ', $decodedstring, 'Function did not sanitize correctly with test 3');

		$stringtotest = 'text <link href="aaa"> text';
		$decodedstring = dol_string_onlythesehtmltags($stringtotest, 1, 1, 1, 0, array(), 0);
		$this->assertEquals('text  text', $decodedstring, 'Function did not sanitize correctly with test 4a');

		$stringtotest = 'text <link href="aaa"> text';
		$decodedstring = dol_string_onlythesehtmltags($stringtotest, 1, 1, 1, 0, array(), 1);
		$this->assertEquals('text <link href="aaa"> text', $decodedstring, 'Function did not sanitize correctly with test 4b');

		return 0;
	}

	/**
	 * testDolStringOnlyTheseHtmlAttributes
	 *
	 * @return int
	 */
	public function testDolStringOnlyTheseHtmlAttributes()
	{
		$stringtotest = 'eée';
		$decodedstring = dol_string_onlythesehtmlattributes($stringtotest);
		$this->assertEquals('e&eacute;e', $decodedstring, 'Function did not sanitize correctly with test 1');

		$stringtotest = '<div onload="ee"><a href="123"><span class="abc">abc</span></a></div>';
		$decodedstring = dol_string_onlythesehtmlattributes($stringtotest);
		$decodedstring = preg_replace("/\n$/", "", $decodedstring);
		$this->assertEquals('<div><a href="123"><span class="abc">abc</span></a></div>', $decodedstring, 'Function did not sanitize correctly with test 2');

		return 0;
	}

	/**
	 * testGetRandomPassword
	 *
	 * @return int
	 */
	public function testGetRandomPassword()
	{
		global $conf;

		$genpass1 = getRandomPassword(true);				// Should be a string return by dol_hash (if no option set, will be md5)
		print __METHOD__." genpass1=".$genpass1."\n";
		$this->assertEquals(strlen($genpass1), 32);

		$genpass1 = getRandomPassword(true, array('I'));	// Should be a string return by dol_hash (if no option set, will be md5)
		print __METHOD__." genpass1=".$genpass1."\n";
		$this->assertEquals(strlen($genpass1), 32);

		$conf->global->USER_PASSWORD_GENERATED = 'None';
		$genpass2 = getRandomPassword(false);				// Should return an empty string
		print __METHOD__." genpass2=".$genpass2."\n";
		$this->assertEquals($genpass2, '');

		$conf->global->USER_PASSWORD_GENERATED = 'Standard';
		$genpass3 = getRandomPassword(false);				// Should return a password of 12 chars
		print __METHOD__." genpass3=".$genpass3."\n";
		$this->assertEquals(strlen($genpass3), 12);

		return 0;
	}

	/**
	 * testRestrictedArea
	 *
	 * @return void
	 */
	public function testRestrictedArea()
	{
		global $conf,$user,$langs,$db;
		$conf = $this->savconf;
		$user = $this->savuser;
		$langs = $this->savlangs;
		$db = $this->savdb;

		//$dummyuser=new User($db);
		//$result=restrictedArea($dummyuser,'societe');

		$result = restrictedArea($user, 'societe');
		$this->assertEquals(1, $result);
	}


	/**
	 * testGetRandomPassword
	 *
	 * @return int
	 */
	public function testGetURLContent()
	{
		global $conf;
		include_once DOL_DOCUMENT_ROOT.'/core/lib/geturl.lib.php';

		$url = 'ftp://mydomain.com';
		$tmp = getURLContent($url);
		print __METHOD__." url=".$url."\n";

		$tmpvar = preg_match('/not supported/', $tmp['curl_error_msg']);
		$this->assertEquals(1, $tmpvar, "Did not find the /not supported/ in getURLContent error message. We should.");

		$url = 'https://www.dolibarr.fr';	// This is a redirect 301 page
		$tmp = getURLContent($url, 'GET', '', 0);	// We do NOT follow
		print __METHOD__." url=".$url."\n";
		$this->assertEquals(301, (empty($tmp['http_code']) ? 0 : $tmp['http_code']), 'Should GET url 301 response');

		$url = 'https://www.dolibarr.fr';	// This is a redirect 301 page
		$tmp = getURLContent($url);		// We DO follow a page with return 300 so result should be 200
		print __METHOD__." url=".$url."\n";
		$this->assertEquals(200, (empty($tmp['http_code']) ? 0 : $tmp['http_code']), 'Should GET url 301 with a follow -> 200 but we get '.(empty($tmp['http_code']) ? 0 : $tmp['http_code']));

		$url = 'http://localhost';
		$tmp = getURLContent($url, 'GET', '', 0, array(), array('http', 'https'), 0);		// Only external URL
		print __METHOD__." url=".$url."\n";
		$this->assertEquals(400, (empty($tmp['http_code']) ? 0 : $tmp['http_code']), 'Should GET url to '.$url.' that resolves to a local URL');	// Test we receive an error because localtest.me is not an external URL

		$url = 'http://127.0.0.1';
		$tmp = getURLContent($url, 'GET', '', 0, array(), array('http', 'https'), 0);		// Only external URL
		print __METHOD__." url=".$url."\n";
		$this->assertEquals(400, (empty($tmp['http_code']) ? 0 : $tmp['http_code']), 'Should GET url to '.$url.' that is a local URL');	// Test we receive an error because 127.0.0.1 is not an external URL

		$url = 'http://127.0.2.1';
		$tmp = getURLContent($url, 'GET', '', 0, array(), array('http', 'https'), 0);		// Only external URL
		print __METHOD__." url=".$url."\n";
		$this->assertEquals(400, (empty($tmp['http_code']) ? 0 : $tmp['http_code']), 'Should GET url to '.$url.' that is a local URL');	// Test we receive an error because 127.0.2.1 is not an external URL

		$url = 'https://169.254.0.1';
		$tmp = getURLContent($url, 'GET', '', 0, array(), array('http', 'https'), 0);		// Only external URL
		print __METHOD__." url=".$url."\n";
		$this->assertEquals(400, (empty($tmp['http_code']) ? 0 : $tmp['http_code']), 'Should GET url to '.$url.' that is a local URL');	// Test we receive an error because 169.254.0.1 is not an external URL

		$url = 'http://[::1]';
		$tmp = getURLContent($url, 'GET', '', 0, array(), array('http', 'https'), 0);		// Only external URL
		print __METHOD__." url=".$url."\n";
		$this->assertEquals(400, (empty($tmp['http_code']) ? 0 : $tmp['http_code']), 'Should GET url to '.$url.' that is a local URL');	// Test we receive an error because [::1] is not an external URL

		/*$url = 'localtest.me';
		 $tmp = getURLContent($url, 'GET', '', 0, array(), array('http', 'https'), 0);		// Only external URL
		 print __METHOD__." url=".$url."\n";
		 $this->assertEquals(400, (empty($tmp['http_code']) ? 0 : $tmp['http_code']), 'Should GET url to '.$url.' that resolves to a local URL');	// Test we receive an error because localtest.me is not an external URL
		 */

		$url = 'http://192.0.0.192';
		$tmp = getURLContent($url, 'GET', '', 0, array(), array('http', 'https'), 0);		// Only external URL but on an IP in blacklist
		print __METHOD__." url=".$url." tmp['http_code'] = ".(empty($tmp['http_code']) ? 0 : $tmp['http_code'])."\n";
		$this->assertEquals(400, (empty($tmp['http_code']) ? 0 : $tmp['http_code']), 'Access should be refused and was not');	// Test we receive an error because ip is in blacklist

		return 0;
	}

	/**
	 * testDolSanitizeUrl
	 *
	 * @return void
	 */
	public function testDolSanitizeUrl()
	{
		global $conf,$user,$langs,$db;
		$conf = $this->savconf;
		$user = $this->savuser;
		$langs = $this->savlangs;
		$db = $this->savdb;

		$test = 'javascripT&javascript#x3a alert(1)';
		$result = dol_sanitizeUrl($test);
		$this->assertEquals('x3a alert(1)', $result, 'Test on dol_sanitizeUrl A');

		$test = 'javajavascriptscript&cjavascriptolon;alert(1)';
		$result = dol_sanitizeUrl($test);
		$this->assertEquals('alert(1)', $result, 'Test on dol_sanitizeUrl B');

		$test = '/javas:cript/google.com';
		$result = dol_sanitizeUrl($test);
		$this->assertEquals('google.com', $result, 'Test on dol_sanitizeUrl C');
	}

	/**
	 * testDolSanitizeEmail
	 *
	 * @return void
	 */
	public function testDolSanitizeEmail()
	{
		global $conf,$user,$langs,$db;
		$conf = $this->savconf;
		$user = $this->savuser;
		$langs = $this->savlangs;
		$db = $this->savdb;

		$test = 'aaa@mycompany.com <My name>, bbb@mycompany.com <Another name>';
		$result = dol_sanitizeEmail($test);
		$this->assertEquals($test, $result, 'Test on dol_sanitizeEmail A');

		$test = "aaa@mycompany.com <My name>,\nbbb@mycompany.com <Another name>";
		$result = dol_sanitizeEmail($test);
		$this->assertEquals('aaa@mycompany.com <My name>,bbb@mycompany.com <Another name>', $result, 'Test on dol_sanitizeEmail B');

		$test = 'aaa@mycompany.com <My name>,\nbbb@mycompany.com <Another name>';
		$result = dol_sanitizeEmail($test);
		$this->assertEquals('aaa@mycompany.com <My name>,nbbb@mycompany.com <Another name>', $result, 'Test on dol_sanitizeEmail C');

		$test = 'aaa@mycompany.com <My name>, "bcc:bbb"@mycompany.com <Another name>';
		$result = dol_sanitizeEmail($test);
		$this->assertEquals('aaa@mycompany.com <My name>, bccbbb@mycompany.com <Another name>', $result, 'Test on dol_sanitizeEmail D');
	}

	/**
	 * testDolSanitizeFileName
	 *
	 * @return void
	 */
	public function testDolSanitizeFileName()
	{
		global $conf,$user,$langs,$db;
		$conf = $this->savconf;
		$user = $this->savuser;
		$langs = $this->savlangs;
		$db = $this->savdb;

		//$dummyuser=new User($db);
		//$result=restrictedArea($dummyuser,'societe');

		$result = dol_sanitizeFileName('bad file | evilaction');
		$this->assertEquals('bad file _ evilaction', $result);

		$result = dol_sanitizeFileName('bad file -evilparam --evilparam ---evilparam ----evilparam');
		$this->assertEquals('bad file _evilparam _evilparam _evilparam _evilparam', $result);
	}

	/**
	 * testDolEval
	 *
	 * @return void
	 */
	public function testDolEval()
	{
		global $conf,$user,$langs,$db;
		$conf = $this->savconf;
		$user = $this->savuser;
		$langs = $this->savlangs;
		$db = $this->savdb;

		// Declare classes found into string to evaluate
		include_once DOL_DOCUMENT_ROOT.'/projet/class/project.class.php';
		include_once DOL_DOCUMENT_ROOT.'/projet/class/task.class.php';

		$result = dol_eval('1==\x01', 1, 0);	// Check that we can't make dol_eval on string containing \ char.
		print "result0 = ".$result."\n";
		$this->assertStringContainsString('Bad string syntax to evaluate', $result);

		$result = dol_eval('1==1', 1, 0);
		print "result1 = ".$result."\n";
		$this->assertTrue($result);

		$result = dol_eval('1==2', 1, 0);
		print "result2 = ".$result."\n";
		$this->assertFalse($result);

		$s = '((($reloadedobj = new ClassThatDoesNotExists($db)) && ($reloadedobj->fetchNoCompute($objectoffield->fk_product) > 0)) ? \'1\' : \'0\')';
		$result3a = dol_eval($s, 1, 1, '2');
		print "result3a = ".$result3a."\n";
		$this->assertEquals('Exception during evaluation: '.$s, $result3a);

		$s = '((($reloadedobj = new Project($db)) && ($reloadedobj->fetchNoCompute($objectoffield->fk_product) > 0)) ? \'1\' : \'0\')';
		$result3b = dol_eval($s, 1, 1, '2');
		print "result3b = ".$result."\n";
		$this->assertEquals('0', $result3b);

		$s = '(($reloadedobj = new Task($db)) && ($reloadedobj->fetchNoCompute($object->id) > 0) && ($secondloadedobj = new Project($db)) && ($secondloadedobj->fetchNoCompute($reloadedobj->fk_project) > 0)) ? $secondloadedobj->ref : "Parent project not found"';
		$result = (string) dol_eval($s, 1, 1, '2');
		print "result3 = ".$result."\n";
		$this->assertEquals('Parent project not found', $result);

		$s = '(($reloadedobj = new Task($db)) && ($reloadedobj->fetchNoCompute($object->id) > 0) && ($secondloadedobj = new Project($db)) && ($secondloadedobj->fetchNoCompute($reloadedobj->fk_project) > 0)) ? $secondloadedobj->ref : \'Parent project not found\'';
		$result = (string) dol_eval($s, 1, 1, '2');
		print "result4 = ".$result."\n";
		$this->assertEquals('Parent project not found', $result);

		$s = 'new abc->invoke(\'whoami\')';
		$result = (string) dol_eval($s, 1, 1, '2');
		print "result = ".$result."\n";
		$this->assertEquals('Bad string syntax to evaluate: new abc__forbiddenstring__(\'whoami\')', $result);

		$s = 'new ReflectionFunction(\'abc\')';
		$result = (string) dol_eval($s, 1, 1, '2');
		print "result = ".$result."\n";
		$this->assertEquals('Bad string syntax to evaluate: new __forbiddenstring__(\'abc\')', $result);


		$result = (string) dol_eval('$a=function() { }; $a;', 1, 1, '0');
		print "result5 = ".$result."\n";
		$this->assertStringContainsString('Bad string syntax to evaluate', $result);

		$result = (string) dol_eval('$a=function() { }; $a;', 1, 1, '1');
		print "result6 = ".$result."\n";
		$this->assertStringContainsString('Bad string syntax to evaluate', $result);

		$result = (string) dol_eval('$a=exec("ls");', 1, 1);
		print "result7 = ".$result."\n";
		$this->assertStringContainsString('Bad string syntax to evaluate', $result);

		$result = (string) dol_eval('$a=exec ("ls")', 1, 1);
		print "result8 = ".$result."\n";
		$this->assertStringContainsString('Bad string syntax to evaluate', $result);
<<<<<<< HEAD

		$result = (string) dol_eval('$a="test"; $$a;', 1, 0);
		print "result9 = ".$result."\n";
		$this->assertStringContainsString('Bad string syntax to evaluate', $result);

		$result = (string) dol_eval('`ls`', 1, 0);
		print "result10 = ".$result."\n";
		$this->assertStringContainsString('Bad string syntax to evaluate', $result);

		$result = (string) dol_eval("('ex'.'ec')('echo abc')", 1, 0);
		print "result11 = ".$result."\n";
		$this->assertStringContainsString('Bad string syntax to evaluate', $result);

		$result = (string) dol_eval("sprintf(\"%s%s\", \"ex\", \"ec\")('echo abc')", 1, 0);
		print "result12 = ".$result."\n";
		$this->assertStringContainsString('Bad string syntax to evaluate', $result);

		$result = dol_eval("90402.38+267678+0", 1, 1, 1);
		print "result13 = ".$result."\n";
		$this->assertEquals('358080.38', $result);

=======

		$result = (string) dol_eval('$a="test"; $$a;', 1, 0);
		print "result9 = ".$result."\n";
		$this->assertStringContainsString('Bad string syntax to evaluate', $result);

		$result = (string) dol_eval('`ls`', 1, 0);
		print "result10 = ".$result."\n";
		$this->assertStringContainsString('Bad string syntax to evaluate', $result);

		$result = (string) dol_eval("('ex'.'ec')('echo abc')", 1, 0);
		print "result11 = ".$result."\n";
		$this->assertStringContainsString('Bad string syntax to evaluate', $result);

		$result = (string) dol_eval("sprintf(\"%s%s\", \"ex\", \"ec\")('echo abc')", 1, 0);
		print "result12 = ".$result."\n";
		$this->assertStringContainsString('Bad string syntax to evaluate', $result);

		$result = dol_eval("90402.38+267678+0", 1, 1, 1);
		print "result13 = ".$result."\n";
		$this->assertEquals('358080.38', $result);

>>>>>>> cc80841a
		global $leftmenu;	// Used into strings to eval

		$leftmenu = 'AAA';
		$result = dol_eval('$conf->currency && preg_match(\'/^(AAA|BBB)/\',$leftmenu)', 1, 1, '1');
		print "result = ".$result."\n";
		$this->assertTrue($result);

		// Same with a value that does not match
		$leftmenu = 'XXX';
		$result = dol_eval('$conf->currency && preg_match(\'/^(AAA|BBB)/\',$leftmenu)', 1, 1, '1');
		print "result14 = ".$result."\n";
		$this->assertFalse($result);

		$leftmenu = 'AAA';
		$result = dol_eval('$conf->currency && isStringVarMatching(\'leftmenu\', \'(AAA|BBB)\')', 1, 1, '1');
		print "result15 = ".$result."\n";
		$this->assertTrue($result);

		$leftmenu = 'XXX';
		$result = dol_eval('$conf->currency && isStringVarMatching(\'leftmenu\', \'(AAA|BBB)\')', 1, 1, '1');
		print "result16 = ".$result."\n";
		$this->assertFalse($result);

<<<<<<< HEAD
=======
		$leftmenu = 'XXX';
		$conf->global->MAIN_FEATURES_LEVEL = 1;		// Force for the case option is -1
>>>>>>> cc80841a
		$string = '(isModEnabled("agenda") || isModEnabled("resource")) && getDolGlobalInt("MAIN_FEATURES_LEVEL") >= 0 && preg_match(\'/^(admintools|all|XXX)/\', $leftmenu)';
		$result = dol_eval($string, 1, 1, '1');
		print "result17 = ".$result."\n";
		$this->assertTrue($result);

		$result = dol_eval('1 && getDolGlobalInt("doesnotexist1") && $conf->global->MAIN_FEATURES_LEVEL', 1, 0);	// Should return false and not a 'Bad string syntax to evaluate ...'
		print "result18 = ".$result."\n";
		$this->assertFalse($result);

		$a = 'ab';
		$result = (string) dol_eval("(\$a.'s')", 1, 0);
		print "result19 = ".$result."\n";
		$this->assertStringContainsString('Bad string syntax to evaluate', $result, 'Test 19');

		$leftmenu = 'abs';
		$result = (string) dol_eval('$leftmenu(-5)', 1, 0);
		print "result20 = ".$result."\n";
		$this->assertStringContainsString('Bad string syntax to evaluate', $result, 'Test 20');

		$result = (string) dol_eval('str_replace("z","e","zxzc")("whoami");', 1, 0);
		print "result21 = ".$result."\n";
		$this->assertStringContainsString('Bad string syntax to evaluate', $result, 'Test 21');

		$result = (string) dol_eval('($a = "ex") && ($b = "ec") && ($cmd = "$a$b") && $cmd ("curl localhost:5555")', 1, 0);
		print "result22 = ".$result."\n";
		$this->assertStringContainsString('Bad string syntax to evaluate', $result, 'Test 22');
	}

	/**
	 * testDolPrintHTML.
	 * This method include calls to dol_htmlwithnojs()
	 *
	 * @return int
	 */
	public function testDolPrintHTML()
	{
		global $conf;

		// Set options for cleaning data
		$conf->global->MAIN_RESTRICTHTML_ONLY_VALID_HTML = 0;	// disabled, does not work on HTML5 and some libxml versions
		// Enabled option MAIN_RESTRICTHTML_ONLY_VALID_HTML_TIDY if possible
		if (extension_loaded('tidy') && class_exists("tidy")) {
			$conf->global->MAIN_RESTRICTHTML_ONLY_VALID_HTML_TIDY = 1;
		}
		$conf->global->MAIN_RESTRICTHTML_REMOVE_ALSO_BAD_ATTRIBUTES = 0;	// disabled, does not work on HTML5 and some libxml versions


		// For a string that is already HTML (contains HTML tags) with special tags but badly formatted
		$stringtotest = "&quot;&gt;";
		$stringfixed = "&quot;&gt;";
		//$result = dol_htmlentitiesbr($stringtotest);
		//$result = dol_string_onlythesehtmltags(dol_htmlentitiesbr($stringtotest), 1, 1, 1, 0);
		//$result = dol_htmlwithnojs(dol_string_onlythesehtmltags(dol_htmlentitiesbr($stringtotest), 1, 1, 1, 0));
		//$result = dol_escape_htmltag(dol_htmlwithnojs(dol_string_onlythesehtmltags(dol_htmlentitiesbr($stringtotest), 1, 1, 1, 0)), 1, 1, 'common', 0, 1);
		$result = dolPrintHTML($stringtotest);
		print __METHOD__." result=".$result."\n";
		$this->assertEquals($stringfixed, $result, 'Error');    // Expected '' because should failed because login 'auto' does not exists


		// For a string that is already HTML (contains HTML tags) with special tags but badly formatted
		$stringtotest = "testA\n<h1>hhhh</h1><z>ddd</z><header>aaa</header><footer>bbb</footer>";
		if (getDolGlobalString("MAIN_RESTRICTHTML_ONLY_VALID_HTML_TIDY")) {
			$stringfixed = "testA\n<h1>hhhh</h1>\nddd\n<header>aaa</header>\n<footer>bbb</footer>\n";
		} else {
			$stringfixed = "testA\n<h1>hhhh</h1>ddd<header>aaa</header><footer>bbb</footer>";
		}
		//$result = dol_htmlentitiesbr($stringtotest);
		//$result = dol_string_onlythesehtmltags(dol_htmlentitiesbr($stringtotest), 1, 1, 1, 0);
		//$result = dol_htmlwithnojs(dol_string_onlythesehtmltags(dol_htmlentitiesbr($stringtotest), 1, 1, 1, 0));
		//$result = dol_escape_htmltag(dol_htmlwithnojs(dol_string_onlythesehtmltags(dol_htmlentitiesbr($stringtotest), 1, 1, 1, 0)), 1, 1, 'common', 0, 1);
		$result = dolPrintHTML($stringtotest);
		print __METHOD__." result=".$result."\n";
		$this->assertEquals($stringfixed, $result, 'Error');


		// For a string that is already HTML (contains HTML tags) but badly formatted
		$stringtotest = "testB\n<h1>hhh</h1>\n<td>td alone</td><h1>iii</h1>";
		if (getDolGlobalString("MAIN_RESTRICTHTML_ONLY_VALID_HTML_TIDY")) {
			$stringfixed = "testB\n<h1>hhh</h1>\n<h1>iii</h1>\n<table>\n<tr>\n<td>td alone</td>\n</tr>\n</table>\n";
		} else {
			$stringfixed = "testB\n<h1>hhh</h1>\n<td>td alone</td><h1>iii</h1>";
		}
		$result = dolPrintHTML($stringtotest);
		print __METHOD__." result=".$result."\n";
		$this->assertEquals($stringfixed, $result, 'Error');


		// For a string with no HTML tags
		$stringtotest = "testwithnewline\nsecond line";
		$stringfixed = "testwithnewline<br>\nsecond line";
		$result = dolPrintHTML($stringtotest);
		print __METHOD__." result=".$result."\n";
		$this->assertEquals($stringfixed, $result, 'Error');


		// For a string with ' and &#39;
		// With no clean option
		$conf->global->MAIN_RESTRICTHTML_REMOVE_ALSO_BAD_ATTRIBUTES = 0;
		$conf->global->MAIN_RESTRICTHTML_ONLY_VALID_HTML = 0;
		$conf->global->MAIN_RESTRICTHTML_ONLY_VALID_HTML_TIDY = 0;

		$stringtotest = "Message<br>with ' and &egrave; and &#39; !";
		/*
		var_dump($stringtotest);
		var_dump(dol_htmlentitiesbr($stringtotest));
		var_dump(dol_string_onlythesehtmltags(dol_htmlentitiesbr($stringtotest), 1, 1, 1, 0));
		var_dump(dol_htmlwithnojs(dol_string_onlythesehtmltags(dol_htmlentitiesbr($stringtotest), 1, 1, 1, 0)));
		var_dump(dol_escape_htmltag(dol_htmlwithnojs(dol_string_onlythesehtmltags(dol_htmlentitiesbr($stringtotest), 1, 1, 1, 0)), 1, 1, 'common', 0, 1));
		*/
		$result = dolPrintHTML($stringtotest);
		print __METHOD__." result=".$result."\n";
		$this->assertEquals($stringtotest, $result, 'Error');


		$conf->global->MAIN_RESTRICTHTML_REMOVE_ALSO_BAD_ATTRIBUTES = 0;
		$conf->global->MAIN_RESTRICTHTML_ONLY_VALID_HTML = 0;
		// Enabled option MAIN_RESTRICTHTML_ONLY_VALID_HTML_TIDY if possible
		if (extension_loaded('tidy') && class_exists("tidy")) {
			$conf->global->MAIN_RESTRICTHTML_ONLY_VALID_HTML_TIDY = 1;
		}

		// For a string with ' and &#39;
		// With cleaning options of HTML TIDY
		if (extension_loaded('tidy') && class_exists("tidy")) {
			$stringtotest = "Message<br>with ' and &egrave; and &#39; !";
			$stringexpected = "Message<br>\nwith ' and &egrave; and ' !";		// The &#39; is modified into ' because html tidy fix it.
			/*
			var_dump($stringtotest);
			var_dump(dol_htmlentitiesbr($stringtotest));
			var_dump(dol_string_onlythesehtmltags(dol_htmlentitiesbr($stringtotest), 1, 1, 1, 0));
			var_dump(dol_htmlwithnojs(dol_string_onlythesehtmltags(dol_htmlentitiesbr($stringtotest), 1, 1, 1, 0)));
			var_dump(dol_escape_htmltag(dol_htmlwithnojs(dol_string_onlythesehtmltags(dol_htmlentitiesbr($stringtotest), 1, 1, 1, 0)), 1, 1, 'common', 0, 1));
			*/
			$result = dolPrintHTML($stringtotest);
			print __METHOD__." result=".$result."\n";
			$this->assertEquals($stringexpected, $result, 'Error');
		}

		return 0;
	}


	/**
	 * testRealCharforNumericEntities()
	 *
	 * @return int
	 */
	public function testRealCharforNumericEntities()
	{
		global $conf;

		// Test that testRealCharforNumericEntities return an ascii char when code is inside Ascii range
		$arraytmp = array(0 => '&#97;', 1 => '97;');
		$result = realCharForNumericEntities($arraytmp);
		$this->assertEquals('a', $result);

		// Test that testRealCharforNumericEntities return an emoji utf8 char when code is inside Emoji range
		$arraytmp = array(0 => '&#9989;', 1 => '9989;');	// Encoded as decimal
		$result = realCharForNumericEntities($arraytmp);
		$this->assertEquals('✅', $result);

		$arraytmp = array(0 => '&#x2705;', 1 => 'x2705;');	// Encoded as hexadecimal
		$result = realCharForNumericEntities($arraytmp);
		$this->assertEquals('✅', $result);

		return 0;
	}


	/**
	 * testDolHtmlWithNoJs()
	 *
	 * @return int
	 */
	public function testDolHtmlWithNoJs()
	{
		global $conf;

		$sav1 = getDolGlobalString('MAIN_RESTRICTHTML_ONLY_VALID_HTML');
		$sav2 = getDolGlobalString('MAIN_RESTRICTHTML_ONLY_VALID_HTML_TIDY');

		// Test with an emoji
		$test = 'abc ✅ def';

		$conf->global->MAIN_RESTRICTHTML_ONLY_VALID_HTML = 0;
		$conf->global->MAIN_RESTRICTHTML_ONLY_VALID_HTML_TIDY = 1;
		$result = dol_htmlwithnojs($test);
		$conf->global->MAIN_RESTRICTHTML_ONLY_VALID_HTML = $sav1;
		$conf->global->MAIN_RESTRICTHTML_ONLY_VALID_HTML_TIDY = $sav2;

		print __METHOD__." result for dol_htmlwithnojs and MAIN_RESTRICTHTML_ONLY_VALID_HTML=0 with emoji = ".$result."\n";
		$this->assertEquals($test, $result, 'dol_htmlwithnojs failed with an emoji when MAIN_RESTRICTHTML_ONLY_VALID_HTML=0');


		$conf->global->MAIN_RESTRICTHTML_ONLY_VALID_HTML = 1;
		$conf->global->MAIN_RESTRICTHTML_ONLY_VALID_HTML_TIDY = 0;
		$result = dol_htmlwithnojs($test);
		$conf->global->MAIN_RESTRICTHTML_ONLY_VALID_HTML = $sav1;
		$conf->global->MAIN_RESTRICTHTML_ONLY_VALID_HTML_TIDY = $sav2;

		print __METHOD__." result for dol_htmlwithnojs and MAIN_RESTRICTHTML_ONLY_VALID_HTML=1 with emoji = ".$result."\n";
		$this->assertEquals($test, $result, 'dol_htmlwithnojs failed with an emoji when MAIN_RESTRICTHTML_ONLY_VALID_HTML=1');


		// For a string with js on attribute

		// Without HTML_TIDY
		$conf->global->MAIN_RESTRICTHTML_ONLY_VALID_HTML = 0;
		$conf->global->MAIN_RESTRICTHTML_ONLY_VALID_HTML_TIDY = 0;
		$result = dol_htmlwithnojs('<img onerror=alert(document.domain) src=x>', 1, 'restricthtml');
		$conf->global->MAIN_RESTRICTHTML_ONLY_VALID_HTML = $sav1;
		$conf->global->MAIN_RESTRICTHTML_ONLY_VALID_HTML_TIDY = $sav2;
		print __METHOD__." result=".$result."\n";
		$this->assertEquals('<img alert(document.domain) src=x>', $result, 'Test example');

		// With HTML TIDY
		if (extension_loaded('tidy') && class_exists("tidy")) {
			$conf->global->MAIN_RESTRICTHTML_ONLY_VALID_HTML = 0;
			$conf->global->MAIN_RESTRICTHTML_ONLY_VALID_HTML_TIDY = 1;
			$result = dol_htmlwithnojs('<img onerror=alert(document.domain) src=x>', 1, 'restricthtml');
			$conf->global->MAIN_RESTRICTHTML_ONLY_VALID_HTML = $sav1;
			$conf->global->MAIN_RESTRICTHTML_ONLY_VALID_HTML_TIDY = $sav2;
			//$result = dol_string_onlythesehtmltags($aa, 0, 1, 1);
			print __METHOD__." result=".$result."\n";
			$this->assertEquals('<img src="x">', $result, 'Test example');
		}

<<<<<<< HEAD
=======

		// For a string with js and link with restricthtmlallowlinkscript
		$conf->global->MAIN_RESTRICTHTML_ONLY_VALID_HTML = 0;
		$conf->global->MAIN_RESTRICTHTML_ONLY_VALID_HTML_TIDY = 0;
		$s='<link rel="stylesheet" id="google-fonts-css" href="//fonts.googleapis.com/css?family=Open+Sans:300,400,700">
		<link rel="stylesheet" id="font-wasesome-css" href="//cdnjs.cloudflare.com/ajax/libs/font-awesome/4.7.0/css/font-awesome.min.css">
		<script src="//cdnjs.cloudflare.com/ajax/libs/jquery/3.2.1/jquery.min.js"></script>
		<script src="//cdnjs.cloudflare.com/ajax/libs/jqueryui/1.12.1/jquery-ui.min.js"></script>';
		$result = dol_htmlwithnojs($s, 1, 'restricthtmlallowlinkscript');
		$conf->global->MAIN_RESTRICTHTML_ONLY_VALID_HTML = $sav1;
		$conf->global->MAIN_RESTRICTHTML_ONLY_VALID_HTML_TIDY = $sav2;
		print __METHOD__." result=".$result."\n";
		$this->assertEquals($s, $result, 'Test for restricthtmlallowlinkscript');

		// For a string with js and link with restricthtmlallowlinkscript
		$conf->global->MAIN_RESTRICTHTML_ONLY_VALID_HTML = 0;
		$conf->global->MAIN_RESTRICTHTML_ONLY_VALID_HTML_TIDY = 1;
		$s='<link rel="stylesheet" id="google-fonts-css" href="//fonts.googleapis.com/css?family=Open+Sans:300,400,700">
		<link rel="stylesheet" id="font-wasesome-css" href="//cdnjs.cloudflare.com/ajax/libs/font-awesome/4.7.0/css/font-awesome.min.css">
		<script src="//cdnjs.cloudflare.com/ajax/libs/jquery/3.2.1/jquery.min.js"></script>
		<script src="//cdnjs.cloudflare.com/ajax/libs/jqueryui/1.12.1/jquery-ui.min.js"></script>';
		$result = dol_htmlwithnojs($s, 1, 'restricthtmlallowlinkscript');
		$conf->global->MAIN_RESTRICTHTML_ONLY_VALID_HTML = $sav1;
		$conf->global->MAIN_RESTRICTHTML_ONLY_VALID_HTML_TIDY = $sav2;
		print __METHOD__." result=".$result."\n";
		$this->assertEquals($s, $result, 'Test for restricthtmlallowlinkscript');

		// For a string with js and link with restricthtmlallowlinkscript
		$conf->global->MAIN_RESTRICTHTML_ONLY_VALID_HTML = 1;
		$conf->global->MAIN_RESTRICTHTML_ONLY_VALID_HTML_TIDY = 0;
		$s='<link rel="stylesheet" id="google-fonts-css" href="//fonts.googleapis.com/css?family=Open+Sans:300,400,700">
		<link rel="stylesheet" id="font-wasesome-css" href="//cdnjs.cloudflare.com/ajax/libs/font-awesome/4.7.0/css/font-awesome.min.css">
		<script src="//cdnjs.cloudflare.com/ajax/libs/jquery/3.2.1/jquery.min.js"></script>
		<script src="//cdnjs.cloudflare.com/ajax/libs/jqueryui/1.12.1/jquery-ui.min.js"></script>';
		$result = dol_htmlwithnojs($s, 1, 'restricthtmlallowlinkscript');
		$conf->global->MAIN_RESTRICTHTML_ONLY_VALID_HTML = $sav1;
		$conf->global->MAIN_RESTRICTHTML_ONLY_VALID_HTML_TIDY = $sav2;
		print __METHOD__." result=".$result."\n";
		$this->assertEquals($s, $result, 'Test for restricthtmlallowlinkscript');

>>>>>>> cc80841a
		return 0;
	}


	/**
	 * testCheckLoginPassEntity
	 *
	 * @return	void
	 */
	public function testCheckLoginPassEntity()
	{
		$login = checkLoginPassEntity('loginbidon', 'passwordbidon', 1, array('dolibarr'));
		print __METHOD__." login=".$login."\n";
		$this->assertEquals($login, '');

		$login = checkLoginPassEntity('admin', 'passwordbidon', 1, array('dolibarr'));
		print __METHOD__." login=".$login."\n";
		$this->assertEquals($login, '');

		$login = checkLoginPassEntity('admin', 'admin', 1, array('dolibarr'));            // Should works because admin/admin exists
		print __METHOD__." login=".$login."\n";
		$this->assertEquals($login, 'admin', 'The test to check if pass of user "admin" is "admin" has failed');

		$login = checkLoginPassEntity('admin', 'admin', 1, array('http','dolibarr'));    // Should work because of second authentication method
		print __METHOD__." login=".$login."\n";
		$this->assertEquals($login, 'admin');

		$login = checkLoginPassEntity('admin', 'admin', 1, array('forceuser'));
		print __METHOD__." login=".$login."\n";
		$this->assertEquals('', $login, 'Error');    // Expected '' because should failed because login 'auto' does not exists
	}
}<|MERGE_RESOLUTION|>--- conflicted
+++ resolved
@@ -617,19 +617,11 @@
 		$conf->global->MAIN_RESTRICTHTML_REMOVE_ALSO_BAD_ATTRIBUTES = 1;
 
 		$result = GETPOST("param15", 'restricthtml');
-<<<<<<< HEAD
 		print __METHOD__." result=".$result."\n";
 		$this->assertEquals('<img src="">0xbeefed', $result, 'Test 15c');
 
 		$result = GETPOST('param16', 'restricthtml');
 		print __METHOD__." result=".$result."\n";
-=======
-		print __METHOD__." result=".$result."\n";
-		$this->assertEquals('<img src="">0xbeefed', $result, 'Test 15c');
-
-		$result = GETPOST('param16', 'restricthtml');
-		print __METHOD__." result=".$result."\n";
->>>>>>> cc80841a
 		$this->assertEquals('<a style=" 1000">abc</a>', $result, 'Test tag a with forbidden attribute z-index');
 
 		$result = GETPOST('param17', 'restricthtml');
@@ -1080,7 +1072,6 @@
 		$result = (string) dol_eval('$a=exec ("ls")', 1, 1);
 		print "result8 = ".$result."\n";
 		$this->assertStringContainsString('Bad string syntax to evaluate', $result);
-<<<<<<< HEAD
 
 		$result = (string) dol_eval('$a="test"; $$a;', 1, 0);
 		print "result9 = ".$result."\n";
@@ -1102,29 +1093,6 @@
 		print "result13 = ".$result."\n";
 		$this->assertEquals('358080.38', $result);
 
-=======
-
-		$result = (string) dol_eval('$a="test"; $$a;', 1, 0);
-		print "result9 = ".$result."\n";
-		$this->assertStringContainsString('Bad string syntax to evaluate', $result);
-
-		$result = (string) dol_eval('`ls`', 1, 0);
-		print "result10 = ".$result."\n";
-		$this->assertStringContainsString('Bad string syntax to evaluate', $result);
-
-		$result = (string) dol_eval("('ex'.'ec')('echo abc')", 1, 0);
-		print "result11 = ".$result."\n";
-		$this->assertStringContainsString('Bad string syntax to evaluate', $result);
-
-		$result = (string) dol_eval("sprintf(\"%s%s\", \"ex\", \"ec\")('echo abc')", 1, 0);
-		print "result12 = ".$result."\n";
-		$this->assertStringContainsString('Bad string syntax to evaluate', $result);
-
-		$result = dol_eval("90402.38+267678+0", 1, 1, 1);
-		print "result13 = ".$result."\n";
-		$this->assertEquals('358080.38', $result);
-
->>>>>>> cc80841a
 		global $leftmenu;	// Used into strings to eval
 
 		$leftmenu = 'AAA';
@@ -1148,11 +1116,8 @@
 		print "result16 = ".$result."\n";
 		$this->assertFalse($result);
 
-<<<<<<< HEAD
-=======
 		$leftmenu = 'XXX';
 		$conf->global->MAIN_FEATURES_LEVEL = 1;		// Force for the case option is -1
->>>>>>> cc80841a
 		$string = '(isModEnabled("agenda") || isModEnabled("resource")) && getDolGlobalInt("MAIN_FEATURES_LEVEL") >= 0 && preg_match(\'/^(admintools|all|XXX)/\', $leftmenu)';
 		$result = dol_eval($string, 1, 1, '1');
 		print "result17 = ".$result."\n";
@@ -1380,8 +1345,6 @@
 			$this->assertEquals('<img src="x">', $result, 'Test example');
 		}
 
-<<<<<<< HEAD
-=======
 
 		// For a string with js and link with restricthtmlallowlinkscript
 		$conf->global->MAIN_RESTRICTHTML_ONLY_VALID_HTML = 0;
@@ -1422,7 +1385,6 @@
 		print __METHOD__." result=".$result."\n";
 		$this->assertEquals($s, $result, 'Test for restricthtmlallowlinkscript');
 
->>>>>>> cc80841a
 		return 0;
 	}
 
