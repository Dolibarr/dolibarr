<?php
/* Copyright (C) 2010 Laurent Destailleur  <eldy@users.sourceforge.net>
 *
 * This program is free software; you can redistribute it and/or modify
 * it under the terms of the GNU General Public License as published by
 * the Free Software Foundation; either version 2 of the License, or
 * (at your option) any later version.
 *
 * This program is distributed in the hope that it will be useful,
 * but WITHOUT ANY WARRANTY; without even the implied warranty of
 * MERCHANTABILITY or FITNESS FOR A PARTICULAR PURPOSE.  See the
 * GNU General Public License for more details.
 *
 * You should have received a copy of the GNU General Public License
 * along with this program. If not, see <http://www.gnu.org/licenses/>.
 * or see http://www.gnu.org/
 */

/**
 *      \file       test/phpunit/SocieteTest.php
 *		\ingroup    test
 *      \brief      PHPUnit test
 *		\remarks	To run this script as CLI:  phpunit filename.php
 */

global $conf,$user,$langs,$db;
//define('TEST_DB_FORCE_TYPE','mysql');	// This is to force using mysql driver
require_once 'PHPUnit/Autoload.php';
require_once dirname(__FILE__).'/../../htdocs/master.inc.php';
require_once dirname(__FILE__).'/../../htdocs/societe/class/societe.class.php';
$langs->load("dict");

if (empty($user->id))
{
	print "Load permissions for admin user nb 1\n";
	$user->fetch(1);
	$user->getrights();
}
$conf->global->MAIN_DISABLE_ALL_MAILS=1;


/**
 * Class for PHPUnit tests
 *
 * @backupGlobals disabled
 * @backupStaticAttributes enabled
 * @remarks	backupGlobals must be disabled to have db,conf,user and lang not erased.
 */
class SocieteTest extends PHPUnit_Framework_TestCase
{
	protected $savconf;
	protected $savuser;
	protected $savlangs;
	protected $savdb;

	/**
	 * Constructor
	 * We save global variables into local variables
	 *
	 * @return SocieteTest
	 */
	function SocieteTest()
	{
		//$this->sharedFixture
		global $conf,$user,$langs,$db;
		$this->savconf=$conf;
		$this->savuser=$user;
		$this->savlangs=$langs;
		$this->savdb=$db;

		print __METHOD__." db->type=".$db->type." user->id=".$user->id;
		//print " - db ".$db->db;
		print "\n";
	}

	// Static methods
  	public static function setUpBeforeClass()
    {
    	global $conf,$user,$langs,$db;

        if ($conf->global->SOCIETE_CODECLIENT_ADDON != 'mod_codeclient_monkey') { print __METHOD__." third party ref checker must be setup to 'mod_codeclient_monkey' not to '".$conf->global->SOCIETE_CODECLIENT_ADDON."'.\n"; die(); }

        $db->begin();	// This is to have all actions inside a transaction even if test launched without suite.

    	print __METHOD__."\n";
    }
    public static function tearDownAfterClass()
    {
    	global $conf,$user,$langs,$db;
		$db->rollback();

		print __METHOD__."\n";
    }

	/**
	 */
    protected function setUp()
    {
    	global $conf,$user,$langs,$db;
		$conf=$this->savconf;
		$user=$this->savuser;
		$langs=$this->savlangs;
		$db=$this->savdb;

		print __METHOD__."\n";
    }
	/**
	 */
    protected function tearDown()
    {
    	print __METHOD__."\n";
    }

    /**
     */
    public function testSocieteCreate()
    {
    	global $conf,$user,$langs,$db;
		$conf=$this->savconf;
		$user=$this->savuser;
		$langs=$this->savlangs;
		$db=$this->savdb;

		$localobject=new Societe($this->savdb);
    	$localobject->initAsSpecimen();
    	$result=$localobject->create($user);

        print __METHOD__." result=".$result."\n";
    	$this->assertLessThanOrEqual($result, 0);

    	return $result;
    }

    /**
     * @depends	testSocieteCreate
     * The depends says test is run only if previous is ok
     */
    public function testSocieteFetch($id)
    {
    	global $conf,$user,$langs,$db;
		$conf=$this->savconf;
		$user=$this->savuser;
		$langs=$this->savlangs;
		$db=$this->savdb;

		$localobject=new Societe($this->savdb);
    	$result=$localobject->fetch($id);
        print __METHOD__." id=".$id." result=".$result."\n";
    	$this->assertLessThan($result, 0);

        $result=$localobject->verify();
        print __METHOD__." id=".$id." result=".$result."\n";
        $this->assertEquals($result, 0);

    	return $localobject;
    }

    /**
     * @depends	testSocieteFetch
     * The depends says test is run only if previous is ok
     */
    public function testSocieteUpdate($localobject)
    {
    	global $conf,$user,$langs,$db;
		$conf=$this->savconf;
		$user=$this->savuser;
		$langs=$this->savlangs;
		$db=$this->savdb;

		$localobject->note='New note after update';
		//$localobject->note_public='New note public after update';
		$localobject->name='New name';
		$localobject->address='New address';
		$localobject->zip='New zip';
		$localobject->town='New town';
		$localobject->country_id=2;
		$localobject->status=0;
		$localobject->tel='New tel';
		$localobject->fax='New fax';
		$localobject->email='newemail@newemail.com';
		$localobject->url='New url';
		$localobject->idprof1='new idprof1';
		$localobject->idprof2='new idprof2';
		$localobject->idprof3='new idprof3';
		$localobject->idprof4='new idprof4';
		$result=$localobject->update($localobject->id,$user);
    	print __METHOD__." id=".$localobject->id." result=".$result."\n";
    	$this->assertLessThan($result, 0);
		$result=$localobject->update_note($localobject->note);
    	print __METHOD__." id=".$localobject->id." result=".$result."\n";
    	$this->assertLessThan($result, 0);
		//$result=$localobject->update_note_public($localobject->note_public);
    	//print __METHOD__." id=".$localobject->id." result=".$result."\n";
    	//$this->assertLessThan($result, 0);

		$newobject=new Societe($this->savdb);
    	$result=$newobject->fetch($localobject->id);
        print __METHOD__." id=".$localobject->id." result=".$result."\n";
    	$this->assertLessThan($result, 0);

    	$this->assertEquals($localobject->note, $newobject->note);
    	//$this->assertEquals($localobject->note_public, $newobject->note_public);
    	$this->assertEquals($localobject->name, $newobject->name);
    	$this->assertEquals($localobject->address, $newobject->address);
    	$this->assertEquals($localobject->zip, $newobject->zip);
    	$this->assertEquals($localobject->town, $newobject->town);
    	$this->assertEquals($localobject->country_id, $newobject->country_id);
<<<<<<< HEAD
    	$this->assertEquals('BE', $newobject->country_code);
=======
>>>>>>> 4bf03a2d
    	$this->assertEquals($localobject->status, $newobject->status);
    	$this->assertEquals($localobject->tel, $newobject->tel);
    	$this->assertEquals($localobject->fax, $newobject->fax);
    	$this->assertEquals($localobject->email, $newobject->email);
    	$this->assertEquals($localobject->url, $newobject->url);
    	$this->assertEquals($localobject->idprof1, $newobject->idprof1);
    	$this->assertEquals($localobject->idprof2, $newobject->idprof2);
    	$this->assertEquals($localobject->idprof3, $newobject->idprof3);
    	$this->assertEquals($localobject->idprof4, $newobject->idprof4);

    	return $localobject;
    }

    /**
     * @depends	testSocieteUpdate
     * The depends says test is run only if previous is ok
     */
    public function testSocieteOther($localobject)
    {
    	global $conf,$user,$langs,$db;
		$conf=$this->savconf;
		$user=$this->savuser;
		$langs=$this->savlangs;
		$db=$this->savdb;

        $result=$localobject->set_as_client();
        print __METHOD__." id=".$localobject->id." result=".$result."\n";
        $this->assertLessThan($result, 0);

        $result=$localobject->set_price_level(1,$user);
        print __METHOD__." id=".$localobject->id." result=".$result."\n";
        $this->assertLessThan($result, 0);

        $result=$localobject->set_remise_client(10,'Gift',$user);
        print __METHOD__." id=".$localobject->id." result=".$result."\n";
        $this->assertLessThan($result, 0);

        $result=$localobject->getNomUrl(1);
        print __METHOD__." id=".$localobject->id." result=".$result."\n";
        $this->assertNotEquals($result, '');

        $result=$localobject->getFullAddress(1);
        print __METHOD__." id=".$localobject->id." result=".$result."\n";
        $this->assertContains("New address\nNew zip New town\nBelgium", $result);

        $result=$localobject->isInEEC();
        print __METHOD__." id=".$localobject->id." country_code=".$this->country_code." result=".$result."\n";
        $this->assertTrue(true, $result);

        $localobject->info($localobject->id);
        print __METHOD__." localobject->date_creation=".$localobject->date_creation."\n";
        $this->assertNotEquals($localobject->date_creation, '');

        return $localobject->id;
    }

    /**
     * @depends	testSocieteOther
     * The depends says test is run only if previous is ok
     */
    public function testSocieteDelete($id)
    {
    	global $conf,$user,$langs,$db;
		$conf=$this->savconf;
		$user=$this->savuser;
		$langs=$this->savlangs;
		$db=$this->savdb;

		$localobject=new Societe($this->savdb);
    	$result=$localobject->fetch($id);

    	$result=$localobject->delete($id);
		print __METHOD__." id=".$id." result=".$result."\n";
    	$this->assertLessThan($result, 0);

    	return $result;
    }

    /**
     *
     */
    /*public function testVerifyNumRef()
    {
    	global $conf,$user,$langs,$db;
		$conf=$this->savconf;
		$user=$this->savuser;
		$langs=$this->savlangs;
		$db=$this->savdb;

		$localobject=new Adherent($this->savdb);
    	$result=$localobject->ref='refthatdoesnotexists';
		$result=$localobject->VerifyNumRef();

		print __METHOD__." result=".$result."\n";
    	$this->assertEquals($result, 0);
    	return $result;
    }*/


    /**
     */
    public function testSocieteStatic()
    {
        global $conf,$user,$langs,$db;
        $conf=$this->savconf;
        $user=$this->savuser;
        $langs=$this->savlangs;
        $db=$this->savdb;

        $localobject=new Societe($db);


        return;
    }
}
?><|MERGE_RESOLUTION|>--- conflicted
+++ resolved
@@ -205,10 +205,7 @@
     	$this->assertEquals($localobject->zip, $newobject->zip);
     	$this->assertEquals($localobject->town, $newobject->town);
     	$this->assertEquals($localobject->country_id, $newobject->country_id);
-<<<<<<< HEAD
     	$this->assertEquals('BE', $newobject->country_code);
-=======
->>>>>>> 4bf03a2d
     	$this->assertEquals($localobject->status, $newobject->status);
     	$this->assertEquals($localobject->tel, $newobject->tel);
     	$this->assertEquals($localobject->fax, $newobject->fax);
