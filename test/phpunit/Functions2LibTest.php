<?php
/* Copyright (C) 2010-2012 Laurent Destailleur  <eldy@users.sourceforge.net>
 *
 * This program is free software; you can redistribute it and/or modify
 * it under the terms of the GNU General Public License as published by
 * the Free Software Foundation; either version 3 of the License, or
 * (at your option) any later version.
 *
 * This program is distributed in the hope that it will be useful,
 * but WITHOUT ANY WARRANTY; without even the implied warranty of
 * MERCHANTABILITY or FITNESS FOR A PARTICULAR PURPOSE.  See the
 * GNU General Public License for more details.
 *
 * You should have received a copy of the GNU General Public License
 * along with this program. If not, see <http://www.gnu.org/licenses/>.
 * or see http://www.gnu.org/
 */

/**
 *      \file       test/phpunit/Functions2LibTest.php
 *		\ingroup    test
 *      \brief      PHPUnit test
 *		\remarks	To run this script as CLI:  phpunit filename.php
 */

global $conf,$user,$langs,$db;
//define('TEST_DB_FORCE_TYPE','mysql');	// This is to force using mysql driver
//require_once 'PHPUnit/Autoload.php';
require_once dirname(__FILE__).'/../../htdocs/master.inc.php';
require_once dirname(__FILE__).'/../../htdocs/core/lib/functions2.lib.php';

if (! defined('NOREQUIREUSER'))  define('NOREQUIREUSER','1');
if (! defined('NOREQUIREDB'))    define('NOREQUIREDB','1');
if (! defined('NOREQUIRESOC'))   define('NOREQUIRESOC','1');
if (! defined('NOREQUIRETRAN'))  define('NOREQUIRETRAN','1');
if (! defined('NOCSRFCHECK'))    define('NOCSRFCHECK','1');
if (! defined('NOTOKENRENEWAL')) define('NOTOKENRENEWAL','1');
if (! defined('NOREQUIREMENU'))  define('NOREQUIREMENU','1'); // If there is no menu to show
if (! defined('NOREQUIREHTML'))  define('NOREQUIREHTML','1'); // If we don't need to load the html.form.class.php
if (! defined('NOREQUIREAJAX'))  define('NOREQUIREAJAX','1');
if (! defined("NOLOGIN"))        define("NOLOGIN",'1');       // If this page is public (can be called outside logged session)


/**
 * Class for PHPUnit tests
 *
 * @backupGlobals disabled
 * @backupStaticAttributes enabled
 * @remarks	backupGlobals must be disabled to have db,conf,user and lang not erased.
 */
class Functions2LibTest extends PHPUnit_Framework_TestCase
{
    protected $savconf;
    protected $savuser;
    protected $savlangs;
    protected $savdb;

    /**
     * Constructor
     * We save global variables into local variables
     *
     * @return CoreTest
     */
    function __construct()
    {
        //$this->sharedFixture
        global $conf,$user,$langs,$db;
        $this->savconf=$conf;
        $this->savuser=$user;
        $this->savlangs=$langs;
        $this->savdb=$db;

        print __METHOD__." db->type=".$db->type." user->id=".$user->id;
        //print " - db ".$db->db;
        print "\n";
    }

    // Static methods
    public static function setUpBeforeClass()
    {
        global $conf,$user,$langs,$db;
        //$db->begin();	// This is to have all actions inside a transaction even if test launched without suite.

        print __METHOD__."\n";
    }
    public static function tearDownAfterClass()
    {
        global $conf,$user,$langs,$db;
        //$db->rollback();

        print __METHOD__."\n";
    }

	/**
	 * Init phpunit tests
	 *
	 * @return	void
	 */
    protected function setUp()
    {
        global $conf,$user,$langs,$db;
        $conf=$this->savconf;
        $user=$this->savuser;
        $langs=$this->savlangs;
        $db=$this->savdb;

        print __METHOD__."\n";
    }
	/**
	 * End phpunit tests
	 *
	 * @return	void
	 */
    protected function tearDown()
    {
        print __METHOD__."\n";
    }


    /**
     * testJsUnEscape
     *
     * @return void
     */
    public function testJsUnEscape()
    {
        $result=jsUnEscape('%u03BD%u03B5%u03BF');
        print __METHOD__." result=".$result."\n";
        $this->assertEquals('νεο',$result);
    }

    /**
     * isValidMailDomain
     *
     * @return void
     */
    public function testIsValidMailDomain()
    {

    }

    /**
     * isValidURL
     *
     * @return	void
     */
    public function testIsValidUrl()
    {
    	$result=isValidUrl('http://www.google.com',1);
        print __METHOD__." result=".$result."\n";
    	$this->assertEquals(1,$result);
    	$result=isValidUrl('www.google.com',2);
        print __METHOD__." result=".$result."\n";
    	$this->assertEquals(0,$result);
    }

<<<<<<< HEAD
	/**
	 * is_ip
	 *
	 * @return void
	 */
	public function testIsIp() {

		//Test not valid IP
		$result = is_ip('192.168.1.267');
		$this->assertEquals(0, $result);

		//Test private range IP
		$result = is_ip('192.168.1.1');
		$this->assertEquals(2, $result);

		//Test public range IP
		$result = is_ip('91.121.33.228');
		$this->assertEquals(1, $result);
	}
=======
    /**
     * isIP
     *
     * @return	void
     */
    public function testIsIP()
    {
    	$ip='a299.299.299.299';
    	$result=is_ip($ip);
        print __METHOD__." for ".$ip." result=".$result."\n";
    	$this->assertEquals(0,$result,$ip);

    	$ip='1.2.3.4';
    	$result=is_ip($ip);
        print __METHOD__." for ".$ip." result=".$result."\n";
    	$this->assertEquals(1,$result,$ip);

    	$ip='10.0.0.0';
    	$result=is_ip($ip);
        print __METHOD__." for ".$ip." result=".$result."\n";
    	$this->assertEquals(2,$result,$ip);

    	$ip='172.16.0.0';
    	$result=is_ip($ip);
        print __METHOD__." for ".$ip." result=".$result."\n";
    	$this->assertEquals(2,$result,$ip);

    	$ip='192.168.0.0';
    	$result=is_ip($ip);
        print __METHOD__." for ".$ip." result=".$result."\n";
    	$this->assertEquals(2,$result,$ip);

    	$ip='169.254.0.0';
    	$result=is_ip($ip);
        print __METHOD__." for ".$ip." result=".$result."\n";
    	$this->assertEquals(2,$result,$ip);
    }
>>>>>>> 76f72d5b
}<|MERGE_RESOLUTION|>--- conflicted
+++ resolved
@@ -154,27 +154,6 @@
     	$this->assertEquals(0,$result);
     }
 
-<<<<<<< HEAD
-	/**
-	 * is_ip
-	 *
-	 * @return void
-	 */
-	public function testIsIp() {
-
-		//Test not valid IP
-		$result = is_ip('192.168.1.267');
-		$this->assertEquals(0, $result);
-
-		//Test private range IP
-		$result = is_ip('192.168.1.1');
-		$this->assertEquals(2, $result);
-
-		//Test public range IP
-		$result = is_ip('91.121.33.228');
-		$this->assertEquals(1, $result);
-	}
-=======
     /**
      * isIP
      *
@@ -212,5 +191,4 @@
         print __METHOD__." for ".$ip." result=".$result."\n";
     	$this->assertEquals(2,$result,$ip);
     }
->>>>>>> 76f72d5b
 }