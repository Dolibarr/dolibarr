--- conflicted
+++ resolved
@@ -1199,21 +1199,6 @@
 
 		$object->country_code = 'FR';
 		$phone = dol_print_phone('1234567890', $object->country_code);
-<<<<<<< HEAD
-		$this->assertEquals('<span style="margin-right: 10px;">12&nbsp;34&nbsp;56&nbsp;78&nbsp;90</span>', $phone, 'Phone for FR 1');
-
-		$object->country_code = 'FR';
-		$phone = dol_print_phone('1234567890', $object->country_code, 0, 0, 0, '');
-		$this->assertEquals('<span style="margin-right: 10px;">1234567890</span>', $phone, 'Phone for FR 2');
-
-		$object->country_code = 'FR';
-		$phone = dol_print_phone('1234567890', $object->country_code, 0, 0, 0, ' ');
-		$this->assertEquals('<span style="margin-right: 10px;">12 34 56 78 90</span>', $phone, 'Phone for FR 3');
-
-		$object->country_code = 'CA';
-		$phone = dol_print_phone('1234567890', $object->country_code, 0, 0, 0, ' ');
-		$this->assertEquals('<span style="margin-right: 10px;">(123) 456-7890</span>', $phone, 'Phone for CA 1');
-=======
 		$this->assertEquals('<span class="paddingright">12&nbsp;34&nbsp;56&nbsp;78&nbsp;90</span>', $phone, 'Phone for FR 1');
 
 		$object->country_code = 'FR';
@@ -1227,7 +1212,6 @@
 		$object->country_code = 'CA';
 		$phone = dol_print_phone('1234567890', $object->country_code, 0, 0, 0, ' ');
 		$this->assertEquals('<span class="paddingright">(123) 456-7890</span>', $phone, 'Phone for CA 1');
->>>>>>> cc80841a
 	}
 
 
