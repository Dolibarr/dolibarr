<?php
/* Copyright (C) 2010-2014 Laurent Destailleur  <eldy@users.sourceforge.net>
 * Copyright (C) 2015	   Juanjo Menent		<jmenent@2byte.es>
 *
 * This program is free software; you can redistribute it and/or modify
 * it under the terms of the GNU General Public License as published by
 * the Free Software Foundation; either version 3 of the License, or
 * (at your option) any later version.
 *
 * This program is distributed in the hope that it will be useful,
 * but WITHOUT ANY WARRANTY; without even the implied warranty of
 * MERCHANTABILITY or FITNESS FOR A PARTICULAR PURPOSE.  See the
 * GNU General Public License for more details.
 *
 * You should have received a copy of the GNU General Public License
 * along with this program. If not, see <http://www.gnu.org/licenses/>.
 * or see http://www.gnu.org/
 */

/**
 *      \file       test/phpunit/FunctionsLibTest.php
 *		\ingroup    test
 *      \brief      PHPUnit test
 *		\remarks	To run this script as CLI:  phpunit filename.php
 */

global $conf,$user,$langs,$db;
//define('TEST_DB_FORCE_TYPE','mysql');	// This is to force using mysql driver
//require_once 'PHPUnit/Autoload.php';
require_once dirname(__FILE__).'/../../htdocs/master.inc.php';
require_once dirname(__FILE__).'/../../htdocs/core/lib/date.lib.php';

if (! defined('NOREQUIREUSER'))  define('NOREQUIREUSER','1');
if (! defined('NOREQUIREDB'))    define('NOREQUIREDB','1');
if (! defined('NOREQUIRESOC'))   define('NOREQUIRESOC','1');
if (! defined('NOREQUIRETRAN'))  define('NOREQUIRETRAN','1');
if (! defined('NOCSRFCHECK'))    define('NOCSRFCHECK','1');
if (! defined('NOTOKENRENEWAL')) define('NOTOKENRENEWAL','1');
if (! defined('NOREQUIREMENU'))  define('NOREQUIREMENU','1'); // If there is no menu to show
if (! defined('NOREQUIREHTML'))  define('NOREQUIREHTML','1'); // If we don't need to load the html.form.class.php
if (! defined('NOREQUIREAJAX'))  define('NOREQUIREAJAX','1');
if (! defined("NOLOGIN"))        define("NOLOGIN",'1');       // If this page is public (can be called outside logged session)

/**
 * Class for PHPUnit tests
 *
 * @backupGlobals disabled
 * @backupStaticAttributes enabled
 * @remarks	backupGlobals must be disabled to have db,conf,user and lang not erased.
 */
class FunctionsLibTest extends PHPUnit\Framework\TestCase
{
    protected $savconf;
    protected $savuser;
    protected $savlangs;
    protected $savdb;

    /**
     * Constructor
     * We save global variables into local variables
     *
     * @return CoreTest
     */
    function __construct()
    {
    	parent::__construct();

    	//$this->sharedFixture
        global $conf,$user,$langs,$db;
        $this->savconf=$conf;
        $this->savuser=$user;
        $this->savlangs=$langs;
        $this->savdb=$db;

        print __METHOD__." db->type=".$db->type." user->id=".$user->id;
        //print " - db ".$db->db;
        print "\n";
    }

    // Static methods
    public static function setUpBeforeClass()
    {
        global $conf,$user,$langs,$db;
        //$db->begin();	// This is to have all actions inside a transaction even if test launched without suite.

        if (! function_exists('mb_substr')) { print "\n".__METHOD__." function mb_substr must be enabled.\n"; die(); }

        print __METHOD__."\n";
    }

    // tear down after class
    public static function tearDownAfterClass()
    {
        global $conf,$user,$langs,$db;
        //$db->rollback();

        print __METHOD__."\n";
    }

	/**
	 * Init phpunit tests
	 *
	 * @return	void
	 */
    protected function setUp()
    {
        global $conf,$user,$langs,$db;
        $conf=$this->savconf;
        $user=$this->savuser;
        $langs=$this->savlangs;
        $db=$this->savdb;

        print __METHOD__."\n";
    }

    /**
	 * End phpunit tests
	 *
	 * @return	void
	 */
    protected function tearDown()
    {
        print __METHOD__."\n";
    }


    /**
     * testIsValidMXRecord
     *
     * @return void
     */
    public function testIsValidMXRecord()
    {
    	// Nb of line is same than entry text

    	$input="yahoo.com";
    	$result=isValidMXRecord($input);
    	print __METHOD__." result=".$result."\n";
    	$this->assertEquals(1, $result);

    	$input="yhaoo.com";
    	$result=isValidMXRecord($input);
    	print __METHOD__." result=".$result."\n";
    	$this->assertEquals(0, $result);

    	$input="dolibarr.fr";
    	$result=isValidMXRecord($input);
    	print __METHOD__." result=".$result."\n";
    	$this->assertEquals(0, $result);
    }

    /**
     * testDolGetFirstLineOfText
     *
     * @return void
     */
    public function testDolGetFirstLineOfText()
    {
    	// Nb of line is same than entry text

    	$input="aaaa";
    	$result=dolGetFirstLineOfText($input);
    	print __METHOD__." result=".$result."\n";
    	$this->assertEquals("aaaa", $result);

    	$input="aaaa\nbbbbbbbbbbbb\n";
    	$result=dolGetFirstLineOfText($input, 2);
    	print __METHOD__." result=".$result."\n";
    	$this->assertEquals("aaaa\nbbbbbbbbbbbb", $result);

    	$input="aaaa<br>bbbbbbbbbbbb<br>";
    	$result=dolGetFirstLineOfText($input, 2);
    	print __METHOD__." result=".$result."\n";
    	$this->assertEquals("aaaa<br>\nbbbbbbbbbbbb", $result);

    	// Nb of line is lower

    	$input="aaaa\nbbbbbbbbbbbb\ncccccc\n";
    	$result=dolGetFirstLineOfText($input);
    	print __METHOD__." result=".$result."\n";
    	$this->assertEquals("aaaa...", $result);

    	$input="aaaa<br>bbbbbbbbbbbb<br>cccccc<br>";
    	$result=dolGetFirstLineOfText($input);
    	print __METHOD__." result=".$result."\n";
    	$this->assertEquals("aaaa...", $result);

    	$input="aaaa\nbbbbbbbbbbbb\ncccccc\n";
    	$result=dolGetFirstLineOfText($input, 2);
    	print __METHOD__." result=".$result."\n";
    	$this->assertEquals("aaaa\nbbbbbbbbbbbb...", $result);

    	$input="aaaa<br>bbbbbbbbbbbb<br>cccccc<br>";
    	$result=dolGetFirstLineOfText($input, 2);
    	print __METHOD__." result=".$result."\n";
    	$this->assertEquals("aaaa<br>\nbbbbbbbbbbbb...", $result);

    	// Nb of line is higher

    	$input="aaaa<br>bbbbbbbbbbbb<br>cccccc";
    	$result=dolGetFirstLineOfText($input, 100);
    	print __METHOD__." result=".$result."\n";
    	$this->assertEquals("aaaa<br>\nbbbbbbbbbbbb<br>\ncccccc", $result, 'dolGetFirstLineOfText with nb 100 a');

    	$input="aaaa<br>bbbbbbbbbbbb<br>cccccc<br>";
    	$result=dolGetFirstLineOfText($input, 100);
    	print __METHOD__." result=".$result."\n";
    	$this->assertEquals("aaaa<br>\nbbbbbbbbbbbb<br>\ncccccc", $result, 'dolGetFirstLineOfText with nb 100 b');

    	$input="aaaa<br>bbbbbbbbbbbb<br>cccccc<br>\n";
    	$result=dolGetFirstLineOfText($input, 100);
    	print __METHOD__." result=".$result."\n";
    	$this->assertEquals("aaaa<br>\nbbbbbbbbbbbb<br>\ncccccc", $result, 'dolGetFirstLineOfText with nb 100 c');
    }


	/**
	 * testDolBuildPath
	 *
	 * @return void
	 */
	public function testDolBuildPath()
	{
	    /*$tmp=dol_buildpath('/google/oauth2callback.php', 0);
	    var_dump($tmp);
	    */

	    /*$tmp=dol_buildpath('/google/oauth2callback.php', 1);
	    var_dump($tmp);
	    */

	    $result=dol_buildpath('/google/oauth2callback.php', 2);
	    print __METHOD__." result=".$result."\n";
	    $this->assertStringStartsWith('http', $result);

	    $result=dol_buildpath('/google/oauth2callback.php', 3);
        print __METHOD__." result=".$result."\n";
        $this->assertStringStartsWith('http', $result);
	}


    /**
    * testGetBrowserInfo
    *
    * @return void
    */
    public function testGetBrowserInfo()
    {
		// MSIE 5.0
        $user_agent ='Mozilla/4.0 (compatible; MSIE 5.0; Windows 98; DigExt; KITV4 Wanadoo; KITV5 Wanadoo)';
        $tmp=getBrowserInfo($user_agent);
        $this->assertEquals('ie',$tmp['browsername']);
        $this->assertEquals('5.0',$tmp['browserversion']);
	    $this->assertEmpty($tmp['phone']);
	    $this->assertFalse($tmp['tablet']);
	    $this->assertEquals('classic', $tmp['layout']);

		// Firefox 0.9.1
        $user_agent ='Mozilla/5.0 (Windows; U; Windows NT 5.0; en-US; rv:1.5a) Gecko/20030728 Mozilla Firefox/0.9.1';
        $tmp=getBrowserInfo($user_agent);
        $this->assertEquals('firefox',$tmp['browsername']);
        $this->assertEquals('0.9.1',$tmp['browserversion']);
	    $this->assertEmpty($tmp['phone']);
	    $this->assertFalse($tmp['tablet']);
	    $this->assertEquals('classic', $tmp['layout']);

        $user_agent ='Mozilla/3.0 (Windows 98; U) Opera 6.03  [en]';
        $tmp=getBrowserInfo($user_agent);
        $this->assertEquals('opera',$tmp['browsername']);
        $this->assertEquals('6.03',$tmp['browserversion']);
	    $this->assertEmpty($tmp['phone']);
	    $this->assertFalse($tmp['tablet']);
	    $this->assertEquals('classic', $tmp['layout']);

        $user_agent ='Mozilla/5.0 (X11; Linux x86_64) AppleWebKit/535.21 (KHTML, like Gecko) Chrome/19.0.1042.0 Safari/535.21';
        $tmp=getBrowserInfo($user_agent);
        $this->assertEquals('chrome',$tmp['browsername']);
        $this->assertEquals('19.0.1042.0',$tmp['browserversion']);
	    $this->assertEmpty($tmp['phone']);
	    $this->assertFalse($tmp['tablet']);
	    $this->assertEquals('classic', $tmp['layout']);

        $user_agent ='chrome (Mozilla/5.0 (X11; Linux i686) AppleWebKit/535.11 (KHTML, like Gecko) Chrome/17.0.963.56 Safari/535.11)';
        $tmp=getBrowserInfo($user_agent);
        $this->assertEquals('chrome',$tmp['browsername']);
        $this->assertEquals('17.0.963.56',$tmp['browserversion']);
	    $this->assertEmpty($tmp['phone']);
	    $this->assertFalse($tmp['tablet']);
	    $this->assertEquals('classic', $tmp['layout']);

        $user_agent ='Mozilla/5.0 (Macintosh; U; Intel Mac OS X 10_6_8; de-at) AppleWebKit/533.21.1 (KHTML, like Gecko) Version/5.0.5 Safari/533.21.1';
        $tmp=getBrowserInfo($user_agent);
        $this->assertEquals('safari',$tmp['browsername']);
        $this->assertEquals('533.21.1',$tmp['browserversion']);
	    $this->assertEmpty($tmp['phone']);
	    $this->assertFalse($tmp['tablet']);
	    $this->assertEquals('classic', $tmp['layout']);

	    //Internet Explorer 11
	    $user_agent = 'Mozilla/5.0 (Windows NT 6.3; Trident/7.0; rv:11.0) like Gecko';
	    $tmp=getBrowserInfo($user_agent);
	    $this->assertEquals('ie',$tmp['browsername']);
	    $this->assertEquals('11.0',$tmp['browserversion']);
	    $this->assertEmpty($tmp['phone']);
	    $this->assertFalse($tmp['tablet']);
	    $this->assertEquals('classic', $tmp['layout']);

	    //Internet Explorer 11 bis
	    $user_agent = 'Mozilla/5.0 (Windows NT 6.1; WOW64; Trident/7.0; NP06; rv:11.0) like Gecko';
	    $tmp=getBrowserInfo($user_agent);
	    $this->assertEquals('ie',$tmp['browsername']);
	    $this->assertEquals('11.0',$tmp['browserversion']);
	    $this->assertEmpty($tmp['phone']);
	    $this->assertFalse($tmp['tablet']);
	    $this->assertEquals('classic', $tmp['layout']);

	    //iPad
	    $user_agent = 'Mozilla/5.0 (iPad; CPU OS 6_0 like Mac OS X) AppleWebKit/536.26 (KHTML, like Gecko) Version/6.0 Mobile/10A5355d Safari/8536.25';
	    $tmp=getBrowserInfo($user_agent);
	    $this->assertEquals('safari',$tmp['browsername']);
	    $this->assertEquals('8536.25',$tmp['browserversion']);
	    $this->assertEquals('ios',$tmp['browseros']);
	    $this->assertEquals('tablet',$tmp['layout']);
	    $this->assertEquals('iphone',$tmp['phone']);
    }


    /**
     * testGetLanguageCodeFromCountryCode
     *
     * @return void
     */
    public function testGetLanguageCodeFromCountryCode()
    {
    	global $mysoc;

    	$language = getLanguageCodeFromCountryCode('US');
    	$this->assertEquals('en_US', $language, 'US');

    	$language = getLanguageCodeFromCountryCode('ES');
    	$this->assertEquals('es_ES', $language, 'ES');

    	$language = getLanguageCodeFromCountryCode('CL');
    	$this->assertEquals('es_CL', $language, 'CL');

    	$language = getLanguageCodeFromCountryCode('CA');
    	$this->assertEquals('en_CA', $language, 'CA');

    	$language = getLanguageCodeFromCountryCode('MQ');
    	$this->assertEquals('fr_CA', $language);

    	$language = getLanguageCodeFromCountryCode('FR');
    	$this->assertEquals('fr_FR', $language);

    	$language = getLanguageCodeFromCountryCode('BE');
    	$this->assertEquals('fr_BE', $language);

    	$mysoc->country_code = 'FR';
    	$language = getLanguageCodeFromCountryCode('CH');
    	$this->assertEquals('fr_CH', $language);

    	$mysoc->country_code = 'DE';
    	$language = getLanguageCodeFromCountryCode('CH');
    	$this->assertEquals('de_CH', $language);

    	$language = getLanguageCodeFromCountryCode('DE');
    	$this->assertEquals('de_DE', $language);

    	$language = getLanguageCodeFromCountryCode('SA');
    	$this->assertEquals('ar_SA', $language);

    	$language = getLanguageCodeFromCountryCode('SE');
    	$this->assertEquals('sv_SE', $language);

    	$language = getLanguageCodeFromCountryCode('DK');
    	$this->assertEquals('da_DK', $language);
    }

    /**
     * testDolTextIsHtml
     *
     * @return void
     */
    public function testDolTextIsHtml()
    {
        // True
        $input='<html>xxx</html>';
        $after=dol_textishtml($input);
        $this->assertTrue($after, 'Test with html tag');
        $input='<body>xxx</body>';
        $after=dol_textishtml($input);
        $this->assertTrue($after, 'Test with body tag');
        $input='xxx <b>yyy</b> zzz';
        $after=dol_textishtml($input);
        $this->assertTrue($after, 'Test with b tag');
        $input='xxx <u>yyy</u> zzz';
        $after=dol_textishtml($input);
        $this->assertTrue($after, 'Test with u tag');
        $input='text with <div>some div</div>';
        $after=dol_textishtml($input);
        $this->assertTrue($after, 'Test with div tag');
        $input='text with HTML &nbsp; entities';
        $after=dol_textishtml($input);
        $this->assertTrue($after, 'Test with entities tag');
        $input='xxx<br>';
        $after=dol_textishtml($input);
        $this->assertTrue($after, 'Test with entities br');
        $input='xxx<br >';
        $after=dol_textishtml($input);
        $this->assertTrue($after, 'Test with entities br');
        $input='xxx<br style="eee">';
        $after=dol_textishtml($input);
        $this->assertTrue($after, 'Test with entities br and attributes');
        $input='xxx<br style="eee" >';
        $after=dol_textishtml($input);
        $this->assertTrue($after, 'Test with entities br and attributes bis');
        $input='<h2>abc</h2>';
        $after=dol_textishtml($input);
        $this->assertTrue($after, 'Test with entities h2');
        $input='<img id="abc" src="https://xxx.com/aaa/image.png" />';
        $after=dol_textishtml($input);
        $this->assertTrue($after, 'Test with img tag');
        $input='<a class="azerty" href="https://xxx.com/aaa/image.png" />';
        $after=dol_textishtml($input);
        $this->assertTrue($after, 'Test with a tag');
        $input='This is a text with&nbsp;html spaces';
        $after=dol_textishtml($input);
        $this->assertTrue($after, 'Test with a &nbsp;');
        $input='This is a text with accent &eacute;';
        $after=dol_textishtml($input);
        $this->assertTrue($after, 'Test with a &eacute;');

        // False
        $input='xxx < br>';
        $after=dol_textishtml($input);
        $this->assertFalse($after);
        $input='xxx <email@email.com>';	// <em> is html, <em... is not
        $after=dol_textishtml($input);
        $this->assertFalse($after);
        $input='xxx <brstyle="ee">';
        $after=dol_textishtml($input);
        $this->assertFalse($after);
        $input='This is a text with html comments <!-- comment -->';	// we suppose this is not enough to be html content
        $after=dol_textishtml($input);
        $this->assertFalse($after);
    }


    /**
     * testDolHtmlCleanLastBr
     *
     * @return boolean
     */
    public function testDolHtmlCleanLastBr()
    {
        $input="A string\n";
        $after=dol_htmlcleanlastbr($input);
        $this->assertEquals("A string",$after);

        $input="A string first\nA string second\n";
        $after=dol_htmlcleanlastbr($input);
        $this->assertEquals("A string first\nA string second",$after);

        $input="A string\n\n\n";
        $after=dol_htmlcleanlastbr($input);
        $this->assertEquals("A string",$after);

        $input="A string<br>";
        $after=dol_htmlcleanlastbr($input);
        $this->assertEquals("A string",$after);

        $input="A string first<br>\nA string second<br>";
        $after=dol_htmlcleanlastbr($input);
        $this->assertEquals("A string first<br>\nA string second",$after);

        $input="A string\n<br type=\"_moz\" />\n";
        $after=dol_htmlcleanlastbr($input);
        $this->assertEquals("A string",$after);

        $input="A string\n<br><br />\n\n";
        $after=dol_htmlcleanlastbr($input);
        $this->assertEquals("A string",$after);

        return true;
    }

    /**
     * testDolConcat
     *
     * @return boolean
     */
    public function testDolConcat()
    {
        $text1="A string 1"; $text2="A string 2";	// text 1 and 2 are text, concat need only \n
        $after=dol_concatdesc($text1, $text2);
        $this->assertEquals("A string 1\nA string 2",$after);

        $text1="A<br>string 1"; $text2="A string 2";	// text 1 is html, concat need <br>\n
        $after=dol_concatdesc($text1, $text2);
        $this->assertEquals("A<br>string 1<br>\nA string 2",$after);

        $text1="A string 1"; $text2="A <b>string</b> 2";	// text 2 is html, concat need <br>\n
        $after=dol_concatdesc($text1, $text2);
        $this->assertEquals("A string 1<br>\nA <b>string</b> 2",$after);

        return true;
    }


    /**
     * testDolStringNohtmltag
     *
     * @return boolean
     */
    public function testDolStringNohtmltag()
    {
        $text="A\nstring\n\nand more\n";
        $after=dol_string_nohtmltag($text,0);
        $this->assertEquals("A\nstring\n\nand more",$after,"test1a");

        $text="A <b>string<b><br>\n<br>\n\nwith html tag<br>\n";
        $after=dol_string_nohtmltag($text, 0);
        $this->assertEquals("A string\n\n\n\n\nwith html tag",$after,"test2a 2 br and 3 \n give 5 \n");

        $text="A <b>string<b><br>\n<br>\n\nwith html tag<br>\n";
        $after=dol_string_nohtmltag($text, 1);
        $this->assertEquals("A string with html tag",$after,"test2b 2 br and 3 \n give 1 space");

        $text="A <b>string<b><br>\n<br>\n\nwith html tag<br>\n";
        $after=dol_string_nohtmltag($text, 2);
        $this->assertEquals("A string\n\nwith html tag",$after,"test2c 2 br and 3 \n give 2 \n");

        $text="A string<br>Another string";
        $after=dol_string_nohtmltag($text,0);
        $this->assertEquals("A string\nAnother string",$after,"test4");

        $text="A string<br>Another string";
        $after=dol_string_nohtmltag($text,1);
        $this->assertEquals("A string Another string",$after,"test5");

        $text='<a href="/myurl" title="<u>Afficher projet</u>">ABC</a>';
        $after=dol_string_nohtmltag($text,1);
        $this->assertEquals("ABC",$after,"test6");

        $text='<a href="/myurl" title="&lt;u&gt;Afficher projet&lt;/u&gt;">DEF</a>';
        $after=dol_string_nohtmltag($text,1);
        $this->assertEquals("DEF",$after,"test7");

        $text='<a href="/myurl" title="<u>A title</u>">HIJ</a>';
        $after=dol_string_nohtmltag($text,0);
        $this->assertEquals("HIJ",$after,"test8");

        $text="A <b>string<b>\n\nwith html tag and '<' chars<br>\n";
        $after=dol_string_nohtmltag($text, 0);
        $this->assertEquals("A string\n\nwith html tag and '<' chars",$after,"test9");

        $text="A <b>string<b>\n\nwith tag with < chars<br>\n";
        $after=dol_string_nohtmltag($text, 1);
        $this->assertEquals("A string with tag with < chars",$after,"test10");

        return true;
    }



    /**
     * testDolHtmlEntitiesBr
     *
     * @return boolean
     */
    public function testDolHtmlEntitiesBr()
    {
    	// Text not already HTML

    	$input="A string\nwith a é, &, < and >.";
        $after=dol_htmlentitiesbr($input,0);    // Add <br> before \n
        $this->assertEquals("A string<br>\nwith a &eacute;, &amp;, &lt; and &gt;.",$after);

        $input="A string\nwith a é, &, < and >.";
        $after=dol_htmlentitiesbr($input,1);    // Replace \n with <br>
        $this->assertEquals("A string<br>with a &eacute;, &amp;, &lt; and &gt;.",$after);

        $input="A string\nwith a é, &, < and >.\n\n";	// With some \n at end that should be cleaned
        $after=dol_htmlentitiesbr($input,0);    // Add <br> before \n
        $this->assertEquals("A string<br>\nwith a &eacute;, &amp;, &lt; and &gt;.",$after);

        $input="A string\nwith a é, &, < and >.\n\n";	// With some \n at end that should be cleaned
        $after=dol_htmlentitiesbr($input,1);    // Replace \n with <br>
        $this->assertEquals("A string<br>with a &eacute;, &amp;, &lt; and &gt;.",$after);

        // Text already HTML, so &,<,> should not be converted

        $input="A string<br>\nwith a é, &, < and >.";
        $after=dol_htmlentitiesbr($input);
        $this->assertEquals("A string<br>\nwith a &eacute;, &, < and >.",$after);

        $input="<li>\nA string with a é, &, < and >.</li>\nAnother string";
        $after=dol_htmlentitiesbr($input);
        $this->assertEquals("<li>\nA string with a &eacute;, &, < and >.</li>\nAnother string",$after);

        $input="A string<br>\nwith a é, &, < and >.<br>";	// With some <br> at end that should be cleaned
        $after=dol_htmlentitiesbr($input);
        $this->assertEquals("A string<br>\nwith a &eacute;, &, < and >.",$after);

        $input="<li>\nA string with a é, &, < and >.</li>\nAnother string<br>";	// With some <br> at end that should be cleaned
        $after=dol_htmlentitiesbr($input);
        $this->assertEquals("<li>\nA string with a &eacute;, &, < and >.</li>\nAnother string",$after);

        // TODO Add test with param $removelasteolbr = 0

        return true;
    }


    /**
     * testDolNbOfLinesBis
     *
     * @return boolean
     */
    public function testDolNbOfLinesBis()
    {
        // This is not a html string so nb of lines depends on \n
        $input="A string\nwith a é, &, < and > and bold tag.\nThird line";
        $after=dol_nboflines_bis($input,0);
        $this->assertEquals($after,3);

        // This is a html string so nb of lines depends on <br>
        $input="A string\nwith a é, &, < and > and <b>bold</b> tag.\nThird line";
        $after=dol_nboflines_bis($input,0);
        $this->assertEquals($after,1);

        // This is a html string so nb of lines depends on <br>
        $input="A string<br>with a é, &, < and > and <b>bold</b> tag.<br>Third line";
        $after=dol_nboflines_bis($input,0);
        $this->assertEquals($after,3);

        return true;
    }


    /**
     * testDolUnaccent
     *
     * @return boolean
     */
    public function testDolUnaccent()
    {
    	// Text not already HTML

    	$input="A string\nwith a à ä é è ë ï ü ö ÿ, &, < and >.";
        $after=dol_string_unaccent($input);
        $this->assertEquals("A string\nwith a a a e e e i u o y, &, < and >.",$after);
    }


    /**
     * testDolUtf8Check
     *
     * @return void
     */
    public function testDolUtf8Check()
    {
        // True
        $result=utf8_check('azerty');
        $this->assertTrue($result);

        $file=dirname(__FILE__).'/textutf8.txt';
        $filecontent=file_get_contents($file);
        $result=utf8_check($filecontent);
        $this->assertTrue($result);

        $file=dirname(__FILE__).'/textiso.txt';
        $filecontent=file_get_contents($file);
        $result=utf8_check($filecontent);
        $this->assertFalse($result);
    }

    /**
     * testDolTrunc
     *
     * @return boolean
     */
    public function testDolTrunc()
    {
        // Default trunc (will add ... if truncation truncation or keep last char if only one char)
        $input="éeéeéeàa";
        $after=dol_trunc($input,3);
        $this->assertEquals("éeé...",$after,'Test A1');
        $after=dol_trunc($input,2);
        $this->assertEquals("ée...",$after,'Test A2');
        $after=dol_trunc($input,1);
        $this->assertEquals("é...",$after,'Test A3');
        $input="éeéeé";
        $after=dol_trunc($input,3);
        $this->assertEquals("éeéeé",$after,'Test B1');
        $after=dol_trunc($input,2);
        $this->assertEquals("éeéeé",$after,'Test B2');
        $after=dol_trunc($input,1);
        $this->assertEquals("é...",$after,'Test B3');
        $input="éeée";
        $after=dol_trunc($input,3);
        $this->assertEquals("éeée",$after,'Test C1');
        $after=dol_trunc($input,2);
        $this->assertEquals("éeée",$after,'Test C2');
        $after=dol_trunc($input,1);
        $this->assertEquals("éeée",$after,'Test C3');
        $input="éeé";
        $after=dol_trunc($input,3);
        $this->assertEquals("éeé",$after,'Test C');
        $after=dol_trunc($input,2);
        $this->assertEquals("éeé",$after,'Test D');
        $after=dol_trunc($input,1);
        $this->assertEquals("éeé",$after,'Test E');
        // Trunc with no ...
        $input="éeéeéeàa";
        $after=dol_trunc($input,3,'right','UTF-8',1);
        $this->assertEquals("éeé",$after,'Test F');
        $after=dol_trunc($input,2,'right','UTF-8',1);
        $this->assertEquals("ée",$after,'Test G');
        $input="éeé";
        $after=dol_trunc($input,3,'right','UTF-8',1);
        $this->assertEquals("éeé",$after,'Test H');
        $after=dol_trunc($input,2,'right','UTF-8',1);
        $this->assertEquals("ée",$after,'Test I');
        $after=dol_trunc($input,1,'right','UTF-8',1);
        $this->assertEquals("é",$after,'Test J');
        $input="éeéeéeàa";
        $after=dol_trunc($input,4,'middle');
        $this->assertEquals("ée...àa",$after,'Test K');

        return true;
    }

    /**
     * testDolMkTime
     *
     * @return	void
     */
    public function testDolMkTime()
    {
    	global $conf;

    	$savtz=date_default_timezone_get();

		// Some test for UTC TZ
    	date_default_timezone_set('UTC');

    	// Check bad hours
        $result=dol_mktime(25,0,0,1,1,1970,1,1);    // Error (25 hours)
        print __METHOD__." result=".$result."\n";
        $this->assertEquals('',$result);
        $result=dol_mktime(2,61,0,1,1,1970,1,1);    // Error (61 minutes)
        print __METHOD__." result=".$result."\n";
        $this->assertEquals('',$result);
        $result=dol_mktime(2,1,61,1,1,1970,1,1);    // Error (61 seconds)
        print __METHOD__." result=".$result."\n";
        $this->assertEquals('',$result);
        $result=dol_mktime(2,1,1,1,32,1970,1,1);    // Error (day 32)
        print __METHOD__." result=".$result."\n";
        $this->assertEquals('',$result);
        $result=dol_mktime(2,1,1,13,1,1970,1,1);    // Error (month 13)
        print __METHOD__." result=".$result."\n";
        $this->assertEquals('',$result);

        $result=dol_mktime(2,1,1,1,1,1970,1);    // 1970-01-01 02:01:01 in GMT area -> 7261
        print __METHOD__." result=".$result."\n";
        $this->assertEquals(7261,$result);

        $result=dol_mktime(2,0,0,1,1,1970,0);                // 1970-01-01 02:00:00 = 7200 in local area Europe/Paris = 3600 GMT
        print __METHOD__." result=".$result."\n";
        $tz=getServerTimeZoneInt('winter');                  // +1 in Europe/Paris at this time (this time is winter)
        $this->assertEquals(7200-($tz*3600),$result);        // 7200 if we are at greenwich winter, 7200-($tz*3600) at local winter

        // Some test for local TZ Europe/Paris
        date_default_timezone_set('Europe/Paris');

        // Check that tz for paris in winter is used
        $result=dol_mktime(2,0,0,1,1,1970,'server');         // 1970-01-01 02:00:00 = 7200 in local area Europe/Paris = 3600 GMT
        print __METHOD__." result=".$result."\n";
        $this->assertEquals(3600,$result);        			 // 7200 if we are at greenwich winter, 3600 at Europe/Paris

        // Check that daylight saving time is used
        $result=dol_mktime(2,0,0,6,1,2014,0);         		// 2014-06-01 02:00:00 = 1401588000-3600(location)-3600(daylight) in local area Europe/Paris = 1401588000 GMT
        print __METHOD__." result=".$result."\n";
        $this->assertEquals(1401588000-3600-3600,$result);  // 1401588000 are at greenwich summer, 1401588000-3600(location)-3600(daylight) at Europe/Paris summer

        date_default_timezone_set($savtz);
    }


    /**
     * testDolEscapeJs
     *
     * @return	void
     */
    public function testDolEscapeJs()
    {
        $input="x&<b>#</b>,\"'";    // " will be converted into '
        $result=dol_escape_js($input);
        $this->assertEquals("x&<b>#</b>,\'\'",$result,"Test mode=0");

        $result=dol_escape_js($input,1);
        $this->assertEquals("x&<b>#</b>,\"\'",$result,"Test mode=1");

        $result=dol_escape_js($input,2);
        $this->assertEquals("x&<b>#</b>,\\\"'",$result,"Test mode=2");
    }


    /**
    * testDolEscapeHtmlTag
    *
    * @return	void
    */
    public function testDolEscapeHtmlTag()
    {
        $input='x&<b>#</b>,"';    // & and " are converted into html entities, <b> are removed
        $result=dol_escape_htmltag($input);
        $this->assertEquals('x&amp;#,&quot;',$result);

        $input='x&<b>#</b>,"';    // & and " are converted into html entities, <b> are not removed
        $result=dol_escape_htmltag($input,1);
        $this->assertEquals('x&amp;&lt;b&gt;#&lt;/b&gt;,&quot;',$result);
    }


    /**
     * testDolFormatAddress
     *
     * @return	void
     */
    public function testDolFormatAddress()
    {
    	global $conf,$user,$langs,$db;
		$conf=$this->savconf;
		$user=$this->savuser;
		$langs=$this->savlangs;
		$db=$this->savdb;

		$object=new Societe($db);
		$object->initAsSpecimen();

		$object->country_code='FR';
    	$address=dol_format_address($object);
    	$this->assertEquals("21 jump street\n99999 MyTown",$address);

		$object->country_code='GB';
    	$address=dol_format_address($object);
    	$this->assertEquals("21 jump street\nMyTown, MyState\n99999",$address);

		$object->country_code='US';
    	$address=dol_format_address($object);
    	$this->assertEquals("21 jump street\nMyTown, MyState, 99999",$address);

		$object->country_code='AU';
    	$address=dol_format_address($object);
    	$this->assertEquals("21 jump street\nMyTown, MyState, 99999",$address);
    }


    /**
     * testDolFormatAddress
     *
     * @return	void
     */
    public function testDolPrintPhone()
    {
        global $conf,$user,$langs,$db;
        $conf=$this->savconf;
        $user=$this->savuser;
        $langs=$this->savlangs;
        $db=$this->savdb;

        $object=new Societe($db);
        $object->initAsSpecimen();

        $object->country_code='FR';
        $phone=dol_print_phone('1234567890', $object->country_code);
        $this->assertEquals('<span style="margin-right: 10px;">12&nbsp;34&nbsp;56&nbsp;78&nbsp;90</span>', $phone, 'Phone for FR 1');

        $object->country_code='FR';
        $phone=dol_print_phone('1234567890', $object->country_code, 0, 0, 0, '');
        $this->assertEquals('<span style="margin-right: 10px;">1234567890</span>', $phone, 'Phone for FR 2');

        $object->country_code='FR';
        $phone=dol_print_phone('1234567890', $object->country_code, 0, 0, 0, ' ');
        $this->assertEquals('<span style="margin-right: 10px;">12 34 56 78 90</span>', $phone, 'Phone for FR 3');

        $object->country_code='CA';
        $phone=dol_print_phone('1234567890', $object->country_code, 0, 0, 0, ' ');
        $this->assertEquals('<span style="margin-right: 10px;">(123) 456-7890</span>', $phone, 'Phone for CA 1');
    }


    /**
     * testImgPicto
     *
     * @return	void
     */
    public function testImgPicto()
    {
        $s=img_picto('title','user');
        print __METHOD__." s=".$s."\n";
        $this->assertContains('theme',$s,'testImgPicto1');

    	$s=img_picto('title','img.png','style="float: right"',0);
        print __METHOD__." s=".$s."\n";
        $this->assertContains('theme',$s,'testImgPicto2');
        $this->assertContains('style="float: right"',$s,'testImgPicto2');

        $s=img_picto('title', '/fullpath/img.png', '', 1);
        print __METHOD__." s=".$s."\n";
        $this->assertEquals('<img src="/fullpath/img.png" alt="" title="title" class="inline-block">',$s,'testImgPicto3');

        $s=img_picto('title', '/fullpath/img.png', '', true);
        print __METHOD__." s=".$s."\n";
        $this->assertEquals('<img src="/fullpath/img.png" alt="" title="title" class="inline-block">',$s,'testImgPicto4');

        $s=img_picto('title', 'delete', '', 0, 1);
        print __METHOD__." s=".$s."\n";
        $this->assertEquals(DOL_URL_ROOT.'/theme/eldy/img/delete.png',$s,'testImgPicto5');
    }

    /**
     * testDolNow
     *
     * @return	void
     */
    public function testDolNow()
    {
        $now=dol_now('gmt');
        $nowtzserver=dol_now('tzserver');
        print __METHOD__." getServerTimeZoneInt=".(getServerTimeZoneInt('now')*3600)."\n";
        $this->assertEquals(getServerTimeZoneInt('now')*3600,($nowtzserver-$now));
    }

    /**
     * testVerifCond
     *
     * @return	void
     */
    public function testVerifCond()
    {
        $verifcond=verifCond('1==1');
        $this->assertTrue($verifcond,'Test a true comparison');

        $verifcond=verifCond('1==2');
        $this->assertFalse($verifcond,'Test a false comparison');

        $verifcond=verifCond('$conf->facture->enabled');
        $this->assertTrue($verifcond,'Test that conf property of a module report true when enabled');

        $verifcond=verifCond('$conf->moduledummy->enabled');
        $this->assertFalse($verifcond,'Test that conf property of a module report false when disabled');

        $verifcond=verifCond('');
        $this->assertTrue($verifcond);
    }

    /**
     * testGetDefaultTva
     *
     * @return	void
     */
    public function testGetDefaultTva()
    {
        global $conf,$user,$langs,$db;
        $this->savconf=$conf;
        $this->savuser=$user;
        $this->savlangs=$langs;
        $this->savdb=$db;

        // Sellers
        $companyfrnovat=new Societe($db);
        $companyfrnovat->country_code='FR';
        $companyfrnovat->tva_assuj=0;

        $companyfr=new Societe($db);
        $companyfr->country_code='FR';
        $companyfr->tva_assuj=1;
		$companyfr->tva_intra='FR9999';

        // Buyers
        $companymc=new Societe($db);
        $companymc->country_code='MC';
        $companymc->tva_assuj=1;
		$companyfr->tva_intra='MC9999';

        $companyit=new Societe($db);
        $companyit->country_code='IT';
        $companyit->tva_assuj=1;
        $companyit->tva_intra='IT99999';

        $companyde=new Societe($db);
        $companyde->country_code='DE';
        $companyde->tva_assuj=1;
        $companyde->tva_intra='DE99999';

        $notcompanyde=new Societe($db);
        $notcompanyde->country_code='DE';
        $notcompanyde->tva_assuj=0;
        $notcompanyde->tva_intra='';
        $notcompanyde->typent_code='TE_PRIVATE';

        $companyus=new Societe($db);
        $companyus->country_code='US';
        $companyus->tva_assuj=1;
        $companyus->tva_intra='';


        // Test RULE 0 (FR-DE)
        // Not tested

        // Test RULE 1
        $vat=get_default_tva($companyfrnovat,$companymc,0);
        $this->assertEquals(0,$vat,'RULE 1');

        // Test RULE 2 (FR-FR)
        $vat=get_default_tva($companyfr,$companyfr,0);
        $this->assertEquals(20,$vat,'RULE 2');

        // Test RULE 2 (FR-MC)
        $vat=get_default_tva($companyfr,$companymc,0);
        $this->assertEquals(20,$vat,'RULE 2');

        // Test RULE 3 (FR-DE company)
        $vat=get_default_tva($companyfr,$companyit,0);
        $this->assertEquals(0,$vat,'RULE 3');

        // Test RULE 4 (FR-DE not a company)
        $vat=get_default_tva($companyfr,$notcompanyde,0);
        $this->assertEquals(20,$vat,'RULE 4');

        // Test RULE 5 (FR-US)
        $vat=get_default_tva($companyfr,$companyus,0);
        $this->assertEquals(0,$vat,'RULE 5');


        // We do same tests but with option SERVICE_ARE_ECOMMERCE_200238EC on.
        $conf->global->SERVICE_ARE_ECOMMERCE_200238EC = 1;


        // Test RULE 1 (FR-US)
        $vat=get_default_tva($companyfr,$companyus,0);
        $this->assertEquals(0,$vat,'RULE 1 ECOMMERCE_200238EC');

        // Test RULE 2 (FR-FR)
        $vat=get_default_tva($companyfr,$companyfr,0);
        $this->assertEquals(20,$vat,'RULE 2 ECOMMERCE_200238EC');

        // Test RULE 3 (FR-DE company)
        $vat=get_default_tva($companyfr,$companyde,0);
        $this->assertEquals(0,$vat,'RULE 3 ECOMMERCE_200238EC');

        // Test RULE 4 (FR-DE not a company)
        $vat=get_default_tva($companyfr,$notcompanyde,0);
        $this->assertEquals(19,$vat,'RULE 4 ECOMMERCE_200238EC');

        // Test RULE 5 (FR-US)
        $vat=get_default_tva($companyfr,$companyus,0);
        $this->assertEquals(0,$vat,'RULE 5 ECOMMERCE_200238EC');
    }

    /**
     * testGetDefaultTva
     *
     * @return	void
     */
    public function testGetDefaultLocalTax()
    {
    	global $conf,$user,$langs,$db;
    	$this->savconf=$conf;
    	$this->savuser=$user;
    	$this->savlangs=$langs;
    	$this->savdb=$db;

    	$companyfrnovat=new Societe($db);
    	$companyfrnovat->country_code='FR';
    	$companyfrnovat->tva_assuj=0;
    	$companyfrnovat->localtax1_assuj=0;
    	$companyfrnovat->localtax2_assuj=0;

    	$companyes=new Societe($db);
    	$companyes->country_code='ES';
    	$companyes->tva_assuj=1;
    	$companyes->localtax1_assuj=1;
    	$companyes->localtax2_assuj=1;

    	$companymc=new Societe($db);
    	$companymc->country_code='MC';
    	$companymc->tva_assuj=1;
    	$companymc->localtax1_assuj=0;
    	$companymc->localtax2_assuj=0;

    	$companyit=new Societe($db);
    	$companyit->country_code='IT';
    	$companyit->tva_assuj=1;
    	$companyit->tva_intra='IT99999';
    	$companyit->localtax1_assuj=0;
    	$companyit->localtax2_assuj=0;

    	$notcompanyit=new Societe($db);
    	$notcompanyit->country_code='IT';
    	$notcompanyit->tva_assuj=1;
    	$notcompanyit->tva_intra='';
    	$notcompanyit->typent_code='TE_PRIVATE';
    	$notcompanyit->localtax1_assuj=0;
    	$notcompanyit->localtax2_assuj=0;

    	$companyus=new Societe($db);
    	$companyus->country_code='US';
    	$companyus->tva_assuj=1;
    	$companyus->tva_intra='';
    	$companyus->localtax1_assuj=0;
    	$companyus->localtax2_assuj=0;

    	// Test RULE FR-MC
    	$vat1=get_default_localtax($companyfrnovat,$companymc,1,0);
    	$vat2=get_default_localtax($companyfrnovat,$companymc,2,0);
    	$this->assertEquals(0,$vat1);
    	$this->assertEquals(0,$vat2);

    	// Test RULE ES-ES
    	$vat1=get_default_localtax($companyes,$companyes,1,0);
    	$vat2=get_default_localtax($companyes,$companyes,2,0);
    	$this->assertEquals($vat1, 5.2);
    	$this->assertStringStartsWith((string) $vat2, '-19:-15:-9');       // Can be -19 (old version) or '-19:-15:-9' (new setup)

    	// Test RULE ES-IT
    	$vat1=get_default_localtax($companyes,$companyit,1,0);
    	$vat2=get_default_localtax($companyes,$companyit,2,0);
    	$this->assertEquals(0,$vat1);
    	$this->assertEquals(0,$vat2);

    	// Test RULE ES-IT
    	$vat1=get_default_localtax($companyes,$notcompanyit,1,0);
    	$vat2=get_default_localtax($companyes,$notcompanyit,2,0);
    	$this->assertEquals(0,$vat1);
    	$this->assertEquals(0,$vat2);

    	// Test RULE FR-IT
    	// Not tested

    	// Test RULE ES-US
    	$vat1=get_default_localtax($companyes,$companyus,1,0);
    	$vat2=get_default_localtax($companyes,$companyus,2,0);
    	$this->assertEquals(0,$vat1);
    	$this->assertEquals(0,$vat2);
    }


    /**
     * testDolExplodeIntoArray
     *
     * @return	void
     */
    public function testDolExplodeIntoArray()
    {
    	$stringtoexplode='AA=B/B.CC=.EE=FF.HH=GG;.';
    	$tmp=dolExplodeIntoArray($stringtoexplode,'.','=');

        print __METHOD__." tmp=".json_encode($tmp)."\n";
        $this->assertEquals('{"AA":"B\/B","CC":"","EE":"FF","HH":"GG;"}',json_encode($tmp));
    }

	/**
	 * dol_nl2br
	 *
	 * @return void
	 */
    public function testDolNl2Br()
    {

		//String to encode
		$string = "a\na";

		$this->assertEquals(dol_nl2br($string), "a<br>\na");

		//With $forxml parameter
		$this->assertEquals(dol_nl2br($string, 0, 1), "a<br />\na");

		//Replacing \n by br
		$this->assertEquals(dol_nl2br($string, 1), "a<br>a");

		//With $forxml parameter
		$this->assertEquals(dol_nl2br($string, 1, 1), "a<br />a");
	}

	/**
	 * testDolPrice2Num
	 *
	 * @return boolean
	 */
	public function testDolPrice2Num()
	{
		$this->assertEquals(1000, price2num('1 000.0'));
		$this->assertEquals(1000, price2num('1 000','MT'));
		$this->assertEquals(1000, price2num('1 000','MU'));

		$this->assertEquals(1000.123456, price2num('1 000.123456'));

		// Round down
		$this->assertEquals(1000.12, price2num('1 000.123452','MT'));
		$this->assertEquals(1000.12345, price2num('1 000.123452','MU'),"Test MU");

		// Round up
		$this->assertEquals(1000.13, price2num('1 000.125456','MT'));
		$this->assertEquals(1000.12546, price2num('1 000.125456','MU'),"Test MU");

		// Text can't be converted
		$this->assertEquals('12.4$',price2num('12.4$'));
		$this->assertEquals('12r.4$',price2num('12r.4$'));

		return true;
	}

	/**
	 * testDolGetDate
	 *
	 * @return boolean
	 */
	public function testDolGetDate()
	{
		global $conf;

		$conf->global->MAIN_START_WEEK = 0;

		$tmp=dol_getdate(1);				// 1/1/1970 and 1 second = thirday
		$this->assertEquals(4, $tmp['wday']);

		$tmp=dol_getdate(24*60*60+1);		// 2/1/1970 and 1 second = friday
		$this->assertEquals(5, $tmp['wday']);

		$conf->global->MAIN_START_WEEK = 1;

		$tmp=dol_getdate(1);				// 1/1/1970 and 1 second = thirday
		$this->assertEquals(4, $tmp['wday']);

		$tmp=dol_getdate(24*60*60+1);		// 2/1/1970 and 1 second = friday
		$this->assertEquals(5, $tmp['wday']);

		return true;
	}


	/**
	 * testDolGetDate
	 *
	 * @return boolean
	 */
	public function testMakeSubstitutions()
	{
		global $conf, $langs;
		$langs->load("main");

		$substit=array("AAA"=>'Not used', "BBB"=>'Not used', "CCC"=>"C replaced");
		$chaine='This is a string with __[MAIN_THEME]__ and __(DIRECTION)__ and __CCC__';
		$newstring = make_substitutions($chaine, $substit);
		$this->assertEquals($newstring, 'This is a string with eldy and ltr and __C replaced__');

		return true;
	}
<<<<<<< HEAD

=======
>>>>>>> d9b8a8c8
}<|MERGE_RESOLUTION|>--- conflicted
+++ resolved
@@ -1260,8 +1260,4 @@
 
 		return true;
 	}
-<<<<<<< HEAD
-
-=======
->>>>>>> d9b8a8c8
 }