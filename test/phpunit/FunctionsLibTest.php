--- conflicted
+++ resolved
@@ -841,7 +841,6 @@
         $this->assertEquals('{"AA":"B\/B","CC":"","EE":"FF","HH":"GG;"}',json_encode($tmp));
     }
 
-<<<<<<< HEAD
     /**
      * dol_nl2br
      *
@@ -891,56 +890,6 @@
 
         return true;
     }
-=======
-	/**
-	 * dol_nl2br
-	 *
-	 * @return void
-	 */
-	public function testDolNl2Br() {
-
-		//String to encode
-		$string = "a\na";
-
-		$this->assertEquals(dol_nl2br($string), "a<br>\na");
-
-		//With $forxml parameter
-		$this->assertEquals(dol_nl2br($string, 0, 1), "a<br />\na");
-
-		//Replacing \n by br
-		$this->assertEquals(dol_nl2br($string, 1), "a<br>a");
-
-		//With $forxml parameter
-		$this->assertEquals(dol_nl2br($string, 1, 1), "a<br />a");
-	}
-
-	/**
-	 * testDolPrice2Num
-	 *
-	 * @return boolean
-	 */
-	public function testDolPrice2Num()
-	{
-		$this->assertEquals(1000, price2num('1 000.0'));
-		$this->assertEquals(1000, price2num('1 000','MT'));
-		$this->assertEquals(1000, price2num('1 000','MU'));
-
-		$this->assertEquals(1000.123456, price2num('1 000.123456'));
-
-		// Round down
-		$this->assertEquals(1000.12, price2num('1 000.123452','MT'));
-		$this->assertEquals(1000.12345, price2num('1 000.123452','MU'),"Test MU");
-
-		// Round up
-		$this->assertEquals(1000.13, price2num('1 000.125456','MT'));
-		$this->assertEquals(1000.12546, price2num('1 000.125456','MU'),"Test MU");
-
-		// Text can't be converted
-		$this->assertEquals('12.4$',price2num('12.4$'));
-		$this->assertEquals('12r.4$',price2num('12r.4$'));
-
-		return true;
-	}
->>>>>>> d0cc56d6
+
 
 }