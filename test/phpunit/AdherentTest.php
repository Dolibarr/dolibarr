<?php
/* Copyright (C) 2010      Laurent Destailleur   <eldy@users.sourceforge.net>
 * Copyright (C) 2013      Marcos García         <marcosgdf@gmail.com>
 *
 * This program is free software; you can redistribute it and/or modify
 * it under the terms of the GNU General Public License as published by
 * the Free Software Foundation; either version 3 of the License, or
 * (at your option) any later version.
 *
 * This program is distributed in the hope that it will be useful,
 * but WITHOUT ANY WARRANTY; without even the implied warranty of
 * MERCHANTABILITY or FITNESS FOR A PARTICULAR PURPOSE.  See the
 * GNU General Public License for more details.
 *
 * You should have received a copy of the GNU General Public License
 * along with this program. If not, see <http://www.gnu.org/licenses/>.
 * or see http://www.gnu.org/
 */

/**
 *      \file       test/phpunit/AdherentTest.php
 *      \ingroup    test
 *      \brief      PHPUnit test
 *      \remarks    To run this script as CLI:  phpunit filename.php
 */

global $conf,$user,$langs,$db;
//define('TEST_DB_FORCE_TYPE','mysql');	// This is to force using mysql driver
//require_once 'PHPUnit/Autoload.php';
require_once dirname(__FILE__).'/../../htdocs/master.inc.php';
require_once dirname(__FILE__).'/../../htdocs/adherents/class/adherent.class.php';
require_once dirname(__FILE__).'/../../htdocs/adherents/class/adherent_type.class.php';

if (empty($user->id)) {
    print "Load permissions for admin user nb 1\n";
    $user->fetch(1);
    $user->getrights();
}
$conf->global->MAIN_DISABLE_ALL_MAILS=1;


/**
 * Class for PHPUnit tests
 *
 * @backupGlobals disabled
 * @backupStaticAttributes enabled
 * @remarks	backupGlobals must be disabled to have db,conf,user and lang not erased.
 */
class AdherentTest extends PHPUnit_Framework_TestCase
{
    protected $savconf;
    protected $savuser;
    protected $savlangs;
    protected $savdb;

    /**
     * Constructor
     * We save global variables into local variables
     *
     * @return AdherentTest
     */
    function __construct()
    {
    	parent::__construct();

    	//$this->sharedFixture
        global $conf,$user,$langs,$db;
        $this->savconf=$conf;
        $this->savuser=$user;
        $this->savlangs=$langs;
        $this->savdb=$db;

        print __METHOD__." db->type=".$db->type." user->id=".$user->id;
        //print " - db ".$db->db;
        print "\n";
    }

    // Static methods
    public static function setUpBeforeClass()
    {
        global $conf,$user,$langs,$db;
        $db->begin(); // This is to have all actions inside a transaction even if test launched without suite.

        if (! empty($conf->global->MAIN_FIRSTNAME_NAME_POSITION)) {
            print "\n".__METHOD__." Company must be setup to have name-firstname in order 'Firstname Lastname'\n";
            die();
        }
        if (! empty($conf->global->MAIN_MODULE_LDAP)) { print "\n".__METHOD__." module LDAP must be disabled.\n"; die(); }
        if (! empty($conf->global->MAIN_MODULE_MAILMANSPIP)) { print "\n".__METHOD__." module MailmanSpip must be disabled.\n"; die(); }

        print __METHOD__."\n";
    }

    // tear down after class
    public static function tearDownAfterClass()
    {
        global $conf,$user,$langs,$db;
        $db->rollback();

        print __METHOD__."\n";
    }

    /**
     * Init phpunit tests
     *
     * @return  void
     */
    protected function setUp()
    {
        global $conf,$user,$langs,$db;
        $conf=$this->savconf;
        $user=$this->savuser;
        $langs=$this->savlangs;
        $db=$this->savdb;

        print __METHOD__."\n";
    }
    /**
     * End phpunit tests
     *
     * @return	void
     */
    protected function tearDown()
    {
        print __METHOD__."\n";
    }

    /**
     * testAdherentTypeCreate
     *
     * @return void
     */
    public function testAdherentTypeCreate()
    {
        global $conf,$user,$langs,$db;
        $conf=$this->savconf;
        $user=$this->savuser;
        $langs=$this->savlangs;
        $db=$this->savdb;

        $localobject=new AdherentType($this->savdb);
        $localobject->statut=1;
        $localobject->label='Adherent type test';
        $localobject->subscription=1;
        $localobject->vote=1;
        $result=$localobject->create($user);
        print __METHOD__." result=".$result."\n";
        $this->assertLessThan($result, 0);

        return $localobject->id;
    }

    /**
     * testAdherentCreate
     *
     * @param   int $fk_adherent_type       Id type of member
     * @return  int
     *
     * @depends	testAdherentTypeCreate
     * The depends says test is run only if previous is ok
     */
    public function testAdherentCreate($fk_adherent_type)
    {
        global $conf,$user,$langs,$db;
        $conf=$this->savconf;
        $user=$this->savuser;
        $langs=$this->savlangs;
        $db=$this->savdb;

        $localobject=new Adherent($this->savdb);
        $localobject->initAsSpecimen();
        $localobject->typeid=$fk_adherent_type;
        $result=$localobject->create($user);
        print __METHOD__." result=".$result."\n";
        $this->assertLessThan($result, 0);

        return $result;
    }

    /**
     * testAdherentFetch
     *
     * @param   int     $id     Id of object to fetch
     * @return  object          Fetched object
     *
     * @depends	testAdherentCreate
     * The depends says test is run only if previous is ok
     */
    public function testAdherentFetch($id)
    {
        global $conf,$user,$langs,$db;
        $conf=$this->savconf;
        $user=$this->savuser;
        $langs=$this->savlangs;
        $db=$this->savdb;

        $localobject=new Adherent($this->savdb);
        $result=$localobject->fetch($id);
        print __METHOD__." id=".$id." result=".$result."\n";
        $this->assertLessThan($result, 0);
        return $localobject;
    }

    /**
     * testAdherentFetchLogin
     *
     * @param   Adherent    $localobject    Member instance
     * @return  Adherent
     *
     * @depends testAdherentFetch
     * The depends says test is run only if previous is ok
     */
    public function testAdherentFetchLogin(Adherent $localobject)
    {
        global $conf,$user,$langs,$db;
        $conf=$this->savconf;
        $user=$this->savuser;
        $langs=$this->savlangs;
        $db=$this->savdb;

        $newobject = new Adherent($this->savdb);
        $result = $newobject->fetch_login($localobject->login);

        $this->assertEquals($newobject, $localobject);

        return $localobject;
    }

    /**
     * testAdherentUpdate
     *
     * @param   Adherent    $localobject    Member instance
     * @return  Adherent
     *
     * @depends testAdherentFetchLogin
     * The depends says test is run only if previous is ok
     */
    public function testAdherentUpdate(Adherent $localobject)
    {
        global $conf,$user,$langs,$db;
        $conf=$this->savconf;
        $user=$this->savuser;
        $langs=$this->savlangs;
        $db=$this->savdb;

        $timestamp = dol_now();

        $localobject->civility_id = 0;
        $localobject->login='newlogin';
        $localobject->societe='New company';
        $localobject->note='New note after update';
        //$localobject->note_public='New note public after update';
        $localobject->lastname='New name';
        $localobject->firstname='New firstname';
        $localobject->address='New address';
        $localobject->zip='New zip';
        $localobject->town='New town';
        $localobject->country_id=2;
        $localobject->statut=0;
        $localobject->morphy=0;
        $localobject->phone='New tel pro';
        $localobject->phone_perso='New tel perso';
        $localobject->phone_mobile='New tel mobile';
        $localobject->email='newemail@newemail.com';
        $localobject->birth=$timestamp;
        $result=$localobject->update($user);
        print __METHOD__." id=".$localobject->id." result=".$result."\n";
        $this->assertLessThan($result, 0);
        $result=$localobject->update_note($localobject->note,'_private');
        print __METHOD__." id=".$localobject->id." result=".$result."\n";
        $this->assertLessThan($result, 0);
		$result=$localobject->update_note($localobject->note,'_public');
        print __METHOD__." id=".$localobject->id." result=".$result."\n";
        $this->assertLessThan($result, 0);

        $newobject=new Adherent($this->savdb);
        $result=$newobject->fetch($localobject->id);
        print __METHOD__." id=".$localobject->id." result=".$result."\n";
        $this->assertLessThan($result, 0);

        $this->assertEquals($localobject->civility_id, $newobject->civility_id);
        $this->assertEquals($localobject->login, $newobject->login);
        $this->assertEquals($localobject->societe, $newobject->societe);
        $this->assertEquals($localobject->note_public, $newobject->note_public);
        $this->assertEquals($localobject->lastname, $newobject->lastname);
        $this->assertEquals($localobject->firstname, $newobject->firstname);
        $this->assertEquals($localobject->address, $newobject->address);
        $this->assertEquals($localobject->zip, $newobject->zip);
        $this->assertEquals($localobject->town, $newobject->town);
        $this->assertEquals($localobject->country_id, $newobject->country_id);
        $this->assertEquals('BE', $newobject->country_code);
        $this->assertEquals('Belgium', $newobject->country);
        $this->assertEquals($localobject->statut, $newobject->statut);
        $this->assertEquals($localobject->phone, $newobject->phone);
        $this->assertEquals($localobject->phone_perso, $newobject->phone_perso);
        $this->assertEquals($localobject->phone_mobile, $newobject->phone_mobile);
        $this->assertEquals($localobject->email, $newobject->email);
        $this->assertEquals($localobject->birth, $timestamp);
        $this->assertEquals($localobject->morphy, $newobject->morphy);

        //We return newobject because of new values
        return $newobject;
    }

    /**
     * testAdherentMakeSubstitution
     *
     * @param   Adherent    $localobject    Member instance
     * @return  Adherent
     *
     * @depends testAdherentUpdate
     * The depends says test is run only if previous is ok
     */
    public function testAdherentMakeSubstitution(Adherent $localobject)
    {
        global $conf,$user,$langs,$db;
        $conf=$this->savconf;
        $user=$this->savuser;
        $langs=$this->savlangs;
        $db=$this->savdb;

<<<<<<< HEAD
        $conf->global->MAIN_FIRSTNAME_NAME_POSITION = 1;	// Force setup for firstname then lastname
=======
        $conf->global->MAIN_FIRSTNAME_NAME_POSITION = 0;	// Force setup for firstname+lastname
>>>>>>> d9b8a8c8

        $template = '__CIVILITY__,__FIRSTNAME__,__LASTNAME__,__FULLNAME__,__COMPANY__,'.
                    '__ADDRESS__,__ZIP__,__TOWN__,__COUNTRY__,__EMAIL__,__BIRTH__,__PHOTO__,__LOGIN__';

        // If option to store clear password has been set, we get 'dolibspec' into PASSWORD field.
        $expected = ',New firstname,New name,New firstname New name,'.
                    'New company,New address,New zip,New town,Belgium,newemail@newemail.com,'.dol_print_date($localobject->birth,'day').',,'.
                    'newlogin';

        $result = $localobject->makeSubstitution($template);
        print __METHOD__." result=".$result."\n";
        $this->assertEquals($expected, $result);

        return $localobject;
    }

     /**
     * testAdherentSetUserId
     *
     * @param   Adherent    $localobject    Member instance
     * @return  Adherent
     *
     * @depends testAdherentMakeSubstitution
     * The depends says test is run only if previous is ok
     */
    public function testAdherentSetUserId(Adherent $localobject)
    {
        global $conf,$user,$langs,$db;
        $conf=$this->savconf;
        $user=$this->savuser;
        $langs=$this->savlangs;
        $db=$this->savdb;

        //We associate member with user
        $result = $localobject->setUserId($user->id);
        print __METHOD__." id=".$localobject->id." result=".$result."\n";
        $this->assertEquals($result, 1);

        //We update user object
        $user->fetch($user->id);
        print __METHOD__." user id=".$user->id." fk_member=".$user->fk_member."\n";

        $this->assertEquals($user->fk_member, $localobject->id);

        //We remove association with user
        $result = $localobject->setUserId(0);
        print __METHOD__." id=".$localobject->id." result=".$result."\n";
        $this->assertEquals($result, 1);

        //We update user object
        $user->fetch($user->id);
        print __METHOD__." user id=".$user->id." fk_member=".$user->fk_member."\n";

        $this->assertNull($user->fk_member);

        return $localobject;
    }

    /**
     * testAdherentSetThirdPartyId
     *
     * @param   Adherent    $localobject    Member instance
     * @return  Adherent
     *
     * @depends testAdherentSetUserId
     * The depends says test is run only if previous is ok
     */
    public function testAdherentSetThirdPartyId(Adherent $localobject)
    {
        global $conf,$user,$langs,$db;
        $conf=$this->savconf;
        $user=$this->savuser;
        $langs=$this->savlangs;
        $db=$this->savdb;

        //Create a Third Party
        $thirdparty = new Societe($db);
        $thirdparty->initAsSpecimen();
        $result = $thirdparty->create($user);
        print __METHOD__." id=".$localobject->id." third party id=".$thirdparty->id." result=".$result."\n";
        $this->assertTrue($result > 0);

        //Set Third Party ID
        $result = $localobject->setThirdPartyId($thirdparty->id);
        $this->assertEquals($result, 1);
        print __METHOD__." id=".$localobject->id." result=".$result."\n";

        //Adherent is updated with new data
        $localobject->fetch($localobject->id);
        $this->assertEquals($localobject->fk_soc, $thirdparty->id);
        print __METHOD__." id=".$localobject->id." result=".$result."\n";

        //We remove the third party association
        $result = $localobject->setThirdPartyId(0);
        $this->assertEquals($result, 1);

        //And check if it has been updated
        $localobject->fetch($localobject->id);
        $this->assertNull($localobject->fk_soc);

        //Now we remove the third party
        $result = $thirdparty->delete($thirdparty->id,$user);
        $this->assertEquals($result, 1);

        return $localobject;
    }

    /**
     * testAdherentValid
     *
     * @param	Adherent	$localobject	Member instance
     * @return	Adherent
     *
     * @depends	testAdherentSetThirdPartyId
     * The depends says test is run only if previous is ok
     */
    public function testAdherentValidate(Adherent $localobject)
    {
        global $conf,$user,$langs,$db;
        $conf=$this->savconf;
        $user=$this->savuser;
        $langs=$this->savlangs;
        $db=$this->savdb;

        $result=$localobject->validate($user);
        print __METHOD__." id=".$localobject->id." result=".$result."\n";
        $this->assertLessThan($result, 0);

        return $localobject;
    }

    /**
     * testAdherentOther
     *
     * @param   Adherent    $localobject    Member instance
     * @return  int                         Id of object
     *
     * @depends testAdherentValidate
     * The depends says test is run only if previous is ok
     */
    public function testAdherentOther(Adherent $localobject)
    {
        global $conf,$user,$langs,$db;
        $conf=$this->savconf;
        $user=$this->savuser;
        $langs=$this->savlangs;
        $db=$this->savdb;

        /*$result=$localobject->setstatus(0);
        print __METHOD__." id=".$localobject->id." result=".$result."\n";
        $this->assertLessThan($result, 0);
        */

        $localobject->info($localobject->id);
        print __METHOD__." localobject->date_creation=".$localobject->date_creation."\n";
        $this->assertNotEquals($localobject->date_creation, '');

        return $localobject;
    }

    /**
     * testAdherentResiliate
     *
     * @param   Adherent    $localobject    Member instance
     * @return  Adherent
     *
     * @depends testAdherentOther
     * The depends says test is run only if previous is ok
     */
    public function testAdherentResiliate(Adherent $localobject)
    {
        global $conf,$user,$langs,$db;
        $conf=$this->savconf;
        $user=$this->savuser;
        $langs=$this->savlangs;
        $db=$this->savdb;

        //Let's resilie un adherent
        $result = $localobject->resiliate($user);
        print __METHOD__." id=".$localobject->id." result=".$result."\n";
        $this->assertEquals($result, 1);

        //Is statut updated?
        $this->assertEquals($localobject->statut, 0);

        //We update the object and let's check if it was updated on DB
        $localobject->fetch($localobject->id);
        $this->assertEquals($localobject->statut, 0);

        //Now that status=0, resiliate should return 0
        $result = $localobject->resiliate($user);
        print __METHOD__." id=".$localobject->id." result=".$result."\n";
        $this->assertEquals($result, 0);

        return $localobject;
    }

    /**
     * testAdherentDelete
     *
     * @param   Adherent    $localobject    Member instance
     * @return	void
     *
     * @depends	testAdherentResiliate
     * The depends says test is run only if previous is ok
     */
    public function testAdherentDelete($localobject)
    {
        global $conf,$user,$langs,$db;
        $conf=$this->savconf;
        $user=$this->savuser;
        $langs=$this->savlangs;
        $db=$this->savdb;

        $result=$localobject->delete($localobject->id, $user);
        print __METHOD__." id=".$localobject->id." result=".$result."\n";
        $this->assertLessThan($result, 0);

        return $localobject;
    }


    /**
     * testAdherentTypeDelete
     *
     * @param   Adherent    $localobject    Member instance
     * @return void
     *
     * @depends	testAdherentDelete
     * The depends says test is run only if previous is ok
     */
    public function testAdherentTypeDelete($localobject)
    {
        global $conf,$user,$langs,$db;
        $conf=$this->savconf;
        $user=$this->savuser;
        $langs=$this->savlangs;
        $db=$this->savdb;

        $localobjectat=new AdherentType($this->savdb);
        $result=$localobjectat->fetch($localobject->typeid);
        $result=$localobjectat->delete();
        print __METHOD__." result=".$result."\n";
        $this->assertLessThan($result, 0);

        return $localobject->id;
    }
}<|MERGE_RESOLUTION|>--- conflicted
+++ resolved
@@ -319,11 +319,7 @@
         $langs=$this->savlangs;
         $db=$this->savdb;
 
-<<<<<<< HEAD
-        $conf->global->MAIN_FIRSTNAME_NAME_POSITION = 1;	// Force setup for firstname then lastname
-=======
         $conf->global->MAIN_FIRSTNAME_NAME_POSITION = 0;	// Force setup for firstname+lastname
->>>>>>> d9b8a8c8
 
         $template = '__CIVILITY__,__FIRSTNAME__,__LASTNAME__,__FULLNAME__,__COMPANY__,'.
                     '__ADDRESS__,__ZIP__,__TOWN__,__COUNTRY__,__EMAIL__,__BIRTH__,__PHOTO__,__LOGIN__';
