--- conflicted
+++ resolved
@@ -121,7 +121,6 @@
      */
     public function testFactureMercure()
     {
-<<<<<<< HEAD
         global $conf,$user,$langs,$db,$mysoc;
         $conf=$this->savconf;
         $user=$this->savuser;
@@ -167,7 +166,7 @@
         $this->assertEquals(1, $result);                        // Can be deleted
         $result=$localobject->is_erasable();
         print __METHOD__." is_erasable=".$result."\n";
-        $this->assertEquals(0, $result, 'Test for {yyyy}-{0000} that is_erasable is 0 for 1st invoice');    // 1 can no more be deleted (2 is more recent
+        $this->assertEquals(0, $result, 'Test for {yyyy}-{0000} that is_erasable is 0 for 1st invoice');    // 1 can no more be deleted (2 is more recent)
 
         // Now we try with a reset
         $conf->global->FACTURE_MERCURE_MASK_CREDIT='{yyyy}-{0000@1}';
@@ -543,452 +542,28 @@
         print __METHOD__." result=".$result."\n";
         $this->assertEquals('198101-0001', $result);    // counter must start to 1
 
+        // Test with {t} tag
+        $conf->global->SOCIETE_FISCAL_MONTH_START=1;
+        $conf->global->FACTURE_MERCURE_MASK_CREDIT='{t}{yyyy}{mm}-{0000}';
+        $conf->global->FACTURE_MERCURE_MASK_INVOICE='{t}{yyyy}{mm}-{0000}';
+
+        $tmpthirdparty=new Societe($this->savdb);
+        $tmpthirdparty->initAsSpecimen();
+        $tmpthirdparty->typent_code = 'TE_ABC';
+
+        $localobject=new Facture($this->savdb);
+        $localobject->initAsSpecimen();
+        $localobject->date=dol_mktime(12, 0, 0, 1, 1, 1982);    // we use year 1982 to be sure to not have existing invoice for this year
+        $numbering=new mod_facture_mercure();
+        $result=$numbering->getNextValue($tmpthirdparty, $localobject);
+        $result2=$localobject->create($user,1);
+        $result3=$localobject->validate($user, $result);
+        print __METHOD__." result=".$result."\n";
+        $this->assertEquals('A198201-0001', $result);   // counter must start to 1
+
+
+
         return $result;
-=======
-    	global $conf,$user,$langs,$db,$mysoc;
-		$conf=$this->savconf;
-		$user=$this->savuser;
-		$langs=$this->savlangs;
-		$db=$this->savdb;
-
-		require_once dirname(__FILE__).'/../../htdocs/compta/facture/class/facture.class.php';
-		require_once dirname(__FILE__).'/../../htdocs/core/modules/facture/mod_facture_mercure.php';
-
-		// First we try with a simple mask, with no reset
-		// and we test counter is still increase second year.
-		$conf->global->FACTURE_ADDON='mercure';
-		$conf->global->FACTURE_MERCURE_MASK_CREDIT='{yyyy}-{0000}';
-		$conf->global->FACTURE_MERCURE_MASK_INVOICE='{yyyy}-{0000}';
-
-		$localobject=new Facture($this->savdb);
-		$localobject->initAsSpecimen();
-		$localobject->date=dol_mktime(12, 0, 0, 1, 1, 1915);	// we use year 1915 to be sure to not have existing invoice for this year
-		$numbering=new mod_facture_mercure();
-		$result=$numbering->getNextValue($mysoc, $localobject);
-		$result2=$localobject->create($user,1);
-		$result3=$localobject->validate($user, $result);		// create invoice by forcing ref
-		print __METHOD__." result=".$result."\n";
-		$this->assertEquals('1915-0001', $result);				// counter must start to 1
-		$result=$localobject->is_erasable();
-		print __METHOD__." is_erasable=".$result."\n";
-		$this->assertEquals(1, $result, 'Test for {yyyy}-{0000}, 1st invoice');						// Can be deleted
-
-		$localobject2=new Facture($this->savdb);
-		$localobject2->initAsSpecimen();
-		$localobject2->date=dol_mktime(12, 0, 0, 1, 1, 1916);	// we use following year for second invoice (there is no reset into mask)
-		$numbering=new mod_facture_mercure();
-		$result=$numbering->getNextValue($mysoc, $localobject2, 'last');
-		print __METHOD__." result=".$result."\n";
-		$this->assertEquals('1915-0001', $result);
-		$result=$numbering->getNextValue($mysoc, $localobject2);
-		$result2=$localobject2->create($user,1);
-		$result3=$localobject2->validate($user, $result);		// create invoice by forcing ref
-		print __METHOD__." result=".$result."\n";
-		$this->assertEquals('1916-0002', $result);				// counter must be now 2 (not reseted)
-		$result=$localobject2->is_erasable();
-		print __METHOD__." is_erasable=".$result."\n";
-		$this->assertEquals(1, $result);						// Can be deleted
-		$result=$localobject->is_erasable();
-		print __METHOD__." is_erasable=".$result."\n";
-		$this->assertEquals(0, $result, 'Test for {yyyy}-{0000} that is_erasable is 0 for 1st invoice');						// 1 can no more be deleted (2 is more recent)
-
-		// Now we try with a reset
-		$conf->global->FACTURE_MERCURE_MASK_CREDIT='{yyyy}-{0000@1}';
-		$conf->global->FACTURE_MERCURE_MASK_INVOICE='{yyyy}-{0000@1}';
-
-		$localobject=new Facture($this->savdb);
-		$localobject->initAsSpecimen();
-		$localobject->date=dol_mktime(12, 0, 0, 1, 1, 1910);	// we use year 1910 to be sure to not have existing invoice for this year
-		$numbering=new mod_facture_mercure();
-		$result=$numbering->getNextValue($mysoc, $localobject);
-		$result2=$localobject->create($user,1);
-		$result3=$localobject->validate($user, $result);
-		print __METHOD__." result=".$result."\n";
-		$this->assertEquals('1910-0001', $result, 'Test for {yyyy}-{0000@1} 1st invoice');				// counter must start to 1
-		$localobject2=new Facture($this->savdb);
-		$localobject2->initAsSpecimen();
-		$localobject2->date=dol_mktime(12, 0, 0, 1, 1, 1910);	// we use same year for second invoice (and there is a reset required)
-		$numbering=new mod_facture_mercure();
-		$result=$numbering->getNextValue($mysoc, $localobject2);
-		print __METHOD__." result=".$result."\n";
-		$this->assertEquals('1910-0002', $result, 'Test for {yyyy}-{0000@1} 2nd invoice, same day');	// counter must be now 2
-		$localobject3=new Facture($this->savdb);
-		$localobject3->initAsSpecimen();
-		$localobject3->date=dol_mktime(12, 0, 0, 1, 1, 1911);	// we use next year for third invoice (and there is a reset required)
-		$numbering=new mod_facture_mercure();
-		$result=$numbering->getNextValue($mysoc, $localobject3);
-		print __METHOD__." result=".$result."\n";
-		$this->assertEquals('1911-0001', $result, 'Test for {yyyy}-{0000@1} 3nd invoice, same day');	// counter must be now 1
-
-		// Same but we add month after year
-		$conf->global->FACTURE_MERCURE_MASK_CREDIT='{yyyy}{mm}-{0000@1}';
-		$conf->global->FACTURE_MERCURE_MASK_INVOICE='{yyyy}{mm}-{0000@1}';
-		$localobject=new Facture($this->savdb);
-		$localobject->initAsSpecimen();
-		$localobject->date=dol_mktime(12, 0, 0, 1, 1, 1920);	// we use year 1920 to be sure to not have existing invoice for this year
-		$numbering=new mod_facture_mercure();
-		$result=$numbering->getNextValue($mysoc, $localobject);
-		$result2=$localobject->create($user,1);
-		$result3=$localobject->validate($user, $result);
-		print __METHOD__." result=".$result."\n";
-		$this->assertEquals('192001-0001', $result, 'Test for {yyyy}{mm}-{0000@1} 1st invoice');			// counter must start to 1
-		$result=$localobject->is_erasable();
-		print __METHOD__." is_erasable=".$result."\n";
-		$this->assertEquals(1, $result);						// Can be deleted
-		$localobject2=new Facture($this->savdb);
-		$localobject2->initAsSpecimen();
-		$localobject2->date=dol_mktime(12, 0, 0, 1, 1, 1921);	// we use following year for second invoice (and there is a reset required)
-		$numbering=new mod_facture_mercure();
-		$result=$numbering->getNextValue($mysoc, $localobject2);
-		$result2=$localobject2->create($user,1);
-		$result3=$localobject2->validate($user, $result);
-		print __METHOD__." result=".$result."\n";
-    	$this->assertEquals('192101-0001', $result);			// counter must be reseted to 1
-    	$result=$localobject2->is_erasable();
-    	print __METHOD__." is_erasable=".$result."\n";
-    	$this->assertEquals(1, $result);						// Can be deleted
-    	$result=$localobject->is_erasable();
-    	print __METHOD__." is_erasable=".$result."\n";
-    	$this->assertEquals(1, $result);						// Case 1 can be deleted (because there was a reset for case 2)
-
-		// Same but we add month before year and use a year on 2 digits
-		$conf->global->FACTURE_MERCURE_MASK_CREDIT='[mm}{yy}-{0000@1}';
-		$conf->global->FACTURE_MERCURE_MASK_INVOICE='{mm}{yy}-{0000@1}';
-		$localobject=new Facture($this->savdb);
-		$localobject->initAsSpecimen();
-		$localobject->date=dol_mktime(12, 0, 0, 1, 1, 1925);	// we use year 1925 to be sure to not have existing invoice for this year
-		$numbering=new mod_facture_mercure();
-		$result=$numbering->getNextValue($mysoc, $localobject);
-		$result2=$localobject->create($user,1);
-		$result3=$localobject->validate($user, $result);
-		print __METHOD__." result=".$result."\n";
-		$this->assertEquals('0125-0001', $result, 'Test for {mm}{yy}-{0000@1} 1st invoice');				// counter must start to 1
-		$result=$localobject->is_erasable();					// This call get getNextNumRef with param 'last'
-		print __METHOD__." is_erasable=".$result."\n";
-		$this->assertEquals(1, $result);						// Can be deleted
-		$localobject2=new Facture($this->savdb);
-		$localobject2->initAsSpecimen();
-		$localobject2->date=dol_mktime(12, 0, 0, 1, 1, 1925);	// we use same year 1925 for second invoice (and there is a reset required)
-		$numbering=new mod_facture_mercure();
-		$result=$numbering->getNextValue($mysoc, $localobject2);
-		$result2=$localobject2->create($user,1);
-		$result3=$localobject2->validate($user, $result);
-		print __METHOD__." result=".$result."\n";
-    	$this->assertEquals('0125-0002', $result, 'Test for {mm}{yy}-{0000@1} 2st invoice');			// counter must be now 2
-    	$result=$localobject2->is_erasable();
-    	print __METHOD__." is_erasable=".$result."\n";
-    	$this->assertEquals(1, $result);						// Can be deleted
-    	$result=$localobject->is_erasable();
-    	print __METHOD__." is_erasable=".$result."\n";
-    	$this->assertEquals(0, $result);						// Case 1 can not be deleted (because there is an invoice 2)
-		$localobject3=new Facture($this->savdb);
-		$localobject3->initAsSpecimen();
-		$localobject3->date=dol_mktime(12, 0, 0, 1, 1, 1926);	// we use following year for third invoice (and there is a reset required)
-		$numbering=new mod_facture_mercure();
-		$result=$numbering->getNextValue($mysoc, $localobject3);
-		print __METHOD__." result=".$result."\n";
-    	$this->assertEquals('0126-0001', $result, 'Test for {mm}{yy}-{0000@1} 3rd invoice');			// counter must be now 1
-
-    	// Try an offset when an invoice already exists
-    	$conf->global->FACTURE_MERCURE_MASK_CREDIT='{yyyy}{mm}-{0000+9990}';
-    	$conf->global->FACTURE_MERCURE_MASK_INVOICE='{yyyy}{mm}-{0000+9990}';
-    	$result=$numbering->getNextValue($mysoc, $localobject2);
-
-		// Now we try with a different fiscal month (forced by mask)
-    	$conf->global->FACTURE_MERCURE_MASK_CREDIT='{yyyy}{mm}-{0000@6}';
-    	$conf->global->FACTURE_MERCURE_MASK_INVOICE='{yyyy}{mm}-{0000@6}';
-
-    	$localobject=new Facture($this->savdb);
-    	$localobject->initAsSpecimen();
-    	$localobject->date=dol_mktime(12, 0, 0, 1, 1, 1930);	// we use year 1930 to be sure to not have existing invoice for this year
-    	$numbering=new mod_facture_mercure();
-    	$result=$numbering->getNextValue($mysoc, $localobject, 'last');
-    	print __METHOD__." result for last=".$result."\n";
-    	$this->assertEquals('', $result);						// no existing ref into reset range
-    	$result=$numbering->getNextValue($mysoc, $localobject);
-    	$result2=$localobject->create($user,1);
-    	$result3=$localobject->validate($user, $result);
-    	print __METHOD__." result=".$result."\n";
-    	$this->assertEquals('193001-0001', $result);			// counter must start to 1
-    	$result=$numbering->getNextValue($mysoc, $localobject, 'last');
-    	print __METHOD__." result for last=".$result."\n";
-    	$this->assertEquals('193001-0001', $result);			// last ref into reset range should be same than last created
-
-    	$localobject=new Facture($this->savdb);
-    	$localobject->initAsSpecimen();
-    	$localobject->date=dol_mktime(12, 0, 0, 12, 1, 1930);	// we use same year but fiscal month after
-    	$numbering=new mod_facture_mercure();
-    	$result=$numbering->getNextValue($mysoc, $localobject, 'last');
-    	print __METHOD__." result for last=".$result."\n";
-    	$this->assertEquals('', $result);						// last ref into reset range should be ''
-    	$result=$numbering->getNextValue($mysoc, $localobject);
-    	$result2=$localobject->create($user,1);
-    	$result3=$localobject->validate($user, $result);
-    	print __METHOD__." result=".$result."\n";
-    	$this->assertEquals('193012-0001', $result);	// counter must be reset to 1
-
-    	$localobject=new Facture($this->savdb);
-    	$localobject->initAsSpecimen();
-    	$localobject->date=dol_mktime(12, 0, 0, 1, 1, 1931);	// we use same fiscal year but different year
-    	$numbering=new mod_facture_mercure();
-    	$result=$numbering->getNextValue($mysoc, $localobject);
-    	$result2=$localobject->create($user,1);
-    	$result3=$localobject->validate($user, $result);
-    	print __METHOD__." result=".$result."\n";
-    	$this->assertEquals('193101-0002', $result);	// counter must be 2
-
-    	$localobject=new Facture($this->savdb);
-    	$localobject->initAsSpecimen();
-    	$localobject->date=dol_mktime(12, 0, 0, 12, 1, 1931);	// we use different fiscal year but same year
-    	$numbering=new mod_facture_mercure();
-    	$result=$numbering->getNextValue($mysoc, $localobject);
-    	print __METHOD__." result=".$result."\n";
-    	$this->assertEquals('193112-0001', $result);	// counter must be reset to 1
-
-
-    	// Now we try with a different fiscal month (defined by SOCIETE_FISCAL_MONTH_START)
-    	$conf->global->SOCIETE_FISCAL_MONTH_START=6;
-    	$conf->global->FACTURE_MERCURE_MASK_CREDIT='{yyyy}{mm}-{0000@0}';
-    	$conf->global->FACTURE_MERCURE_MASK_INVOICE='{yyyy}{mm}-{0000@0}';
-
-    	$localobject=new Facture($this->savdb);
-    	$localobject->initAsSpecimen();
-    	$localobject->date=dol_mktime(12, 0, 0, 1, 1, 1940);	// we use year 1940 to be sure to not have existing invoice for this year
-    	$numbering=new mod_facture_mercure();
-    	$result=$numbering->getNextValue($mysoc, $localobject);
-    	$result2=$localobject->create($user,1);
-    	$result3=$localobject->validate($user, $result);
-    	print __METHOD__." result=".$result."\n";
-    	$this->assertEquals('194001-0001', $result);	// counter must start to 1
-
-    	$localobject=new Facture($this->savdb);
-    	$localobject->initAsSpecimen();
-    	$localobject->date=dol_mktime(12, 0, 0, 12, 1, 1940);	// we use same year but fiscal month after
-    	$numbering=new mod_facture_mercure();
-    	$result=$numbering->getNextValue($mysoc, $localobject);
-    	$result2=$localobject->create($user,1);
-    	$result3=$localobject->validate($user, $result);
-    	print __METHOD__." result=".$result."\n";
-    	$this->assertEquals('194012-0001', $result);	// counter must be reset to 1
-
-    	$localobject=new Facture($this->savdb);
-    	$localobject->initAsSpecimen();
-    	$localobject->date=dol_mktime(12, 0, 0, 1, 1, 1941);	// we use same fiscal year but different year
-    	$numbering=new mod_facture_mercure();
-    	$result=$numbering->getNextValue($mysoc, $localobject);
-    	$result2=$localobject->create($user,1);
-    	$result3=$localobject->validate($user, $result);
-    	print __METHOD__." result=".$result."\n";
-    	$this->assertEquals('194101-0002', $result);	// counter must be 2
-
-    	$localobject=new Facture($this->savdb);
-    	$localobject->initAsSpecimen();
-    	$localobject->date=dol_mktime(12, 0, 0, 12, 1, 1941);	// we use different discal year but same year
-    	$numbering=new mod_facture_mercure();
-    	$result=$numbering->getNextValue($mysoc, $localobject);
-    	print __METHOD__." result=".$result."\n";
-    	$this->assertEquals('194112-0001', $result);	// counter must be reset to 1
-
-
-    	// Now we try with a different fiscal month (defined by SOCIETE_FISCAL_MONTH_START) and we always want year of element
-    	$conf->global->SOCIETE_FISCAL_MONTH_START=6;
-    	$conf->global->FACTURE_MERCURE_MASK_CREDIT='{yyyy}{mm}-{0000@=}';
-    	$conf->global->FACTURE_MERCURE_MASK_INVOICE='{yyyy}{mm}-{0000@=}';
-
-    	$localobject=new Facture($this->savdb);
-    	$localobject->initAsSpecimen();
-    	$localobject->date=dol_mktime(12, 0, 0, 1, 1, 1950);	// we use year 1950 to be sure to not have existing invoice for this year
-    	$numbering=new mod_facture_mercure();
-    	$result=$numbering->getNextValue($mysoc, $localobject);
-    	$result2=$localobject->create($user,1);
-    	$result3=$localobject->validate($user, $result);
-    	print __METHOD__." result=".$result."\n";
-    	$this->assertEquals('195001-0001', $result);	// counter must start to 1
-
-    	$localobject=new Facture($this->savdb);
-    	$localobject->initAsSpecimen();
-    	$localobject->date=dol_mktime(12, 0, 0, 12, 1, 1950);	// we use same year but fiscal month after
-    	$numbering=new mod_facture_mercure();
-    	$result=$numbering->getNextValue($mysoc, $localobject);
-    	$result2=$localobject->create($user,1);
-    	$result3=$localobject->validate($user, $result);
-    	print __METHOD__." result=".$result."\n";
-    	$this->assertEquals('195012-0001', $result);	// counter must be reset to 1
-
-    	$localobject=new Facture($this->savdb);
-    	$localobject->initAsSpecimen();
-    	$localobject->date=dol_mktime(12, 0, 0, 1, 1, 1951);	// we use same fiscal year but different year
-    	$numbering=new mod_facture_mercure();
-    	$result=$numbering->getNextValue($mysoc, $localobject);
-    	$result2=$localobject->create($user,1);
-    	$result3=$localobject->validate($user, $result);
-    	print __METHOD__." result=".$result."\n";
-    	$this->assertEquals('195101-0002', $result);	// counter must be 2
-
-    	$localobject=new Facture($this->savdb);
-    	$localobject->initAsSpecimen();
-    	$localobject->date=dol_mktime(12, 0, 0, 12, 1, 1951);	// we use different discal year but same year
-    	$numbering=new mod_facture_mercure();
-    	$result=$numbering->getNextValue($mysoc, $localobject);
-    	print __METHOD__." result=".$result."\n";
-    	$this->assertEquals('195112-0001', $result);	// counter must be reset to 1
-
-
-    	// Now we try with a different fiscal month (defined by SOCIETE_FISCAL_MONTH_START) and we always want start year
-    	$conf->global->SOCIETE_FISCAL_MONTH_START=6;
-    	$conf->global->FACTURE_MERCURE_MASK_CREDIT='{yyyy}{mm}-{0000@-}';
-    	$conf->global->FACTURE_MERCURE_MASK_INVOICE='{yyyy}{mm}-{0000@-}';
-
-    	$localobject=new Facture($this->savdb);
-    	$localobject->initAsSpecimen();
-    	$localobject->date=dol_mktime(12, 0, 0, 1, 1, 1960);	// we use year 1960 to be sure to not have existing invoice for this year
-    	$numbering=new mod_facture_mercure();
-    	$result=$numbering->getNextValue($mysoc, $localobject);
-    	$result2=$localobject->create($user,1);
-    	$result3=$localobject->validate($user, $result);
-    	print __METHOD__." result=".$result."\n";
-    	$this->assertEquals('195901-0001', $result);	// counter must start to 1
-
-    	$localobject=new Facture($this->savdb);
-    	$localobject->initAsSpecimen();
-    	$localobject->date=dol_mktime(12, 0, 0, 12, 1, 1960);	// we use same year but fiscal month after
-    	$numbering=new mod_facture_mercure();
-    	$result=$numbering->getNextValue($mysoc, $localobject);
-    	$result2=$localobject->create($user,1);
-    	$result3=$localobject->validate($user, $result);
-    	print __METHOD__." result=".$result."\n";
-    	$this->assertEquals('196012-0001', $result);	// counter must be reset to 1
-
-    	$localobject=new Facture($this->savdb);
-    	$localobject->initAsSpecimen();
-    	$localobject->date=dol_mktime(12, 0, 0, 1, 1, 1961);	// we use same fiscal year but different year
-    	$numbering=new mod_facture_mercure();
-    	$result=$numbering->getNextValue($mysoc, $localobject);
-    	$result2=$localobject->create($user,1);
-    	$result3=$localobject->validate($user, $result);
-    	print __METHOD__." result=".$result."\n";
-    	$this->assertEquals('196001-0002', $result);	// counter must be 2
-
-    	$localobject=new Facture($this->savdb);
-    	$localobject->initAsSpecimen();
-    	$localobject->date=dol_mktime(12, 0, 0, 12, 1, 1961);	// we use different discal year but same year
-    	$numbering=new mod_facture_mercure();
-    	$result=$numbering->getNextValue($mysoc, $localobject);
-    	print __METHOD__." result=".$result."\n";
-    	$this->assertEquals('196112-0001', $result);	// counter must be reset to 1
-
-
-    	// Now we try with a different fiscal month (defined by SOCIETE_FISCAL_MONTH_START) and we always want end year
-    	$conf->global->SOCIETE_FISCAL_MONTH_START=6;
-    	$conf->global->FACTURE_MERCURE_MASK_CREDIT='{yyyy}{mm}-{0000@+}';
-    	$conf->global->FACTURE_MERCURE_MASK_INVOICE='{yyyy}{mm}-{0000@+}';
-
-    	$localobject=new Facture($this->savdb);
-    	$localobject->initAsSpecimen();
-    	$localobject->date=dol_mktime(12, 0, 0, 1, 1, 1970);	// we use year 1970 to be sure to not have existing invoice for this year
-    	$numbering=new mod_facture_mercure();
-    	$result=$numbering->getNextValue($mysoc, $localobject);
-    	$result2=$localobject->create($user,1);
-    	$result3=$localobject->validate($user, $result);
-    	print __METHOD__." result=".$result."\n";
-    	$this->assertEquals('197001-0001', $result);	// counter must start to 1
-
-    	$localobject=new Facture($this->savdb);
-    	$localobject->initAsSpecimen();
-    	$localobject->date=dol_mktime(12, 0, 0, 12, 1, 1970);	// we use same year but fiscal month after
-    	$numbering=new mod_facture_mercure();
-    	$result=$numbering->getNextValue($mysoc, $localobject);
-    	$result2=$localobject->create($user,1);
-    	$result3=$localobject->validate($user, $result);
-    	print __METHOD__." result=".$result."\n";
-    	$this->assertEquals('197112-0001', $result);	// counter must be reset to 1
-
-    	$localobject=new Facture($this->savdb);
-    	$localobject->initAsSpecimen();
-    	$localobject->date=dol_mktime(12, 0, 0, 1, 1, 1971);	// we use same fiscal year but different year
-    	$numbering=new mod_facture_mercure();
-    	$result=$numbering->getNextValue($mysoc, $localobject);
-    	$result2=$localobject->create($user,1);
-    	$result3=$localobject->validate($user, $result);
-    	print __METHOD__." result=".$result."\n";
-    	$this->assertEquals('197101-0002', $result);	// counter must be 2
-
-    	$localobject=new Facture($this->savdb);
-    	$localobject->initAsSpecimen();
-    	$localobject->date=dol_mktime(12, 0, 0, 12, 1, 1971);	// we use different fiscal year but same year
-    	$numbering=new mod_facture_mercure();
-    	$result=$numbering->getNextValue($mysoc, $localobject);
-    	print __METHOD__." result=".$result."\n";
-    	$this->assertEquals('197212-0001', $result);	// counter must be reset to 1
-
-    	// Now we try with a reset every month (@99)
-    	$conf->global->SOCIETE_FISCAL_MONTH_START=6;
-    	$conf->global->FACTURE_MERCURE_MASK_CREDIT='{yyyy}{mm}-{0000@99}';
-    	$conf->global->FACTURE_MERCURE_MASK_INVOICE='{yyyy}{mm}-{0000@99}';
-
-    	$localobject=new Facture($this->savdb);
-    	$localobject->initAsSpecimen();
-    	$localobject->date=dol_mktime(12, 0, 0, 1, 1, 1980);	// we use year 1980 to be sure to not have existing invoice for this year
-    	$numbering=new mod_facture_mercure();
-    	$result=$numbering->getNextValue($mysoc, $localobject);
-    	$result2=$localobject->create($user,1);
-    	$result3=$localobject->validate($user, $result);
-    	print __METHOD__." result=".$result."\n";
-    	$this->assertEquals('198001-0001', $result);	// counter must start to 1
-
-    	$localobject=new Facture($this->savdb);
-    	$localobject->initAsSpecimen();
-    	$localobject->date=dol_mktime(12, 0, 0, 1, 1, 1980);	// we use year 1980 to be sure to not have existing invoice for this year
-    	$numbering=new mod_facture_mercure();
-    	$result=$numbering->getNextValue($mysoc, $localobject);
-    	$result2=$localobject->create($user,1);
-    	$result3=$localobject->validate($user, $result);
-    	print __METHOD__." result=".$result."\n";
-    	$this->assertEquals('198001-0002', $result);	// counter must start to 2
-
-    	$localobject=new Facture($this->savdb);
-    	$localobject->initAsSpecimen();
-    	$localobject->date=dol_mktime(12, 0, 0, 2, 1, 1980);	// we use year 1980 to be sure to not have existing invoice for this year
-    	$numbering=new mod_facture_mercure();
-    	$result=$numbering->getNextValue($mysoc, $localobject);
-    	$result2=$localobject->create($user,1);
-    	$result3=$localobject->validate($user, $result);
-    	print __METHOD__." result=".$result."\n";
-    	$this->assertEquals('198002-0001', $result);	// counter must start to 1
-
-    	$localobject=new Facture($this->savdb);
-    	$localobject->initAsSpecimen();
-    	$localobject->date=dol_mktime(12, 0, 0, 1, 1, 1981);	// we use year 1981 to be sure to not have existing invoice for this year
-    	$numbering=new mod_facture_mercure();
-    	$result=$numbering->getNextValue($mysoc, $localobject);
-    	$result2=$localobject->create($user,1);
-    	$result3=$localobject->validate($user, $result);
-    	print __METHOD__." result=".$result."\n";
-    	$this->assertEquals('198101-0001', $result);	// counter must start to 1
-
-    	// Test with {t} tag
-    	$conf->global->SOCIETE_FISCAL_MONTH_START=1;
-    	$conf->global->FACTURE_MERCURE_MASK_CREDIT='{t}{yyyy}{mm}-{0000}';
-    	$conf->global->FACTURE_MERCURE_MASK_INVOICE='{t}{yyyy}{mm}-{0000}';
-
-    	$tmpthirdparty=new Societe($this->savdb);
-    	$tmpthirdparty->initAsSpecimen();
-    	$tmpthirdparty->typent_code = 'TE_ABC';
-
-    	$localobject=new Facture($this->savdb);
-    	$localobject->initAsSpecimen();
-    	$localobject->date=dol_mktime(12, 0, 0, 1, 1, 1982);	// we use year 1982 to be sure to not have existing invoice for this year
-    	$numbering=new mod_facture_mercure();
-    	$result=$numbering->getNextValue($tmpthirdparty, $localobject);
-    	$result2=$localobject->create($user,1);
-    	$result3=$localobject->validate($user, $result);
-    	print __METHOD__." result=".$result."\n";
-    	$this->assertEquals('A198201-0001', $result);	// counter must start to 1
-
-
-
-    	return $result;
->>>>>>> 93d3ffb0
     }
 
 }