<?php
/* Copyright (C) 2010 Laurent Destailleur  <eldy@users.sourceforge.net>
 *
 * This program is free software; you can redistribute it and/or modify
 * it under the terms of the GNU General Public License as published by
 * the Free Software Foundation; either version 3 of the License, or
 * (at your option) any later version.
 *
 * This program is distributed in the hope that it will be useful,
 * but WITHOUT ANY WARRANTY; without even the implied warranty of
 * MERCHANTABILITY or FITNESS FOR A PARTICULAR PURPOSE.  See the
 * GNU General Public License for more details.
 *
 * You should have received a copy of the GNU General Public License
 * along with this program. If not, see <http://www.gnu.org/licenses/>.
 * or see http://www.gnu.org/
 */

/**
 *      \file       test/phpunit/WebservicesInvoicesTest.php
 *		\ingroup    test
 *      \brief      PHPUnit test
 *		\remarks	To run this script as CLI:  phpunit filename.php
 */

global $conf,$user,$langs,$db;
//define('TEST_DB_FORCE_TYPE','mysql');	// This is to force using mysql driver
//require_once 'PHPUnit/Autoload.php';
require_once dirname(__FILE__).'/../../htdocs/master.inc.php';
require_once dirname(__FILE__).'/../../htdocs/core/lib/date.lib.php';
require_once(NUSOAP_PATH.'/nusoap.php');        // Include SOAP


if (empty($user->id))
{
	print "Load permissions for admin user nb 1\n";
	$user->fetch(1);
	$user->getrights();
}
$conf->global->MAIN_DISABLE_ALL_MAILS=1;


/**
 * Class for PHPUnit tests
 *
 * @backupGlobals disabled
 * @backupStaticAttributes enabled
 * @remarks	backupGlobals must be disabled to have db,conf,user and lang not erased.
 */
class WebservicesInvoicesTest extends PHPUnit_Framework_TestCase
{
	protected $savconf;
	protected $savuser;
	protected $savlangs;
	protected $savdb;
<<<<<<< HEAD

	/**
	 * Constructor
	 * We save global variables into local variables
	 *
	 * @return DateLibTest
	 */
	function __construct()
	{
		//$this->sharedFixture
		global $conf,$user,$langs,$db;
		$this->savconf=$conf;
		$this->savuser=$user;
		$this->savlangs=$langs;
		$this->savdb=$db;

=======
	protected $soapclient;
	protected $socid;
	
	protected $ns = 'http://www.dolibarr.org/ns/';
	
	/**
	 * Constructor
	 * We save global variables into local variables
	 *
	 * @return DateLibTest
	 */
	function __construct()
	{
		//$this->sharedFixture
		global $conf,$user,$langs,$db;
		$this->savconf=$conf;
		$this->savuser=$user;
		$this->savlangs=$langs;
		$this->savdb=$db;
		$WS_DOL_URL = DOL_MAIN_URL_ROOT.'/webservices/server_invoice.php';
		
		
		// Set the WebService URL
		print __METHOD__." create nusoap_client for URL=".$WS_DOL_URL."\n";
		$this->soapclient = new nusoap_client($WS_DOL_URL);
		if ($this->soapclient)
		{
			$this->soapclient->soap_defencoding='UTF-8';
			$this->soapclient->decodeUTF8(false);
		}
		
		// create a third_party, needed to create an invoice
		$societe=new Societe($db);
		$societe->ref='';
		$societe->name='name';
		$societe->ref_ext='209';
		$societe->status=1;
		$societe->client=1;
		$societe->fournisseur=0;
		$societe->date_creation=$now;
		$societe->tva_assuj=0;
		$societe->particulier=0;
		
		$societe->create($user);
		
		$this->socid = $societe->id;
		
		print __METHOD__." societe created id=".$societe->id."\n";

>>>>>>> 3099e2ac
		print __METHOD__." db->type=".$db->type." user->id=".$user->id;
		//print " - db ".$db->db;
		print "\n";
	}
<<<<<<< HEAD

	// Static methods
  	public static function setUpBeforeClass()
    {
    	global $conf,$user,$langs,$db;
		$db->begin();	// This is to have all actions inside a transaction even if test launched without suite.

    	print __METHOD__."\n";
    }
    public static function tearDownAfterClass()
    {
    	global $conf,$user,$langs,$db;
		$db->rollback();

		print __METHOD__."\n";
    }

	/**
	 * Init phpunit tests
	 *
	 * @return	void
	 */
    protected function setUp()
    {
    	global $conf,$user,$langs,$db;
		$conf=$this->savconf;
		$user=$this->savuser;
		$langs=$this->savlangs;
		$db=$this->savdb;
		
		// create a third_party, needed to create an invoice
=======

	// Static methods
  	public static function setUpBeforeClass()
    {
    	global $conf,$user,$langs,$db;
		$db->begin();	// This is to have all actions inside a transaction even if test launched without suite.

    	print __METHOD__."\n";
    }
    public static function tearDownAfterClass()
    {
    	global $conf,$user,$langs,$db;
		$db->rollback();
>>>>>>> 3099e2ac

		print __METHOD__."\n";
    }

	/**
<<<<<<< HEAD
	 * End phpunit tests
	 *
	 * @return	void
	 */
    protected function tearDown()
    {
    	print __METHOD__."\n";
    }


    /**
     * testWSInvoicesCreateInvoice
     *
     * @return int
     */
    public function testWSInvoicesCreateInvoice()
    {
    	global $conf,$user,$langs,$db;
    	$conf=$this->savconf;
    	$user=$this->savuser;
    	$langs=$this->savlangs;
    	$db=$this->savdb;

    	$WS_DOL_URL = DOL_MAIN_URL_ROOT.'/webservices/server_invoice.php';
    	$WS_METHOD  = 'createInvoice';
    	$ns='http://www.dolibarr.org/ns/';

    	// Set the WebService URL
    	print __METHOD__." create nusoap_client for URL=".$WS_DOL_URL."\n";
    	$soapclient = new nusoap_client($WS_DOL_URL);
    	if ($soapclient)
    	{
    		$soapclient->soap_defencoding='UTF-8';
    		$soapclient->decodeUTF8(false);
    	}
    	
    	$body = array (
    			["id"] => NULL,
				["ref"]=> NULL,
				["ref_ext"]=> "165",
				["thirdparty_id"]=> "209",
				["fk_user_author"] => NULL,
				["fk_user_valid"] => NULL,
							["date"]=> "2015-04-19 20:16:53",
							["date_due"]=> "",
							["date_creation"]=> "",
							["date_validation"]=> "",
							["date_modification"]=>  "",
							["type"]=> "",
							["total_net"]=> "36.30",
							["total_vat"]=> "6.00",
							["total"]=> "42.30",
							["payment_mode_id"]=> 50,
							["note_private"]=> "Synchronised from Prestashop",
							["note_public"]=> "",
							["status"]=> "1",
							["close_code"]=> NULL ,
							["close_note"]=> NULL,
							["project_id"]=> NULL,
							["lines"] => array(
								["id"] => NULL,
								["type"]=> 0,
								["desc"]=> "Horloge Vinyle Serge",
								["vat_rate"]=> 20,
								["qty"]=> "1",
								["unitprice"]=> "30.000000",
								["total_net"]=> "30.000000",
								["total_vat"]=> "6.00",
								["total"]=> "36.000000",
								["date_start"]=> "",
								["date_end"]=> "",
								["payment_mode_id"]=> "",
								["product_id"]=> "",
								["product_ref"]=> "",
								["product_label"]=> "",
								["product_desc"]=> "" )
								);

    	// Call the WebService method and store its result in $result.
    	$authentication=array(
    	'dolibarrkey'=>$conf->global->WEBSERVICES_KEY,
    	'sourceapplication'=>'DEMO',
    	'login'=>'admin',
    	'password'=>'admin',
    	'entity'=>'');

    	// Test URL
    	$result='';
    	$parameters = array('authentication'=>$authentication,'invoice'=>$body);
    	print __METHOD__." call method ".$WS_METHOD."\n";
    	try {
    		$result = $soapclient->call($WS_METHOD,$parameters,$ns,'');
    	}
    	catch(SoapFault $exception)
    	{
    		echo $exception;
    		$result=0;
    	}
    	if (! $result || ! empty($result['faultstring']))
    	{
    		//var_dump($soapclient);
    		print $soapclient->error_str;
    		print "\n<br>\n";
    		print $soapclient->request;
    		print "\n<br>\n";
    		print $soapclient->response;
    		print "\n";
    	}

    	print __METHOD__." result=".$result."\n";
    	$this->assertEquals('OK',$result['result']['result_code']);
    	$this->assertEquals('165', $result['ref_ext']);


    	return $result;
    }
    
    /**
     * testWSInvoicesGetInvoice
     *
     * @return int
     */
    public function testWSInvoicesGetInvoice()
=======
	 * Init phpunit tests
	 *
	 * @return	void
	 */
    protected function setUp()
    {
    	global $conf,$user,$langs,$db;
		$conf=$this->savconf;
		$user=$this->savuser;
		$langs=$this->savlangs;
		$db=$this->savdb;
				
		print __METHOD__."\n";
		
    }

	/**
	 * End phpunit tests
	 *
	 * @return	void
	 */
    protected function tearDown()
    {
    	print __METHOD__."\n";
    }


    /**
     * testWSInvoicesCreateInvoice
     *
     * @return int
     */
    public function testWSInvoicesCreateInvoice()
>>>>>>> 3099e2ac
    {
    	global $conf,$user,$langs,$db;
    	$conf=$this->savconf;
    	$user=$this->savuser;
    	$langs=$this->savlangs;
    	$db=$this->savdb;

<<<<<<< HEAD
    	$WS_DOL_URL = DOL_MAIN_URL_ROOT.'/webservices/server_invoice.php';
    	$WS_METHOD  = 'getInvoice';
    	$ns='http://www.dolibarr.org/ns/';

    	// Set the WebService URL
    	print __METHOD__." create nusoap_client for URL=".$WS_DOL_URL."\n";
    	$soapclient = new nusoap_client($WS_DOL_URL);
    	if ($soapclient)
    	{
    		$soapclient->soap_defencoding='UTF-8';
    		$soapclient->decodeUTF8(false);
    	}
=======
    	$WS_METHOD  = 'createInvoice';

    	// load societe first
    	$societe=new Societe($db);
    	$societe->fetch('', '', '209');
    	print __METHOD__." societe loaded id=".$societe->id."\n";
    
    	
    	$body = array (
    			"id" => NULL,
				"ref" => NULL,
				"ref_ext" => "165",
				"thirdparty_id" => $societe->id,
				"fk_user_author" => NULL,
				"fk_user_valid" => NULL,
				"date" => "2015-04-19 20:16:53",
				"date_due" => "",
				"date_creation" => "",
				"date_validation" => "",
				"date_modification" =>  "",
				"type" => "",
				"total_net" => "36.30",
				"total_vat" => "6.00",
				"total" => "42.30",
				"payment_mode_id" => 50,
				"note_private" => "Synchronised from Prestashop",
				"note_public" => "",
				"status" => "1",
				"close_code" => NULL ,
				"close_note" => NULL,
				"project_id" => NULL,
				"lines" => array(
					array("id" => NULL,
					"type" => 0,
					"desc" => "Horloge Vinyle Serge",
					"vat_rate" => 20,
					"qty" => 1,
					"unitprice" => "30.000000",
					"total_net" => "30.000000",
					"total_vat" => "6.00",
					"total" => "36.000000",
					"date_start" => "",
					"date_end" => "",
					"payment_mode_id" => "",
					"product_id" => "",
					"product_ref" => "",
					"product_label" => "",
					"product_desc" => "" ))
					);

    	// Call the WebService method and store its result in $result.
    	$authentication=array(
    	'dolibarrkey'=>$conf->global->WEBSERVICES_KEY,
    	'sourceapplication'=>'DEMO',
    	'login'=>'admin',
    	'password'=>'admin',
    	'entity'=>'');

    	// Test URL
    	$result='';
    	$parameters = array('authentication'=>$authentication,'invoice'=>$body);
    	print __METHOD__." call method ".$WS_METHOD."\n";
    	try {
    		$result = $this->soapclient->call($WS_METHOD,$parameters,$this->ns,'');
    	}
    	catch(SoapFault $exception)
    	{
    		echo $exception;
    		$result=0;
    	}
    	if (! $result || ! empty($result['faultstring']))
    	{
    		//var_dump($soapclient);
    		print $this->soapclient->error_str;
    		print "\n<br>\n";
    		print $this->soapclient->request;
    		print "\n<br>\n";
    		print $this->soapclient->response;
    		print "\n";
    	}

    	print __METHOD__." result=".$result['result']['result_code']."\n";
    	$this->assertEquals('OK',$result['result']['result_code']);
    	$this->assertEquals('165', $result['ref_ext']);


    	return $result;
    }
    
    /**
     * testWSInvoicesGetInvoiceByRefExt
     * 
     * Retrieve an invoice using ref_ext
     * @depends testWSInvoicesCreateInvoice
     * 
     * @param result invoice created by create method
     * @return array Invoice
     */
    public function testWSInvoicesGetInvoiceByRefExt($result)
    {
    	global $conf,$user,$langs,$db;
    	$conf=$this->savconf;
    	$user=$this->savuser;
    	$langs=$this->savlangs;
    	$db=$this->savdb;

    	$WS_METHOD  = 'getInvoice';
>>>>>>> 3099e2ac

    	// Call the WebService method and store its result in $result.
    	$authentication=array(
    	'dolibarrkey'=>$conf->global->WEBSERVICES_KEY,
    	'sourceapplication'=>'DEMO',
    	'login'=>'admin',
    	'password'=>'admin',
    	'entity'=>'');

    	// Test URL
    	$result='';
    	$parameters = array('authentication'=>$authentication,'id'=>NULL,'ref'=>NULL,'ref_ext'=>165);
    	print __METHOD__." call method ".$WS_METHOD."\n";
    	try {
<<<<<<< HEAD
    		$result = $soapclient->call($WS_METHOD,$parameters,$ns,'');
=======
    		$result = $this->soapclient->call($WS_METHOD,$parameters,$this->ns,'');
>>>>>>> 3099e2ac
    	}
    	catch(SoapFault $exception)
    	{
    		echo $exception;
    		$result=0;
    	}
    	if (! $result || ! empty($result['faultstring']))
    	{
<<<<<<< HEAD
    		//var_dump($soapclient);
    		print $soapclient->error_str;
    		print "\n<br>\n";
    		print $soapclient->request;
    		print "\n<br>\n";
    		print $soapclient->response;
    		print "\n";
    	}

    	print __METHOD__." result=".$result."\n";
    	$this->assertEquals('OK',$result['result']['result_code']);
    	$this->assertEquals('165', $result['result']['invoice']->ref_ext);

=======
    		print $this->soapclient->error_str;
    		print "\n<br>\n";
    		print $this->soapclient->request;
    		print "\n<br>\n";
    		print $this->soapclient->response;
    		print "\n";
    	}
    	print __METHOD__." result=".$result['result']['result_code']."\n";
    	$this->assertEquals('OK',$result['result']['result_code']);
    	$this->assertEquals('165', $result['invoice']['ref_ext']);

>>>>>>> 3099e2ac

    	return $result;
    }
    
    /**
<<<<<<< HEAD
     * testWSInvoicesUpdateInvoice
     *
     * @return int
     */
    public function testWSInvoicesUpdateInvoice()
=======
     * testWSInvoicesUpdateInvoiceByRefExt
     * 
     * Update an invoice using ref_ext
     * @depends testWSInvoicesCreateInvoice
     * 
     * @param result invoice created by create method
     * @return array Invoice
     */
    public function testWSInvoicesUpdateInvoiceByRefExt($result)
>>>>>>> 3099e2ac
    {
    	global $conf,$user,$langs,$db;
    	$conf=$this->savconf;
    	$user=$this->savuser;
    	$langs=$this->savlangs;
    	$db=$this->savdb;

<<<<<<< HEAD
    	$WS_DOL_URL = DOL_MAIN_URL_ROOT.'/webservices/server_invoice.php';
    	$WS_METHOD  = 'updateInvoice';
    	$ns='http://www.dolibarr.org/ns/';

    	// Set the WebService URL
    	print __METHOD__." create nusoap_client for URL=".$WS_DOL_URL."\n";
    	$soapclient = new nusoap_client($WS_DOL_URL);
    	if ($soapclient)
    	{
    		$soapclient->soap_defencoding='UTF-8';
    		$soapclient->decodeUTF8(false);
    	}
    	
    	// update status to 2
    	    	$body = array (
    			["id"] => NULL,
				["ref"]=> NULL,
				["ref_ext"]=> "165",
				["thirdparty_id"]=> "209",
				["fk_user_author"] => NULL,
				["fk_user_valid"] => NULL,
							["date"]=> "2015-04-19 20:16:53",
							["date_due"]=> "",
							["date_creation"]=> "",
							["date_validation"]=> "",
							["date_modification"]=>  "",
							["type"]=> "",
							["total_net"]=> "36.30",
							["total_vat"]=> "6.00",
							["total"]=> "42.30",
							["payment_mode_id"]=> 50,
							["note_private"]=> "Synchronised from Prestashop",
							["note_public"]=> "",
							["status"]=> "2",
							["close_code"]=> NULL ,
							["close_note"]=> NULL,
							["project_id"]=> NULL,
							["lines"] => array(
								["id"] => NULL,
								["type"]=> 0,
								["desc"]=> "Horloge Vinyle Serge",
								["vat_rate"]=> 20,
								["qty"]=> "1",
								["unitprice"]=> "30.000000",
								["total_net"]=> "30.000000",
								["total_vat"]=> "6.00",
								["total"]=> "36.000000",
								["date_start"]=> "",
								["date_end"]=> "",
								["payment_mode_id"]=> "",
								["product_id"]=> "",
								["product_ref"]=> "",
								["product_label"]=> "",
								["product_desc"]=> "" )
								);
=======
    	$WS_METHOD  = 'updateInvoice';

    	// update status to 2
    	$body = array (
    		"id" => NULL,
			"ref" => NULL,
			"ref_ext" => "165",
			"thirdparty_id" => "209",
			"fk_user_author" => NULL,
			"fk_user_valid" => NULL,
			"date" => "2015-04-19 20:16:53",
			"date_due" => "",
			"date_creation" => "",
			"date_validation" => "",
			"date_modification" =>  "",
			"type" => "",
			"total_net" => "36.30",
			"total_vat" => "6.00",
			"total" => "42.30",
			"payment_mode_id" => 50,
			"note_private" => "Synchronised from Prestashop",
			"note_public" => "",
			"status" => "2",
			"close_code" => NULL ,
			"close_note" => NULL,
			"project_id" => NULL,
			"lines"  => array(
				array(
				"id"  => NULL,
				"type" => 0,
				"desc" => "Horloge Vinyle Serge",
				"vat_rate" => 20,
				"qty" => "1",
				"unitprice" => "30.000000",
				"total_net" => "30.000000",
				"total_vat" => "6.00",
				"total" => "36.000000",
				"date_start" => "",
				"date_end" => "",
				"payment_mode_id" => "",
				"product_id" => "",
				"product_ref" => "",
				"product_label" => "",
				"product_desc" => "" ))
			);
>>>>>>> 3099e2ac

    	// Call the WebService method and store its result in $result.
    	$authentication=array(
    	'dolibarrkey'=>$conf->global->WEBSERVICES_KEY,
    	'sourceapplication'=>'DEMO',
    	'login'=>'admin',
    	'password'=>'admin',
    	'entity'=>'');

    	// Test URL
    	$result='';
    	$parameters = array('authentication'=>$authentication,'invoice'=>$body);
    	print __METHOD__." call method ".$WS_METHOD."\n";
    	try {
<<<<<<< HEAD
    		$result = $soapclient->call($WS_METHOD,$parameters,$ns,'');
=======
    		$result = $this->soapclient->call($WS_METHOD,$parameters,$this->ns,'');
>>>>>>> 3099e2ac
    	}
    	catch(SoapFault $exception)
    	{
    		echo $exception;
    		$result=0;
    	}
    	if (! $result || ! empty($result['faultstring']))
    	{
<<<<<<< HEAD
    		//var_dump($soapclient);
    		print $soapclient->error_str;
    		print "\n<br>\n";
    		print $soapclient->request;
    		print "\n<br>\n";
    		print $soapclient->response;
    		print "\n";
    	}

    	print __METHOD__." result=".$result."\n";
    	$this->assertEquals('OK',$result['result']['result_code']);
    	$this->assertEquals('2', $result['result']['invoice']->status);
=======
    		print $this->soapclient->error_str;
    		print "\n<br>\n";
    		print $this->soapclient->request;
    		print "\n<br>\n";
    		print $this->soapclient->response;
    		print "\n";
    	}

    	print __METHOD__." result=".$result['result']['result_code'].$result['result']['result_label']."\n";
    	$this->assertEquals('OK',$result['result']['result_code']);
    	$this->assertEquals('165', $result['ref_ext']);
>>>>>>> 3099e2ac


    	return $result;
    }

}<|MERGE_RESOLUTION|>--- conflicted
+++ resolved
@@ -53,24 +53,6 @@
 	protected $savuser;
 	protected $savlangs;
 	protected $savdb;
-<<<<<<< HEAD
-
-	/**
-	 * Constructor
-	 * We save global variables into local variables
-	 *
-	 * @return DateLibTest
-	 */
-	function __construct()
-	{
-		//$this->sharedFixture
-		global $conf,$user,$langs,$db;
-		$this->savconf=$conf;
-		$this->savuser=$user;
-		$this->savlangs=$langs;
-		$this->savdb=$db;
-
-=======
 	protected $soapclient;
 	protected $socid;
 	
@@ -120,12 +102,10 @@
 		
 		print __METHOD__." societe created id=".$societe->id."\n";
 
->>>>>>> 3099e2ac
 		print __METHOD__." db->type=".$db->type." user->id=".$user->id;
 		//print " - db ".$db->db;
 		print "\n";
 	}
-<<<<<<< HEAD
 
 	// Static methods
   	public static function setUpBeforeClass()
@@ -155,29 +135,12 @@
 		$user=$this->savuser;
 		$langs=$this->savlangs;
 		$db=$this->savdb;
-		
-		// create a third_party, needed to create an invoice
-=======
-
-	// Static methods
-  	public static function setUpBeforeClass()
-    {
-    	global $conf,$user,$langs,$db;
-		$db->begin();	// This is to have all actions inside a transaction even if test launched without suite.
-
-    	print __METHOD__."\n";
-    }
-    public static function tearDownAfterClass()
-    {
-    	global $conf,$user,$langs,$db;
-		$db->rollback();
->>>>>>> 3099e2ac
-
+				
 		print __METHOD__."\n";
+		
     }
 
 	/**
-<<<<<<< HEAD
 	 * End phpunit tests
 	 *
 	 * @return	void
@@ -201,162 +164,6 @@
     	$langs=$this->savlangs;
     	$db=$this->savdb;
 
-    	$WS_DOL_URL = DOL_MAIN_URL_ROOT.'/webservices/server_invoice.php';
-    	$WS_METHOD  = 'createInvoice';
-    	$ns='http://www.dolibarr.org/ns/';
-
-    	// Set the WebService URL
-    	print __METHOD__." create nusoap_client for URL=".$WS_DOL_URL."\n";
-    	$soapclient = new nusoap_client($WS_DOL_URL);
-    	if ($soapclient)
-    	{
-    		$soapclient->soap_defencoding='UTF-8';
-    		$soapclient->decodeUTF8(false);
-    	}
-    	
-    	$body = array (
-    			["id"] => NULL,
-				["ref"]=> NULL,
-				["ref_ext"]=> "165",
-				["thirdparty_id"]=> "209",
-				["fk_user_author"] => NULL,
-				["fk_user_valid"] => NULL,
-							["date"]=> "2015-04-19 20:16:53",
-							["date_due"]=> "",
-							["date_creation"]=> "",
-							["date_validation"]=> "",
-							["date_modification"]=>  "",
-							["type"]=> "",
-							["total_net"]=> "36.30",
-							["total_vat"]=> "6.00",
-							["total"]=> "42.30",
-							["payment_mode_id"]=> 50,
-							["note_private"]=> "Synchronised from Prestashop",
-							["note_public"]=> "",
-							["status"]=> "1",
-							["close_code"]=> NULL ,
-							["close_note"]=> NULL,
-							["project_id"]=> NULL,
-							["lines"] => array(
-								["id"] => NULL,
-								["type"]=> 0,
-								["desc"]=> "Horloge Vinyle Serge",
-								["vat_rate"]=> 20,
-								["qty"]=> "1",
-								["unitprice"]=> "30.000000",
-								["total_net"]=> "30.000000",
-								["total_vat"]=> "6.00",
-								["total"]=> "36.000000",
-								["date_start"]=> "",
-								["date_end"]=> "",
-								["payment_mode_id"]=> "",
-								["product_id"]=> "",
-								["product_ref"]=> "",
-								["product_label"]=> "",
-								["product_desc"]=> "" )
-								);
-
-    	// Call the WebService method and store its result in $result.
-    	$authentication=array(
-    	'dolibarrkey'=>$conf->global->WEBSERVICES_KEY,
-    	'sourceapplication'=>'DEMO',
-    	'login'=>'admin',
-    	'password'=>'admin',
-    	'entity'=>'');
-
-    	// Test URL
-    	$result='';
-    	$parameters = array('authentication'=>$authentication,'invoice'=>$body);
-    	print __METHOD__." call method ".$WS_METHOD."\n";
-    	try {
-    		$result = $soapclient->call($WS_METHOD,$parameters,$ns,'');
-    	}
-    	catch(SoapFault $exception)
-    	{
-    		echo $exception;
-    		$result=0;
-    	}
-    	if (! $result || ! empty($result['faultstring']))
-    	{
-    		//var_dump($soapclient);
-    		print $soapclient->error_str;
-    		print "\n<br>\n";
-    		print $soapclient->request;
-    		print "\n<br>\n";
-    		print $soapclient->response;
-    		print "\n";
-    	}
-
-    	print __METHOD__." result=".$result."\n";
-    	$this->assertEquals('OK',$result['result']['result_code']);
-    	$this->assertEquals('165', $result['ref_ext']);
-
-
-    	return $result;
-    }
-    
-    /**
-     * testWSInvoicesGetInvoice
-     *
-     * @return int
-     */
-    public function testWSInvoicesGetInvoice()
-=======
-	 * Init phpunit tests
-	 *
-	 * @return	void
-	 */
-    protected function setUp()
-    {
-    	global $conf,$user,$langs,$db;
-		$conf=$this->savconf;
-		$user=$this->savuser;
-		$langs=$this->savlangs;
-		$db=$this->savdb;
-				
-		print __METHOD__."\n";
-		
-    }
-
-	/**
-	 * End phpunit tests
-	 *
-	 * @return	void
-	 */
-    protected function tearDown()
-    {
-    	print __METHOD__."\n";
-    }
-
-
-    /**
-     * testWSInvoicesCreateInvoice
-     *
-     * @return int
-     */
-    public function testWSInvoicesCreateInvoice()
->>>>>>> 3099e2ac
-    {
-    	global $conf,$user,$langs,$db;
-    	$conf=$this->savconf;
-    	$user=$this->savuser;
-    	$langs=$this->savlangs;
-    	$db=$this->savdb;
-
-<<<<<<< HEAD
-    	$WS_DOL_URL = DOL_MAIN_URL_ROOT.'/webservices/server_invoice.php';
-    	$WS_METHOD  = 'getInvoice';
-    	$ns='http://www.dolibarr.org/ns/';
-
-    	// Set the WebService URL
-    	print __METHOD__." create nusoap_client for URL=".$WS_DOL_URL."\n";
-    	$soapclient = new nusoap_client($WS_DOL_URL);
-    	if ($soapclient)
-    	{
-    		$soapclient->soap_defencoding='UTF-8';
-    		$soapclient->decodeUTF8(false);
-    	}
-=======
     	$WS_METHOD  = 'createInvoice';
 
     	// load societe first
@@ -464,7 +271,6 @@
     	$db=$this->savdb;
 
     	$WS_METHOD  = 'getInvoice';
->>>>>>> 3099e2ac
 
     	// Call the WebService method and store its result in $result.
     	$authentication=array(
@@ -479,11 +285,7 @@
     	$parameters = array('authentication'=>$authentication,'id'=>NULL,'ref'=>NULL,'ref_ext'=>165);
     	print __METHOD__." call method ".$WS_METHOD."\n";
     	try {
-<<<<<<< HEAD
-    		$result = $soapclient->call($WS_METHOD,$parameters,$ns,'');
-=======
     		$result = $this->soapclient->call($WS_METHOD,$parameters,$this->ns,'');
->>>>>>> 3099e2ac
     	}
     	catch(SoapFault $exception)
     	{
@@ -492,21 +294,6 @@
     	}
     	if (! $result || ! empty($result['faultstring']))
     	{
-<<<<<<< HEAD
-    		//var_dump($soapclient);
-    		print $soapclient->error_str;
-    		print "\n<br>\n";
-    		print $soapclient->request;
-    		print "\n<br>\n";
-    		print $soapclient->response;
-    		print "\n";
-    	}
-
-    	print __METHOD__." result=".$result."\n";
-    	$this->assertEquals('OK',$result['result']['result_code']);
-    	$this->assertEquals('165', $result['result']['invoice']->ref_ext);
-
-=======
     		print $this->soapclient->error_str;
     		print "\n<br>\n";
     		print $this->soapclient->request;
@@ -518,19 +305,11 @@
     	$this->assertEquals('OK',$result['result']['result_code']);
     	$this->assertEquals('165', $result['invoice']['ref_ext']);
 
->>>>>>> 3099e2ac
 
     	return $result;
     }
     
     /**
-<<<<<<< HEAD
-     * testWSInvoicesUpdateInvoice
-     *
-     * @return int
-     */
-    public function testWSInvoicesUpdateInvoice()
-=======
      * testWSInvoicesUpdateInvoiceByRefExt
      * 
      * Update an invoice using ref_ext
@@ -540,7 +319,6 @@
      * @return array Invoice
      */
     public function testWSInvoicesUpdateInvoiceByRefExt($result)
->>>>>>> 3099e2ac
     {
     	global $conf,$user,$langs,$db;
     	$conf=$this->savconf;
@@ -548,63 +326,6 @@
     	$langs=$this->savlangs;
     	$db=$this->savdb;
 
-<<<<<<< HEAD
-    	$WS_DOL_URL = DOL_MAIN_URL_ROOT.'/webservices/server_invoice.php';
-    	$WS_METHOD  = 'updateInvoice';
-    	$ns='http://www.dolibarr.org/ns/';
-
-    	// Set the WebService URL
-    	print __METHOD__." create nusoap_client for URL=".$WS_DOL_URL."\n";
-    	$soapclient = new nusoap_client($WS_DOL_URL);
-    	if ($soapclient)
-    	{
-    		$soapclient->soap_defencoding='UTF-8';
-    		$soapclient->decodeUTF8(false);
-    	}
-    	
-    	// update status to 2
-    	    	$body = array (
-    			["id"] => NULL,
-				["ref"]=> NULL,
-				["ref_ext"]=> "165",
-				["thirdparty_id"]=> "209",
-				["fk_user_author"] => NULL,
-				["fk_user_valid"] => NULL,
-							["date"]=> "2015-04-19 20:16:53",
-							["date_due"]=> "",
-							["date_creation"]=> "",
-							["date_validation"]=> "",
-							["date_modification"]=>  "",
-							["type"]=> "",
-							["total_net"]=> "36.30",
-							["total_vat"]=> "6.00",
-							["total"]=> "42.30",
-							["payment_mode_id"]=> 50,
-							["note_private"]=> "Synchronised from Prestashop",
-							["note_public"]=> "",
-							["status"]=> "2",
-							["close_code"]=> NULL ,
-							["close_note"]=> NULL,
-							["project_id"]=> NULL,
-							["lines"] => array(
-								["id"] => NULL,
-								["type"]=> 0,
-								["desc"]=> "Horloge Vinyle Serge",
-								["vat_rate"]=> 20,
-								["qty"]=> "1",
-								["unitprice"]=> "30.000000",
-								["total_net"]=> "30.000000",
-								["total_vat"]=> "6.00",
-								["total"]=> "36.000000",
-								["date_start"]=> "",
-								["date_end"]=> "",
-								["payment_mode_id"]=> "",
-								["product_id"]=> "",
-								["product_ref"]=> "",
-								["product_label"]=> "",
-								["product_desc"]=> "" )
-								);
-=======
     	$WS_METHOD  = 'updateInvoice';
 
     	// update status to 2
@@ -650,7 +371,6 @@
 				"product_label" => "",
 				"product_desc" => "" ))
 			);
->>>>>>> 3099e2ac
 
     	// Call the WebService method and store its result in $result.
     	$authentication=array(
@@ -665,11 +385,7 @@
     	$parameters = array('authentication'=>$authentication,'invoice'=>$body);
     	print __METHOD__." call method ".$WS_METHOD."\n";
     	try {
-<<<<<<< HEAD
-    		$result = $soapclient->call($WS_METHOD,$parameters,$ns,'');
-=======
     		$result = $this->soapclient->call($WS_METHOD,$parameters,$this->ns,'');
->>>>>>> 3099e2ac
     	}
     	catch(SoapFault $exception)
     	{
@@ -678,20 +394,6 @@
     	}
     	if (! $result || ! empty($result['faultstring']))
     	{
-<<<<<<< HEAD
-    		//var_dump($soapclient);
-    		print $soapclient->error_str;
-    		print "\n<br>\n";
-    		print $soapclient->request;
-    		print "\n<br>\n";
-    		print $soapclient->response;
-    		print "\n";
-    	}
-
-    	print __METHOD__." result=".$result."\n";
-    	$this->assertEquals('OK',$result['result']['result_code']);
-    	$this->assertEquals('2', $result['result']['invoice']->status);
-=======
     		print $this->soapclient->error_str;
     		print "\n<br>\n";
     		print $this->soapclient->request;
@@ -703,7 +405,6 @@
     	print __METHOD__." result=".$result['result']['result_code'].$result['result']['result_label']."\n";
     	$this->assertEquals('OK',$result['result']['result_code']);
     	$this->assertEquals('165', $result['ref_ext']);
->>>>>>> 3099e2ac
 
 
     	return $result;
