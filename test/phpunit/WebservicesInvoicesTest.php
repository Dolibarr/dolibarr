--- conflicted
+++ resolved
@@ -54,14 +54,9 @@
 	protected $savlangs;
 	protected $savdb;
 	protected $soapclient;
-<<<<<<< HEAD
-	
+
 	private static $socid;
-	
-=======
-	protected $socid;
-
->>>>>>> e41b55af
+
 	protected $ns = 'http://www.dolibarr.org/ns/';
 
 	/**
@@ -80,13 +75,7 @@
 		$this->savuser=$user;
 		$this->savlangs=$langs;
 		$this->savdb=$db;
-<<<<<<< HEAD
-		
-=======
-		$WS_DOL_URL = DOL_MAIN_URL_ROOT.'/webservices/server_invoice.php';
-
-
->>>>>>> e41b55af
+
 		// Set the WebService URL
 		$WS_DOL_URL = DOL_MAIN_URL_ROOT.'/webservices/server_invoice.php';
 		print __METHOD__." create nusoap_client for URL=".$WS_DOL_URL."\n";
@@ -96,8 +85,7 @@
 			$this->soapclient->soap_defencoding='UTF-8';
 			$this->soapclient->decodeUTF8(false);
 		}
-<<<<<<< HEAD
-		
+
 		print __METHOD__." db->type=".$db->type." user->id=".$user->id;
 		//print " - db ".$db->db;
 		print "\n";
@@ -120,10 +108,6 @@
 		// transaction commit. So if the invoice is created in the same
 		// transaction than the third party, the FK constraint fails.
 		// See this post for more detail: http://stackoverflow.com/a/5014744/5187108
-=======
-
-		// create third_parties, needed to test an invoice
->>>>>>> e41b55af
 		$societe=new Societe($db);
 		$societe->ref='';
 		$societe->name='name';
@@ -136,13 +120,6 @@
 		$societe->particulier=0;
 
 		$societe->create($user);
-<<<<<<< HEAD
-=======
-
-		$this->socid = $societe->id;
-
-		print __METHOD__." societe created id=".$societe->id."\n";
->>>>>>> e41b55af
 
 		self::$socid = $societe->id;
 		print __METHOD__." societe created id=".$societe->id."\n";
@@ -174,10 +151,6 @@
 		$db=$this->savdb;
 
 		print __METHOD__."\n";
-<<<<<<< HEAD
-=======
-
->>>>>>> e41b55af
     }
 
 	/**
@@ -206,15 +179,6 @@
 
     	$WS_METHOD  = 'createInvoice';
 
-<<<<<<< HEAD
-=======
-    	// load societe first
-    	/*$societe=new Societe($db);
-    	$societe->fetch('', '', 'ref-phpunit');
-    	print __METHOD__." societe loaded id=".$societe->id."\n";
-        */
-
->>>>>>> e41b55af
     	$body = array (
     			"id" => NULL,
 				"ref" => NULL,
