<?php
/* Copyright (C) 2013 Laurent Destailleur  <eldy@users.sourceforge.net>
 *
 * This program is free software; you can redistribute it and/or modify
 * it under the terms of the GNU General Public License as published by
 * the Free Software Foundation; either version 3 of the License, or
 * (at your option) any later version.
 *
 * This program is distributed in the hope that it will be useful,
 * but WITHOUT ANY WARRANTY; without even the implied warranty of
 * MERCHANTABILITY or FITNESS FOR A PARTICULAR PURPOSE.  See the
 * GNU General Public License for more details.
 *
 * You should have received a copy of the GNU General Public License
 * along with this program. If not, see <https://www.gnu.org/licenses/>.
 * or see https://www.gnu.org/
 */

/**
 *      \file       test/phpunit/CodingPhpTest.php
 *      \ingroup    test
 *      \brief      PHPUnit test
 *      \remarks    To run this script as CLI:  phpunit filename.php
 */

global $conf,$user,$langs,$db;
//define('TEST_DB_FORCE_TYPE','mysql');	// This is to force using mysql driver
//require_once 'PHPUnit/Autoload.php';
require_once dirname(__FILE__).'/../../htdocs/master.inc.php';
require_once dirname(__FILE__).'/../../htdocs/core/lib/security.lib.php';
require_once dirname(__FILE__).'/../../htdocs/core/lib/security2.lib.php';

if (! defined('NOREQUIREUSER')) {
	define('NOREQUIREUSER', '1');
}
if (! defined('NOREQUIREDB')) {
	define('NOREQUIREDB', '1');
}
if (! defined('NOREQUIRESOC')) {
	define('NOREQUIRESOC', '1');
}
if (! defined('NOREQUIRETRAN')) {
	define('NOREQUIRETRAN', '1');
}
if (! defined('NOCSRFCHECK')) {
	define('NOCSRFCHECK', '1');
}
if (! defined('NOTOKENRENEWAL')) {
	define('NOTOKENRENEWAL', '1');
}
if (! defined('NOREQUIREMENU')) {
	define('NOREQUIREMENU', '1'); // If there is no menu to show
}
if (! defined('NOREQUIREHTML')) {
	define('NOREQUIREHTML', '1'); // If we don't need to load the html.form.class.php
}
if (! defined('NOREQUIREAJAX')) {
	define('NOREQUIREAJAX', '1');
}
if (! defined("NOLOGIN")) {
	define("NOLOGIN", '1');       // If this page is public (can be called outside logged session)
}

if (empty($user->id)) {
	print "Load permissions for admin user nb 1\n";
	$user->fetch(1);
	$user->getrights();
}
$conf->global->MAIN_DISABLE_ALL_MAILS=1;


/**
 * Class for PHPUnit tests
 *
 * @backupGlobals disabled
 * @backupStaticAttributes enabled
 * @remarks	backupGlobals must be disabled to have db,conf,user and lang not erased.
 */
class CodingPhpTest extends PHPUnit\Framework\TestCase
{
	protected $savconf;
	protected $savuser;
	protected $savlangs;
	protected $savdb;

	/**
	 * Constructor
	 * We save global variables into local variables
	 *
	 * @return SecurityTest
	 */
	public function __construct()
	{
		parent::__construct();

		//$this->sharedFixture
		global $conf,$user,$langs,$db;
		$this->savconf=$conf;
		$this->savuser=$user;
		$this->savlangs=$langs;
		$this->savdb=$db;

		print __METHOD__." db->type=".$db->type." user->id=".$user->id;
		//print " - db ".$db->db;
		print "\n";
	}

	/**
	 * setUpBeforeClass
	 *
	 * @return void
	 */
	public static function setUpBeforeClass()
	{
		global $conf,$user,$langs,$db;
		$db->begin(); // This is to have all actions inside a transaction even if test launched without suite.

		print __METHOD__."\n";
	}

	/**
	 * tearDownAfterClass
	 *
	 * @return	void
	 */
	public static function tearDownAfterClass()
	{
		global $conf,$user,$langs,$db;
		$db->rollback();

		print __METHOD__."\n";
	}

	/**
	 * Init phpunit tests
	 *
	 * @return  void
	 */
	protected function setUp()
	{
		global $conf,$user,$langs,$db;
		$conf=$this->savconf;
		$user=$this->savuser;
		$langs=$this->savlangs;
		$db=$this->savdb;

		print __METHOD__."\n";
	}

	/**
	 * End phpunit tests
	 *
	 * @return  void
	 */
	protected function tearDown()
	{
		print __METHOD__."\n";
	}

	/**
	 * testSql
	 *
	 * @return string
	 */
	public function testPHP()
	{
		global $conf,$user,$langs,$db;
		$conf=$this->savconf;
		$user=$this->savuser;
		$langs=$this->savlangs;
		$db=$this->savdb;

		include_once DOL_DOCUMENT_ROOT.'/core/lib/files.lib.php';
		$filesarray = dol_dir_list(DOL_DOCUMENT_ROOT, 'files', 1, '\.php', null, 'fullname', SORT_ASC, 0, 0, '', 1);
		//$filesarray = dol_dir_list(DOL_DOCUMENT_ROOT, 'files', 1, '\.php', null, 'fullname');

		foreach ($filesarray as $key => $file) {
			if (preg_match('/\/htdocs\/includes\//', $file['fullname'])) {
				continue;
			}
			if (preg_match('/\/htdocs\/custom\//', $file['fullname'])) {
				continue;
			}
			if (preg_match('/\/htdocs\/dolimed/', $file['fullname'])) {
				continue;
			}
			if (preg_match('/\/htdocs\/nltechno/', $file['fullname'])) {
				continue;
			}
			if (preg_match('/\/htdocs\/teclib/', $file['fullname'])) {
				continue;
			}

			print 'Check php file '.$file['fullname']."\n";
			$filecontent=file_get_contents($file['fullname']);

			if (preg_match('/\.class\.php/', $file['relativename'])
				|| preg_match('/boxes\/box_/', $file['relativename'])
				|| preg_match('/modules\/.*\/doc\/(doc|pdf)_/', $file['relativename'])
				|| preg_match('/modules\/(import|mailings|printing)\//', $file['relativename'])
				|| in_array($file['name'], array('modules_boxes.php', 'rapport.pdf.php', 'TraceableDB.php'))) {
				if (! in_array($file['name'], array(
					'api.class.php',
					'commonobject.class.php',
					'conf.class.php',
					'html.form.class.php',
					'translate.class.php',
					'utils.class.php',
					'TraceableDB.php',
					'multicurrency.class.php',
					'infobox.class.php'
				))) {
					// Must not find $db->
					$ok=true;
					$matches=array();
					// Check string $db-> inside a class.php file (it should be $this->db-> into such classes)
					preg_match_all('/'.preg_quote('$db->', '/').'/', $filecontent, $matches, PREG_SET_ORDER);
					foreach ($matches as $key => $val) {
						$ok=false;
						break;
					}
					//print __METHOD__." Result for checking we don't have non escaped string in sql requests for file ".$file."\n";
					$this->assertTrue($ok, 'Found string $db-> into a .class.php file in '.$file['relativename'].'. Inside a .class file, you should use $this->db-> instead.');
					//exit;
				}
			} else {
				if (! in_array($file['name'], array(
					'objectline_view.tpl.php',
					'extrafieldsinexport.inc.php',
					'DolQueryCollector.php'
				))) {
					// Must not found $this->db->
					$ok=true;
					$matches=array();
					// Check string $this->db-> into a non class.php file (it shoud be $db-> into such classes)
					preg_match_all('/'.preg_quote('$this->db->', '/').'/', $filecontent, $matches, PREG_SET_ORDER);
					foreach ($matches as $key => $val) {
						$ok=false;
						break;
					}
					//print __METHOD__." Result for checking we don't have non escaped string in sql requests for file ".$file."\n";
					$this->assertTrue($ok, 'Found string "$this->db->" in '.$file['relativename']);
					//exit;
				}
			}

			$ok=true;
			$matches=array();
			preg_match_all('/'.preg_quote('get_class($this)."::".__METHOD__', '/').'/', $filecontent, $matches, PREG_SET_ORDER);
			foreach ($matches as $key => $val) {
				$ok=false;
				break;
			}
			//print __METHOD__." Result for checking we don't have non escaped string in sql requests for file ".$file."\n";
			$this->assertTrue($ok, 'Found string get_class($this)."::".__METHOD__ that must be replaced with __METHOD__ only in '.$file['relativename']);
			//exit;

			// Check string $this->db->idate without quotes
			$ok=true;
			$matches=array();
			preg_match_all('/(..)\s*\.\s*\$this->db->idate\(/', $filecontent, $matches, PREG_SET_ORDER);
			foreach ($matches as $key => $val) {
				if ($val[1] != '\'"' && $val[1] != '\'\'') {
					$ok=false;
					break;
				}
				//if ($reg[0] != 'db') $ok=false;
			}
			//print __METHOD__." Result for checking we don't have non escaped string in sql requests for file ".$file."\n";
			$this->assertTrue($ok, 'Found a $this->db->idate to forge a sql request without quotes around this date field '.$file['relativename']);
			//exit;


			// Check sql string DELETE|OR|AND|WHERE|INSERT ... yyy = ".$xxx
			//  with xxx that is not 'thi' (for $this->db->sanitize) and 'db-' (for $db->sanitize). It means we forget a ' if string, or an (int) if int, when forging sql request.
			$ok=true;
			$matches=array();
			preg_match_all('/(DELETE|OR|AND|WHERE|INSERT)\s.*([^\s][^\s][^\s])\s*=\s*(\'|")\s*\.\s*\$(...)/', $filecontent, $matches, PREG_SET_ORDER);
			foreach ($matches as $key => $val) {
				if ($val[2] == 'ity' && $val[4] == 'con') {		// exclude entity = ".$conf->entity
					continue;
				}
				if ($val[2] == 'ame' && $val[4] == 'db-' && preg_match('/WHERE name/', $val[0])) {		// exclude name = ".$db->encrypt(
					continue;
				}
				if ($val[2] == 'ame' && $val[4] == 'thi' && preg_match('/WHERE name/', $val[0])) {		// exclude name = ".$this->db->encrypt(
					continue;
				}
				var_dump($matches);
				$ok=false;
				break;
			}
			//print __METHOD__." Result for checking we don't have non escaped string in sql requests for file ".$file."\n";
			$this->assertTrue($ok, 'Found non quoted or not casted var into sql request '.$file['relativename'].' - Bad.');
			//exit;

			// Check that forged sql string is using ' instead of " as string PHP quotes
			$ok=true;
			$matches=array();
			preg_match_all('/\$sql \.= \'\s*VALUES.*\$/', $filecontent, $matches, PREG_SET_ORDER);
			foreach ($matches as $key => $val) {
				//if ($val[1] != '\'"' && $val[1] != '\'\'') {
					var_dump($matches);
					$ok=false;
					break;
				//}
				//if ($reg[0] != 'db') $ok=false;
			}
			//print __METHOD__." Result for checking we don't have non escaped string in sql requests for file ".$file."\n";
			$this->assertTrue($ok, 'Found a forged SQL string that mix on same line the use of \' for PHP string and PHP variables into file '.$file['relativename'].' Use " to forge PHP string like this: $sql = "SELET ".$myvar...');
			//exit;

			// Check that forged sql string is using ' instead of " as string PHP quotes
			$ok=true;
			$matches=array();
			preg_match_all('/\$sql \.?= \'SELECT.*\$/', $filecontent, $matches, PREG_SET_ORDER);
			foreach ($matches as $key => $val) {
				var_dump($matches);
				$ok=false;
				break;
			}
			$this->assertTrue($ok, 'Found a forged SQL string that mix on same line the use of \' for PHP string and PHP variables into file '.$file['relativename'].' Use " to forge PHP string like this: $sql = "SELECT ".$myvar...');

			// Check sql string VALUES ... , ".$xxx
			//  with xxx that is not 'db-' (for $db->escape). It means we forget a ' if string, or an (int) if int, when forging sql request.
			$ok=true;
			$matches=array();
			preg_match_all('/(VALUES).*,\s*"\s*\.\s*\$(...)/', $filecontent, $matches, PREG_SET_ORDER);
			foreach ($matches as $key => $val) {
				if ($val[1] == 'VALUES' && $val[2] == 'db-') {		// exclude $db->escape(
					continue;
				}
				if ($val[1] == 'VALUES' && $val[2] == 'thi' && preg_match('/this->db->encrypt/', $val[0])) {	// exclude ".$this->db->encrypt(
					continue;
				}
				var_dump($matches);
				$ok=false;
				break;
			}
			//print __METHOD__." Result for checking we don't have non escaped string in sql requests for file ".$file."\n";
			$this->assertTrue($ok, 'Found non quoted or not casted var into sql request '.$file['relativename'].' - Bad.');
			//exit;

			// Check '".$xxx non escaped

			// Check string   ='".$this->xxx   with xxx that is not 'escape'. It means we forget a db->escape when forging sql request.
			$ok=true;
			$matches=array();
			preg_match_all('/=\s*\'"\s*\.\s*\$this->(....)/', $filecontent, $matches, PREG_SET_ORDER);
			foreach ($matches as $key => $val) {
				if ($val[1] != 'db->' && $val[1] != 'esca') {
					$ok=false;
					break;
				}
			}
			//print __METHOD__." Result for checking we don't have non escaped string in sql requests for file ".$file."\n";
			$this->assertTrue($ok, 'Found non escaped string in building of a sql request (case 1) in '.$file['relativename'].' - Bad.');

			// Check string sql|set|WHERE|...'".$yyy->xxx   with xxx that is not 'escape', 'idate', .... It means we forget a db->escape when forging sql request.
			$ok=true;
			$matches=array();
			preg_match_all('/(sql|SET|WHERE|INSERT|VALUES|LIKE).+\s*\'"\s*\.\s*\$(.......)/', $filecontent, $matches, PREG_SET_ORDER);
			foreach ($matches as $key => $val) {
<<<<<<< HEAD
				if ($val[1] == 'sql' && $val[2] == 'this->d' && preg_match('/this->db->decrypt/', $val[0])) {	// exclude ".$this->db->decrypt(
					continue;
				}
				if (! in_array($val[2], array('this->d', 'this->e', 'db->esc', 'dbs->es', 'mydb->e', 'dbsessi', 'db->ida', 'escaped', 'exclude', 'include'))) {
					var_dump($matches);
=======
				if (! in_array($val[2], array('this->d', 'this->e', 'db->esc', 'dbs->es', 'dbs->id', 'mydb->e', 'dbsessi', 'db->ida', 'escaped', 'exclude', 'include'))) {
>>>>>>> 22fb2845
					$ok=false;	// This will generate error
					break;
				}
				//if ($reg[0] != 'db') $ok=false;
			}
			//print __METHOD__." Result for checking we don't have non escaped string in sql requests for file ".$file."\n";
			$this->assertTrue($ok, 'Found non escaped string in building of a sql request (case 2) in '.$file['relativename'].': '.$val[0].' - Bad.');
			//exit;

			// Check string sql|set...'.$yyy->xxx   with xxx that is not 'escape', 'idate', .... It means we forget a db->escape when forging sql request.
			$ok=true;
			$matches=array();
			preg_match_all('/(\$sql|SET\s|WHERE\s|INSERT\s|VALUES\s|VALUES\().+\s*\'\s*\.\s*\$(.........)/', $filecontent, $matches, PREG_SET_ORDER);
			foreach ($matches as $key => $val) {
				if (! in_array($val[2], array('this->db-', 'db->prefi', 'db->sanit', 'conf->ent', 'key : \'\')', 'key])."\')', 'excludefi', 'regexstri', ''))) {
					$ok=false;
					var_dump($matches);
					break;
				}
				//if ($reg[0] != 'db') $ok=false;
			}
			//print __METHOD__." Result for checking we don't have non escaped string in sql requests for file ".$file."\n";
			$this->assertTrue($ok, 'Found non escaped string in building of a sql request (case 3) in '.$file['relativename'].': '.$val[0].' - Bad.');
			//exit;

			// Checks with IN

			// Check string ' IN (".xxx' or ' IN (\'.xxx'  with xxx that is not '$this->db->sanitize' and not '$db->sanitize'. It means we forget a db->sanitize when forging sql request.
			$ok=true;
			$matches=array();
			preg_match_all('/\s+IN\s*\([\'"]\s*\.\s*(.........)/i', $filecontent, $matches, PREG_SET_ORDER);
			foreach ($matches as $key => $val) {
				//var_dump($val);
				if (!in_array($val[1], array('$db->sani', '$this->db', 'getEntity', 'WON\',\'L', 'self::STA', 'Commande:', 'CommandeF', 'Entrepot:', 'Facture::', 'FactureFo', 'ExpenseRe', 'Societe::', 'Ticket::S'))) {
					$ok=false;
					break;
				}
				//if ($reg[0] != 'db') $ok=false;
			}
			//print __METHOD__." Result for checking we don't have non escaped string in sql requests for file ".$file."\n";
			$this->assertTrue($ok, 'Found non sanitized string in building of a IN or NOT IN sql request '.$file['relativename'].' - Bad.');
			//exit;

			// Check string ' IN (\'".xxx'   with xxx that is not '$this->db->sanitize' and not '$db->sanitize'. It means we forget a db->sanitize when forging sql request.
			$ok=true;
			$matches=array();
			preg_match_all('/\s+IN\s*\(\'"\s*\.\s*(.........)/i', $filecontent, $matches, PREG_SET_ORDER);
			foreach ($matches as $key => $val) {
				//var_dump($val);
				if (!in_array($val[1], array('$db->sani', '$this->db', 'getEntity', 'WON\',\'L', 'self::STA', 'Commande:', 'CommandeF', 'Entrepot:', 'Facture::', 'FactureFo', 'ExpenseRe', 'Societe::', 'Ticket::S'))) {
					$ok=false;
					break;
				}
				//if ($reg[0] != 'db') $ok=false;
			}
			//print __METHOD__." Result for checking we don't have non escaped string in sql requests for file ".$file."\n";
			$this->assertTrue($ok, 'Found non sanitized string in building of a IN or NOT IN sql request '.$file['relativename'].' - Bad.');
			//exit;

			// Test that output of $_SERVER\[\'QUERY_STRING\'\] is escaped.
			$ok=true;
			$matches=array();
			preg_match_all('/(..............)\$_SERVER\[\'QUERY_STRING\'\]/', $filecontent, $matches, PREG_SET_ORDER);
			foreach ($matches as $key => $val) {
				if ($val[1] != 'scape_htmltag(' && $val[1] != 'ing_nohtmltag(' && $val[1] != 'dol_escape_js(') {
					$ok=false;
					break;
				}
			}
			$this->assertTrue($ok, 'Found a $_SERVER[\'QUERY_STRING\'] without dol_escape_htmltag neither dol_string_nohtmltag around it, in file '.$file['relativename'].'. Bad.');


			// Check GETPOST(... 'none');
			$ok=true;
			$matches=array();
			preg_match_all('/GETPOST\s*\(([^\)]+),\s*["\']none["\']/i', $filecontent, $matches, PREG_SET_ORDER);
			foreach ($matches as $key => $val) {
				//var_dump($val);
				if (!in_array($val[1], array(
						"'replacestring'", "'htmlheader'", "'WEBSITE_HTML_HEADER'", "'WEBSITE_CSS_INLINE'", "'WEBSITE_JS_INLINE'", "'WEBSITE_MANIFEST_JSON'", "'PAGE_CONTENT'", "'WEBSITE_README'",
						"'search_status'", '"mysqldump"', '"postgresqldump"', "'db_pass_root'", "'db_pass'", '"pass"', '"pass1"', '"pass2"', '"password"', "'password'", '"MAIN_MAIL_SMTPS_PW"'))) {
					$ok=false;
					break;
				}
				//if ($reg[0] != 'db') $ok=false;
			}
			//print __METHOD__." Result for checking we don't have non escaped string in sql requests for file ".$file."\n";
			$this->assertTrue($ok, 'Found a GETPOST that use \'none\' as a parameter in file '.$file['relativename'].' and param is not an allowed parameter for using none - Bad.');
			//exit;


			// Test that first param of print_liste_field_titre is a translation key and not the translated value
			$ok=true;
			$matches=array();
			// Check string ='print_liste_field_titre\(\$langs'.
			preg_match_all('/print_liste_field_titre\(\$langs/', $filecontent, $matches, PREG_SET_ORDER);
			foreach ($matches as $key => $val) {
				   $ok=false;
				   break;
			}
			$this->assertTrue($ok, 'Found a use of print_liste_field_titre with first parameter that is a translated value instead of just the translation key in file '.$file['relativename'].'. Bad.');


			// Test we don't have <br />
			$ok=true;
			$matches=array();
			preg_match_all('/<br\s+\/>/', $filecontent, $matches, PREG_SET_ORDER);
			foreach ($matches as $key => $val) {
				if ($file['name'] != 'functions.lib.php') {
					$ok=false;
					break;
				}
			}
			$this->assertTrue($ok, 'Found a tag <br /> that is for xml in file '.$file['relativename'].'. You must use html syntax <br> instead.');


			// Test we don't have name="token" value="'.$_SESSION['newtoken'], we must use name="token" value="'.newToken() instead.
			$ok=true;
			$matches=array();
			preg_match_all('/name="token" value="\'\s*\.\s*\$_SESSION/', $filecontent, $matches, PREG_SET_ORDER);
			foreach ($matches as $key => $val) {
				if ($file['name'] != 'excludefile.php') {
					$ok=false;
					break;
				}
			}
			$this->assertTrue($ok, 'Found a forbidden string sequence into '.$file['relativename'].' : name="token" value="\'.$_SESSION[..., you must use a newToken() instead of $_SESSION[\'newtoken\'].');


			// Test we don't have @var array(
			$ok=true;
			$matches=array();
			preg_match_all('/preg_grep\(.*\$/', $filecontent, $matches, PREG_SET_ORDER);
			foreach ($matches as $key => $val) {
				if (strpos($val[0], 'preg_quote') === false) {
					$ok=false;
					break;
				}
			}
			$this->assertTrue($ok, 'Found a preg_grep with a param that is a $var but without preg_quote in file '.$file['relativename'].'.');


			// Test we don't have @var array(
			$ok=true;
			$matches=array();
			preg_match_all('/@var\s+array\(/', $filecontent, $matches, PREG_SET_ORDER);
			foreach ($matches as $key => $val) {
				$ok=false;
				break;
			}
			$this->assertTrue($ok, 'Found a declaration @var array() instead of @var array in file '.$file['relativename'].'.');


			// Test we don't have CURDATE()
			$ok=true;
			$matches=array();
			preg_match_all('/CURDATE\(\)/', $filecontent, $matches, PREG_SET_ORDER);
			foreach ($matches as $key => $val) {
				$ok=false;
				break;
			}
			$this->assertTrue($ok, 'Found a CURDATE\(\) into code. Do not use this SQL method in file '.$file['relativename'].'. You must use the PHP function dol_now() instead.');
		}

		return;
	}
}<|MERGE_RESOLUTION|>--- conflicted
+++ resolved
@@ -361,15 +361,10 @@
 			$matches=array();
 			preg_match_all('/(sql|SET|WHERE|INSERT|VALUES|LIKE).+\s*\'"\s*\.\s*\$(.......)/', $filecontent, $matches, PREG_SET_ORDER);
 			foreach ($matches as $key => $val) {
-<<<<<<< HEAD
 				if ($val[1] == 'sql' && $val[2] == 'this->d' && preg_match('/this->db->decrypt/', $val[0])) {	// exclude ".$this->db->decrypt(
 					continue;
 				}
-				if (! in_array($val[2], array('this->d', 'this->e', 'db->esc', 'dbs->es', 'mydb->e', 'dbsessi', 'db->ida', 'escaped', 'exclude', 'include'))) {
-					var_dump($matches);
-=======
 				if (! in_array($val[2], array('this->d', 'this->e', 'db->esc', 'dbs->es', 'dbs->id', 'mydb->e', 'dbsessi', 'db->ida', 'escaped', 'exclude', 'include'))) {
->>>>>>> 22fb2845
 					$ok=false;	// This will generate error
 					break;
 				}
