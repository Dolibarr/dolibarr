--- conflicted
+++ resolved
@@ -387,11 +387,6 @@
 			$this->assertTrue($ok, 'Found non escaped string in building of a sql request (case 3) in '.$file['relativename'].': '.$val[0].' - Bad.');
 			//exit;
 
-<<<<<<< HEAD
-			// Check string 'IN (".xxx' or 'IN (\'.xxx'  with xxx that is not '$this->db->sanitize' and not '$db->sanitize'. It means we forget a db->sanitize when forging sql request.
-			preg_match_all('/ IN \([\'"]\s*\.\s*(.........)/i', $filecontent, $matches, PREG_SET_ORDER);
-			foreach ($matches as $key => $val) {
-=======
 			// Checks with IN
 
 			// Check string ' IN (".xxx' or ' IN (\'.xxx'  with xxx that is not '$this->db->sanitize' and not '$db->sanitize'. It means we forget a db->sanitize when forging sql request.
@@ -400,7 +395,6 @@
 			preg_match_all('/\s+IN\s*\([\'"]\s*\.\s*(.........)/i', $filecontent, $matches, PREG_SET_ORDER);
 			foreach ($matches as $key => $val) {
 				//var_dump($val);
->>>>>>> 95dc2558
 				if (!in_array($val[1], array('$db->sani', '$this->db', 'getEntity', 'WON\',\'L', 'self::STA', 'Commande:', 'CommandeF', 'Entrepot:', 'Facture::', 'FactureFo', 'ExpenseRe', 'Societe::', 'Ticket::S'))) {
 					$ok=false;
 					break;
@@ -411,18 +405,12 @@
 			$this->assertTrue($ok, 'Found non sanitized string in building of a IN or NOT IN sql request '.$file['relativename'].' - Bad.');
 			//exit;
 
-<<<<<<< HEAD
-			// Check string 'IN (\'".xxx'   with xxx that is not '$this->db->sanitize' and not '$db->sanitize'. It means we forget a db->sanitize when forging sql request.
-			preg_match_all('/ IN \(\'"\s*\.\s*(.........)/i', $filecontent, $matches, PREG_SET_ORDER);
-			foreach ($matches as $key => $val) {
-=======
 			// Check string ' IN (\'".xxx'   with xxx that is not '$this->db->sanitize' and not '$db->sanitize'. It means we forget a db->sanitize when forging sql request.
 			$ok=true;
 			$matches=array();
 			preg_match_all('/\s+IN\s*\(\'"\s*\.\s*(.........)/i', $filecontent, $matches, PREG_SET_ORDER);
 			foreach ($matches as $key => $val) {
 				//var_dump($val);
->>>>>>> 95dc2558
 				if (!in_array($val[1], array('$db->sani', '$this->db', 'getEntity', 'WON\',\'L', 'self::STA', 'Commande:', 'CommandeF', 'Entrepot:', 'Facture::', 'FactureFo', 'ExpenseRe', 'Societe::', 'Ticket::S'))) {
 					$ok=false;
 					break;
