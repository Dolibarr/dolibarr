--- conflicted
+++ resolved
@@ -205,20 +205,11 @@
 					'commonobject.class.php',
 					'conf.class.php',
 					'html.form.class.php',
-<<<<<<< HEAD
-					'html.formmail.class.php',
-=======
->>>>>>> 503d1a04
 					'translate.class.php',
 					'utils.class.php',
 					'TraceableDB.php',
 					'multicurrency.class.php',
-<<<<<<< HEAD
-					'productbatch.class.php',
-					'reception.class.php',
-=======
 					'infobox.class.php'
->>>>>>> 503d1a04
 				))) {
 					// Must not find $db->
 					$ok=true;
@@ -350,11 +341,7 @@
 				$ok=false;
 				break;
 			}
-<<<<<<< HEAD
-			$this->assertTrue($ok, 'Found a forged SQL string that mix on same line the use of \' for PHP string and PHP variables into file '.$file['relativename'].' Use " to forge PHP string like this: $sql = "SELET ".$myvar...');
-=======
 			$this->assertTrue($ok, 'Found a forged SQL string that mix on same line the use of \' for PHP string and PHP variables into file '.$file['relativename'].' Use " to forge PHP string like this: $sql = "SELECT ".$myvar...');
->>>>>>> 503d1a04
 
 			// Check sql string VALUES ... , ".$xxx
 			//  with xxx that is not 'db-' (for $db->escape). It means we forget a ' if string, or an (int) if int, when forging sql request.
@@ -396,11 +383,7 @@
 			$matches=array();
 			preg_match_all('/(sql|SET|WHERE|INSERT|VALUES|LIKE).+\s*\'"\s*\.\s*\$(.......)/', $filecontent, $matches, PREG_SET_ORDER);
 			foreach ($matches as $key => $val) {
-<<<<<<< HEAD
-				if (! in_array($val[2], array('this->d', 'this->e', 'db->esc', 'dbs->es', 'mydb->e', 'dbsessi', 'db->ida', 'escaped', 'exclude', 'include'))) {
-=======
 				if (! in_array($val[2], array('this->d', 'this->e', 'db->esc', 'dbs->es', 'dbs->id', 'mydb->e', 'dbsessi', 'db->ida', 'escaped', 'exclude', 'include'))) {
->>>>>>> 503d1a04
 					$ok=false;	// This will generate error
 					break;
 				}
@@ -415,11 +398,7 @@
 			$matches=array();
 			preg_match_all('/(\$sql|SET\s|WHERE\s|INSERT\s|VALUES\s|VALUES\().+\s*\'\s*\.\s*\$(.........)/', $filecontent, $matches, PREG_SET_ORDER);
 			foreach ($matches as $key => $val) {
-<<<<<<< HEAD
-				if (! in_array($val[2], array('this->db-', 'db->sanit', 'conf->ent', 'key : \'\')', 'key])."\')', 'excludefi', 'regexstri', ''))) {
-=======
 				if (! in_array($val[2], array('this->db-', 'db->prefi', 'db->sanit', 'conf->ent', 'key : \'\')', 'key])."\')', 'excludefi', 'regexstri', ''))) {
->>>>>>> 503d1a04
 					$ok=false;
 					var_dump($matches);
 					break;
@@ -482,11 +461,7 @@
 			$matches=array();
 			preg_match_all('/GETPOST\s*\(([^\)]+),\s*["\']none["\']/i', $filecontent, $matches, PREG_SET_ORDER);
 			foreach ($matches as $key => $val) {
-<<<<<<< HEAD
-				var_dump($val);
-=======
 				//var_dump($val);
->>>>>>> 503d1a04
 				if (!in_array($val[1], array(
 						"'replacestring'", "'htmlheader'", "'WEBSITE_HTML_HEADER'", "'WEBSITE_CSS_INLINE'", "'WEBSITE_JS_INLINE'", "'WEBSITE_MANIFEST_JSON'", "'PAGE_CONTENT'", "'WEBSITE_README'",
 						"'search_status'", '"mysqldump"', '"postgresqldump"', "'db_pass_root'", "'db_pass'", '"pass"', '"pass1"', '"pass2"', '"password"', "'password'", '"MAIN_MAIL_SMTPS_PW"'))) {
