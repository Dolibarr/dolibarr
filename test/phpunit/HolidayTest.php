--- conflicted
+++ resolved
@@ -351,8 +351,4 @@
     	$result=$localobjectc->verifDateHolidayCP($user->id, $date_debut, $date_fin, 2);	// start afternoon and end morning
     	$this->assertTrue($result, 'result should be true, there is no overlapping');
     }
-<<<<<<< HEAD
-
-=======
->>>>>>> d9b8a8c8
 }