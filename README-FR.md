# DOLIBARR ERP & CRM

![Downloads per day](https://img.shields.io/sourceforge/dw/dolibarr.svg)
[![Minimum PHP Version](https://img.shields.io/badge/php-%3E%3D%207.1-8892BF.svg?style=flat-square)](https://php.net/)
[![GitHub release](https://img.shields.io/github/v/release/Dolibarr/dolibarr)](https://github.com/Dolibarr/dolibarr)
[![CII Best Practices](https://bestpractices.coreinfrastructure.org/projects/5521/badge)](https://bestpractices.coreinfrastructure.org/projects/5521)

Dolibarr ERP & CRM est un logiciel moderne pour gérer votre activité (société, association, auto-entrepreneurs, artisans).
Il est simple d'utilisation et modulaire, vous permettant de n'activez que les fonctions dont vous avez besoin (contacts, fournisseurs, factures, commandes, stocks, agenda, ...).

![ScreenShot](https://www.dolibarr.org/medias/dolibarr_screenshot1_1920x1080.jpg)

## LICENCE

Dolibarr est distribué sous les termes de la licence GNU General Public License v3+ ou supérieure.

## INSTALLER DOLIBARR

### Installation simple

Si vous avez peu de compétences techniques et que vous souhaitez installer Dolibarr ERP/CRM en quelques clics, vous pouvez utiliser l'une des versions pré-packagées avec les prérequis:

- DoliWamp pour Windows
- DoliDeb pour Debian ou Ubuntu
- DoliRpm pour Redhat, Fedora, OpenSuse, Mandriva ou Mageia

Les packages peuvent être téléchargés à partir de [site web officiel](https://www.dolibarr.org/).

### Installation recommandée/avancée

Vous pouvez aussi utiliser un serveur Web et une base de données prise en charge (MariaDB, MySQL ou PostgreSQL) pour installer la version standard.

- Décompressez l'archive .zip téléchargée pour copier le répertoire "dolibarr/htdocs" et tous ses fichiers à la racine du serveur Web ou récupérez-les directement à partir de GitHub (recommandé si vous connaissez git):

  `git clone https://github.com/dolibarr/dolibarr -b x.y`   (où x.y est la version principale comme 3.6, 9.0, ...)

- Configurez votre serveur Web pour qu'il utilise "*dolibarr/htdocs*" en tant que racine si votre serveur Web ne possède pas déjà de répertoire défini vers lequel pointer.

- Créez un fichier `htdocs/conf/conf.php` vide et définissez les autorisations d'*écrire* pour l'utilisateur de votre serveur Web (l'autorisation *écrire* sera supprimée une fois l'installation terminée)

- Depuis votre navigateur, allez à la page "install/" de dolibarr

  L’URL dépendra de la façon dont votre configuration Web a été configurée pour pointer vers votre installation de dolibarr. Cela peut ressembler à:

  `http://localhost/dolibarr/htdocs/install/`

  ou

  `http://localhost/dolibarr/install/`

  ou

  `http://yourdolibarrvirtualhost/install/`

- Suivez les instructions de l'installateur

## METTRE A JOUR DOLIBARR

Pour mettre à jour Dolibarr depuis une vieille version vers celle ci:

- Faites une sauvegarde de votre instance [voir ce tutorial](https://wiki.dolibarr.org/index.php/Installation_-_Upgrade#Upgrade_Dolibarr)

- Vérifiez que la nouvelle version est compatible avec la version PHP de votre serveur [voir PHP support](https://wiki.dolibarr.org/index.php/Releases).

- Ecrasez les vieux fichiers dans le vieux répertoire 'dolibarr' par les fichiers
  fournis dans ce nouveau package.

- Au prochain accès, Dolibarr proposera la page de "mise à jour" des données (si nécessaire).
  Si un fichier install.lock existe pour verrouiller le processus de mise à jour, il sera demandé de le supprimer manuellement (vous devriez trouver le fichier install.lock dans le répertoire utilisé pour stocker les documents générés ou transférés sur le serveur. Dans la plupart des cas, c'est le répertoire appelé "documents")

Note: *Le processus de migration peut être lancé manuellement et plusieurs fois, sans risque, en appelant la page /install/*
<<<<<<< HEAD
=======

>>>>>>> cc80841a

## CE QUI EST NOUVEAU

Voir le fichier [ChangeLog](https://github.com/Dolibarr/dolibarr/blob/develop/ChangeLog).
<<<<<<< HEAD
=======

>>>>>>> cc80841a

## CE QUE DOLIBARR PEUT FAIRE

### Modules principaux (tous optionnels)

- Annuaires des prospects et/ou client et/ou fournisseurs
- Gestion de catalogue de produits et services
- Gestion des devis, propositions commerciales
- Gestion des commandes
- Gestion des factures clients/fournisseurs et paiements
- Gestion des virements bancaires SEPA
- Gestion des comptes bancaires
- Calendrier/Agenda partagé (avec export ical, vcal)
- Suivi des opportunités et/ou projets (suivi de rentabilité incluant les factures, notes de frais, temps consommé valorisé, ...)
- Gestion de contrats de services
- Gestion de stock et inventaires
- Gestion des expéditions
- Gestion des demandes de congés
- Gestion des notes de frais
- Gestion de recrutement
- GED (Gestion Electronique de Documents)
- E-Mailings de masse
- Réalisation de sondages
- Gestion d'adhérents
- Point de vente/Caisse enregistreuse
- … (près de 100 modules disponibles en standard, près de 1000 autre sur la place de marché d'extensions)

### Autres modules

- Gestion de marque-pages
- Gestion des promesses de dons
- Rapports
- Imports/Exports des données
- Support des codes barres
- Calcul des marges
- Connectivité LDAP
- Intégration de ClickToDial
- Intégration RSS
- Intégration Skype
- Intégration de système de paiements (PayPal, Stripe, Paybox...)
- …

### Divers

- Multi-langue.
- Multi-utilisateurs avec différents niveaux de permissions par module.
- Multidevise.
- Peux être multi-société par ajout du module externe multi-société.
- Plusieurs thèmes visuels.
- Application simple à utiliser.
- Requiert PHP et MariaDb, Mysql ou Postgresql (Voir versions exactes sur [https://wiki.dolibarr.org/index.php/Prérequis](https://wiki.dolibarr.org/index.php/Prérequis)).
- Compatible avec toutes les offres Cloud du marché respectant les prérequis de base de données et PHP.
- APIs.
- Génération PDF et ODT des éléments (factures, propositions commerciales, commandes, bons expéditions, etc...)
- Code simple et facilement personnalisable (pas de framework lourd; mécanisme de hook et triggers).
- Support natif de nombreuses fonctions spécifiques aux pays comme:
  - La taxe espagnole TE et ISPF
  - Gestion de la TVA NPR (non perçue récupérable - pour les utilisateurs français des DOM-TOM)
  - La loi française Finance 2016 et logiciels de caisse
  - La double taxe canadienne
  - Le timbre fiscal tunisien
  - Numérotation de facture de l'argentines (avec type A,B,C...)
  - Compatible avec vos processus RGPD
  - ...
- …

### Extension

Dolibarr peut aussi être étendu à volonté avec l'ajout de modules/applications externes développées par des développeurs tiers, disponible sur [DoliStore](https://www.dolistore.com).
<<<<<<< HEAD
=======

>>>>>>> cc80841a

## CE QUE DOLIBARR NE PEUT PAS (ENCORE) FAIRE

Voici un liste de fonctionnalités pas encore gérées par Dolibarr:

- Dolibarr ne contient pas de module de génération de feuille de paie.
- Les tâches du module de gestion de projets n'ont pas de dépendances entre elle.
- Dolibarr n'embarque pas de Webmail intégré nativement.
- Dolibarr ne fait pas le café (pas encore).

## DOCUMENTATION

La documentation utilisateur, développeur et traducteur est disponible sous forme de ressources de la communauté via le site [Wiki](https://wiki.dolibarr.org).

## CONTRIBUER

Ce projet existe grâce à ses nombreux contributeurs [[Contribuer](https://github.com/Dolibarr/dolibarr/blob/develop/.github/CONTRIBUTING.md)].

[![Dolibarr](https://opencollective.com/dolibarr/contributors.svg?width=890&button=false)](https://github.com/Dolibarr/dolibarr/graphs/contributors)
<<<<<<< HEAD
=======

>>>>>>> cc80841a

## CREDITS

Dolibarr est le résultat du travail de nombreux contributeurs depuis des années et utilise des librairies d'autres contributeurs.

Voir le fichier [COPYRIGHT](https://github.com/Dolibarr/dolibarr/blob/develop/COPYRIGHT)

## ACTUALITES ET RESEAUX SOCIAUX

Suivez le projet Dolibarr sur les réseaux francophones

- [Facebook](https://www.facebook.com/dolibarr.fr)
- [X](https://www.twitter.com/dolibarr_france)

ou sur les réseaux anglophones

- [Facebook](https://www.facebook.com/dolibarr)
- [X](https://www.twitter.com/dolibarr)
- [LinkedIn](https://www.linkedin.com/company/association-dolibarr)
- [YouTube](https://www.youtube.com/user/DolibarrERPCRM)
- [GitHub](https://github.com/Dolibarr/dolibarr)<|MERGE_RESOLUTION|>--- conflicted
+++ resolved
@@ -10,9 +10,11 @@
 
 ![ScreenShot](https://www.dolibarr.org/medias/dolibarr_screenshot1_1920x1080.jpg)
 
+
 ## LICENCE
 
 Dolibarr est distribué sous les termes de la licence GNU General Public License v3+ ou supérieure.
+
 
 ## INSTALLER DOLIBARR
 
@@ -54,6 +56,7 @@
 
 - Suivez les instructions de l'installateur
 
+
 ## METTRE A JOUR DOLIBARR
 
 Pour mettre à jour Dolibarr depuis une vieille version vers celle ci:
@@ -69,18 +72,12 @@
   Si un fichier install.lock existe pour verrouiller le processus de mise à jour, il sera demandé de le supprimer manuellement (vous devriez trouver le fichier install.lock dans le répertoire utilisé pour stocker les documents générés ou transférés sur le serveur. Dans la plupart des cas, c'est le répertoire appelé "documents")
 
 Note: *Le processus de migration peut être lancé manuellement et plusieurs fois, sans risque, en appelant la page /install/*
-<<<<<<< HEAD
-=======
 
->>>>>>> cc80841a
 
 ## CE QUI EST NOUVEAU
 
 Voir le fichier [ChangeLog](https://github.com/Dolibarr/dolibarr/blob/develop/ChangeLog).
-<<<<<<< HEAD
-=======
 
->>>>>>> cc80841a
 
 ## CE QUE DOLIBARR PEUT FAIRE
 
@@ -150,10 +147,7 @@
 ### Extension
 
 Dolibarr peut aussi être étendu à volonté avec l'ajout de modules/applications externes développées par des développeurs tiers, disponible sur [DoliStore](https://www.dolistore.com).
-<<<<<<< HEAD
-=======
 
->>>>>>> cc80841a
 
 ## CE QUE DOLIBARR NE PEUT PAS (ENCORE) FAIRE
 
@@ -164,25 +158,25 @@
 - Dolibarr n'embarque pas de Webmail intégré nativement.
 - Dolibarr ne fait pas le café (pas encore).
 
+
 ## DOCUMENTATION
 
 La documentation utilisateur, développeur et traducteur est disponible sous forme de ressources de la communauté via le site [Wiki](https://wiki.dolibarr.org).
+
 
 ## CONTRIBUER
 
 Ce projet existe grâce à ses nombreux contributeurs [[Contribuer](https://github.com/Dolibarr/dolibarr/blob/develop/.github/CONTRIBUTING.md)].
 
 [![Dolibarr](https://opencollective.com/dolibarr/contributors.svg?width=890&button=false)](https://github.com/Dolibarr/dolibarr/graphs/contributors)
-<<<<<<< HEAD
-=======
 
->>>>>>> cc80841a
 
 ## CREDITS
 
 Dolibarr est le résultat du travail de nombreux contributeurs depuis des années et utilise des librairies d'autres contributeurs.
 
 Voir le fichier [COPYRIGHT](https://github.com/Dolibarr/dolibarr/blob/develop/COPYRIGHT)
+
 
 ## ACTUALITES ET RESEAUX SOCIAUX
 
