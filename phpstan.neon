parameters:
	customRulesetUsed: true
	level: 1
	fileExtensions:
		- php
	paths:
	    - htdocs
	    - scripts
	excludePaths:
		analyseAndScan:
		- htdocs/custom
		- htdocs/dev/*
		- htdocs/doc/*
		- htdocs/documents/*
		- htdocs/install/doctemplates/*
		- htdocs/langs/*
		- htdocs/modulebuilder/template/test/*
		- htdocs/support/*
		- htdocs/test/*
		analyse:
		- htdocs/includes/*
	checkAlwaysTrueCheckTypeFunctionCall: false
	checkAlwaysTrueInstanceof: false
	checkAlwaysTrueStrictComparison: false
	checkClassCaseSensitivity: false
	checkFunctionArgumentTypes: false
	checkFunctionNameCase: false
	checkArgumentsPassedByReference: false
	checkMaybeUndefinedVariables: false
	checkNullables: false
	checkThisOnly: true
	checkUnionTypes: false
	checkExplicitMixedMissingReturn: false
	checkPhpDocMissingReturn: false
	reportMaybes: false
	reportMaybesInMethodSignatures: false
	reportStaticMethodSignatures: false
	polluteScopeWithLoopInitialAssignments: true
	polluteScopeWithAlwaysIterableForeach: true
	reportMagicMethods: false
	reportMagicProperties: false
	ignoreErrors:
		- '#Undefined variable: \$langs#'
		- '#Undefined variable: \$user#'
		- '#Undefined variable: \$db#'
		- '#Undefined variable: \$conf#'
		- '#Undefined variable: \$hookmanager#'
		- '#Undefined variable: \$mysoc#'
		- '#Undefined variable: \$error#'
		- '#Undefined variable: \$errors#'
		- '#Undefined variable: \$form#'
		- '#has an unused parameter \$param#'
		- '#Result of function fieldList#'
		- '#Caught class Stripe#'
		- '#Function llxHeader invoked with#'
		- '#Function llxHeaderVierge invoked with#'
		- '#Function llxFooter invoked with#'
		- '#Function llxFooterVierge invoked with#'
		- '#If condition is always true#'
		- '#always exists and is not falsy#'
		- '#has no return type specified#'
		- '#is always true#'
		- '#is always fal#'
		- '#always exists and is not nullable#'
		- '#PHPDoc tag @return has invalid value#'
		- '#type has no value type specified in iterable type array#'
		- '#with no value type specified in iterable type array#'
		- '#Empty array passed to foreach#'
		- '#in isset\(\) is not nullable#'
		- '#in isset\(\) is never defined#'
		- '#(\$force_dolibarr_lib|\$dolibarr_main_db).*in empty\(\) is never defined.#'
		- '#Sprain\\SwissQrBill\\#'
<<<<<<< HEAD
=======
		- '#Constructor of class DolEditor has an unused parameter \$toolbarlocation#'
>>>>>>> 729451fa
	internalErrorsCountLimit: 50
	cache:
	    nodesByFileCountMax: 512
	    nodesByStringCountMax: 512
	reportUnmatchedIgnoredErrors: false
	universalObjectCratesClasses:
		- stdClass
		- SimpleXMLElement
	earlyTerminatingMethodCalls: []
	dynamicConstantNames:
		- ICONV_IMPL
		- PHP_VERSION
		- PHP_MAJOR_VERSION
		- PHP_MINOR_VERSION
		- PHP_RELEASE_VERSION
		- PHP_VERSION_ID
		- PHP_EXTRA_VERSION
		- PHP_ZTS
		- PHP_DEBUG
		- PHP_MAXPATHLEN
		- PHP_OS
		- PHP_OS_FAMILY
		- PHP_SAPI
		- PHP_EOL
		- PHP_INT_MAX
		- PHP_INT_MIN
		- PHP_INT_SIZE
		- PHP_FLOAT_DIG
		- PHP_FLOAT_EPSILON
		- PHP_FLOAT_MIN
		- PHP_FLOAT_MAX
		- DEFAULT_INCLUDE_PATH
		- PEAR_INSTALL_DIR
		- PEAR_EXTENSION_DIR
		- PHP_EXTENSION_DIR
		- PHP_PREFIX
		- PHP_BINDIR
		- PHP_BINARY
		- PHP_MANDIR
		- PHP_LIBDIR
		- PHP_DATADIR
		- PHP_SYSCONFDIR
		- PHP_LOCALSTATEDIR
		- PHP_CONFIG_FILE_PATH
		- PHP_CONFIG_FILE_SCAN_DIR
		- PHP_SHLIB_SUFFIX
		- PHP_FD_SETSIZE<|MERGE_RESOLUTION|>--- conflicted
+++ resolved
@@ -70,10 +70,7 @@
 		- '#in isset\(\) is never defined#'
 		- '#(\$force_dolibarr_lib|\$dolibarr_main_db).*in empty\(\) is never defined.#'
 		- '#Sprain\\SwissQrBill\\#'
-<<<<<<< HEAD
-=======
 		- '#Constructor of class DolEditor has an unused parameter \$toolbarlocation#'
->>>>>>> 729451fa
 	internalErrorsCountLimit: 50
 	cache:
 	    nodesByFileCountMax: 512
