# Security Policy

This file contains some policies about the security reports on Dolibarr ERP CRM project, one of the most popular Open Source ERP and CRM in the world.

## Supported Versions for security reports

| Version    | Supported              |
| ---------- | ---------------------- |
<<<<<<< HEAD
| <= 14.0.4  | :x:                    |
| >= 14.0.5+ | :white_check_mark: except CSRF attacks|
=======
| <= 15.0.0  | :x:                    |
| >= 15.0.1+ | :white_check_mark: except CSRF attacks|
| >= 16.0.0  | :white_check_mark:     |
>>>>>>> 503d1a04
| >= develop | :white_check_mark:     |

## Reporting a Vulnerability

To report a vulnerability, for a private report, please use GitHub security advisory at [https://github.com/Dolibarr/dolibarr/security/advisories/new](https://github.com/Dolibarr/dolibarr/security/advisories/new) (if you have permissions).
Alternatively send an email to security@dolibarr.org (for everybody)

## Hunting vulnerabilities on Dolibarr

We believe that the future of software is online SaaS. This means software are more and more critical and no technology is perfect. Working with skilled security researchers is crucial in identifying weaknesses in our technology.

If you believe you've found a security bug in our service, we are happy to work with you to resolve the issue promptly and ensure you are fairly rewarded for your discovery.

Any type of denial of service attacks is strictly forbidden, as well as any interference with network equipment and Dolibarr infrastructure.

We recommand to install Dolibarr ERP CRM on your own server (as most Open Source software, download and use is free: [https://www.dolibarr.org/download](https://www.dolibarr.org/download)) to get access on every side of application.

### User Agent

If you try to find bug on Dolibarr, we recommend to append to your user-agent header the following value: '-securitytest-for-dolibarr'.

### Account access

You can install the web application yourself on your own platform/server so you get full access to application and sources. Download the zip of the files to put into your own web server virtual host from [https://www.dolibarr.org/download](https://www.dolibarr.org/download)

## Eligibility and Responsible Disclosure

We are happy to thank everyone who submits valid reports which help us improve the security of Dolibarr, however only those that meet the following eligibility requirements will be "validated reports" (if not, we may close the report without any answer):

You must be the first reporter of the vulnerability (duplicate reports are closed).

You must send a clear textual description of the report along with steps to reproduce the issue, include attachments such as screenshots or proof of concept code as necessary.

You must avoid tests that could cause degradation or interruption of our service (refrain from using automated tools, and limit yourself about requests per second), that's why we recommand to install software on your own platform.

You must not leak, manipulate, or destroy any user data of third parties to find your vulnerability.

## Scope for qualified vulnerabilities

ONLY vulnerabilities discovered, when the following setup on test platform is used, are "valid":

* $dolibarr_main_prod must be set to 1 into conf.php
* $dolibarr_nocsrfcheck must be kept to the value 0 into conf.php (this is the default value)
* $dolibarr_main_force_https must be set to something else than 0.
* The constant MAIN_SECURITY_CSRF_WITH_TOKEN must be set to 3 into backoffice menu Home - Setup - Other (this protection should be set to 3 soon by default)
* The module DebugBar and ModuleBuilder must NOT be enabled (by default, these modules are not enabled. They are developer tools)
* ONLY security reports on modules provided by default and with the "stable" status are valid (troubles into "experimental", "developement" or external modules are not valid vulnerabilities).
* The root of web server must link to htdocs and the documents directory must be outside of the web server root (this is the default when using the default installer but may differs with external installer).
<<<<<<< HEAD
* The web server setup must be done so only the documents directory is in write mode. The root directory called htdocs must be readonly.
=======
* The web server setup must be done so that only the documents directory is in write mode. The root directory called htdocs must be read-only.
>>>>>>> 503d1a04
* CSRF attacks are accepted but double check that you have set MAIN_SECURITY_CSRF_WITH_TOKEN to value 3.
* Ability for a high level user to edit web site pages into the CMS by including HTML or Javascript is an expected feature. Vulnerabilities into the website module are validated only if HTML or Javascript injection can be done by a non allowed user.

Scope is the web application (back office) and the APIs.

## Qualifying vulnerabilities for reporting

* Remote code execution (RCE)
* Local files access and manipulation (LFI, RFI, XXE, SSRF, XSPA)
* Code injections (HTML, JS, SQL, PHP, ...)
* Cross-Site Scripting (XSS), except from setup page of module "External web site" (allowing any content here, editable by admin user only, is accepted on purpose) and except into module "Web site" when permission to edit website content is allowed (injecting any data in this case is allowed too).
* Cross-Site Requests Forgery (CSRF) with real security impact (when using GET URLs, CSRF are qualified only for creating, updating or deleting data from pages restricted to admin users)
* Open redirect
* Broken authentication & session management
* Insecure direct object references
* CORS with real security impact
* Horizontal and vertical privilege escalation
* "HTTP Host Header" XSS
* Software version disclosure (for non admin users only)
* Stack traces or path disclosure (for non admin users only)

## Non-qualifying vulnerabilities for reporting

* "Self" XSS
* SSL/TLS best practices
* Denial of Service attacks
* Clickjacking/UI redressing
* Physical or social engineering attempts or issues that require physical access to a victim’s computer/device
* Presence of autocomplete attribute on web forms
* Vulnerabilities affecting outdated browsers or platforms, or vulnerabilities inside browsers themself.
* Logout and other instances of low-severity Cross-Site Request Forgery
* Missing security-related HTTP headers which do not lead directly to a vulnerability
* Reports from automated web vulnerability scanners (Acunetix, Vega, etc.) that have not been validated
* Invalid or missing SPF (Sender Policy Framework) records (Incomplete or missing SPF/DKIM/DMARC)
* Reports on features flagged as "experimental" or "development"
* Software version or private IP disclosure when logged user is admin
* Stack traces or path disclosure when logged user is admin
* Any vulnerabilities due to a configuration different than the one defined into chapter "Scope for qualified vulnerabilities".<|MERGE_RESOLUTION|>--- conflicted
+++ resolved
@@ -6,14 +6,9 @@
 
 | Version    | Supported              |
 | ---------- | ---------------------- |
-<<<<<<< HEAD
-| <= 14.0.4  | :x:                    |
-| >= 14.0.5+ | :white_check_mark: except CSRF attacks|
-=======
 | <= 15.0.0  | :x:                    |
 | >= 15.0.1+ | :white_check_mark: except CSRF attacks|
 | >= 16.0.0  | :white_check_mark:     |
->>>>>>> 503d1a04
 | >= develop | :white_check_mark:     |
 
 ## Reporting a Vulnerability
@@ -62,11 +57,7 @@
 * The module DebugBar and ModuleBuilder must NOT be enabled (by default, these modules are not enabled. They are developer tools)
 * ONLY security reports on modules provided by default and with the "stable" status are valid (troubles into "experimental", "developement" or external modules are not valid vulnerabilities).
 * The root of web server must link to htdocs and the documents directory must be outside of the web server root (this is the default when using the default installer but may differs with external installer).
-<<<<<<< HEAD
-* The web server setup must be done so only the documents directory is in write mode. The root directory called htdocs must be readonly.
-=======
 * The web server setup must be done so that only the documents directory is in write mode. The root directory called htdocs must be read-only.
->>>>>>> 503d1a04
 * CSRF attacks are accepted but double check that you have set MAIN_SECURITY_CSRF_WITH_TOKEN to value 3.
 * Ability for a high level user to edit web site pages into the CMS by including HTML or Javascript is an expected feature. Vulnerabilities into the website module are validated only if HTML or Javascript injection can be done by a non allowed user.
 
