--- conflicted
+++ resolved
@@ -4,15 +4,7 @@
 
 ## Supported Versions for security reports
 
-<<<<<<< HEAD
-| Version    | Supported              |
-| ---------- | ---------------------- |
-| <= 17.0.0  | :x:                    |
-| >= 17.0.1  | :white_check_mark:     |
-| >= develop | :white_check_mark:     |
-=======
 Security report are valid only on current stable version (see https://dolibarr.org web site to get current stable version) or on development version (branch "develop" on https://github.com/Dolibarr/dolibarr).
->>>>>>> 723c731a
 
 ## Reporting a Vulnerability
 
